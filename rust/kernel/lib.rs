--- conflicted
+++ resolved
@@ -94,11 +94,8 @@
 pub mod init;
 pub mod io;
 pub mod ioctl;
-<<<<<<< HEAD
+pub mod iov;
 pub mod irq;
-=======
-pub mod iov;
->>>>>>> 9441d6b8
 pub mod jump_label;
 #[cfg(CONFIG_KUNIT)]
 pub mod kunit;
