--- conflicted
+++ resolved
@@ -83,13 +83,9 @@
     extern "C" fn remove_callback(pdev: *mut bindings::pci_dev) {
         // SAFETY: The PCI bus only ever calls the remove callback with a valid pointer to a
         // `struct pci_dev`.
-<<<<<<< HEAD
-        let ptr = unsafe { bindings::pci_get_drvdata(pdev) }.cast();
-=======
         //
         // INVARIANT: `pdev` is valid for the duration of `remove_callback()`.
         let pdev = unsafe { &*pdev.cast::<Device<device::CoreInternal>>() };
->>>>>>> a7fc15ed
 
         // SAFETY: `remove_callback` is only ever called after a successful call to
         // `probe_callback`, hence it's guaranteed that `Device::set_drvdata()` has been called
