--- conflicted
+++ resolved
@@ -7,11 +7,8 @@
     layout::ArrayLayout,
     AllocError, Allocator, Box, Flags, NumaNode,
 };
-<<<<<<< HEAD
 use crate::page::AsPageIter;
-=======
 use crate::fmt;
->>>>>>> 65740363
 use core::{
     borrow::{Borrow, BorrowMut},
     marker::PhantomData,
