--- conflicted
+++ resolved
@@ -529,11 +529,7 @@
 		if (zdev->bars[i].val & 4)
 			flags |= IORESOURCE_MEM_64;
 
-<<<<<<< HEAD
-		if (static_branch_likely(&have_mio))
-=======
 		if (zpci_use_mio(zdev))
->>>>>>> 4ff96fb5
 			addr = (unsigned long) zdev->bars[i].mio_wb;
 		else
 			addr = ZPCI_ADDR(entry);
