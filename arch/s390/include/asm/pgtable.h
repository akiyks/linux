/* SPDX-License-Identifier: GPL-2.0 */
/*
 *  S390 version
 *    Copyright IBM Corp. 1999, 2000
 *    Author(s): Hartmut Penner (hp@de.ibm.com)
 *               Ulrich Weigand (weigand@de.ibm.com)
 *               Martin Schwidefsky (schwidefsky@de.ibm.com)
 *
 *  Derived from "include/asm-i386/pgtable.h"
 */

#ifndef _ASM_S390_PGTABLE_H
#define _ASM_S390_PGTABLE_H

#include <linux/sched.h>
#include <linux/mm_types.h>
#include <linux/page-flags.h>
#include <linux/radix-tree.h>
#include <linux/atomic.h>
#include <asm/ctlreg.h>
#include <asm/bug.h>
#include <asm/page.h>
#include <asm/uv.h>

extern pgd_t swapper_pg_dir[];
extern pgd_t invalid_pg_dir[];
extern void paging_init(void);
extern struct ctlreg s390_invalid_asce;

enum {
	PG_DIRECT_MAP_4K = 0,
	PG_DIRECT_MAP_1M,
	PG_DIRECT_MAP_2G,
	PG_DIRECT_MAP_MAX
};

extern atomic_long_t direct_pages_count[PG_DIRECT_MAP_MAX];

static inline void update_page_count(int level, long count)
{
	if (IS_ENABLED(CONFIG_PROC_FS))
		atomic_long_add(count, &direct_pages_count[level]);
}

/*
 * The S390 doesn't have any external MMU info: the kernel page
 * tables contain all the necessary information.
 */
#define update_mmu_cache(vma, address, ptep)     do { } while (0)
#define update_mmu_cache_range(vmf, vma, addr, ptep, nr) do { } while (0)
#define update_mmu_cache_pmd(vma, address, ptep) do { } while (0)

/*
 * ZERO_PAGE is a global shared page that is always zero; used
 * for zero-mapped memory areas etc..
 */

extern unsigned long empty_zero_page;
extern unsigned long zero_page_mask;

#define ZERO_PAGE(vaddr) \
	(virt_to_page((void *)(empty_zero_page + \
	 (((unsigned long)(vaddr)) &zero_page_mask))))
#define __HAVE_COLOR_ZERO_PAGE

/* TODO: s390 cannot support io_remap_pfn_range... */

#define pte_ERROR(e) \
	pr_err("%s:%d: bad pte %016lx.\n", __FILE__, __LINE__, pte_val(e))
#define pmd_ERROR(e) \
	pr_err("%s:%d: bad pmd %016lx.\n", __FILE__, __LINE__, pmd_val(e))
#define pud_ERROR(e) \
	pr_err("%s:%d: bad pud %016lx.\n", __FILE__, __LINE__, pud_val(e))
#define p4d_ERROR(e) \
	pr_err("%s:%d: bad p4d %016lx.\n", __FILE__, __LINE__, p4d_val(e))
#define pgd_ERROR(e) \
	pr_err("%s:%d: bad pgd %016lx.\n", __FILE__, __LINE__, pgd_val(e))

/*
 * The vmalloc and module area will always be on the topmost area of the
 * kernel mapping. 512GB are reserved for vmalloc by default.
 * At the top of the vmalloc area a 2GB area is reserved where modules
 * will reside. That makes sure that inter module branches always
 * happen without trampolines and in addition the placement within a
 * 2GB frame is branch prediction unit friendly.
 */
extern unsigned long VMALLOC_START;
extern unsigned long VMALLOC_END;
#define VMALLOC_DEFAULT_SIZE	((512UL << 30) - MODULES_LEN)
extern struct page *vmemmap;
extern unsigned long vmemmap_size;

extern unsigned long MODULES_VADDR;
extern unsigned long MODULES_END;
#define MODULES_VADDR	MODULES_VADDR
#define MODULES_END	MODULES_END
#define MODULES_LEN	(1UL << 31)

static inline int is_module_addr(void *addr)
{
	BUILD_BUG_ON(MODULES_LEN > (1UL << 31));
	if (addr < (void *)MODULES_VADDR)
		return 0;
	if (addr > (void *)MODULES_END)
		return 0;
	return 1;
}

#ifdef CONFIG_KMSAN
#define KMSAN_VMALLOC_SIZE (VMALLOC_END - VMALLOC_START)
#define KMSAN_VMALLOC_SHADOW_START VMALLOC_END
#define KMSAN_VMALLOC_SHADOW_END (KMSAN_VMALLOC_SHADOW_START + KMSAN_VMALLOC_SIZE)
#define KMSAN_VMALLOC_ORIGIN_START KMSAN_VMALLOC_SHADOW_END
#define KMSAN_VMALLOC_ORIGIN_END (KMSAN_VMALLOC_ORIGIN_START + KMSAN_VMALLOC_SIZE)
#define KMSAN_MODULES_SHADOW_START KMSAN_VMALLOC_ORIGIN_END
#define KMSAN_MODULES_SHADOW_END (KMSAN_MODULES_SHADOW_START + MODULES_LEN)
#define KMSAN_MODULES_ORIGIN_START KMSAN_MODULES_SHADOW_END
#define KMSAN_MODULES_ORIGIN_END (KMSAN_MODULES_ORIGIN_START + MODULES_LEN)
#endif

#ifdef CONFIG_RANDOMIZE_BASE
#define KASLR_LEN	(1UL << 31)
#else
#define KASLR_LEN	0UL
#endif

void setup_protection_map(void);

/*
 * A 64 bit pagetable entry of S390 has following format:
 * |			 PFRA			      |0IPC|  OS  |
 * 0000000000111111111122222222223333333333444444444455555555556666
 * 0123456789012345678901234567890123456789012345678901234567890123
 *
 * I Page-Invalid Bit:    Page is not available for address-translation
 * P Page-Protection Bit: Store access not possible for page
 * C Change-bit override: HW is not required to set change bit
 *
 * A 64 bit segmenttable entry of S390 has following format:
 * |        P-table origin                              |      TT
 * 0000000000111111111122222222223333333333444444444455555555556666
 * 0123456789012345678901234567890123456789012345678901234567890123
 *
 * I Segment-Invalid Bit:    Segment is not available for address-translation
 * C Common-Segment Bit:     Segment is not private (PoP 3-30)
 * P Page-Protection Bit: Store access not possible for page
 * TT Type 00
 *
 * A 64 bit region table entry of S390 has following format:
 * |        S-table origin                             |   TF  TTTL
 * 0000000000111111111122222222223333333333444444444455555555556666
 * 0123456789012345678901234567890123456789012345678901234567890123
 *
 * I Segment-Invalid Bit:    Segment is not available for address-translation
 * TT Type 01
 * TF
 * TL Table length
 *
 * The 64 bit regiontable origin of S390 has following format:
 * |      region table origon                          |       DTTL
 * 0000000000111111111122222222223333333333444444444455555555556666
 * 0123456789012345678901234567890123456789012345678901234567890123
 *
 * X Space-Switch event:
 * G Segment-Invalid Bit:  
 * P Private-Space Bit:    
 * S Storage-Alteration:
 * R Real space
 * TL Table-Length:
 *
 * A storage key has the following format:
 * | ACC |F|R|C|0|
 *  0   3 4 5 6 7
 * ACC: access key
 * F  : fetch protection bit
 * R  : referenced bit
 * C  : changed bit
 */

/* Hardware bits in the page table entry */
#define _PAGE_NOEXEC	0x100		/* HW no-execute bit  */
#define _PAGE_PROTECT	0x200		/* HW read-only bit  */
#define _PAGE_INVALID	0x400		/* HW invalid bit    */
#define _PAGE_LARGE	0x800		/* Bit to mark a large pte */

/* Software bits in the page table entry */
#define _PAGE_PRESENT	0x001		/* SW pte present bit */
#define _PAGE_YOUNG	0x004		/* SW pte young bit */
#define _PAGE_DIRTY	0x008		/* SW pte dirty bit */
#define _PAGE_READ	0x010		/* SW pte read bit */
#define _PAGE_WRITE	0x020		/* SW pte write bit */
#define _PAGE_SPECIAL	0x040		/* SW associated with special page */
#define _PAGE_UNUSED	0x080		/* SW bit for pgste usage state */

#ifdef CONFIG_MEM_SOFT_DIRTY
#define _PAGE_SOFT_DIRTY 0x002		/* SW pte soft dirty bit */
#else
#define _PAGE_SOFT_DIRTY 0x000
#endif

#define _PAGE_SW_BITS	0xffUL		/* All SW bits */

#define _PAGE_SWP_EXCLUSIVE _PAGE_LARGE	/* SW pte exclusive swap bit */

/* Set of bits not changed in pte_modify */
#define _PAGE_CHG_MASK		(PAGE_MASK | _PAGE_SPECIAL | _PAGE_DIRTY | \
				 _PAGE_YOUNG | _PAGE_SOFT_DIRTY)

/*
 * Mask of bits that must not be changed with RDP. Allow only _PAGE_PROTECT
 * HW bit and all SW bits.
 */
#define _PAGE_RDP_MASK		~(_PAGE_PROTECT | _PAGE_SW_BITS)

/*
 * handle_pte_fault uses pte_present and pte_none to find out the pte type
 * WITHOUT holding the page table lock. The _PAGE_PRESENT bit is used to
 * distinguish present from not-present ptes. It is changed only with the page
 * table lock held.
 *
 * The following table gives the different possible bit combinations for
 * the pte hardware and software bits in the last 12 bits of a pte
 * (. unassigned bit, x don't care, t swap type):
 *
 *				842100000000
 *				000084210000
 *				000000008421
 *				.IR.uswrdy.p
 * empty			.10.00000000
 * swap				.11..ttttt.0
 * prot-none, clean, old	.11.xx0000.1
 * prot-none, clean, young	.11.xx0001.1
 * prot-none, dirty, old	.11.xx0010.1
 * prot-none, dirty, young	.11.xx0011.1
 * read-only, clean, old	.11.xx0100.1
 * read-only, clean, young	.01.xx0101.1
 * read-only, dirty, old	.11.xx0110.1
 * read-only, dirty, young	.01.xx0111.1
 * read-write, clean, old	.11.xx1100.1
 * read-write, clean, young	.01.xx1101.1
 * read-write, dirty, old	.10.xx1110.1
 * read-write, dirty, young	.00.xx1111.1
 * HW-bits: R read-only, I invalid
 * SW-bits: p present, y young, d dirty, r read, w write, s special,
 *	    u unused, l large
 *
 * pte_none    is true for the bit pattern .10.00000000, pte == 0x400
 * pte_swap    is true for the bit pattern .11..ooooo.0, (pte & 0x201) == 0x200
 * pte_present is true for the bit pattern .xx.xxxxxx.1, (pte & 0x001) == 0x001
 */

/* Bits in the segment/region table address-space-control-element */
#define _ASCE_ORIGIN		~0xfffUL/* region/segment table origin	    */
#define _ASCE_PRIVATE_SPACE	0x100	/* private space control	    */
#define _ASCE_ALT_EVENT		0x80	/* storage alteration event control */
#define _ASCE_SPACE_SWITCH	0x40	/* space switch event		    */
#define _ASCE_REAL_SPACE	0x20	/* real space control		    */
#define _ASCE_TYPE_MASK		0x0c	/* asce table type mask		    */
#define _ASCE_TYPE_REGION1	0x0c	/* region first table type	    */
#define _ASCE_TYPE_REGION2	0x08	/* region second table type	    */
#define _ASCE_TYPE_REGION3	0x04	/* region third table type	    */
#define _ASCE_TYPE_SEGMENT	0x00	/* segment table type		    */
#define _ASCE_TABLE_LENGTH	0x03	/* region table length		    */

/* Bits in the region table entry */
#define _REGION_ENTRY_ORIGIN	~0xfffUL/* region/segment table origin	    */
#define _REGION_ENTRY_PROTECT	0x200	/* region protection bit	    */
#define _REGION_ENTRY_NOEXEC	0x100	/* region no-execute bit	    */
#define _REGION_ENTRY_OFFSET	0xc0	/* region table offset		    */
#define _REGION_ENTRY_INVALID	0x20	/* invalid region table entry	    */
#define _REGION_ENTRY_TYPE_MASK	0x0c	/* region table type mask	    */
#define _REGION_ENTRY_TYPE_R1	0x0c	/* region first table type	    */
#define _REGION_ENTRY_TYPE_R2	0x08	/* region second table type	    */
#define _REGION_ENTRY_TYPE_R3	0x04	/* region third table type	    */
#define _REGION_ENTRY_LENGTH	0x03	/* region third length		    */

#define _REGION1_ENTRY		(_REGION_ENTRY_TYPE_R1 | _REGION_ENTRY_LENGTH)
#define _REGION1_ENTRY_EMPTY	(_REGION_ENTRY_TYPE_R1 | _REGION_ENTRY_INVALID)
#define _REGION2_ENTRY		(_REGION_ENTRY_TYPE_R2 | _REGION_ENTRY_LENGTH)
#define _REGION2_ENTRY_EMPTY	(_REGION_ENTRY_TYPE_R2 | _REGION_ENTRY_INVALID)
#define _REGION3_ENTRY		(_REGION_ENTRY_TYPE_R3 | _REGION_ENTRY_LENGTH | \
				 _REGION3_ENTRY_PRESENT)
#define _REGION3_ENTRY_EMPTY	(_REGION_ENTRY_TYPE_R3 | _REGION_ENTRY_INVALID)

#define _REGION3_ENTRY_HARDWARE_BITS		0xfffffffffffff6ffUL
#define _REGION3_ENTRY_HARDWARE_BITS_LARGE	0xffffffff8001073cUL
#define _REGION3_ENTRY_ORIGIN_LARGE ~0x7fffffffUL /* large page address	     */
#define _REGION3_ENTRY_DIRTY	0x2000	/* SW region dirty bit */
#define _REGION3_ENTRY_YOUNG	0x1000	/* SW region young bit */
#define _REGION3_ENTRY_COMM	0x0010	/* Common-Region, marks swap entry */
#define _REGION3_ENTRY_LARGE	0x0400	/* RTTE-format control, large page  */
#define _REGION3_ENTRY_WRITE	0x8000	/* SW region write bit */
#define _REGION3_ENTRY_READ	0x4000	/* SW region read bit */

#ifdef CONFIG_MEM_SOFT_DIRTY
#define _REGION3_ENTRY_SOFT_DIRTY 0x0002 /* SW region soft dirty bit */
#else
#define _REGION3_ENTRY_SOFT_DIRTY 0x0000 /* SW region soft dirty bit */
#endif

#define _REGION_ENTRY_BITS	 0xfffffffffffff22fUL

/*
 * SW region present bit. For non-leaf region-third-table entries, bits 62-63
 * indicate the TABLE LENGTH and both must be set to 1. But such entries
 * would always be considered as present, so it is safe to use bit 63 as
 * PRESENT bit for PUD.
 */
#define _REGION3_ENTRY_PRESENT	0x0001

/* Bits in the segment table entry */
#define _SEGMENT_ENTRY_BITS			0xfffffffffffffe3fUL
#define _SEGMENT_ENTRY_HARDWARE_BITS		0xfffffffffffffe3cUL
#define _SEGMENT_ENTRY_HARDWARE_BITS_LARGE	0xfffffffffff1073cUL
#define _SEGMENT_ENTRY_ORIGIN_LARGE ~0xfffffUL /* large page address	    */
#define _SEGMENT_ENTRY_ORIGIN	~0x7ffUL/* page table origin		    */
#define _SEGMENT_ENTRY_PROTECT	0x200	/* segment protection bit	    */
#define _SEGMENT_ENTRY_NOEXEC	0x100	/* segment no-execute bit	    */
#define _SEGMENT_ENTRY_INVALID	0x20	/* invalid segment table entry	    */
#define _SEGMENT_ENTRY_TYPE_MASK 0x0c	/* segment table type mask	    */

#define _SEGMENT_ENTRY		(_SEGMENT_ENTRY_PRESENT)
#define _SEGMENT_ENTRY_EMPTY	(_SEGMENT_ENTRY_INVALID)

#define _SEGMENT_ENTRY_DIRTY	0x2000	/* SW segment dirty bit */
#define _SEGMENT_ENTRY_YOUNG	0x1000	/* SW segment young bit */

#define _SEGMENT_ENTRY_COMM	0x0010	/* Common-Segment, marks swap entry */
#define _SEGMENT_ENTRY_LARGE	0x0400	/* STE-format control, large page */
#define _SEGMENT_ENTRY_WRITE	0x8000	/* SW segment write bit */
#define _SEGMENT_ENTRY_READ	0x4000	/* SW segment read bit */

#ifdef CONFIG_MEM_SOFT_DIRTY
#define _SEGMENT_ENTRY_SOFT_DIRTY 0x0002 /* SW segment soft dirty bit */
#else
#define _SEGMENT_ENTRY_SOFT_DIRTY 0x0000 /* SW segment soft dirty bit */
#endif

#define _SEGMENT_ENTRY_PRESENT	0x0001	/* SW segment present bit */

/* Common bits in region and segment table entries, for swap entries */
#define _RST_ENTRY_COMM		0x0010	/* Common-Region/Segment, marks swap entry */
#define _RST_ENTRY_INVALID	0x0020	/* invalid region/segment table entry */

#define _CRST_ENTRIES	2048	/* number of region/segment table entries */
#define _PAGE_ENTRIES	256	/* number of page table entries	*/

#define _CRST_TABLE_SIZE (_CRST_ENTRIES * 8)
#define _PAGE_TABLE_SIZE (_PAGE_ENTRIES * 8)

#define _REGION1_SHIFT	53
#define _REGION2_SHIFT	42
#define _REGION3_SHIFT	31
#define _SEGMENT_SHIFT	20

#define _REGION1_INDEX	(0x7ffUL << _REGION1_SHIFT)
#define _REGION2_INDEX	(0x7ffUL << _REGION2_SHIFT)
#define _REGION3_INDEX	(0x7ffUL << _REGION3_SHIFT)
#define _SEGMENT_INDEX	(0x7ffUL << _SEGMENT_SHIFT)
#define _PAGE_INDEX	(0xffUL  << PAGE_SHIFT)

#define _REGION1_SIZE	(1UL << _REGION1_SHIFT)
#define _REGION2_SIZE	(1UL << _REGION2_SHIFT)
#define _REGION3_SIZE	(1UL << _REGION3_SHIFT)
#define _SEGMENT_SIZE	(1UL << _SEGMENT_SHIFT)

#define _REGION1_MASK	(~(_REGION1_SIZE - 1))
#define _REGION2_MASK	(~(_REGION2_SIZE - 1))
#define _REGION3_MASK	(~(_REGION3_SIZE - 1))
#define _SEGMENT_MASK	(~(_SEGMENT_SIZE - 1))

#define PMD_SHIFT	_SEGMENT_SHIFT
#define PUD_SHIFT	_REGION3_SHIFT
#define P4D_SHIFT	_REGION2_SHIFT
#define PGDIR_SHIFT	_REGION1_SHIFT

#define PMD_SIZE	_SEGMENT_SIZE
#define PUD_SIZE	_REGION3_SIZE
#define P4D_SIZE	_REGION2_SIZE
#define PGDIR_SIZE	_REGION1_SIZE

#define PMD_MASK	_SEGMENT_MASK
#define PUD_MASK	_REGION3_MASK
#define P4D_MASK	_REGION2_MASK
#define PGDIR_MASK	_REGION1_MASK

#define PTRS_PER_PTE	_PAGE_ENTRIES
#define PTRS_PER_PMD	_CRST_ENTRIES
#define PTRS_PER_PUD	_CRST_ENTRIES
#define PTRS_PER_P4D	_CRST_ENTRIES
#define PTRS_PER_PGD	_CRST_ENTRIES

/*
 * Segment table and region3 table entry encoding
 * (R = read-only, I = invalid, y = young bit):
 *				dy..R...I...wr
 * prot-none, clean, old	00..1...1...00
 * prot-none, clean, young	01..1...1...00
 * prot-none, dirty, old	10..1...1...00
 * prot-none, dirty, young	11..1...1...00
 * read-only, clean, old	00..1...1...01
 * read-only, clean, young	01..1...0...01
 * read-only, dirty, old	10..1...1...01
 * read-only, dirty, young	11..1...0...01
 * read-write, clean, old	00..1...1...11
 * read-write, clean, young	01..1...0...11
 * read-write, dirty, old	10..0...1...11
 * read-write, dirty, young	11..0...0...11
 * The segment table origin is used to distinguish empty (origin==0) from
 * read-write, old segment table entries (origin!=0)
 * HW-bits: R read-only, I invalid
 * SW-bits: y young, d dirty, r read, w write
 */

/* Page status table bits for virtualization */
#define PGSTE_ACC_BITS	0xf000000000000000UL
#define PGSTE_FP_BIT	0x0800000000000000UL
#define PGSTE_PCL_BIT	0x0080000000000000UL
#define PGSTE_HR_BIT	0x0040000000000000UL
#define PGSTE_HC_BIT	0x0020000000000000UL
#define PGSTE_GR_BIT	0x0004000000000000UL
#define PGSTE_GC_BIT	0x0002000000000000UL
#define PGSTE_UC_BIT	0x0000800000000000UL	/* user dirty (migration) */
#define PGSTE_IN_BIT	0x0000400000000000UL	/* IPTE notify bit */
#define PGSTE_VSIE_BIT	0x0000200000000000UL	/* ref'd in a shadow table */

/* Guest Page State used for virtualization */
#define _PGSTE_GPS_ZERO			0x0000000080000000UL
#define _PGSTE_GPS_NODAT		0x0000000040000000UL
#define _PGSTE_GPS_USAGE_MASK		0x0000000003000000UL
#define _PGSTE_GPS_USAGE_STABLE		0x0000000000000000UL
#define _PGSTE_GPS_USAGE_UNUSED		0x0000000001000000UL
#define _PGSTE_GPS_USAGE_POT_VOLATILE	0x0000000002000000UL
#define _PGSTE_GPS_USAGE_VOLATILE	_PGSTE_GPS_USAGE_MASK

/*
 * A user page table pointer has the space-switch-event bit, the
 * private-space-control bit and the storage-alteration-event-control
 * bit set. A kernel page table pointer doesn't need them.
 */
#define _ASCE_USER_BITS		(_ASCE_SPACE_SWITCH | _ASCE_PRIVATE_SPACE | \
				 _ASCE_ALT_EVENT)

/*
 * Page protection definitions.
 */
#define __PAGE_NONE		(_PAGE_PRESENT | _PAGE_INVALID | _PAGE_PROTECT)
#define __PAGE_RO		(_PAGE_PRESENT | _PAGE_READ | \
				 _PAGE_NOEXEC  | _PAGE_INVALID | _PAGE_PROTECT)
#define __PAGE_RX		(_PAGE_PRESENT | _PAGE_READ | \
				 _PAGE_INVALID | _PAGE_PROTECT)
#define __PAGE_RW		(_PAGE_PRESENT | _PAGE_READ | _PAGE_WRITE | \
				 _PAGE_NOEXEC  | _PAGE_INVALID | _PAGE_PROTECT)
#define __PAGE_RWX		(_PAGE_PRESENT | _PAGE_READ | _PAGE_WRITE | \
				 _PAGE_INVALID | _PAGE_PROTECT)
#define __PAGE_SHARED		(_PAGE_PRESENT | _PAGE_READ | _PAGE_WRITE | \
				 _PAGE_YOUNG | _PAGE_DIRTY | _PAGE_NOEXEC)
#define __PAGE_KERNEL		(_PAGE_PRESENT | _PAGE_READ | _PAGE_WRITE | \
				 _PAGE_YOUNG | _PAGE_DIRTY | _PAGE_NOEXEC)
#define __PAGE_KERNEL_RO	(_PAGE_PRESENT | _PAGE_READ | _PAGE_YOUNG | \
				 _PAGE_PROTECT | _PAGE_NOEXEC)

extern unsigned long page_noexec_mask;

#define __pgprot_page_mask(x)	__pgprot((x) & page_noexec_mask)

#define PAGE_NONE		__pgprot_page_mask(__PAGE_NONE)
#define PAGE_RO			__pgprot_page_mask(__PAGE_RO)
#define PAGE_RX			__pgprot_page_mask(__PAGE_RX)
#define PAGE_RW			__pgprot_page_mask(__PAGE_RW)
#define PAGE_RWX		__pgprot_page_mask(__PAGE_RWX)
#define PAGE_SHARED		__pgprot_page_mask(__PAGE_SHARED)
#define PAGE_KERNEL		__pgprot_page_mask(__PAGE_KERNEL)
#define PAGE_KERNEL_RO		__pgprot_page_mask(__PAGE_KERNEL_RO)

/*
 * Segment entry (large page) protection definitions.
 */
<<<<<<< HEAD
#define SEGMENT_NONE	__pgprot(_SEGMENT_ENTRY_PRESENT | \
				 _SEGMENT_ENTRY_INVALID | \
				 _SEGMENT_ENTRY_PROTECT)
#define SEGMENT_RO	__pgprot(_SEGMENT_ENTRY_PRESENT | \
				 _SEGMENT_ENTRY_PROTECT | \
				 _SEGMENT_ENTRY_READ | \
				 _SEGMENT_ENTRY_NOEXEC)
#define SEGMENT_RX	__pgprot(_SEGMENT_ENTRY_PRESENT | \
				 _SEGMENT_ENTRY_PROTECT | \
				 _SEGMENT_ENTRY_READ)
#define SEGMENT_RW	__pgprot(_SEGMENT_ENTRY_PRESENT | \
				 _SEGMENT_ENTRY_READ | \
				 _SEGMENT_ENTRY_WRITE | \
				 _SEGMENT_ENTRY_NOEXEC)
#define SEGMENT_RWX	__pgprot(_SEGMENT_ENTRY_PRESENT | \
=======
#define __SEGMENT_NONE		(_SEGMENT_ENTRY_PRESENT | \
				 _SEGMENT_ENTRY_INVALID | \
				 _SEGMENT_ENTRY_PROTECT)
#define __SEGMENT_RO		(_SEGMENT_ENTRY_PRESENT | \
				 _SEGMENT_ENTRY_PROTECT | \
				 _SEGMENT_ENTRY_READ | \
				 _SEGMENT_ENTRY_NOEXEC)
#define __SEGMENT_RX		(_SEGMENT_ENTRY_PRESENT | \
				 _SEGMENT_ENTRY_PROTECT | \
				 _SEGMENT_ENTRY_READ)
#define __SEGMENT_RW		(_SEGMENT_ENTRY_PRESENT | \
				 _SEGMENT_ENTRY_READ | \
				 _SEGMENT_ENTRY_WRITE | \
				 _SEGMENT_ENTRY_NOEXEC)
#define __SEGMENT_RWX		(_SEGMENT_ENTRY_PRESENT | \
>>>>>>> a5a056c8
				 _SEGMENT_ENTRY_READ | \
				 _SEGMENT_ENTRY_WRITE)
#define __SEGMENT_KERNEL	(_SEGMENT_ENTRY |	\
				 _SEGMENT_ENTRY_LARGE |	\
				 _SEGMENT_ENTRY_READ |	\
				 _SEGMENT_ENTRY_WRITE | \
				 _SEGMENT_ENTRY_YOUNG | \
				 _SEGMENT_ENTRY_DIRTY | \
				 _SEGMENT_ENTRY_NOEXEC)
#define __SEGMENT_KERNEL_RO	(_SEGMENT_ENTRY |	\
				 _SEGMENT_ENTRY_LARGE |	\
				 _SEGMENT_ENTRY_READ |	\
				 _SEGMENT_ENTRY_YOUNG |	\
				 _SEGMENT_ENTRY_PROTECT | \
				 _SEGMENT_ENTRY_NOEXEC)

extern unsigned long segment_noexec_mask;

#define __pgprot_segment_mask(x) __pgprot((x) & segment_noexec_mask)

#define SEGMENT_NONE		__pgprot_segment_mask(__SEGMENT_NONE)
#define SEGMENT_RO		__pgprot_segment_mask(__SEGMENT_RO)
#define SEGMENT_RX		__pgprot_segment_mask(__SEGMENT_RX)
#define SEGMENT_RW		__pgprot_segment_mask(__SEGMENT_RW)
#define SEGMENT_RWX		__pgprot_segment_mask(__SEGMENT_RWX)
#define SEGMENT_KERNEL		__pgprot_segment_mask(__SEGMENT_KERNEL)
#define SEGMENT_KERNEL_RO	__pgprot_segment_mask(__SEGMENT_KERNEL_RO)

/*
 * Region3 entry (large page) protection definitions.
 */

<<<<<<< HEAD
#define REGION3_KERNEL	__pgprot(_REGION_ENTRY_TYPE_R3 | \
				 _REGION3_ENTRY_PRESENT | \
				 _REGION3_ENTRY_LARGE |	 \
				 _REGION3_ENTRY_READ |	 \
				 _REGION3_ENTRY_WRITE |	 \
				 _REGION3_ENTRY_YOUNG |	 \
				 _REGION3_ENTRY_DIRTY | \
				 _REGION_ENTRY_NOEXEC)
#define REGION3_KERNEL_RO __pgprot(_REGION_ENTRY_TYPE_R3 | \
				   _REGION3_ENTRY_PRESENT | \
				   _REGION3_ENTRY_LARGE |  \
				   _REGION3_ENTRY_READ |   \
				   _REGION3_ENTRY_YOUNG |  \
				   _REGION_ENTRY_PROTECT | \
				   _REGION_ENTRY_NOEXEC)
#define REGION3_KERNEL_EXEC __pgprot(_REGION_ENTRY_TYPE_R3 | \
				 _REGION3_ENTRY_PRESENT | \
				 _REGION3_ENTRY_LARGE |	 \
				 _REGION3_ENTRY_READ |	 \
				 _REGION3_ENTRY_WRITE |	 \
				 _REGION3_ENTRY_YOUNG |	 \
				 _REGION3_ENTRY_DIRTY)
=======
#define __REGION3_KERNEL	(_REGION_ENTRY_TYPE_R3 | \
				 _REGION3_ENTRY_PRESENT | \
				 _REGION3_ENTRY_LARGE | \
				 _REGION3_ENTRY_READ | \
				 _REGION3_ENTRY_WRITE | \
				 _REGION3_ENTRY_YOUNG | \
				 _REGION3_ENTRY_DIRTY | \
				 _REGION_ENTRY_NOEXEC)
#define __REGION3_KERNEL_RO	(_REGION_ENTRY_TYPE_R3 | \
				 _REGION3_ENTRY_PRESENT | \
				 _REGION3_ENTRY_LARGE | \
				 _REGION3_ENTRY_READ | \
				 _REGION3_ENTRY_YOUNG | \
				 _REGION_ENTRY_PROTECT | \
				 _REGION_ENTRY_NOEXEC)

extern unsigned long region_noexec_mask;

#define __pgprot_region_mask(x)	__pgprot((x) & region_noexec_mask)

#define REGION3_KERNEL		__pgprot_region_mask(__REGION3_KERNEL)
#define REGION3_KERNEL_RO	__pgprot_region_mask(__REGION3_KERNEL_RO)
>>>>>>> a5a056c8

static inline bool mm_p4d_folded(struct mm_struct *mm)
{
	return mm->context.asce_limit <= _REGION1_SIZE;
}
#define mm_p4d_folded(mm) mm_p4d_folded(mm)

static inline bool mm_pud_folded(struct mm_struct *mm)
{
	return mm->context.asce_limit <= _REGION2_SIZE;
}
#define mm_pud_folded(mm) mm_pud_folded(mm)

static inline bool mm_pmd_folded(struct mm_struct *mm)
{
	return mm->context.asce_limit <= _REGION3_SIZE;
}
#define mm_pmd_folded(mm) mm_pmd_folded(mm)

static inline int mm_has_pgste(struct mm_struct *mm)
{
#ifdef CONFIG_PGSTE
	if (unlikely(mm->context.has_pgste))
		return 1;
#endif
	return 0;
}

static inline int mm_is_protected(struct mm_struct *mm)
{
#ifdef CONFIG_PGSTE
	if (unlikely(atomic_read(&mm->context.protected_count)))
		return 1;
#endif
	return 0;
}

static inline int mm_alloc_pgste(struct mm_struct *mm)
{
#ifdef CONFIG_PGSTE
	if (unlikely(mm->context.alloc_pgste))
		return 1;
#endif
	return 0;
}

static inline pte_t clear_pte_bit(pte_t pte, pgprot_t prot)
{
	return __pte(pte_val(pte) & ~pgprot_val(prot));
}

static inline pte_t set_pte_bit(pte_t pte, pgprot_t prot)
{
	return __pte(pte_val(pte) | pgprot_val(prot));
}

static inline pmd_t clear_pmd_bit(pmd_t pmd, pgprot_t prot)
{
	return __pmd(pmd_val(pmd) & ~pgprot_val(prot));
}

static inline pmd_t set_pmd_bit(pmd_t pmd, pgprot_t prot)
{
	return __pmd(pmd_val(pmd) | pgprot_val(prot));
}

static inline pud_t clear_pud_bit(pud_t pud, pgprot_t prot)
{
	return __pud(pud_val(pud) & ~pgprot_val(prot));
}

static inline pud_t set_pud_bit(pud_t pud, pgprot_t prot)
{
	return __pud(pud_val(pud) | pgprot_val(prot));
}

/*
 * As soon as the guest uses storage keys or enables PV, we deduplicate all
 * mapped shared zeropages and prevent new shared zeropages from getting
 * mapped.
 */
#define mm_forbids_zeropage mm_forbids_zeropage
static inline int mm_forbids_zeropage(struct mm_struct *mm)
{
#ifdef CONFIG_PGSTE
	if (!mm->context.allow_cow_sharing)
		return 1;
#endif
	return 0;
}

static inline int mm_uses_skeys(struct mm_struct *mm)
{
#ifdef CONFIG_PGSTE
	if (mm->context.uses_skeys)
		return 1;
#endif
	return 0;
}

static inline void csp(unsigned int *ptr, unsigned int old, unsigned int new)
{
	union register_pair r1 = { .even = old, .odd = new, };
	unsigned long address = (unsigned long)ptr | 1;

	asm volatile(
		"	csp	%[r1],%[address]"
		: [r1] "+&d" (r1.pair), "+m" (*ptr)
		: [address] "d" (address)
		: "cc");
}

/**
 * cspg() - Compare and Swap and Purge (CSPG)
 * @ptr: Pointer to the value to be exchanged
 * @old: The expected old value
 * @new: The new value
 *
 * Return: True if compare and swap was successful, otherwise false.
 */
static inline bool cspg(unsigned long *ptr, unsigned long old, unsigned long new)
{
	union register_pair r1 = { .even = old, .odd = new, };
	unsigned long address = (unsigned long)ptr | 1;

	asm volatile(
		"	cspg	%[r1],%[address]"
		: [r1] "+&d" (r1.pair), "+m" (*ptr)
		: [address] "d" (address)
		: "cc");
	return old == r1.even;
}

#define CRDTE_DTT_PAGE		0x00UL
#define CRDTE_DTT_SEGMENT	0x10UL
#define CRDTE_DTT_REGION3	0x14UL
#define CRDTE_DTT_REGION2	0x18UL
#define CRDTE_DTT_REGION1	0x1cUL

/**
 * crdte() - Compare and Replace DAT Table Entry
 * @old:     The expected old value
 * @new:     The new value
 * @table:   Pointer to the value to be exchanged
 * @dtt:     Table type of the table to be exchanged
 * @address: The address mapped by the entry to be replaced
 * @asce:    The ASCE of this entry
 *
 * Return: True if compare and replace was successful, otherwise false.
 */
static inline bool crdte(unsigned long old, unsigned long new,
			 unsigned long *table, unsigned long dtt,
			 unsigned long address, unsigned long asce)
{
	union register_pair r1 = { .even = old, .odd = new, };
	union register_pair r2 = { .even = __pa(table) | dtt, .odd = address, };

	asm volatile(".insn rrf,0xb98f0000,%[r1],%[r2],%[asce],0"
		     : [r1] "+&d" (r1.pair)
		     : [r2] "d" (r2.pair), [asce] "a" (asce)
		     : "memory", "cc");
	return old == r1.even;
}

/*
 * pgd/p4d/pud/pmd/pte query functions
 */
static inline int pgd_folded(pgd_t pgd)
{
	return (pgd_val(pgd) & _REGION_ENTRY_TYPE_MASK) < _REGION_ENTRY_TYPE_R1;
}

static inline int pgd_present(pgd_t pgd)
{
	if (pgd_folded(pgd))
		return 1;
	return (pgd_val(pgd) & _REGION_ENTRY_ORIGIN) != 0UL;
}

static inline int pgd_none(pgd_t pgd)
{
	if (pgd_folded(pgd))
		return 0;
	return (pgd_val(pgd) & _REGION_ENTRY_INVALID) != 0UL;
}

static inline int pgd_bad(pgd_t pgd)
{
	if ((pgd_val(pgd) & _REGION_ENTRY_TYPE_MASK) < _REGION_ENTRY_TYPE_R1)
		return 0;
	return (pgd_val(pgd) & ~_REGION_ENTRY_BITS) != 0;
}

static inline unsigned long pgd_pfn(pgd_t pgd)
{
	unsigned long origin_mask;

	origin_mask = _REGION_ENTRY_ORIGIN;
	return (pgd_val(pgd) & origin_mask) >> PAGE_SHIFT;
}

static inline int p4d_folded(p4d_t p4d)
{
	return (p4d_val(p4d) & _REGION_ENTRY_TYPE_MASK) < _REGION_ENTRY_TYPE_R2;
}

static inline int p4d_present(p4d_t p4d)
{
	if (p4d_folded(p4d))
		return 1;
	return (p4d_val(p4d) & _REGION_ENTRY_ORIGIN) != 0UL;
}

static inline int p4d_none(p4d_t p4d)
{
	if (p4d_folded(p4d))
		return 0;
	return p4d_val(p4d) == _REGION2_ENTRY_EMPTY;
}

static inline unsigned long p4d_pfn(p4d_t p4d)
{
	unsigned long origin_mask;

	origin_mask = _REGION_ENTRY_ORIGIN;
	return (p4d_val(p4d) & origin_mask) >> PAGE_SHIFT;
}

static inline int pud_folded(pud_t pud)
{
	return (pud_val(pud) & _REGION_ENTRY_TYPE_MASK) < _REGION_ENTRY_TYPE_R3;
}

static inline int pud_present(pud_t pud)
{
	if (pud_folded(pud))
		return 1;
	return (pud_val(pud) & _REGION3_ENTRY_PRESENT) != 0;
}

static inline int pud_none(pud_t pud)
{
	if (pud_folded(pud))
		return 0;
	return pud_val(pud) == _REGION3_ENTRY_EMPTY;
}

#define pud_leaf pud_leaf
static inline bool pud_leaf(pud_t pud)
{
	if ((pud_val(pud) & _REGION_ENTRY_TYPE_MASK) != _REGION_ENTRY_TYPE_R3)
		return 0;
	return (pud_present(pud) && (pud_val(pud) & _REGION3_ENTRY_LARGE) != 0);
}

static inline int pmd_present(pmd_t pmd)
{
	return (pmd_val(pmd) & _SEGMENT_ENTRY_PRESENT) != 0;
}

#define pmd_leaf pmd_leaf
static inline bool pmd_leaf(pmd_t pmd)
{
	return (pmd_present(pmd) && (pmd_val(pmd) & _SEGMENT_ENTRY_LARGE) != 0);
}

static inline int pmd_bad(pmd_t pmd)
{
	if ((pmd_val(pmd) & _SEGMENT_ENTRY_TYPE_MASK) > 0 || pmd_leaf(pmd))
		return 1;
	return (pmd_val(pmd) & ~_SEGMENT_ENTRY_BITS) != 0;
}

static inline int pud_bad(pud_t pud)
{
	unsigned long type = pud_val(pud) & _REGION_ENTRY_TYPE_MASK;

	if (type > _REGION_ENTRY_TYPE_R3 || pud_leaf(pud))
		return 1;
	if (type < _REGION_ENTRY_TYPE_R3)
		return 0;
	return (pud_val(pud) & ~_REGION_ENTRY_BITS) != 0;
}

static inline int p4d_bad(p4d_t p4d)
{
	unsigned long type = p4d_val(p4d) & _REGION_ENTRY_TYPE_MASK;

	if (type > _REGION_ENTRY_TYPE_R2)
		return 1;
	if (type < _REGION_ENTRY_TYPE_R2)
		return 0;
	return (p4d_val(p4d) & ~_REGION_ENTRY_BITS) != 0;
}

static inline int pmd_none(pmd_t pmd)
{
	return pmd_val(pmd) == _SEGMENT_ENTRY_EMPTY;
}

#define pmd_write pmd_write
static inline int pmd_write(pmd_t pmd)
{
	return (pmd_val(pmd) & _SEGMENT_ENTRY_WRITE) != 0;
}

#define pud_write pud_write
static inline int pud_write(pud_t pud)
{
	return (pud_val(pud) & _REGION3_ENTRY_WRITE) != 0;
}

#define pmd_dirty pmd_dirty
static inline int pmd_dirty(pmd_t pmd)
{
	return (pmd_val(pmd) & _SEGMENT_ENTRY_DIRTY) != 0;
}

#define pmd_young pmd_young
static inline int pmd_young(pmd_t pmd)
{
	return (pmd_val(pmd) & _SEGMENT_ENTRY_YOUNG) != 0;
}

static inline int pte_present(pte_t pte)
{
	/* Bit pattern: (pte & 0x001) == 0x001 */
	return (pte_val(pte) & _PAGE_PRESENT) != 0;
}

static inline int pte_none(pte_t pte)
{
	/* Bit pattern: pte == 0x400 */
	return pte_val(pte) == _PAGE_INVALID;
}

static inline int pte_swap(pte_t pte)
{
	/* Bit pattern: (pte & 0x201) == 0x200 */
	return (pte_val(pte) & (_PAGE_PROTECT | _PAGE_PRESENT))
		== _PAGE_PROTECT;
}

static inline int pte_special(pte_t pte)
{
	return (pte_val(pte) & _PAGE_SPECIAL);
}

#define __HAVE_ARCH_PTE_SAME
static inline int pte_same(pte_t a, pte_t b)
{
	return pte_val(a) == pte_val(b);
}

#ifdef CONFIG_NUMA_BALANCING
static inline int pte_protnone(pte_t pte)
{
	return pte_present(pte) && !(pte_val(pte) & _PAGE_READ);
}

static inline int pmd_protnone(pmd_t pmd)
{
	/* pmd_leaf(pmd) implies pmd_present(pmd) */
	return pmd_leaf(pmd) && !(pmd_val(pmd) & _SEGMENT_ENTRY_READ);
}
#endif

static inline int pte_swp_exclusive(pte_t pte)
{
	return pte_val(pte) & _PAGE_SWP_EXCLUSIVE;
}

static inline pte_t pte_swp_mkexclusive(pte_t pte)
{
	return set_pte_bit(pte, __pgprot(_PAGE_SWP_EXCLUSIVE));
}

static inline pte_t pte_swp_clear_exclusive(pte_t pte)
{
	return clear_pte_bit(pte, __pgprot(_PAGE_SWP_EXCLUSIVE));
}

static inline int pte_soft_dirty(pte_t pte)
{
	return pte_val(pte) & _PAGE_SOFT_DIRTY;
}
#define pte_swp_soft_dirty pte_soft_dirty

static inline pte_t pte_mksoft_dirty(pte_t pte)
{
	return set_pte_bit(pte, __pgprot(_PAGE_SOFT_DIRTY));
}
#define pte_swp_mksoft_dirty pte_mksoft_dirty

static inline pte_t pte_clear_soft_dirty(pte_t pte)
{
	return clear_pte_bit(pte, __pgprot(_PAGE_SOFT_DIRTY));
}
#define pte_swp_clear_soft_dirty pte_clear_soft_dirty

static inline int pmd_soft_dirty(pmd_t pmd)
{
	return pmd_val(pmd) & _SEGMENT_ENTRY_SOFT_DIRTY;
}

static inline pmd_t pmd_mksoft_dirty(pmd_t pmd)
{
	return set_pmd_bit(pmd, __pgprot(_SEGMENT_ENTRY_SOFT_DIRTY));
}

static inline pmd_t pmd_clear_soft_dirty(pmd_t pmd)
{
	return clear_pmd_bit(pmd, __pgprot(_SEGMENT_ENTRY_SOFT_DIRTY));
}

/*
 * query functions pte_write/pte_dirty/pte_young only work if
 * pte_present() is true. Undefined behaviour if not..
 */
static inline int pte_write(pte_t pte)
{
	return (pte_val(pte) & _PAGE_WRITE) != 0;
}

static inline int pte_dirty(pte_t pte)
{
	return (pte_val(pte) & _PAGE_DIRTY) != 0;
}

static inline int pte_young(pte_t pte)
{
	return (pte_val(pte) & _PAGE_YOUNG) != 0;
}

#define __HAVE_ARCH_PTE_UNUSED
static inline int pte_unused(pte_t pte)
{
	return pte_val(pte) & _PAGE_UNUSED;
}

/*
 * Extract the pgprot value from the given pte while at the same time making it
 * usable for kernel address space mappings where fault driven dirty and
 * young/old accounting is not supported, i.e _PAGE_PROTECT and _PAGE_INVALID
 * must not be set.
 */
#define pte_pgprot pte_pgprot
static inline pgprot_t pte_pgprot(pte_t pte)
{
	unsigned long pte_flags = pte_val(pte) & _PAGE_CHG_MASK;

	if (pte_write(pte))
		pte_flags |= pgprot_val(PAGE_KERNEL);
	else
		pte_flags |= pgprot_val(PAGE_KERNEL_RO);
	pte_flags |= pte_val(pte) & mio_wb_bit_mask;

	return __pgprot(pte_flags);
}

/*
 * pgd/pmd/pte modification functions
 */

static inline void set_pgd(pgd_t *pgdp, pgd_t pgd)
{
	WRITE_ONCE(*pgdp, pgd);
}

static inline void set_p4d(p4d_t *p4dp, p4d_t p4d)
{
	WRITE_ONCE(*p4dp, p4d);
}

static inline void set_pud(pud_t *pudp, pud_t pud)
{
	WRITE_ONCE(*pudp, pud);
}

static inline void set_pmd(pmd_t *pmdp, pmd_t pmd)
{
	WRITE_ONCE(*pmdp, pmd);
}

static inline void set_pte(pte_t *ptep, pte_t pte)
{
	WRITE_ONCE(*ptep, pte);
}

static inline void pgd_clear(pgd_t *pgd)
{
	if ((pgd_val(*pgd) & _REGION_ENTRY_TYPE_MASK) == _REGION_ENTRY_TYPE_R1)
		set_pgd(pgd, __pgd(_REGION1_ENTRY_EMPTY));
}

static inline void p4d_clear(p4d_t *p4d)
{
	if ((p4d_val(*p4d) & _REGION_ENTRY_TYPE_MASK) == _REGION_ENTRY_TYPE_R2)
		set_p4d(p4d, __p4d(_REGION2_ENTRY_EMPTY));
}

static inline void pud_clear(pud_t *pud)
{
	if ((pud_val(*pud) & _REGION_ENTRY_TYPE_MASK) == _REGION_ENTRY_TYPE_R3)
		set_pud(pud, __pud(_REGION3_ENTRY_EMPTY));
}

static inline void pmd_clear(pmd_t *pmdp)
{
	set_pmd(pmdp, __pmd(_SEGMENT_ENTRY_EMPTY));
}

static inline void pte_clear(struct mm_struct *mm, unsigned long addr, pte_t *ptep)
{
	set_pte(ptep, __pte(_PAGE_INVALID));
}

/*
 * The following pte modification functions only work if
 * pte_present() is true. Undefined behaviour if not..
 */
static inline pte_t pte_modify(pte_t pte, pgprot_t newprot)
{
	pte = clear_pte_bit(pte, __pgprot(~_PAGE_CHG_MASK));
	pte = set_pte_bit(pte, newprot);
	/*
	 * newprot for PAGE_NONE, PAGE_RO, PAGE_RX, PAGE_RW and PAGE_RWX
	 * has the invalid bit set, clear it again for readable, young pages
	 */
	if ((pte_val(pte) & _PAGE_YOUNG) && (pte_val(pte) & _PAGE_READ))
		pte = clear_pte_bit(pte, __pgprot(_PAGE_INVALID));
	/*
	 * newprot for PAGE_RO, PAGE_RX, PAGE_RW and PAGE_RWX has the page
	 * protection bit set, clear it again for writable, dirty pages
	 */
	if ((pte_val(pte) & _PAGE_DIRTY) && (pte_val(pte) & _PAGE_WRITE))
		pte = clear_pte_bit(pte, __pgprot(_PAGE_PROTECT));
	return pte;
}

static inline pte_t pte_wrprotect(pte_t pte)
{
	pte = clear_pte_bit(pte, __pgprot(_PAGE_WRITE));
	return set_pte_bit(pte, __pgprot(_PAGE_PROTECT));
}

static inline pte_t pte_mkwrite_novma(pte_t pte)
{
	pte = set_pte_bit(pte, __pgprot(_PAGE_WRITE));
	if (pte_val(pte) & _PAGE_DIRTY)
		pte = clear_pte_bit(pte, __pgprot(_PAGE_PROTECT));
	return pte;
}

static inline pte_t pte_mkclean(pte_t pte)
{
	pte = clear_pte_bit(pte, __pgprot(_PAGE_DIRTY));
	return set_pte_bit(pte, __pgprot(_PAGE_PROTECT));
}

static inline pte_t pte_mkdirty(pte_t pte)
{
	pte = set_pte_bit(pte, __pgprot(_PAGE_DIRTY | _PAGE_SOFT_DIRTY));
	if (pte_val(pte) & _PAGE_WRITE)
		pte = clear_pte_bit(pte, __pgprot(_PAGE_PROTECT));
	return pte;
}

static inline pte_t pte_mkold(pte_t pte)
{
	pte = clear_pte_bit(pte, __pgprot(_PAGE_YOUNG));
	return set_pte_bit(pte, __pgprot(_PAGE_INVALID));
}

static inline pte_t pte_mkyoung(pte_t pte)
{
	pte = set_pte_bit(pte, __pgprot(_PAGE_YOUNG));
	if (pte_val(pte) & _PAGE_READ)
		pte = clear_pte_bit(pte, __pgprot(_PAGE_INVALID));
	return pte;
}

static inline pte_t pte_mkspecial(pte_t pte)
{
	return set_pte_bit(pte, __pgprot(_PAGE_SPECIAL));
}

#ifdef CONFIG_HUGETLB_PAGE
static inline pte_t pte_mkhuge(pte_t pte)
{
	return set_pte_bit(pte, __pgprot(_PAGE_LARGE));
}
#endif

#define IPTE_GLOBAL	0
#define	IPTE_LOCAL	1

#define IPTE_NODAT	0x400
#define IPTE_GUEST_ASCE	0x800

static __always_inline void __ptep_rdp(unsigned long addr, pte_t *ptep,
				       unsigned long opt, unsigned long asce,
				       int local)
{
	unsigned long pto;

	pto = __pa(ptep) & ~(PTRS_PER_PTE * sizeof(pte_t) - 1);
	asm volatile(".insn rrf,0xb98b0000,%[r1],%[r2],%[asce],%[m4]"
		     : "+m" (*ptep)
		     : [r1] "a" (pto), [r2] "a" ((addr & PAGE_MASK) | opt),
		       [asce] "a" (asce), [m4] "i" (local));
}

static __always_inline void __ptep_ipte(unsigned long address, pte_t *ptep,
					unsigned long opt, unsigned long asce,
					int local)
{
	unsigned long pto = __pa(ptep);

	if (__builtin_constant_p(opt) && opt == 0) {
		/* Invalidation + TLB flush for the pte */
		asm volatile(
			"	ipte	%[r1],%[r2],0,%[m4]"
			: "+m" (*ptep) : [r1] "a" (pto), [r2] "a" (address),
			  [m4] "i" (local));
		return;
	}

	/* Invalidate ptes with options + TLB flush of the ptes */
	opt = opt | (asce & _ASCE_ORIGIN);
	asm volatile(
		"	ipte	%[r1],%[r2],%[r3],%[m4]"
		: [r2] "+a" (address), [r3] "+a" (opt)
		: [r1] "a" (pto), [m4] "i" (local) : "memory");
}

static __always_inline void __ptep_ipte_range(unsigned long address, int nr,
					      pte_t *ptep, int local)
{
	unsigned long pto = __pa(ptep);

	/* Invalidate a range of ptes + TLB flush of the ptes */
	do {
		asm volatile(
			"	ipte %[r1],%[r2],%[r3],%[m4]"
			: [r2] "+a" (address), [r3] "+a" (nr)
			: [r1] "a" (pto), [m4] "i" (local) : "memory");
	} while (nr != 255);
}

/*
 * This is hard to understand. ptep_get_and_clear and ptep_clear_flush
 * both clear the TLB for the unmapped pte. The reason is that
 * ptep_get_and_clear is used in common code (e.g. change_pte_range)
 * to modify an active pte. The sequence is
 *   1) ptep_get_and_clear
 *   2) set_pte_at
 *   3) flush_tlb_range
 * On s390 the tlb needs to get flushed with the modification of the pte
 * if the pte is active. The only way how this can be implemented is to
 * have ptep_get_and_clear do the tlb flush. In exchange flush_tlb_range
 * is a nop.
 */
pte_t ptep_xchg_direct(struct mm_struct *, unsigned long, pte_t *, pte_t);
pte_t ptep_xchg_lazy(struct mm_struct *, unsigned long, pte_t *, pte_t);

#define __HAVE_ARCH_PTEP_TEST_AND_CLEAR_YOUNG
static inline int ptep_test_and_clear_young(struct vm_area_struct *vma,
					    unsigned long addr, pte_t *ptep)
{
	pte_t pte = *ptep;

	pte = ptep_xchg_direct(vma->vm_mm, addr, ptep, pte_mkold(pte));
	return pte_young(pte);
}

#define __HAVE_ARCH_PTEP_CLEAR_YOUNG_FLUSH
static inline int ptep_clear_flush_young(struct vm_area_struct *vma,
					 unsigned long address, pte_t *ptep)
{
	return ptep_test_and_clear_young(vma, address, ptep);
}

#define __HAVE_ARCH_PTEP_GET_AND_CLEAR
static inline pte_t ptep_get_and_clear(struct mm_struct *mm,
				       unsigned long addr, pte_t *ptep)
{
	pte_t res;

	res = ptep_xchg_lazy(mm, addr, ptep, __pte(_PAGE_INVALID));
	/* At this point the reference through the mapping is still present */
	if (mm_is_protected(mm) && pte_present(res))
		uv_convert_from_secure_pte(res);
	return res;
}

#define __HAVE_ARCH_PTEP_MODIFY_PROT_TRANSACTION
pte_t ptep_modify_prot_start(struct vm_area_struct *, unsigned long, pte_t *);
void ptep_modify_prot_commit(struct vm_area_struct *, unsigned long,
			     pte_t *, pte_t, pte_t);

#define __HAVE_ARCH_PTEP_CLEAR_FLUSH
static inline pte_t ptep_clear_flush(struct vm_area_struct *vma,
				     unsigned long addr, pte_t *ptep)
{
	pte_t res;

	res = ptep_xchg_direct(vma->vm_mm, addr, ptep, __pte(_PAGE_INVALID));
	/* At this point the reference through the mapping is still present */
	if (mm_is_protected(vma->vm_mm) && pte_present(res))
		uv_convert_from_secure_pte(res);
	return res;
}

/*
 * The batched pte unmap code uses ptep_get_and_clear_full to clear the
 * ptes. Here an optimization is possible. tlb_gather_mmu flushes all
 * tlbs of an mm if it can guarantee that the ptes of the mm_struct
 * cannot be accessed while the batched unmap is running. In this case
 * full==1 and a simple pte_clear is enough. See tlb.h.
 */
#define __HAVE_ARCH_PTEP_GET_AND_CLEAR_FULL
static inline pte_t ptep_get_and_clear_full(struct mm_struct *mm,
					    unsigned long addr,
					    pte_t *ptep, int full)
{
	pte_t res;

	if (full) {
		res = *ptep;
		set_pte(ptep, __pte(_PAGE_INVALID));
	} else {
		res = ptep_xchg_lazy(mm, addr, ptep, __pte(_PAGE_INVALID));
	}
	/* Nothing to do */
	if (!mm_is_protected(mm) || !pte_present(res))
		return res;
	/*
	 * At this point the reference through the mapping is still present.
	 * The notifier should have destroyed all protected vCPUs at this
	 * point, so the destroy should be successful.
	 */
	if (full && !uv_destroy_pte(res))
		return res;
	/*
	 * If something went wrong and the page could not be destroyed, or
	 * if this is not a mm teardown, the slower export is used as
	 * fallback instead.
	 */
	uv_convert_from_secure_pte(res);
	return res;
}

#define __HAVE_ARCH_PTEP_SET_WRPROTECT
static inline void ptep_set_wrprotect(struct mm_struct *mm,
				      unsigned long addr, pte_t *ptep)
{
	pte_t pte = *ptep;

	if (pte_write(pte))
		ptep_xchg_lazy(mm, addr, ptep, pte_wrprotect(pte));
}

/*
 * Check if PTEs only differ in _PAGE_PROTECT HW bit, but also allow SW PTE
 * bits in the comparison. Those might change e.g. because of dirty and young
 * tracking.
 */
static inline int pte_allow_rdp(pte_t old, pte_t new)
{
	/*
	 * Only allow changes from RO to RW
	 */
	if (!(pte_val(old) & _PAGE_PROTECT) || pte_val(new) & _PAGE_PROTECT)
		return 0;

	return (pte_val(old) & _PAGE_RDP_MASK) == (pte_val(new) & _PAGE_RDP_MASK);
}

static inline void flush_tlb_fix_spurious_fault(struct vm_area_struct *vma,
						unsigned long address,
						pte_t *ptep)
{
	/*
	 * RDP might not have propagated the PTE protection reset to all CPUs,
	 * so there could be spurious TLB protection faults.
	 * NOTE: This will also be called when a racing pagetable update on
	 * another thread already installed the correct PTE. Both cases cannot
	 * really be distinguished.
	 * Therefore, only do the local TLB flush when RDP can be used, and the
	 * PTE does not have _PAGE_PROTECT set, to avoid unnecessary overhead.
	 * A local RDP can be used to do the flush.
	 */
	if (MACHINE_HAS_RDP && !(pte_val(*ptep) & _PAGE_PROTECT))
		__ptep_rdp(address, ptep, 0, 0, 1);
}
#define flush_tlb_fix_spurious_fault flush_tlb_fix_spurious_fault

void ptep_reset_dat_prot(struct mm_struct *mm, unsigned long addr, pte_t *ptep,
			 pte_t new);

#define __HAVE_ARCH_PTEP_SET_ACCESS_FLAGS
static inline int ptep_set_access_flags(struct vm_area_struct *vma,
					unsigned long addr, pte_t *ptep,
					pte_t entry, int dirty)
{
	if (pte_same(*ptep, entry))
		return 0;
	if (MACHINE_HAS_RDP && !mm_has_pgste(vma->vm_mm) && pte_allow_rdp(*ptep, entry))
		ptep_reset_dat_prot(vma->vm_mm, addr, ptep, entry);
	else
		ptep_xchg_direct(vma->vm_mm, addr, ptep, entry);
	return 1;
}

/*
 * Additional functions to handle KVM guest page tables
 */
void ptep_set_pte_at(struct mm_struct *mm, unsigned long addr,
		     pte_t *ptep, pte_t entry);
void ptep_set_notify(struct mm_struct *mm, unsigned long addr, pte_t *ptep);
void ptep_notify(struct mm_struct *mm, unsigned long addr,
		 pte_t *ptep, unsigned long bits);
int ptep_force_prot(struct mm_struct *mm, unsigned long gaddr,
		    pte_t *ptep, int prot, unsigned long bit);
void ptep_zap_unused(struct mm_struct *mm, unsigned long addr,
		     pte_t *ptep , int reset);
void ptep_zap_key(struct mm_struct *mm, unsigned long addr, pte_t *ptep);
int ptep_shadow_pte(struct mm_struct *mm, unsigned long saddr,
		    pte_t *sptep, pte_t *tptep, pte_t pte);
void ptep_unshadow_pte(struct mm_struct *mm, unsigned long saddr, pte_t *ptep);

bool ptep_test_and_clear_uc(struct mm_struct *mm, unsigned long address,
			    pte_t *ptep);
int set_guest_storage_key(struct mm_struct *mm, unsigned long addr,
			  unsigned char key, bool nq);
int cond_set_guest_storage_key(struct mm_struct *mm, unsigned long addr,
			       unsigned char key, unsigned char *oldkey,
			       bool nq, bool mr, bool mc);
int reset_guest_reference_bit(struct mm_struct *mm, unsigned long addr);
int get_guest_storage_key(struct mm_struct *mm, unsigned long addr,
			  unsigned char *key);

int set_pgste_bits(struct mm_struct *mm, unsigned long addr,
				unsigned long bits, unsigned long value);
int get_pgste(struct mm_struct *mm, unsigned long hva, unsigned long *pgstep);
int pgste_perform_essa(struct mm_struct *mm, unsigned long hva, int orc,
			unsigned long *oldpte, unsigned long *oldpgste);
void gmap_pmdp_csp(struct mm_struct *mm, unsigned long vmaddr);
void gmap_pmdp_invalidate(struct mm_struct *mm, unsigned long vmaddr);
void gmap_pmdp_idte_local(struct mm_struct *mm, unsigned long vmaddr);
void gmap_pmdp_idte_global(struct mm_struct *mm, unsigned long vmaddr);

#define pgprot_writecombine	pgprot_writecombine
pgprot_t pgprot_writecombine(pgprot_t prot);

#define pgprot_writethrough	pgprot_writethrough
pgprot_t pgprot_writethrough(pgprot_t prot);

#define PFN_PTE_SHIFT		PAGE_SHIFT

/*
 * Set multiple PTEs to consecutive pages with a single call.  All PTEs
 * are within the same folio, PMD and VMA.
 */
static inline void set_ptes(struct mm_struct *mm, unsigned long addr,
			      pte_t *ptep, pte_t entry, unsigned int nr)
{
	if (pte_present(entry))
		entry = clear_pte_bit(entry, __pgprot(_PAGE_UNUSED));
	if (mm_has_pgste(mm)) {
		for (;;) {
			ptep_set_pte_at(mm, addr, ptep, entry);
			if (--nr == 0)
				break;
			ptep++;
			entry = __pte(pte_val(entry) + PAGE_SIZE);
			addr += PAGE_SIZE;
		}
	} else {
		for (;;) {
			set_pte(ptep, entry);
			if (--nr == 0)
				break;
			ptep++;
			entry = __pte(pte_val(entry) + PAGE_SIZE);
		}
	}
}
#define set_ptes set_ptes

/*
 * Conversion functions: convert a page and protection to a page entry,
 * and a page entry and page directory to the page they refer to.
 */
static inline pte_t mk_pte_phys(unsigned long physpage, pgprot_t pgprot)
{
	pte_t __pte;

	__pte = __pte(physpage | pgprot_val(pgprot));
	return pte_mkyoung(__pte);
}

static inline pte_t mk_pte(struct page *page, pgprot_t pgprot)
{
	unsigned long physpage = page_to_phys(page);
	pte_t __pte = mk_pte_phys(physpage, pgprot);

	if (pte_write(__pte) && PageDirty(page))
		__pte = pte_mkdirty(__pte);
	return __pte;
}

#define pgd_index(address) (((address) >> PGDIR_SHIFT) & (PTRS_PER_PGD-1))
#define p4d_index(address) (((address) >> P4D_SHIFT) & (PTRS_PER_P4D-1))
#define pud_index(address) (((address) >> PUD_SHIFT) & (PTRS_PER_PUD-1))
#define pmd_index(address) (((address) >> PMD_SHIFT) & (PTRS_PER_PMD-1))

#define p4d_deref(pud) ((unsigned long)__va(p4d_val(pud) & _REGION_ENTRY_ORIGIN))
#define pgd_deref(pgd) ((unsigned long)__va(pgd_val(pgd) & _REGION_ENTRY_ORIGIN))

static inline unsigned long pmd_deref(pmd_t pmd)
{
	unsigned long origin_mask;

	origin_mask = _SEGMENT_ENTRY_ORIGIN;
	if (pmd_leaf(pmd))
		origin_mask = _SEGMENT_ENTRY_ORIGIN_LARGE;
	return (unsigned long)__va(pmd_val(pmd) & origin_mask);
}

static inline unsigned long pmd_pfn(pmd_t pmd)
{
	return __pa(pmd_deref(pmd)) >> PAGE_SHIFT;
}

static inline unsigned long pud_deref(pud_t pud)
{
	unsigned long origin_mask;

	origin_mask = _REGION_ENTRY_ORIGIN;
	if (pud_leaf(pud))
		origin_mask = _REGION3_ENTRY_ORIGIN_LARGE;
	return (unsigned long)__va(pud_val(pud) & origin_mask);
}

#define pud_pfn pud_pfn
static inline unsigned long pud_pfn(pud_t pud)
{
	return __pa(pud_deref(pud)) >> PAGE_SHIFT;
}

/*
 * The pgd_offset function *always* adds the index for the top-level
 * region/segment table. This is done to get a sequence like the
 * following to work:
 *	pgdp = pgd_offset(current->mm, addr);
 *	pgd = READ_ONCE(*pgdp);
 *	p4dp = p4d_offset(&pgd, addr);
 *	...
 * The subsequent p4d_offset, pud_offset and pmd_offset functions
 * only add an index if they dereferenced the pointer.
 */
static inline pgd_t *pgd_offset_raw(pgd_t *pgd, unsigned long address)
{
	unsigned long rste;
	unsigned int shift;

	/* Get the first entry of the top level table */
	rste = pgd_val(*pgd);
	/* Pick up the shift from the table type of the first entry */
	shift = ((rste & _REGION_ENTRY_TYPE_MASK) >> 2) * 11 + 20;
	return pgd + ((address >> shift) & (PTRS_PER_PGD - 1));
}

#define pgd_offset(mm, address) pgd_offset_raw(READ_ONCE((mm)->pgd), address)

static inline p4d_t *p4d_offset_lockless(pgd_t *pgdp, pgd_t pgd, unsigned long address)
{
	if ((pgd_val(pgd) & _REGION_ENTRY_TYPE_MASK) >= _REGION_ENTRY_TYPE_R1)
		return (p4d_t *) pgd_deref(pgd) + p4d_index(address);
	return (p4d_t *) pgdp;
}
#define p4d_offset_lockless p4d_offset_lockless

static inline p4d_t *p4d_offset(pgd_t *pgdp, unsigned long address)
{
	return p4d_offset_lockless(pgdp, *pgdp, address);
}

static inline pud_t *pud_offset_lockless(p4d_t *p4dp, p4d_t p4d, unsigned long address)
{
	if ((p4d_val(p4d) & _REGION_ENTRY_TYPE_MASK) >= _REGION_ENTRY_TYPE_R2)
		return (pud_t *) p4d_deref(p4d) + pud_index(address);
	return (pud_t *) p4dp;
}
#define pud_offset_lockless pud_offset_lockless

static inline pud_t *pud_offset(p4d_t *p4dp, unsigned long address)
{
	return pud_offset_lockless(p4dp, *p4dp, address);
}
#define pud_offset pud_offset

static inline pmd_t *pmd_offset_lockless(pud_t *pudp, pud_t pud, unsigned long address)
{
	if ((pud_val(pud) & _REGION_ENTRY_TYPE_MASK) >= _REGION_ENTRY_TYPE_R3)
		return (pmd_t *) pud_deref(pud) + pmd_index(address);
	return (pmd_t *) pudp;
}
#define pmd_offset_lockless pmd_offset_lockless

static inline pmd_t *pmd_offset(pud_t *pudp, unsigned long address)
{
	return pmd_offset_lockless(pudp, *pudp, address);
}
#define pmd_offset pmd_offset

static inline unsigned long pmd_page_vaddr(pmd_t pmd)
{
	return (unsigned long) pmd_deref(pmd);
}

static inline bool gup_fast_permitted(unsigned long start, unsigned long end)
{
	return end <= current->mm->context.asce_limit;
}
#define gup_fast_permitted gup_fast_permitted

#define pfn_pte(pfn, pgprot)	mk_pte_phys(((pfn) << PAGE_SHIFT), (pgprot))
#define pte_pfn(x) (pte_val(x) >> PAGE_SHIFT)
#define pte_page(x) pfn_to_page(pte_pfn(x))

#define pmd_page(pmd) pfn_to_page(pmd_pfn(pmd))
#define pud_page(pud) pfn_to_page(pud_pfn(pud))
#define p4d_page(p4d) pfn_to_page(p4d_pfn(p4d))
#define pgd_page(pgd) pfn_to_page(pgd_pfn(pgd))

static inline pmd_t pmd_wrprotect(pmd_t pmd)
{
	pmd = clear_pmd_bit(pmd, __pgprot(_SEGMENT_ENTRY_WRITE));
	return set_pmd_bit(pmd, __pgprot(_SEGMENT_ENTRY_PROTECT));
}

static inline pmd_t pmd_mkwrite_novma(pmd_t pmd)
{
	pmd = set_pmd_bit(pmd, __pgprot(_SEGMENT_ENTRY_WRITE));
	if (pmd_val(pmd) & _SEGMENT_ENTRY_DIRTY)
		pmd = clear_pmd_bit(pmd, __pgprot(_SEGMENT_ENTRY_PROTECT));
	return pmd;
}

static inline pmd_t pmd_mkclean(pmd_t pmd)
{
	pmd = clear_pmd_bit(pmd, __pgprot(_SEGMENT_ENTRY_DIRTY));
	return set_pmd_bit(pmd, __pgprot(_SEGMENT_ENTRY_PROTECT));
}

static inline pmd_t pmd_mkdirty(pmd_t pmd)
{
	pmd = set_pmd_bit(pmd, __pgprot(_SEGMENT_ENTRY_DIRTY | _SEGMENT_ENTRY_SOFT_DIRTY));
	if (pmd_val(pmd) & _SEGMENT_ENTRY_WRITE)
		pmd = clear_pmd_bit(pmd, __pgprot(_SEGMENT_ENTRY_PROTECT));
	return pmd;
}

static inline pud_t pud_wrprotect(pud_t pud)
{
	pud = clear_pud_bit(pud, __pgprot(_REGION3_ENTRY_WRITE));
	return set_pud_bit(pud, __pgprot(_REGION_ENTRY_PROTECT));
}

static inline pud_t pud_mkwrite(pud_t pud)
{
	pud = set_pud_bit(pud, __pgprot(_REGION3_ENTRY_WRITE));
	if (pud_val(pud) & _REGION3_ENTRY_DIRTY)
		pud = clear_pud_bit(pud, __pgprot(_REGION_ENTRY_PROTECT));
	return pud;
}

static inline pud_t pud_mkclean(pud_t pud)
{
	pud = clear_pud_bit(pud, __pgprot(_REGION3_ENTRY_DIRTY));
	return set_pud_bit(pud, __pgprot(_REGION_ENTRY_PROTECT));
}

static inline pud_t pud_mkdirty(pud_t pud)
{
	pud = set_pud_bit(pud, __pgprot(_REGION3_ENTRY_DIRTY | _REGION3_ENTRY_SOFT_DIRTY));
	if (pud_val(pud) & _REGION3_ENTRY_WRITE)
		pud = clear_pud_bit(pud, __pgprot(_REGION_ENTRY_PROTECT));
	return pud;
}

#if defined(CONFIG_TRANSPARENT_HUGEPAGE) || defined(CONFIG_HUGETLB_PAGE)
static inline unsigned long massage_pgprot_pmd(pgprot_t pgprot)
{
	/*
	 * pgprot is PAGE_NONE, PAGE_RO, PAGE_RX, PAGE_RW or PAGE_RWX
	 * (see __Pxxx / __Sxxx). Convert to segment table entry format.
	 */
	if (pgprot_val(pgprot) == pgprot_val(PAGE_NONE))
		return pgprot_val(SEGMENT_NONE);
	if (pgprot_val(pgprot) == pgprot_val(PAGE_RO))
		return pgprot_val(SEGMENT_RO);
	if (pgprot_val(pgprot) == pgprot_val(PAGE_RX))
		return pgprot_val(SEGMENT_RX);
	if (pgprot_val(pgprot) == pgprot_val(PAGE_RW))
		return pgprot_val(SEGMENT_RW);
	return pgprot_val(SEGMENT_RWX);
}

static inline pmd_t pmd_mkyoung(pmd_t pmd)
{
	pmd = set_pmd_bit(pmd, __pgprot(_SEGMENT_ENTRY_YOUNG));
	if (pmd_val(pmd) & _SEGMENT_ENTRY_READ)
		pmd = clear_pmd_bit(pmd, __pgprot(_SEGMENT_ENTRY_INVALID));
	return pmd;
}

static inline pmd_t pmd_mkold(pmd_t pmd)
{
	pmd = clear_pmd_bit(pmd, __pgprot(_SEGMENT_ENTRY_YOUNG));
	return set_pmd_bit(pmd, __pgprot(_SEGMENT_ENTRY_INVALID));
}

static inline pmd_t pmd_modify(pmd_t pmd, pgprot_t newprot)
{
	unsigned long mask;

	mask  = _SEGMENT_ENTRY_ORIGIN_LARGE;
	mask |= _SEGMENT_ENTRY_DIRTY;
	mask |= _SEGMENT_ENTRY_YOUNG;
	mask |=	_SEGMENT_ENTRY_LARGE;
	mask |= _SEGMENT_ENTRY_SOFT_DIRTY;
	pmd = __pmd(pmd_val(pmd) & mask);
	pmd = set_pmd_bit(pmd, __pgprot(massage_pgprot_pmd(newprot)));
	if (!(pmd_val(pmd) & _SEGMENT_ENTRY_DIRTY))
		pmd = set_pmd_bit(pmd, __pgprot(_SEGMENT_ENTRY_PROTECT));
	if (!(pmd_val(pmd) & _SEGMENT_ENTRY_YOUNG))
		pmd = set_pmd_bit(pmd, __pgprot(_SEGMENT_ENTRY_INVALID));
	return pmd;
}

static inline pmd_t mk_pmd_phys(unsigned long physpage, pgprot_t pgprot)
{
	return __pmd(physpage + massage_pgprot_pmd(pgprot));
}

#endif /* CONFIG_TRANSPARENT_HUGEPAGE || CONFIG_HUGETLB_PAGE */

static inline void __pmdp_csp(pmd_t *pmdp)
{
	csp((unsigned int *)pmdp + 1, pmd_val(*pmdp),
	    pmd_val(*pmdp) | _SEGMENT_ENTRY_INVALID);
}

#define IDTE_GLOBAL	0
#define IDTE_LOCAL	1

#define IDTE_PTOA	0x0800
#define IDTE_NODAT	0x1000
#define IDTE_GUEST_ASCE	0x2000

static __always_inline void __pmdp_idte(unsigned long addr, pmd_t *pmdp,
					unsigned long opt, unsigned long asce,
					int local)
{
	unsigned long sto;

	sto = __pa(pmdp) - pmd_index(addr) * sizeof(pmd_t);
	if (__builtin_constant_p(opt) && opt == 0) {
		/* flush without guest asce */
		asm volatile(
			"	idte	%[r1],0,%[r2],%[m4]"
			: "+m" (*pmdp)
			: [r1] "a" (sto), [r2] "a" ((addr & HPAGE_MASK)),
			  [m4] "i" (local)
			: "cc" );
	} else {
		/* flush with guest asce */
		asm volatile(
			"	idte	%[r1],%[r3],%[r2],%[m4]"
			: "+m" (*pmdp)
			: [r1] "a" (sto), [r2] "a" ((addr & HPAGE_MASK) | opt),
			  [r3] "a" (asce), [m4] "i" (local)
			: "cc" );
	}
}

static __always_inline void __pudp_idte(unsigned long addr, pud_t *pudp,
					unsigned long opt, unsigned long asce,
					int local)
{
	unsigned long r3o;

	r3o = __pa(pudp) - pud_index(addr) * sizeof(pud_t);
	r3o |= _ASCE_TYPE_REGION3;
	if (__builtin_constant_p(opt) && opt == 0) {
		/* flush without guest asce */
		asm volatile(
			"	idte	%[r1],0,%[r2],%[m4]"
			: "+m" (*pudp)
			: [r1] "a" (r3o), [r2] "a" ((addr & PUD_MASK)),
			  [m4] "i" (local)
			: "cc");
	} else {
		/* flush with guest asce */
		asm volatile(
			"	idte	%[r1],%[r3],%[r2],%[m4]"
			: "+m" (*pudp)
			: [r1] "a" (r3o), [r2] "a" ((addr & PUD_MASK) | opt),
			  [r3] "a" (asce), [m4] "i" (local)
			: "cc" );
	}
}

pmd_t pmdp_xchg_direct(struct mm_struct *, unsigned long, pmd_t *, pmd_t);
pmd_t pmdp_xchg_lazy(struct mm_struct *, unsigned long, pmd_t *, pmd_t);
pud_t pudp_xchg_direct(struct mm_struct *, unsigned long, pud_t *, pud_t);

#ifdef CONFIG_TRANSPARENT_HUGEPAGE

#define __HAVE_ARCH_PGTABLE_DEPOSIT
void pgtable_trans_huge_deposit(struct mm_struct *mm, pmd_t *pmdp,
				pgtable_t pgtable);

#define __HAVE_ARCH_PGTABLE_WITHDRAW
pgtable_t pgtable_trans_huge_withdraw(struct mm_struct *mm, pmd_t *pmdp);

#define  __HAVE_ARCH_PMDP_SET_ACCESS_FLAGS
static inline int pmdp_set_access_flags(struct vm_area_struct *vma,
					unsigned long addr, pmd_t *pmdp,
					pmd_t entry, int dirty)
{
	VM_BUG_ON(addr & ~HPAGE_MASK);

	entry = pmd_mkyoung(entry);
	if (dirty)
		entry = pmd_mkdirty(entry);
	if (pmd_val(*pmdp) == pmd_val(entry))
		return 0;
	pmdp_xchg_direct(vma->vm_mm, addr, pmdp, entry);
	return 1;
}

#define __HAVE_ARCH_PMDP_TEST_AND_CLEAR_YOUNG
static inline int pmdp_test_and_clear_young(struct vm_area_struct *vma,
					    unsigned long addr, pmd_t *pmdp)
{
	pmd_t pmd = *pmdp;

	pmd = pmdp_xchg_direct(vma->vm_mm, addr, pmdp, pmd_mkold(pmd));
	return pmd_young(pmd);
}

#define __HAVE_ARCH_PMDP_CLEAR_YOUNG_FLUSH
static inline int pmdp_clear_flush_young(struct vm_area_struct *vma,
					 unsigned long addr, pmd_t *pmdp)
{
	VM_BUG_ON(addr & ~HPAGE_MASK);
	return pmdp_test_and_clear_young(vma, addr, pmdp);
}

static inline void set_pmd_at(struct mm_struct *mm, unsigned long addr,
			      pmd_t *pmdp, pmd_t entry)
{
	set_pmd(pmdp, entry);
}

static inline pmd_t pmd_mkhuge(pmd_t pmd)
{
	pmd = set_pmd_bit(pmd, __pgprot(_SEGMENT_ENTRY_LARGE));
	pmd = set_pmd_bit(pmd, __pgprot(_SEGMENT_ENTRY_YOUNG));
	return set_pmd_bit(pmd, __pgprot(_SEGMENT_ENTRY_PROTECT));
}

#define __HAVE_ARCH_PMDP_HUGE_GET_AND_CLEAR
static inline pmd_t pmdp_huge_get_and_clear(struct mm_struct *mm,
					    unsigned long addr, pmd_t *pmdp)
{
	return pmdp_xchg_direct(mm, addr, pmdp, __pmd(_SEGMENT_ENTRY_EMPTY));
}

#define __HAVE_ARCH_PMDP_HUGE_GET_AND_CLEAR_FULL
static inline pmd_t pmdp_huge_get_and_clear_full(struct vm_area_struct *vma,
						 unsigned long addr,
						 pmd_t *pmdp, int full)
{
	if (full) {
		pmd_t pmd = *pmdp;
		set_pmd(pmdp, __pmd(_SEGMENT_ENTRY_EMPTY));
		return pmd;
	}
	return pmdp_xchg_lazy(vma->vm_mm, addr, pmdp, __pmd(_SEGMENT_ENTRY_EMPTY));
}

#define __HAVE_ARCH_PMDP_HUGE_CLEAR_FLUSH
static inline pmd_t pmdp_huge_clear_flush(struct vm_area_struct *vma,
					  unsigned long addr, pmd_t *pmdp)
{
	return pmdp_huge_get_and_clear(vma->vm_mm, addr, pmdp);
}

#define __HAVE_ARCH_PMDP_INVALIDATE
static inline pmd_t pmdp_invalidate(struct vm_area_struct *vma,
				   unsigned long addr, pmd_t *pmdp)
{
	pmd_t pmd;

	VM_WARN_ON_ONCE(!pmd_present(*pmdp));
	pmd = __pmd(pmd_val(*pmdp) | _SEGMENT_ENTRY_INVALID);
	return pmdp_xchg_direct(vma->vm_mm, addr, pmdp, pmd);
}

#define __HAVE_ARCH_PMDP_SET_WRPROTECT
static inline void pmdp_set_wrprotect(struct mm_struct *mm,
				      unsigned long addr, pmd_t *pmdp)
{
	pmd_t pmd = *pmdp;

	if (pmd_write(pmd))
		pmd = pmdp_xchg_lazy(mm, addr, pmdp, pmd_wrprotect(pmd));
}

static inline pmd_t pmdp_collapse_flush(struct vm_area_struct *vma,
					unsigned long address,
					pmd_t *pmdp)
{
	return pmdp_huge_get_and_clear(vma->vm_mm, address, pmdp);
}
#define pmdp_collapse_flush pmdp_collapse_flush

#define pfn_pmd(pfn, pgprot)	mk_pmd_phys(((pfn) << PAGE_SHIFT), (pgprot))
#define mk_pmd(page, pgprot)	pfn_pmd(page_to_pfn(page), (pgprot))

static inline int pmd_trans_huge(pmd_t pmd)
{
	return pmd_leaf(pmd);
}

#define has_transparent_hugepage has_transparent_hugepage
static inline int has_transparent_hugepage(void)
{
	return MACHINE_HAS_EDAT1 ? 1 : 0;
}
#endif /* CONFIG_TRANSPARENT_HUGEPAGE */

/*
 * 64 bit swap entry format:
 * A page-table entry has some bits we have to treat in a special way.
 * Bits 54 and 63 are used to indicate the page type. Bit 53 marks the pte
 * as invalid.
 * A swap pte is indicated by bit pattern (pte & 0x201) == 0x200
 * |			  offset			|E11XX|type |S0|
 * |0000000000111111111122222222223333333333444444444455|55555|55566|66|
 * |0123456789012345678901234567890123456789012345678901|23456|78901|23|
 *
 * Bits 0-51 store the offset.
 * Bit 52 (E) is used to remember PG_anon_exclusive.
 * Bits 57-61 store the type.
 * Bit 62 (S) is used for softdirty tracking.
 * Bits 55 and 56 (X) are unused.
 */

#define __SWP_OFFSET_MASK	((1UL << 52) - 1)
#define __SWP_OFFSET_SHIFT	12
#define __SWP_TYPE_MASK		((1UL << 5) - 1)
#define __SWP_TYPE_SHIFT	2

static inline pte_t mk_swap_pte(unsigned long type, unsigned long offset)
{
	unsigned long pteval;

	pteval = _PAGE_INVALID | _PAGE_PROTECT;
	pteval |= (offset & __SWP_OFFSET_MASK) << __SWP_OFFSET_SHIFT;
	pteval |= (type & __SWP_TYPE_MASK) << __SWP_TYPE_SHIFT;
	return __pte(pteval);
}

static inline unsigned long __swp_type(swp_entry_t entry)
{
	return (entry.val >> __SWP_TYPE_SHIFT) & __SWP_TYPE_MASK;
}

static inline unsigned long __swp_offset(swp_entry_t entry)
{
	return (entry.val >> __SWP_OFFSET_SHIFT) & __SWP_OFFSET_MASK;
}

static inline swp_entry_t __swp_entry(unsigned long type, unsigned long offset)
{
	return (swp_entry_t) { pte_val(mk_swap_pte(type, offset)) };
}

#define __pte_to_swp_entry(pte)	((swp_entry_t) { pte_val(pte) })
#define __swp_entry_to_pte(x)	((pte_t) { (x).val })

/*
 * 64 bit swap entry format for REGION3 and SEGMENT table entries (RSTE)
 * Bits 59 and 63 are used to indicate the swap entry. Bit 58 marks the rste
 * as invalid.
 * A swap entry is indicated by bit pattern (rste & 0x011) == 0x010
 * |			  offset			|Xtype |11TT|S0|
 * |0000000000111111111122222222223333333333444444444455|555555|5566|66|
 * |0123456789012345678901234567890123456789012345678901|234567|8901|23|
 *
 * Bits 0-51 store the offset.
 * Bits 53-57 store the type.
 * Bit 62 (S) is used for softdirty tracking.
 * Bits 60-61 (TT) indicate the table type: 0x01 for REGION3 and 0x00 for SEGMENT.
 * Bit 52 (X) is unused.
 */

#define __SWP_OFFSET_MASK_RSTE	((1UL << 52) - 1)
#define __SWP_OFFSET_SHIFT_RSTE	12
#define __SWP_TYPE_MASK_RSTE		((1UL << 5) - 1)
#define __SWP_TYPE_SHIFT_RSTE	6

/*
 * TT bits set to 0x00 == SEGMENT. For REGION3 entries, caller must add R3
 * bits 0x01. See also __set_huge_pte_at().
 */
static inline unsigned long mk_swap_rste(unsigned long type, unsigned long offset)
{
	unsigned long rste;

	rste = _RST_ENTRY_INVALID | _RST_ENTRY_COMM;
	rste |= (offset & __SWP_OFFSET_MASK_RSTE) << __SWP_OFFSET_SHIFT_RSTE;
	rste |= (type & __SWP_TYPE_MASK_RSTE) << __SWP_TYPE_SHIFT_RSTE;
	return rste;
}

static inline unsigned long __swp_type_rste(swp_entry_t entry)
{
	return (entry.val >> __SWP_TYPE_SHIFT_RSTE) & __SWP_TYPE_MASK_RSTE;
}

static inline unsigned long __swp_offset_rste(swp_entry_t entry)
{
	return (entry.val >> __SWP_OFFSET_SHIFT_RSTE) & __SWP_OFFSET_MASK_RSTE;
}

#define __rste_to_swp_entry(rste)	((swp_entry_t) { rste })

extern int vmem_add_mapping(unsigned long start, unsigned long size);
extern void vmem_remove_mapping(unsigned long start, unsigned long size);
extern int __vmem_map_4k_page(unsigned long addr, unsigned long phys, pgprot_t prot, bool alloc);
extern int vmem_map_4k_page(unsigned long addr, unsigned long phys, pgprot_t prot);
extern void vmem_unmap_4k_page(unsigned long addr);
extern pte_t *vmem_get_alloc_pte(unsigned long addr, bool alloc);
extern int s390_enable_sie(void);
extern int s390_enable_skey(void);
extern void s390_reset_cmma(struct mm_struct *mm);

/* s390 has a private copy of get unmapped area to deal with cache synonyms */
#define HAVE_ARCH_UNMAPPED_AREA
#define HAVE_ARCH_UNMAPPED_AREA_TOPDOWN

#define pmd_pgtable(pmd) \
	((pgtable_t)__va(pmd_val(pmd) & -sizeof(pte_t)*PTRS_PER_PTE))

#endif /* _S390_PAGE_H */<|MERGE_RESOLUTION|>--- conflicted
+++ resolved
@@ -476,23 +476,6 @@
 /*
  * Segment entry (large page) protection definitions.
  */
-<<<<<<< HEAD
-#define SEGMENT_NONE	__pgprot(_SEGMENT_ENTRY_PRESENT | \
-				 _SEGMENT_ENTRY_INVALID | \
-				 _SEGMENT_ENTRY_PROTECT)
-#define SEGMENT_RO	__pgprot(_SEGMENT_ENTRY_PRESENT | \
-				 _SEGMENT_ENTRY_PROTECT | \
-				 _SEGMENT_ENTRY_READ | \
-				 _SEGMENT_ENTRY_NOEXEC)
-#define SEGMENT_RX	__pgprot(_SEGMENT_ENTRY_PRESENT | \
-				 _SEGMENT_ENTRY_PROTECT | \
-				 _SEGMENT_ENTRY_READ)
-#define SEGMENT_RW	__pgprot(_SEGMENT_ENTRY_PRESENT | \
-				 _SEGMENT_ENTRY_READ | \
-				 _SEGMENT_ENTRY_WRITE | \
-				 _SEGMENT_ENTRY_NOEXEC)
-#define SEGMENT_RWX	__pgprot(_SEGMENT_ENTRY_PRESENT | \
-=======
 #define __SEGMENT_NONE		(_SEGMENT_ENTRY_PRESENT | \
 				 _SEGMENT_ENTRY_INVALID | \
 				 _SEGMENT_ENTRY_PROTECT)
@@ -508,7 +491,6 @@
 				 _SEGMENT_ENTRY_WRITE | \
 				 _SEGMENT_ENTRY_NOEXEC)
 #define __SEGMENT_RWX		(_SEGMENT_ENTRY_PRESENT | \
->>>>>>> a5a056c8
 				 _SEGMENT_ENTRY_READ | \
 				 _SEGMENT_ENTRY_WRITE)
 #define __SEGMENT_KERNEL	(_SEGMENT_ENTRY |	\
@@ -541,30 +523,6 @@
  * Region3 entry (large page) protection definitions.
  */
 
-<<<<<<< HEAD
-#define REGION3_KERNEL	__pgprot(_REGION_ENTRY_TYPE_R3 | \
-				 _REGION3_ENTRY_PRESENT | \
-				 _REGION3_ENTRY_LARGE |	 \
-				 _REGION3_ENTRY_READ |	 \
-				 _REGION3_ENTRY_WRITE |	 \
-				 _REGION3_ENTRY_YOUNG |	 \
-				 _REGION3_ENTRY_DIRTY | \
-				 _REGION_ENTRY_NOEXEC)
-#define REGION3_KERNEL_RO __pgprot(_REGION_ENTRY_TYPE_R3 | \
-				   _REGION3_ENTRY_PRESENT | \
-				   _REGION3_ENTRY_LARGE |  \
-				   _REGION3_ENTRY_READ |   \
-				   _REGION3_ENTRY_YOUNG |  \
-				   _REGION_ENTRY_PROTECT | \
-				   _REGION_ENTRY_NOEXEC)
-#define REGION3_KERNEL_EXEC __pgprot(_REGION_ENTRY_TYPE_R3 | \
-				 _REGION3_ENTRY_PRESENT | \
-				 _REGION3_ENTRY_LARGE |	 \
-				 _REGION3_ENTRY_READ |	 \
-				 _REGION3_ENTRY_WRITE |	 \
-				 _REGION3_ENTRY_YOUNG |	 \
-				 _REGION3_ENTRY_DIRTY)
-=======
 #define __REGION3_KERNEL	(_REGION_ENTRY_TYPE_R3 | \
 				 _REGION3_ENTRY_PRESENT | \
 				 _REGION3_ENTRY_LARGE | \
@@ -587,7 +545,6 @@
 
 #define REGION3_KERNEL		__pgprot_region_mask(__REGION3_KERNEL)
 #define REGION3_KERNEL_RO	__pgprot_region_mask(__REGION3_KERNEL_RO)
->>>>>>> a5a056c8
 
 static inline bool mm_p4d_folded(struct mm_struct *mm)
 {
