--- conflicted
+++ resolved
@@ -186,11 +186,7 @@
  *
  * Undefined if no bit exists, so code should check against 0 first.
  */
-<<<<<<< HEAD
-static __always_inline __flatten unsigned long __ffs(unsigned long word)
-=======
-static inline __attribute_const__ unsigned long __ffs(unsigned long word)
->>>>>>> 51817d08
+static __always_inline __flatten __attribute_const__ unsigned long __ffs(unsigned long word)
 {
 	return __flogr(-word & word) ^ (BITS_PER_LONG - 1);
 }
@@ -202,11 +198,7 @@
  * This is defined the same way as the libc and
  * compiler builtin ffs routines (man ffs).
  */
-<<<<<<< HEAD
-static __always_inline __flatten int ffs(int word)
-=======
-static inline __attribute_const__ int ffs(int word)
->>>>>>> 51817d08
+static __always_inline __flatten __attribute_const__ int ffs(int word)
 {
 	unsigned int val = (unsigned int)word;
 
@@ -219,11 +211,7 @@
  *
  * Undefined if no set bit exists, so code should check against 0 first.
  */
-<<<<<<< HEAD
-static __always_inline __flatten unsigned long __fls(unsigned long word)
-=======
-static inline __attribute_const__ unsigned long __fls(unsigned long word)
->>>>>>> 51817d08
+static __always_inline __flatten __attribute_const__ unsigned long __fls(unsigned long word)
 {
 	return __flogr(word) ^ (BITS_PER_LONG - 1);
 }
@@ -239,11 +227,7 @@
  * set bit if value is nonzero. The last (most significant) bit is
  * at position 64.
  */
-<<<<<<< HEAD
-static __always_inline __flatten int fls64(unsigned long word)
-=======
-static inline __attribute_const__ int fls64(unsigned long word)
->>>>>>> 51817d08
+static __always_inline __flatten __attribute_const__ int fls64(unsigned long word)
 {
 	return BITS_PER_LONG - __flogr(word);
 }
@@ -255,11 +239,7 @@
  * This is defined the same way as ffs.
  * Note fls(0) = 0, fls(1) = 1, fls(0x80000000) = 32.
  */
-<<<<<<< HEAD
-static __always_inline __flatten int fls(unsigned int word)
-=======
-static inline __attribute_const__ int fls(unsigned int word)
->>>>>>> 51817d08
+static __always_inline __flatten __attribute_const__ int fls(unsigned int word)
 {
 	return fls64(word);
 }
