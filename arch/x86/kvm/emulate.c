--- conflicted
+++ resolved
@@ -4037,17 +4037,10 @@
 };
 
 static const struct opcode group5[] = {
-<<<<<<< HEAD
-	F(DstMem | SrcNone | Lock,		em_inc),
-	F(DstMem | SrcNone | Lock,		em_dec),
+	I(DstMem | SrcNone | Lock,		em_inc),
+	I(DstMem | SrcNone | Lock,		em_dec),
 	I(SrcMem | NearBranch | IsBranch | ShadowStack, em_call_near_abs),
 	I(SrcMemFAddr | ImplicitOps | IsBranch | ShadowStack, em_call_far),
-=======
-	I(DstMem | SrcNone | Lock,		em_inc),
-	I(DstMem | SrcNone | Lock,		em_dec),
-	I(SrcMem | NearBranch | IsBranch,       em_call_near_abs),
-	I(SrcMemFAddr | ImplicitOps | IsBranch, em_call_far),
->>>>>>> 4a1e02b1
 	I(SrcMem | NearBranch | IsBranch,       em_jmp_abs),
 	I(SrcMemFAddr | ImplicitOps | IsBranch, em_jmp_far),
 	I(SrcMem | Stack | TwoMemOp,		em_push), D(Undefined),
