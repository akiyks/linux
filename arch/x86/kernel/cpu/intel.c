--- conflicted
+++ resolved
@@ -307,18 +307,6 @@
 		set_cpu_cap(c, X86_FEATURE_P4);
 	if (c->x86 == 6)
 		set_cpu_cap(c, X86_FEATURE_P3);
-<<<<<<< HEAD
-	if (cpu_has_ds) {
-		unsigned int l1;
-		rdmsr(MSR_IA32_MISC_ENABLE, l1, l2);
-		if (!(l1 & (1<<11)))
-			set_cpu_cap(c, X86_FEATURE_BTS);
-		if (!(l1 & (1<<12)))
-			set_cpu_cap(c, X86_FEATURE_PEBS);
-		ds_init_intel(c);
-	}
-=======
->>>>>>> 43603c8d
 
 	if (cpu_has_bts)
 		ptrace_bts_init_intel(c);
