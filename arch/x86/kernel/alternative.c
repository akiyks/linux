--- conflicted
+++ resolved
@@ -120,11 +120,7 @@
 
 static void *__its_alloc(struct its_array *pages)
 {
-<<<<<<< HEAD
-	void *page __free(execmem) = execmem_alloc(EXECMEM_MODULE_TEXT, PAGE_SIZE);
-=======
 	void *page __free(execmem) = execmem_alloc_rw(EXECMEM_MODULE_TEXT, PAGE_SIZE);
->>>>>>> cda2b2d6
 	if (!page)
 		return NULL;
 
@@ -231,22 +227,6 @@
 {
 	struct its_array *pages = &its_pages;
 	void *page;
-<<<<<<< HEAD
-
-#ifdef CONFIG_MODULE
-	if (its_mod)
-		pages = &its_mod->arch.its_pages;
-#endif
-
-	page = __its_alloc(pages);
-	if (!page)
-		return NULL;
-
-	execmem_make_temp_rw(page, PAGE_SIZE);
-	if (pages == &its_pages)
-		set_memory_x((unsigned long)page, 1);
-
-=======
 
 #ifdef CONFIG_MODULES
 	if (its_mod)
@@ -260,7 +240,6 @@
 	if (pages == &its_pages)
 		set_memory_x((unsigned long)page, 1);
 
->>>>>>> cda2b2d6
 	return page;
 }
 
