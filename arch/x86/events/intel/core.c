--- conflicted
+++ resolved
@@ -4082,14 +4082,9 @@
 		/* Disable guest PEBS if host PEBS is enabled. */
 		arr[pebs_enable].guest = 0;
 	} else {
-<<<<<<< HEAD
-		/* Disable guest PEBS for cross-mapped PEBS counters. */
-		arr[pebs_enable].guest &= ~kvm_pmu->host_cross_mapped_mask;
-=======
 		/* Disable guest PEBS thoroughly for cross-mapped PEBS counters. */
 		arr[pebs_enable].guest &= ~kvm_pmu->host_cross_mapped_mask;
 		arr[global_ctrl].guest &= ~kvm_pmu->host_cross_mapped_mask;
->>>>>>> 7365df19
 		/* Set hw GLOBAL_CTRL bits for PEBS counter when it runs for guest */
 		arr[global_ctrl].guest |= arr[pebs_enable].guest;
 	}
@@ -6358,7 +6353,6 @@
 		x86_pmu.pebs_aliases = NULL;
 		x86_pmu.pebs_prec_dist = true;
 		x86_pmu.pebs_block = true;
-		x86_pmu.pebs_capable = ~0ULL;
 		x86_pmu.flags |= PMU_FL_HAS_RSP_1;
 		x86_pmu.flags |= PMU_FL_NO_HT_SHARING;
 		x86_pmu.flags |= PMU_FL_INSTR_LATENCY;
@@ -6405,7 +6399,6 @@
 		x86_pmu.pebs_aliases = NULL;
 		x86_pmu.pebs_prec_dist = true;
 		x86_pmu.pebs_block = true;
-		x86_pmu.pebs_capable = ~0ULL;
 		x86_pmu.flags |= PMU_FL_HAS_RSP_1;
 		x86_pmu.flags |= PMU_FL_NO_HT_SHARING;
 		x86_pmu.flags |= PMU_FL_INSTR_LATENCY;
