--- conflicted
+++ resolved
@@ -104,30 +104,19 @@
 		kvm_riscv_vcpu_pmu_incr_fw(vcpu, SBI_PMU_FW_FENCE_I_SENT);
 		break;
 	case SBI_EXT_RFENCE_REMOTE_SFENCE_VMA:
-<<<<<<< HEAD
-		if ((cp->a2 == 0 && cp->a3 == 0) || cp->a3 == -1UL)
-			kvm_riscv_hfence_vvma_all(vcpu->kvm, hbase, hmask);
-=======
 		vmid = READ_ONCE(vcpu->kvm->arch.vmid.vmid);
 		if ((cp->a2 == 0 && cp->a3 == 0) || cp->a3 == -1UL)
 			kvm_riscv_hfence_vvma_all(vcpu->kvm, hbase, hmask, vmid);
->>>>>>> a7fc15ed
 		else
 			kvm_riscv_hfence_vvma_gva(vcpu->kvm, hbase, hmask,
 						  cp->a2, cp->a3, PAGE_SHIFT, vmid);
 		kvm_riscv_vcpu_pmu_incr_fw(vcpu, SBI_PMU_FW_HFENCE_VVMA_SENT);
 		break;
 	case SBI_EXT_RFENCE_REMOTE_SFENCE_VMA_ASID:
-<<<<<<< HEAD
-		if ((cp->a2 == 0 && cp->a3 == 0) || cp->a3 == -1UL)
-			kvm_riscv_hfence_vvma_asid_all(vcpu->kvm,
-						       hbase, hmask, cp->a4);
-=======
 		vmid = READ_ONCE(vcpu->kvm->arch.vmid.vmid);
 		if ((cp->a2 == 0 && cp->a3 == 0) || cp->a3 == -1UL)
 			kvm_riscv_hfence_vvma_asid_all(vcpu->kvm, hbase, hmask,
 						       cp->a4, vmid);
->>>>>>> a7fc15ed
 		else
 			kvm_riscv_hfence_vvma_asid_gva(vcpu->kvm, hbase, hmask, cp->a2,
 						       cp->a3, PAGE_SHIFT, cp->a4, vmid);
