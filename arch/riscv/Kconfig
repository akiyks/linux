--- conflicted
+++ resolved
@@ -252,10 +252,7 @@
 	default MAXPHYSMEM_128GB if 64BIT && CMODEL_MEDANY
 
 	config MAXPHYSMEM_1GB
-<<<<<<< HEAD
-=======
 		depends on 32BIT
->>>>>>> 0969db0d
 		bool "1GiB"
 	config MAXPHYSMEM_2GB
 		depends on 64BIT && CMODEL_MEDLOW
