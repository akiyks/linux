--- conflicted
+++ resolved
@@ -22,10 +22,6 @@
 	};
 };
 
-<<<<<<< HEAD
-&pdma {
-	status = "okay";
-=======
 &eth0 {
 	phy-handle = <&rgmii0>;
 	phy-mode = "rgmii-id";
@@ -70,7 +66,10 @@
 			reg = <0x1>;
 		};
 	};
->>>>>>> 315f423b
+};
+
+&pdma {
+	status = "okay";
 };
 
 &uart0 {
