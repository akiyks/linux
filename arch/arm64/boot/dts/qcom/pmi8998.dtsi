--- conflicted
+++ resolved
@@ -42,11 +42,7 @@
 			};
 		};
 
-<<<<<<< HEAD
-		pmi8998_lpg: lpg {
-=======
 		pmi8998_lpg: pwm {
->>>>>>> 7365df19
 			compatible = "qcom,pmi8998-lpg";
 
 			#address-cells = <1>;
