// SPDX-License-Identifier: BSD-3-Clause
/*
 * Copyright (c) 2020, Martin Botka
 */

/dts-v1/;

#include "sdm630.dtsi"
#include "sdm630-sony-xperia-nile.dtsi"

/ {
	model = "Sony Xperia 10";
	compatible = "sony,kirin-row", "qcom,sdm630";
<<<<<<< HEAD
=======
	chassis-type = "handset";
>>>>>>> df0cc57e

	chosen {
		framebuffer@9d400000 {
			reg = <0 0x9d400000 0 (2520 * 1080 * 4)>;
			height = <2520>;
		};
	};
};

/* Ganges devices feature a Novatek touchscreen instead. */
/delete-node/ &touchscreen;
/delete-node/ &vreg_l18a_1v8;<|MERGE_RESOLUTION|>--- conflicted
+++ resolved
@@ -11,10 +11,7 @@
 / {
 	model = "Sony Xperia 10";
 	compatible = "sony,kirin-row", "qcom,sdm630";
-<<<<<<< HEAD
-=======
 	chassis-type = "handset";
->>>>>>> df0cc57e
 
 	chosen {
 		framebuffer@9d400000 {
