--- conflicted
+++ resolved
@@ -136,14 +136,8 @@
 			regulator-max-microvolt = <880000>;
 			regulator-initial-mode = <RPMH_REGULATOR_MODE_HPM>;
 			regulator-allow-set-load;
-<<<<<<< HEAD
-			regulator-allowed-modes =
-			    <RPMH_REGULATOR_MODE_LPM
-			     RPMH_REGULATOR_MODE_HPM>;
-=======
 			regulator-allowed-modes = <RPMH_REGULATOR_MODE_LPM
 						   RPMH_REGULATOR_MODE_HPM>;
->>>>>>> c83ce312
 		};
 
 		vreg_l7a_1p8: ldo7 {
@@ -159,14 +153,8 @@
 			regulator-max-microvolt = <2960000>;
 			regulator-initial-mode = <RPMH_REGULATOR_MODE_HPM>;
 			regulator-allow-set-load;
-<<<<<<< HEAD
-			regulator-allowed-modes =
-			    <RPMH_REGULATOR_MODE_LPM
-			     RPMH_REGULATOR_MODE_HPM>;
-=======
 			regulator-allowed-modes = <RPMH_REGULATOR_MODE_LPM
 						   RPMH_REGULATOR_MODE_HPM>;
->>>>>>> c83ce312
 		};
 
 		vreg_l11a_0p8: ldo11 {
@@ -273,14 +261,8 @@
 			regulator-max-microvolt = <1200000>;
 			regulator-initial-mode = <RPMH_REGULATOR_MODE_HPM>;
 			regulator-allow-set-load;
-<<<<<<< HEAD
-			regulator-allowed-modes =
-			    <RPMH_REGULATOR_MODE_LPM
-			     RPMH_REGULATOR_MODE_HPM>;
-=======
 			regulator-allowed-modes = <RPMH_REGULATOR_MODE_LPM
 						   RPMH_REGULATOR_MODE_HPM>;
->>>>>>> c83ce312
 		};
 
 		vreg_l7c_1p8: ldo7 {
@@ -296,14 +278,8 @@
 			regulator-max-microvolt = <1200000>;
 			regulator-initial-mode = <RPMH_REGULATOR_MODE_HPM>;
 			regulator-allow-set-load;
-<<<<<<< HEAD
-			regulator-allowed-modes =
-			    <RPMH_REGULATOR_MODE_LPM
-			     RPMH_REGULATOR_MODE_HPM>;
-=======
 			regulator-allowed-modes = <RPMH_REGULATOR_MODE_LPM
 						   RPMH_REGULATOR_MODE_HPM>;
->>>>>>> c83ce312
 		};
 
 		vreg_l10c_3p3: ldo10 {
