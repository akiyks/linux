// SPDX-License-Identifier: GPL-2.0
/*
 * Copyright (C) 2024 Loongson Technology Corporation Limited
 */

#include <asm/kvm_eiointc.h>
#include <asm/kvm_vcpu.h>
#include <linux/count_zeros.h>

static void eiointc_set_sw_coreisr(struct loongarch_eiointc *s)
{
<<<<<<< HEAD
	int ipnum, cpu, cpuid, irq_index, irq_mask, irq;
=======
	int ipnum, cpu, cpuid, irq;
>>>>>>> a7fc15ed
	struct kvm_vcpu *vcpu;

	for (irq = 0; irq < EIOINTC_IRQS; irq++) {
		ipnum = s->ipmap.reg_u8[irq / 32];
		if (!(s->status & BIT(EIOINTC_ENABLE_INT_ENCODE))) {
			ipnum = count_trailing_zeros(ipnum);
			ipnum = (ipnum >= 0 && ipnum < 4) ? ipnum : 0;
		}

		cpuid = s->coremap.reg_u8[irq];
		vcpu = kvm_get_vcpu_by_cpuid(s->kvm, cpuid);
		if (!vcpu)
			continue;

		cpu = vcpu->vcpu_id;
<<<<<<< HEAD
		if (!!(s->coreisr.reg_u32[cpu][irq_index] & irq_mask))
			set_bit(irq, s->sw_coreisr[cpu][ipnum]);
=======
		if (test_bit(irq, (unsigned long *)s->coreisr.reg_u32[cpu]))
			__set_bit(irq, s->sw_coreisr[cpu][ipnum]);
>>>>>>> a7fc15ed
		else
			__clear_bit(irq, s->sw_coreisr[cpu][ipnum]);
	}
}

static void eiointc_update_irq(struct loongarch_eiointc *s, int irq, int level)
{
	int ipnum, cpu, found;
	struct kvm_vcpu *vcpu;
	struct kvm_interrupt vcpu_irq;

	ipnum = s->ipmap.reg_u8[irq / 32];
	if (!(s->status & BIT(EIOINTC_ENABLE_INT_ENCODE))) {
		ipnum = count_trailing_zeros(ipnum);
		ipnum = (ipnum >= 0 && ipnum < 4) ? ipnum : 0;
	}

	cpu = s->sw_coremap[irq];
	vcpu = kvm_get_vcpu(s->kvm, cpu);
	if (level) {
		/* if not enable return false */
		if (!test_bit(irq, (unsigned long *)s->enable.reg_u32))
			return;
		__set_bit(irq, (unsigned long *)s->coreisr.reg_u32[cpu]);
		found = find_first_bit(s->sw_coreisr[cpu][ipnum], EIOINTC_IRQS);
		__set_bit(irq, s->sw_coreisr[cpu][ipnum]);
	} else {
		__clear_bit(irq, (unsigned long *)s->coreisr.reg_u32[cpu]);
		__clear_bit(irq, s->sw_coreisr[cpu][ipnum]);
		found = find_first_bit(s->sw_coreisr[cpu][ipnum], EIOINTC_IRQS);
	}

	if (found < EIOINTC_IRQS)
		return; /* other irq is handling, needn't update parent irq */

	vcpu_irq.irq = level ? (INT_HWI0 + ipnum) : -(INT_HWI0 + ipnum);
	kvm_vcpu_ioctl_interrupt(vcpu, &vcpu_irq);
}

static inline void eiointc_update_sw_coremap(struct loongarch_eiointc *s,
					int irq, u64 val, u32 len, bool notify)
{
	int i, cpu, cpuid;
	struct kvm_vcpu *vcpu;

	for (i = 0; i < len; i++) {
		cpuid = val & 0xff;
		val = val >> 8;

		if (!(s->status & BIT(EIOINTC_ENABLE_CPU_ENCODE))) {
			cpuid = ffs(cpuid) - 1;
			cpuid = (cpuid >= 4) ? 0 : cpuid;
		}

		vcpu = kvm_get_vcpu_by_cpuid(s->kvm, cpuid);
		if (!vcpu)
			continue;

		cpu = vcpu->vcpu_id;
		if (s->sw_coremap[irq + i] == cpu)
			continue;

		if (notify && test_bit(irq + i, (unsigned long *)s->isr.reg_u8)) {
			/* lower irq at old cpu and raise irq at new cpu */
			eiointc_update_irq(s, irq + i, 0);
			s->sw_coremap[irq + i] = cpu;
			eiointc_update_irq(s, irq + i, 1);
		} else {
			s->sw_coremap[irq + i] = cpu;
		}
	}
}

void eiointc_set_irq(struct loongarch_eiointc *s, int irq, int level)
{
	unsigned long flags;
	unsigned long *isr = (unsigned long *)s->isr.reg_u8;

	spin_lock_irqsave(&s->lock, flags);
	level ? __set_bit(irq, isr) : __clear_bit(irq, isr);
	eiointc_update_irq(s, irq, level);
	spin_unlock_irqrestore(&s->lock, flags);
}

static int loongarch_eiointc_read(struct kvm_vcpu *vcpu, struct loongarch_eiointc *s,
				gpa_t addr, unsigned long *val)
{
	int index, ret = 0;
	u64 data = 0;
	gpa_t offset;

	offset = addr - EIOINTC_BASE;
	switch (offset) {
	case EIOINTC_NODETYPE_START ... EIOINTC_NODETYPE_END:
		index = (offset - EIOINTC_NODETYPE_START) >> 3;
		data = s->nodetype.reg_u64[index];
		break;
	case EIOINTC_IPMAP_START ... EIOINTC_IPMAP_END:
		index = (offset - EIOINTC_IPMAP_START) >> 3;
		data = s->ipmap.reg_u64;
		break;
	case EIOINTC_ENABLE_START ... EIOINTC_ENABLE_END:
		index = (offset - EIOINTC_ENABLE_START) >> 3;
		data = s->enable.reg_u64[index];
		break;
	case EIOINTC_BOUNCE_START ... EIOINTC_BOUNCE_END:
		index = (offset - EIOINTC_BOUNCE_START) >> 3;
		data = s->bounce.reg_u64[index];
		break;
	case EIOINTC_COREISR_START ... EIOINTC_COREISR_END:
		index = (offset - EIOINTC_COREISR_START) >> 3;
		data = s->coreisr.reg_u64[vcpu->vcpu_id][index];
		break;
	case EIOINTC_COREMAP_START ... EIOINTC_COREMAP_END:
		index = (offset - EIOINTC_COREMAP_START) >> 3;
		data = s->coremap.reg_u64[index];
		break;
	default:
		ret = -EINVAL;
		break;
	}
	*val = data;

	return ret;
}

static int kvm_eiointc_read(struct kvm_vcpu *vcpu,
			struct kvm_io_device *dev,
			gpa_t addr, int len, void *val)
{
	int ret = -EINVAL;
	unsigned long flags, data, offset;
	struct loongarch_eiointc *eiointc = vcpu->kvm->arch.eiointc;

	if (!eiointc) {
		kvm_err("%s: eiointc irqchip not valid!\n", __func__);
		return -EINVAL;
	}

	if (addr & (len - 1)) {
		kvm_err("%s: eiointc not aligned addr %llx len %d\n", __func__, addr, len);
		return -EINVAL;
	}

<<<<<<< HEAD
	vcpu->kvm->stat.eiointc_read_exits++;
=======
	offset = addr & 0x7;
	addr -= offset;
	vcpu->stat.eiointc_read_exits++;
>>>>>>> a7fc15ed
	spin_lock_irqsave(&eiointc->lock, flags);
	ret = loongarch_eiointc_read(vcpu, eiointc, addr, &data);
	spin_unlock_irqrestore(&eiointc->lock, flags);
	if (ret)
		return ret;

	data = data >> (offset * 8);
	switch (len) {
	case 1:
		*(long *)val = (s8)data;
		break;
	case 2:
		*(long *)val = (s16)data;
		break;
	case 4:
		*(long *)val = (s32)data;
		break;
	default:
<<<<<<< HEAD
		WARN_ONCE(1, "%s: Abnormal address access: addr 0x%llx, size %d\n",
						__func__, addr, len);
	}
	spin_unlock_irqrestore(&eiointc->lock, flags);

	return ret;
}

static int loongarch_eiointc_writeb(struct kvm_vcpu *vcpu,
				struct loongarch_eiointc *s,
				gpa_t addr, int len, const void *val)
{
	int index, irq, bits, ret = 0;
	u8 cpu;
	u8 data, old_data;
	u8 coreisr, old_coreisr;
	gpa_t offset;

	data = *(u8 *)val;
	offset = addr - EIOINTC_BASE;

	switch (offset) {
	case EIOINTC_NODETYPE_START ... EIOINTC_NODETYPE_END:
		index = (offset - EIOINTC_NODETYPE_START);
		s->nodetype.reg_u8[index] = data;
		break;
	case EIOINTC_IPMAP_START ... EIOINTC_IPMAP_END:
		/*
		 * ipmap cannot be set at runtime, can be set only at the beginning
		 * of irqchip driver, need not update upper irq level
		 */
		index = (offset - EIOINTC_IPMAP_START);
		s->ipmap.reg_u8[index] = data;
		break;
	case EIOINTC_ENABLE_START ... EIOINTC_ENABLE_END:
		index = (offset - EIOINTC_ENABLE_START);
		old_data = s->enable.reg_u8[index];
		s->enable.reg_u8[index] = data;
		/*
		 * 1: enable irq.
		 * update irq when isr is set.
		 */
		data = s->enable.reg_u8[index] & ~old_data & s->isr.reg_u8[index];
		eiointc_enable_irq(vcpu, s, index, data, 1);
		/*
		 * 0: disable irq.
		 * update irq when isr is set.
		 */
		data = ~s->enable.reg_u8[index] & old_data & s->isr.reg_u8[index];
		eiointc_enable_irq(vcpu, s, index, data, 0);
		break;
	case EIOINTC_BOUNCE_START ... EIOINTC_BOUNCE_END:
		/* do not emulate hw bounced irq routing */
		index = offset - EIOINTC_BOUNCE_START;
		s->bounce.reg_u8[index] = data;
		break;
	case EIOINTC_COREISR_START ... EIOINTC_COREISR_END:
		index = (offset - EIOINTC_COREISR_START);
		/* use attrs to get current cpu index */
		cpu = vcpu->vcpu_id;
		coreisr = data;
		old_coreisr = s->coreisr.reg_u8[cpu][index];
		/* write 1 to clear interrupt */
		s->coreisr.reg_u8[cpu][index] = old_coreisr & ~coreisr;
		coreisr &= old_coreisr;
		bits = sizeof(data) * 8;
		irq = find_first_bit((void *)&coreisr, bits);
		while (irq < bits) {
			eiointc_update_irq(s, irq + index * bits, 0);
			bitmap_clear((void *)&coreisr, irq, 1);
			irq = find_first_bit((void *)&coreisr, bits);
		}
		break;
	case EIOINTC_COREMAP_START ... EIOINTC_COREMAP_END:
		irq = offset - EIOINTC_COREMAP_START;
		index = irq;
		s->coremap.reg_u8[index] = data;
		eiointc_update_sw_coremap(s, irq, data, sizeof(data), true);
		break;
	default:
		ret = -EINVAL;
		break;
	}

	return ret;
}

static int loongarch_eiointc_writew(struct kvm_vcpu *vcpu,
				struct loongarch_eiointc *s,
				gpa_t addr, int len, const void *val)
{
	int i, index, irq, bits, ret = 0;
	u8 cpu;
	u16 data, old_data;
	u16 coreisr, old_coreisr;
	gpa_t offset;

	data = *(u16 *)val;
	offset = addr - EIOINTC_BASE;

	switch (offset) {
	case EIOINTC_NODETYPE_START ... EIOINTC_NODETYPE_END:
		index = (offset - EIOINTC_NODETYPE_START) >> 1;
		s->nodetype.reg_u16[index] = data;
		break;
	case EIOINTC_IPMAP_START ... EIOINTC_IPMAP_END:
		/*
		 * ipmap cannot be set at runtime, can be set only at the beginning
		 * of irqchip driver, need not update upper irq level
		 */
		index = (offset - EIOINTC_IPMAP_START) >> 1;
		s->ipmap.reg_u16[index] = data;
		break;
	case EIOINTC_ENABLE_START ... EIOINTC_ENABLE_END:
		index = (offset - EIOINTC_ENABLE_START) >> 1;
		old_data = s->enable.reg_u16[index];
		s->enable.reg_u16[index] = data;
		/*
		 * 1: enable irq.
		 * update irq when isr is set.
		 */
		data = s->enable.reg_u16[index] & ~old_data & s->isr.reg_u16[index];
		for (i = 0; i < sizeof(data); i++) {
			u8 mask = (data >> (i * 8)) & 0xff;
			eiointc_enable_irq(vcpu, s, index * 2 + i, mask, 1);
		}
		/*
		 * 0: disable irq.
		 * update irq when isr is set.
		 */
		data = ~s->enable.reg_u16[index] & old_data & s->isr.reg_u16[index];
		for (i = 0; i < sizeof(data); i++) {
			u8 mask = (data >> (i * 8)) & 0xff;
			eiointc_enable_irq(vcpu, s, index * 2 + i, mask, 0);
		}
		break;
	case EIOINTC_BOUNCE_START ... EIOINTC_BOUNCE_END:
		/* do not emulate hw bounced irq routing */
		index = (offset - EIOINTC_BOUNCE_START) >> 1;
		s->bounce.reg_u16[index] = data;
		break;
	case EIOINTC_COREISR_START ... EIOINTC_COREISR_END:
		index = (offset - EIOINTC_COREISR_START) >> 1;
		/* use attrs to get current cpu index */
		cpu = vcpu->vcpu_id;
		coreisr = data;
		old_coreisr = s->coreisr.reg_u16[cpu][index];
		/* write 1 to clear interrupt */
		s->coreisr.reg_u16[cpu][index] = old_coreisr & ~coreisr;
		coreisr &= old_coreisr;
		bits = sizeof(data) * 8;
		irq = find_first_bit((void *)&coreisr, bits);
		while (irq < bits) {
			eiointc_update_irq(s, irq + index * bits, 0);
			bitmap_clear((void *)&coreisr, irq, 1);
			irq = find_first_bit((void *)&coreisr, bits);
		}
		break;
	case EIOINTC_COREMAP_START ... EIOINTC_COREMAP_END:
		irq = offset - EIOINTC_COREMAP_START;
		index = irq >> 1;
		s->coremap.reg_u16[index] = data;
		eiointc_update_sw_coremap(s, irq, data, sizeof(data), true);
		break;
	default:
		ret = -EINVAL;
		break;
	}

	return ret;
=======
		*(long *)val = (long)data;
		break;
	}

	return 0;
>>>>>>> a7fc15ed
}

static int loongarch_eiointc_write(struct kvm_vcpu *vcpu,
				struct loongarch_eiointc *s,
				gpa_t addr, u64 value, u64 field_mask)
{
	int index, irq, ret = 0;
	u8 cpu;
	u64 data, old, mask;
	gpa_t offset;

	offset = addr & 7;
	mask = field_mask << (offset * 8);
	data = (value & field_mask) << (offset * 8);

<<<<<<< HEAD
	switch (offset) {
	case EIOINTC_NODETYPE_START ... EIOINTC_NODETYPE_END:
		index = (offset - EIOINTC_NODETYPE_START) >> 2;
		s->nodetype.reg_u32[index] = data;
		break;
	case EIOINTC_IPMAP_START ... EIOINTC_IPMAP_END:
		/*
		 * ipmap cannot be set at runtime, can be set only at the beginning
		 * of irqchip driver, need not update upper irq level
		 */
		index = (offset - EIOINTC_IPMAP_START) >> 2;
		s->ipmap.reg_u32[index] = data;
		break;
	case EIOINTC_ENABLE_START ... EIOINTC_ENABLE_END:
		index = (offset - EIOINTC_ENABLE_START) >> 2;
		old_data = s->enable.reg_u32[index];
		s->enable.reg_u32[index] = data;
		/*
		 * 1: enable irq.
		 * update irq when isr is set.
		 */
		data = s->enable.reg_u32[index] & ~old_data & s->isr.reg_u32[index];
		for (i = 0; i < sizeof(data); i++) {
			u8 mask = (data >> (i * 8)) & 0xff;
			eiointc_enable_irq(vcpu, s, index * 4 + i, mask, 1);
		}
		/*
		 * 0: disable irq.
		 * update irq when isr is set.
		 */
		data = ~s->enable.reg_u32[index] & old_data & s->isr.reg_u32[index];
		for (i = 0; i < sizeof(data); i++) {
			u8 mask = (data >> (i * 8)) & 0xff;
			eiointc_enable_irq(vcpu, s, index * 4 + i, mask, 0);
		}
		break;
	case EIOINTC_BOUNCE_START ... EIOINTC_BOUNCE_END:
		/* do not emulate hw bounced irq routing */
		index = (offset - EIOINTC_BOUNCE_START) >> 2;
		s->bounce.reg_u32[index] = data;
		break;
	case EIOINTC_COREISR_START ... EIOINTC_COREISR_END:
		index = (offset - EIOINTC_COREISR_START) >> 2;
		/* use attrs to get current cpu index */
		cpu = vcpu->vcpu_id;
		coreisr = data;
		old_coreisr = s->coreisr.reg_u32[cpu][index];
		/* write 1 to clear interrupt */
		s->coreisr.reg_u32[cpu][index] = old_coreisr & ~coreisr;
		coreisr &= old_coreisr;
		bits = sizeof(data) * 8;
		irq = find_first_bit((void *)&coreisr, bits);
		while (irq < bits) {
			eiointc_update_irq(s, irq + index * bits, 0);
			bitmap_clear((void *)&coreisr, irq, 1);
			irq = find_first_bit((void *)&coreisr, bits);
		}
		break;
	case EIOINTC_COREMAP_START ... EIOINTC_COREMAP_END:
		irq = offset - EIOINTC_COREMAP_START;
		index = irq >> 2;
		s->coremap.reg_u32[index] = data;
		eiointc_update_sw_coremap(s, irq, data, sizeof(data), true);
		break;
	default:
		ret = -EINVAL;
		break;
	}

	return ret;
}

static int loongarch_eiointc_writeq(struct kvm_vcpu *vcpu,
				struct loongarch_eiointc *s,
				gpa_t addr, int len, const void *val)
{
	int i, index, irq, bits, ret = 0;
	u8 cpu;
	u64 data, old_data;
	u64 coreisr, old_coreisr;
	gpa_t offset;

	data = *(u64 *)val;
=======
	addr -= offset;
>>>>>>> a7fc15ed
	offset = addr - EIOINTC_BASE;

	switch (offset) {
	case EIOINTC_NODETYPE_START ... EIOINTC_NODETYPE_END:
		index = (offset - EIOINTC_NODETYPE_START) >> 3;
		old = s->nodetype.reg_u64[index];
		s->nodetype.reg_u64[index] = (old & ~mask) | data;
		break;
	case EIOINTC_IPMAP_START ... EIOINTC_IPMAP_END:
		/*
		 * ipmap cannot be set at runtime, can be set only at the beginning
		 * of irqchip driver, need not update upper irq level
		 */
		old = s->ipmap.reg_u64;
		s->ipmap.reg_u64 = (old & ~mask) | data;
		break;
	case EIOINTC_ENABLE_START ... EIOINTC_ENABLE_END:
		index = (offset - EIOINTC_ENABLE_START) >> 3;
		old = s->enable.reg_u64[index];
		s->enable.reg_u64[index] = (old & ~mask) | data;
		/*
		 * 1: enable irq.
		 * update irq when isr is set.
		 */
<<<<<<< HEAD
		data = s->enable.reg_u64[index] & ~old_data & s->isr.reg_u64[index];
		for (i = 0; i < sizeof(data); i++) {
			u8 mask = (data >> (i * 8)) & 0xff;
			eiointc_enable_irq(vcpu, s, index * 8 + i, mask, 1);
=======
		data = s->enable.reg_u64[index] & ~old & s->isr.reg_u64[index];
		while (data) {
			irq = __ffs(data);
			eiointc_update_irq(s, irq + index * 64, 1);
			data &= ~BIT_ULL(irq);
>>>>>>> a7fc15ed
		}
		/*
		 * 0: disable irq.
		 * update irq when isr is set.
		 */
<<<<<<< HEAD
		data = ~s->enable.reg_u64[index] & old_data & s->isr.reg_u64[index];
		for (i = 0; i < sizeof(data); i++) {
			u8 mask = (data >> (i * 8)) & 0xff;
			eiointc_enable_irq(vcpu, s, index * 8 + i, mask, 0);
=======
		data = ~s->enable.reg_u64[index] & old & s->isr.reg_u64[index];
		while (data) {
			irq = __ffs(data);
			eiointc_update_irq(s, irq + index * 64, 0);
			data &= ~BIT_ULL(irq);
>>>>>>> a7fc15ed
		}
		break;
	case EIOINTC_BOUNCE_START ... EIOINTC_BOUNCE_END:
		/* do not emulate hw bounced irq routing */
		index = (offset - EIOINTC_BOUNCE_START) >> 3;
		old = s->bounce.reg_u64[index];
		s->bounce.reg_u64[index] = (old & ~mask) | data;
		break;
	case EIOINTC_COREISR_START ... EIOINTC_COREISR_END:
		index = (offset - EIOINTC_COREISR_START) >> 3;
		/* use attrs to get current cpu index */
		cpu = vcpu->vcpu_id;
		old = s->coreisr.reg_u64[cpu][index];
		/* write 1 to clear interrupt */
		s->coreisr.reg_u64[cpu][index] = old & ~data;
		data &= old;
		while (data) {
			irq = __ffs(data);
			eiointc_update_irq(s, irq + index * 64, 0);
			data &= ~BIT_ULL(irq);
		}
		break;
	case EIOINTC_COREMAP_START ... EIOINTC_COREMAP_END:
<<<<<<< HEAD
		irq = offset - EIOINTC_COREMAP_START;
		index = irq >> 3;
		s->coremap.reg_u64[index] = data;
		eiointc_update_sw_coremap(s, irq, data, sizeof(data), true);
=======
		index = (offset - EIOINTC_COREMAP_START) >> 3;
		old = s->coremap.reg_u64[index];
		s->coremap.reg_u64[index] = (old & ~mask) | data;
		data = s->coremap.reg_u64[index];
		eiointc_update_sw_coremap(s, index * 8, data, sizeof(data), true);
>>>>>>> a7fc15ed
		break;
	default:
		ret = -EINVAL;
		break;
	}

	return ret;
}

static int kvm_eiointc_write(struct kvm_vcpu *vcpu,
			struct kvm_io_device *dev,
			gpa_t addr, int len, const void *val)
{
	int ret = -EINVAL;
	unsigned long flags, value;
	struct loongarch_eiointc *eiointc = vcpu->kvm->arch.eiointc;

	if (!eiointc) {
		kvm_err("%s: eiointc irqchip not valid!\n", __func__);
		return -EINVAL;
	}

	if (addr & (len - 1)) {
		kvm_err("%s: eiointc not aligned addr %llx len %d\n", __func__, addr, len);
		return -EINVAL;
	}

<<<<<<< HEAD
	vcpu->kvm->stat.eiointc_write_exits++;
=======
	vcpu->stat.eiointc_write_exits++;
>>>>>>> a7fc15ed
	spin_lock_irqsave(&eiointc->lock, flags);
	switch (len) {
	case 1:
		value = *(unsigned char *)val;
		ret = loongarch_eiointc_write(vcpu, eiointc, addr, value, 0xFF);
		break;
	case 2:
		value = *(unsigned short *)val;
		ret = loongarch_eiointc_write(vcpu, eiointc, addr, value, USHRT_MAX);
		break;
	case 4:
		value = *(unsigned int *)val;
		ret = loongarch_eiointc_write(vcpu, eiointc, addr, value, UINT_MAX);
		break;
	default:
		value = *(unsigned long *)val;
		ret = loongarch_eiointc_write(vcpu, eiointc, addr, value, ULONG_MAX);
		break;
	}
	spin_unlock_irqrestore(&eiointc->lock, flags);

	return ret;
}

static const struct kvm_io_device_ops kvm_eiointc_ops = {
	.read	= kvm_eiointc_read,
	.write	= kvm_eiointc_write,
};

static int kvm_eiointc_virt_read(struct kvm_vcpu *vcpu,
				struct kvm_io_device *dev,
				gpa_t addr, int len, void *val)
{
	unsigned long flags;
	u32 *data = val;
	struct loongarch_eiointc *eiointc = vcpu->kvm->arch.eiointc;

	if (!eiointc) {
		kvm_err("%s: eiointc irqchip not valid!\n", __func__);
		return -EINVAL;
	}

	addr -= EIOINTC_VIRT_BASE;
	spin_lock_irqsave(&eiointc->lock, flags);
	switch (addr) {
	case EIOINTC_VIRT_FEATURES:
		*data = eiointc->features;
		break;
	case EIOINTC_VIRT_CONFIG:
		*data = eiointc->status;
		break;
	default:
		break;
	}
	spin_unlock_irqrestore(&eiointc->lock, flags);

	return 0;
}

static int kvm_eiointc_virt_write(struct kvm_vcpu *vcpu,
				struct kvm_io_device *dev,
				gpa_t addr, int len, const void *val)
{
	int ret = 0;
	unsigned long flags;
	u32 value = *(u32 *)val;
	struct loongarch_eiointc *eiointc = vcpu->kvm->arch.eiointc;

	if (!eiointc) {
		kvm_err("%s: eiointc irqchip not valid!\n", __func__);
		return -EINVAL;
	}

	addr -= EIOINTC_VIRT_BASE;
	spin_lock_irqsave(&eiointc->lock, flags);
	switch (addr) {
	case EIOINTC_VIRT_FEATURES:
		ret = -EPERM;
		break;
	case EIOINTC_VIRT_CONFIG:
		/*
		 * eiointc features can only be set at disabled status
		 */
		if ((eiointc->status & BIT(EIOINTC_ENABLE)) && value) {
			ret = -EPERM;
			break;
		}
		eiointc->status = value & eiointc->features;
		break;
	default:
		break;
	}
	spin_unlock_irqrestore(&eiointc->lock, flags);

	return ret;
}

static const struct kvm_io_device_ops kvm_eiointc_virt_ops = {
	.read	= kvm_eiointc_virt_read,
	.write	= kvm_eiointc_virt_write,
};

static int kvm_eiointc_ctrl_access(struct kvm_device *dev,
					struct kvm_device_attr *attr)
{
	int ret = 0;
	unsigned long flags;
	unsigned long type = (unsigned long)attr->attr;
	u32 i, start_irq, val;
	void __user *data;
	struct loongarch_eiointc *s = dev->kvm->arch.eiointc;

	data = (void __user *)attr->addr;
	spin_lock_irqsave(&s->lock, flags);
	switch (type) {
	case KVM_DEV_LOONGARCH_EXTIOI_CTRL_INIT_NUM_CPU:
		if (copy_from_user(&val, data, 4))
			ret = -EFAULT;
		else {
			if (val >= EIOINTC_ROUTE_MAX_VCPUS)
				ret = -EINVAL;
			else
				s->num_cpu = val;
		}
		break;
	case KVM_DEV_LOONGARCH_EXTIOI_CTRL_INIT_FEATURE:
		if (copy_from_user(&s->features, data, 4))
			ret = -EFAULT;
		if (!(s->features & BIT(EIOINTC_HAS_VIRT_EXTENSION)))
			s->status |= BIT(EIOINTC_ENABLE);
		break;
	case KVM_DEV_LOONGARCH_EXTIOI_CTRL_LOAD_FINISHED:
		eiointc_set_sw_coreisr(s);
		for (i = 0; i < (EIOINTC_IRQS / 4); i++) {
			start_irq = i * 4;
			eiointc_update_sw_coremap(s, start_irq,
					s->coremap.reg_u32[i], sizeof(u32), false);
		}
		break;
	default:
		break;
	}
	spin_unlock_irqrestore(&s->lock, flags);

	return ret;
}

static int kvm_eiointc_regs_access(struct kvm_device *dev,
					struct kvm_device_attr *attr,
					bool is_write)
{
	int addr, cpu, offset, ret = 0;
	unsigned long flags;
	void *p = NULL;
	void __user *data;
	struct loongarch_eiointc *s;

	s = dev->kvm->arch.eiointc;
	addr = attr->attr;
	cpu = addr >> 16;
	addr &= 0xffff;
	data = (void __user *)attr->addr;
	switch (addr) {
	case EIOINTC_NODETYPE_START ... EIOINTC_NODETYPE_END:
		offset = (addr - EIOINTC_NODETYPE_START) / 4;
		p = &s->nodetype.reg_u32[offset];
		break;
	case EIOINTC_IPMAP_START ... EIOINTC_IPMAP_END:
		offset = (addr - EIOINTC_IPMAP_START) / 4;
		p = &s->ipmap.reg_u32[offset];
		break;
	case EIOINTC_ENABLE_START ... EIOINTC_ENABLE_END:
		offset = (addr - EIOINTC_ENABLE_START) / 4;
		p = &s->enable.reg_u32[offset];
		break;
	case EIOINTC_BOUNCE_START ... EIOINTC_BOUNCE_END:
		offset = (addr - EIOINTC_BOUNCE_START) / 4;
		p = &s->bounce.reg_u32[offset];
		break;
	case EIOINTC_ISR_START ... EIOINTC_ISR_END:
		offset = (addr - EIOINTC_ISR_START) / 4;
		p = &s->isr.reg_u32[offset];
		break;
	case EIOINTC_COREISR_START ... EIOINTC_COREISR_END:
		if (cpu >= s->num_cpu)
			return -EINVAL;

		offset = (addr - EIOINTC_COREISR_START) / 4;
		p = &s->coreisr.reg_u32[cpu][offset];
		break;
	case EIOINTC_COREMAP_START ... EIOINTC_COREMAP_END:
		offset = (addr - EIOINTC_COREMAP_START) / 4;
		p = &s->coremap.reg_u32[offset];
		break;
	default:
		kvm_err("%s: unknown eiointc register, addr = %d\n", __func__, addr);
		return -EINVAL;
	}

	spin_lock_irqsave(&s->lock, flags);
	if (is_write) {
		if (copy_from_user(p, data, 4))
			ret = -EFAULT;
	} else {
		if (copy_to_user(data, p, 4))
			ret = -EFAULT;
	}
	spin_unlock_irqrestore(&s->lock, flags);

	return ret;
}

static int kvm_eiointc_sw_status_access(struct kvm_device *dev,
					struct kvm_device_attr *attr,
					bool is_write)
{
	int addr, ret = 0;
	unsigned long flags;
	void *p = NULL;
	void __user *data;
	struct loongarch_eiointc *s;

	s = dev->kvm->arch.eiointc;
	addr = attr->attr;
	addr &= 0xffff;

	data = (void __user *)attr->addr;
	switch (addr) {
	case KVM_DEV_LOONGARCH_EXTIOI_SW_STATUS_NUM_CPU:
		if (is_write)
			return ret;

		p = &s->num_cpu;
		break;
	case KVM_DEV_LOONGARCH_EXTIOI_SW_STATUS_FEATURE:
		if (is_write)
			return ret;

		p = &s->features;
		break;
	case KVM_DEV_LOONGARCH_EXTIOI_SW_STATUS_STATE:
		p = &s->status;
		break;
	default:
		kvm_err("%s: unknown eiointc register, addr = %d\n", __func__, addr);
		return -EINVAL;
	}
	spin_lock_irqsave(&s->lock, flags);
	if (is_write) {
		if (copy_from_user(p, data, 4))
			ret = -EFAULT;
	} else {
		if (copy_to_user(data, p, 4))
			ret = -EFAULT;
	}
	spin_unlock_irqrestore(&s->lock, flags);

	return ret;
}

static int kvm_eiointc_get_attr(struct kvm_device *dev,
				struct kvm_device_attr *attr)
{
	switch (attr->group) {
	case KVM_DEV_LOONGARCH_EXTIOI_GRP_REGS:
		return kvm_eiointc_regs_access(dev, attr, false);
	case KVM_DEV_LOONGARCH_EXTIOI_GRP_SW_STATUS:
		return kvm_eiointc_sw_status_access(dev, attr, false);
	default:
		return -EINVAL;
	}
}

static int kvm_eiointc_set_attr(struct kvm_device *dev,
				struct kvm_device_attr *attr)
{
	switch (attr->group) {
	case KVM_DEV_LOONGARCH_EXTIOI_GRP_CTRL:
		return kvm_eiointc_ctrl_access(dev, attr);
	case KVM_DEV_LOONGARCH_EXTIOI_GRP_REGS:
		return kvm_eiointc_regs_access(dev, attr, true);
	case KVM_DEV_LOONGARCH_EXTIOI_GRP_SW_STATUS:
		return kvm_eiointc_sw_status_access(dev, attr, true);
	default:
		return -EINVAL;
	}
}

static int kvm_eiointc_create(struct kvm_device *dev, u32 type)
{
	int ret;
	struct loongarch_eiointc *s;
	struct kvm_io_device *device;
	struct kvm *kvm = dev->kvm;

	/* eiointc has been created */
	if (kvm->arch.eiointc)
		return -EINVAL;

	s = kzalloc(sizeof(struct loongarch_eiointc), GFP_KERNEL);
	if (!s)
		return -ENOMEM;

	spin_lock_init(&s->lock);
	s->kvm = kvm;

	/*
	 * Initialize IOCSR device
	 */
	device = &s->device;
	kvm_iodevice_init(device, &kvm_eiointc_ops);
	mutex_lock(&kvm->slots_lock);
	ret = kvm_io_bus_register_dev(kvm, KVM_IOCSR_BUS,
			EIOINTC_BASE, EIOINTC_SIZE, device);
	mutex_unlock(&kvm->slots_lock);
	if (ret < 0) {
		kfree(s);
		return ret;
	}

	device = &s->device_vext;
	kvm_iodevice_init(device, &kvm_eiointc_virt_ops);
	ret = kvm_io_bus_register_dev(kvm, KVM_IOCSR_BUS,
			EIOINTC_VIRT_BASE, EIOINTC_VIRT_SIZE, device);
	if (ret < 0) {
		kvm_io_bus_unregister_dev(kvm, KVM_IOCSR_BUS, &s->device);
		kfree(s);
		return ret;
	}
	kvm->arch.eiointc = s;

	return 0;
}

static void kvm_eiointc_destroy(struct kvm_device *dev)
{
	struct kvm *kvm;
	struct loongarch_eiointc *eiointc;

	if (!dev || !dev->kvm || !dev->kvm->arch.eiointc)
		return;

	kvm = dev->kvm;
	eiointc = kvm->arch.eiointc;
	kvm_io_bus_unregister_dev(kvm, KVM_IOCSR_BUS, &eiointc->device);
	kvm_io_bus_unregister_dev(kvm, KVM_IOCSR_BUS, &eiointc->device_vext);
	kfree(eiointc);
}

static struct kvm_device_ops kvm_eiointc_dev_ops = {
	.name = "kvm-loongarch-eiointc",
	.create = kvm_eiointc_create,
	.destroy = kvm_eiointc_destroy,
	.set_attr = kvm_eiointc_set_attr,
	.get_attr = kvm_eiointc_get_attr,
};

int kvm_loongarch_register_eiointc_device(void)
{
	return kvm_register_device_ops(&kvm_eiointc_dev_ops, KVM_DEV_TYPE_LOONGARCH_EIOINTC);
}<|MERGE_RESOLUTION|>--- conflicted
+++ resolved
@@ -9,11 +9,7 @@
 
 static void eiointc_set_sw_coreisr(struct loongarch_eiointc *s)
 {
-<<<<<<< HEAD
-	int ipnum, cpu, cpuid, irq_index, irq_mask, irq;
-=======
 	int ipnum, cpu, cpuid, irq;
->>>>>>> a7fc15ed
 	struct kvm_vcpu *vcpu;
 
 	for (irq = 0; irq < EIOINTC_IRQS; irq++) {
@@ -29,13 +25,8 @@
 			continue;
 
 		cpu = vcpu->vcpu_id;
-<<<<<<< HEAD
-		if (!!(s->coreisr.reg_u32[cpu][irq_index] & irq_mask))
-			set_bit(irq, s->sw_coreisr[cpu][ipnum]);
-=======
 		if (test_bit(irq, (unsigned long *)s->coreisr.reg_u32[cpu]))
 			__set_bit(irq, s->sw_coreisr[cpu][ipnum]);
->>>>>>> a7fc15ed
 		else
 			__clear_bit(irq, s->sw_coreisr[cpu][ipnum]);
 	}
@@ -180,13 +171,9 @@
 		return -EINVAL;
 	}
 
-<<<<<<< HEAD
-	vcpu->kvm->stat.eiointc_read_exits++;
-=======
 	offset = addr & 0x7;
 	addr -= offset;
 	vcpu->stat.eiointc_read_exits++;
->>>>>>> a7fc15ed
 	spin_lock_irqsave(&eiointc->lock, flags);
 	ret = loongarch_eiointc_read(vcpu, eiointc, addr, &data);
 	spin_unlock_irqrestore(&eiointc->lock, flags);
@@ -205,184 +192,11 @@
 		*(long *)val = (s32)data;
 		break;
 	default:
-<<<<<<< HEAD
-		WARN_ONCE(1, "%s: Abnormal address access: addr 0x%llx, size %d\n",
-						__func__, addr, len);
-	}
-	spin_unlock_irqrestore(&eiointc->lock, flags);
-
-	return ret;
-}
-
-static int loongarch_eiointc_writeb(struct kvm_vcpu *vcpu,
-				struct loongarch_eiointc *s,
-				gpa_t addr, int len, const void *val)
-{
-	int index, irq, bits, ret = 0;
-	u8 cpu;
-	u8 data, old_data;
-	u8 coreisr, old_coreisr;
-	gpa_t offset;
-
-	data = *(u8 *)val;
-	offset = addr - EIOINTC_BASE;
-
-	switch (offset) {
-	case EIOINTC_NODETYPE_START ... EIOINTC_NODETYPE_END:
-		index = (offset - EIOINTC_NODETYPE_START);
-		s->nodetype.reg_u8[index] = data;
-		break;
-	case EIOINTC_IPMAP_START ... EIOINTC_IPMAP_END:
-		/*
-		 * ipmap cannot be set at runtime, can be set only at the beginning
-		 * of irqchip driver, need not update upper irq level
-		 */
-		index = (offset - EIOINTC_IPMAP_START);
-		s->ipmap.reg_u8[index] = data;
-		break;
-	case EIOINTC_ENABLE_START ... EIOINTC_ENABLE_END:
-		index = (offset - EIOINTC_ENABLE_START);
-		old_data = s->enable.reg_u8[index];
-		s->enable.reg_u8[index] = data;
-		/*
-		 * 1: enable irq.
-		 * update irq when isr is set.
-		 */
-		data = s->enable.reg_u8[index] & ~old_data & s->isr.reg_u8[index];
-		eiointc_enable_irq(vcpu, s, index, data, 1);
-		/*
-		 * 0: disable irq.
-		 * update irq when isr is set.
-		 */
-		data = ~s->enable.reg_u8[index] & old_data & s->isr.reg_u8[index];
-		eiointc_enable_irq(vcpu, s, index, data, 0);
-		break;
-	case EIOINTC_BOUNCE_START ... EIOINTC_BOUNCE_END:
-		/* do not emulate hw bounced irq routing */
-		index = offset - EIOINTC_BOUNCE_START;
-		s->bounce.reg_u8[index] = data;
-		break;
-	case EIOINTC_COREISR_START ... EIOINTC_COREISR_END:
-		index = (offset - EIOINTC_COREISR_START);
-		/* use attrs to get current cpu index */
-		cpu = vcpu->vcpu_id;
-		coreisr = data;
-		old_coreisr = s->coreisr.reg_u8[cpu][index];
-		/* write 1 to clear interrupt */
-		s->coreisr.reg_u8[cpu][index] = old_coreisr & ~coreisr;
-		coreisr &= old_coreisr;
-		bits = sizeof(data) * 8;
-		irq = find_first_bit((void *)&coreisr, bits);
-		while (irq < bits) {
-			eiointc_update_irq(s, irq + index * bits, 0);
-			bitmap_clear((void *)&coreisr, irq, 1);
-			irq = find_first_bit((void *)&coreisr, bits);
-		}
-		break;
-	case EIOINTC_COREMAP_START ... EIOINTC_COREMAP_END:
-		irq = offset - EIOINTC_COREMAP_START;
-		index = irq;
-		s->coremap.reg_u8[index] = data;
-		eiointc_update_sw_coremap(s, irq, data, sizeof(data), true);
-		break;
-	default:
-		ret = -EINVAL;
-		break;
-	}
-
-	return ret;
-}
-
-static int loongarch_eiointc_writew(struct kvm_vcpu *vcpu,
-				struct loongarch_eiointc *s,
-				gpa_t addr, int len, const void *val)
-{
-	int i, index, irq, bits, ret = 0;
-	u8 cpu;
-	u16 data, old_data;
-	u16 coreisr, old_coreisr;
-	gpa_t offset;
-
-	data = *(u16 *)val;
-	offset = addr - EIOINTC_BASE;
-
-	switch (offset) {
-	case EIOINTC_NODETYPE_START ... EIOINTC_NODETYPE_END:
-		index = (offset - EIOINTC_NODETYPE_START) >> 1;
-		s->nodetype.reg_u16[index] = data;
-		break;
-	case EIOINTC_IPMAP_START ... EIOINTC_IPMAP_END:
-		/*
-		 * ipmap cannot be set at runtime, can be set only at the beginning
-		 * of irqchip driver, need not update upper irq level
-		 */
-		index = (offset - EIOINTC_IPMAP_START) >> 1;
-		s->ipmap.reg_u16[index] = data;
-		break;
-	case EIOINTC_ENABLE_START ... EIOINTC_ENABLE_END:
-		index = (offset - EIOINTC_ENABLE_START) >> 1;
-		old_data = s->enable.reg_u16[index];
-		s->enable.reg_u16[index] = data;
-		/*
-		 * 1: enable irq.
-		 * update irq when isr is set.
-		 */
-		data = s->enable.reg_u16[index] & ~old_data & s->isr.reg_u16[index];
-		for (i = 0; i < sizeof(data); i++) {
-			u8 mask = (data >> (i * 8)) & 0xff;
-			eiointc_enable_irq(vcpu, s, index * 2 + i, mask, 1);
-		}
-		/*
-		 * 0: disable irq.
-		 * update irq when isr is set.
-		 */
-		data = ~s->enable.reg_u16[index] & old_data & s->isr.reg_u16[index];
-		for (i = 0; i < sizeof(data); i++) {
-			u8 mask = (data >> (i * 8)) & 0xff;
-			eiointc_enable_irq(vcpu, s, index * 2 + i, mask, 0);
-		}
-		break;
-	case EIOINTC_BOUNCE_START ... EIOINTC_BOUNCE_END:
-		/* do not emulate hw bounced irq routing */
-		index = (offset - EIOINTC_BOUNCE_START) >> 1;
-		s->bounce.reg_u16[index] = data;
-		break;
-	case EIOINTC_COREISR_START ... EIOINTC_COREISR_END:
-		index = (offset - EIOINTC_COREISR_START) >> 1;
-		/* use attrs to get current cpu index */
-		cpu = vcpu->vcpu_id;
-		coreisr = data;
-		old_coreisr = s->coreisr.reg_u16[cpu][index];
-		/* write 1 to clear interrupt */
-		s->coreisr.reg_u16[cpu][index] = old_coreisr & ~coreisr;
-		coreisr &= old_coreisr;
-		bits = sizeof(data) * 8;
-		irq = find_first_bit((void *)&coreisr, bits);
-		while (irq < bits) {
-			eiointc_update_irq(s, irq + index * bits, 0);
-			bitmap_clear((void *)&coreisr, irq, 1);
-			irq = find_first_bit((void *)&coreisr, bits);
-		}
-		break;
-	case EIOINTC_COREMAP_START ... EIOINTC_COREMAP_END:
-		irq = offset - EIOINTC_COREMAP_START;
-		index = irq >> 1;
-		s->coremap.reg_u16[index] = data;
-		eiointc_update_sw_coremap(s, irq, data, sizeof(data), true);
-		break;
-	default:
-		ret = -EINVAL;
-		break;
-	}
-
-	return ret;
-=======
 		*(long *)val = (long)data;
 		break;
 	}
 
 	return 0;
->>>>>>> a7fc15ed
 }
 
 static int loongarch_eiointc_write(struct kvm_vcpu *vcpu,
@@ -398,93 +212,7 @@
 	mask = field_mask << (offset * 8);
 	data = (value & field_mask) << (offset * 8);
 
-<<<<<<< HEAD
-	switch (offset) {
-	case EIOINTC_NODETYPE_START ... EIOINTC_NODETYPE_END:
-		index = (offset - EIOINTC_NODETYPE_START) >> 2;
-		s->nodetype.reg_u32[index] = data;
-		break;
-	case EIOINTC_IPMAP_START ... EIOINTC_IPMAP_END:
-		/*
-		 * ipmap cannot be set at runtime, can be set only at the beginning
-		 * of irqchip driver, need not update upper irq level
-		 */
-		index = (offset - EIOINTC_IPMAP_START) >> 2;
-		s->ipmap.reg_u32[index] = data;
-		break;
-	case EIOINTC_ENABLE_START ... EIOINTC_ENABLE_END:
-		index = (offset - EIOINTC_ENABLE_START) >> 2;
-		old_data = s->enable.reg_u32[index];
-		s->enable.reg_u32[index] = data;
-		/*
-		 * 1: enable irq.
-		 * update irq when isr is set.
-		 */
-		data = s->enable.reg_u32[index] & ~old_data & s->isr.reg_u32[index];
-		for (i = 0; i < sizeof(data); i++) {
-			u8 mask = (data >> (i * 8)) & 0xff;
-			eiointc_enable_irq(vcpu, s, index * 4 + i, mask, 1);
-		}
-		/*
-		 * 0: disable irq.
-		 * update irq when isr is set.
-		 */
-		data = ~s->enable.reg_u32[index] & old_data & s->isr.reg_u32[index];
-		for (i = 0; i < sizeof(data); i++) {
-			u8 mask = (data >> (i * 8)) & 0xff;
-			eiointc_enable_irq(vcpu, s, index * 4 + i, mask, 0);
-		}
-		break;
-	case EIOINTC_BOUNCE_START ... EIOINTC_BOUNCE_END:
-		/* do not emulate hw bounced irq routing */
-		index = (offset - EIOINTC_BOUNCE_START) >> 2;
-		s->bounce.reg_u32[index] = data;
-		break;
-	case EIOINTC_COREISR_START ... EIOINTC_COREISR_END:
-		index = (offset - EIOINTC_COREISR_START) >> 2;
-		/* use attrs to get current cpu index */
-		cpu = vcpu->vcpu_id;
-		coreisr = data;
-		old_coreisr = s->coreisr.reg_u32[cpu][index];
-		/* write 1 to clear interrupt */
-		s->coreisr.reg_u32[cpu][index] = old_coreisr & ~coreisr;
-		coreisr &= old_coreisr;
-		bits = sizeof(data) * 8;
-		irq = find_first_bit((void *)&coreisr, bits);
-		while (irq < bits) {
-			eiointc_update_irq(s, irq + index * bits, 0);
-			bitmap_clear((void *)&coreisr, irq, 1);
-			irq = find_first_bit((void *)&coreisr, bits);
-		}
-		break;
-	case EIOINTC_COREMAP_START ... EIOINTC_COREMAP_END:
-		irq = offset - EIOINTC_COREMAP_START;
-		index = irq >> 2;
-		s->coremap.reg_u32[index] = data;
-		eiointc_update_sw_coremap(s, irq, data, sizeof(data), true);
-		break;
-	default:
-		ret = -EINVAL;
-		break;
-	}
-
-	return ret;
-}
-
-static int loongarch_eiointc_writeq(struct kvm_vcpu *vcpu,
-				struct loongarch_eiointc *s,
-				gpa_t addr, int len, const void *val)
-{
-	int i, index, irq, bits, ret = 0;
-	u8 cpu;
-	u64 data, old_data;
-	u64 coreisr, old_coreisr;
-	gpa_t offset;
-
-	data = *(u64 *)val;
-=======
 	addr -= offset;
->>>>>>> a7fc15ed
 	offset = addr - EIOINTC_BASE;
 
 	switch (offset) {
@@ -509,35 +237,21 @@
 		 * 1: enable irq.
 		 * update irq when isr is set.
 		 */
-<<<<<<< HEAD
-		data = s->enable.reg_u64[index] & ~old_data & s->isr.reg_u64[index];
-		for (i = 0; i < sizeof(data); i++) {
-			u8 mask = (data >> (i * 8)) & 0xff;
-			eiointc_enable_irq(vcpu, s, index * 8 + i, mask, 1);
-=======
 		data = s->enable.reg_u64[index] & ~old & s->isr.reg_u64[index];
 		while (data) {
 			irq = __ffs(data);
 			eiointc_update_irq(s, irq + index * 64, 1);
 			data &= ~BIT_ULL(irq);
->>>>>>> a7fc15ed
 		}
 		/*
 		 * 0: disable irq.
 		 * update irq when isr is set.
 		 */
-<<<<<<< HEAD
-		data = ~s->enable.reg_u64[index] & old_data & s->isr.reg_u64[index];
-		for (i = 0; i < sizeof(data); i++) {
-			u8 mask = (data >> (i * 8)) & 0xff;
-			eiointc_enable_irq(vcpu, s, index * 8 + i, mask, 0);
-=======
 		data = ~s->enable.reg_u64[index] & old & s->isr.reg_u64[index];
 		while (data) {
 			irq = __ffs(data);
 			eiointc_update_irq(s, irq + index * 64, 0);
 			data &= ~BIT_ULL(irq);
->>>>>>> a7fc15ed
 		}
 		break;
 	case EIOINTC_BOUNCE_START ... EIOINTC_BOUNCE_END:
@@ -561,18 +275,11 @@
 		}
 		break;
 	case EIOINTC_COREMAP_START ... EIOINTC_COREMAP_END:
-<<<<<<< HEAD
-		irq = offset - EIOINTC_COREMAP_START;
-		index = irq >> 3;
-		s->coremap.reg_u64[index] = data;
-		eiointc_update_sw_coremap(s, irq, data, sizeof(data), true);
-=======
 		index = (offset - EIOINTC_COREMAP_START) >> 3;
 		old = s->coremap.reg_u64[index];
 		s->coremap.reg_u64[index] = (old & ~mask) | data;
 		data = s->coremap.reg_u64[index];
 		eiointc_update_sw_coremap(s, index * 8, data, sizeof(data), true);
->>>>>>> a7fc15ed
 		break;
 	default:
 		ret = -EINVAL;
@@ -600,11 +307,7 @@
 		return -EINVAL;
 	}
 
-<<<<<<< HEAD
-	vcpu->kvm->stat.eiointc_write_exits++;
-=======
 	vcpu->stat.eiointc_write_exits++;
->>>>>>> a7fc15ed
 	spin_lock_irqsave(&eiointc->lock, flags);
 	switch (len) {
 	case 1:
