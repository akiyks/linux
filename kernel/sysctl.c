// SPDX-License-Identifier: GPL-2.0-only
/*
 * sysctl.c: General linux system control interface
 *
 * Begun 24 March 1995, Stephen Tweedie
 * Added /proc support, Dec 1995
 * Added bdflush entry and intvec min/max checking, 2/23/96, Tom Dyas.
 * Added hooks for /proc/sys/net (minor, minor patch), 96/4/1, Mike Shaver.
 * Added kernel/java-{interpreter,appletviewer}, 96/5/10, Mike Shaver.
 * Dynamic registration fixes, Stephen Tweedie.
 * Added kswapd-interval, ctrl-alt-del, printk stuff, 1/8/97, Chris Horn.
 * Made sysctl support optional via CONFIG_SYSCTL, 1/10/97, Chris
 *  Horn.
 * Added proc_doulongvec_ms_jiffies_minmax, 09/08/99, Carlos H. Bauer.
 * Added proc_doulongvec_minmax, 09/08/99, Carlos H. Bauer.
 * Changed linked lists to use list.h instead of lists.h, 02/24/00, Bill
 *  Wendling.
 * The list_for_each() macro wasn't appropriate for the sysctl loop.
 *  Removed it and replaced it with older style, 03/23/00, Bill Wendling
 */

#include <linux/module.h>
#include <linux/mm.h>
#include <linux/swap.h>
#include <linux/slab.h>
#include <linux/sysctl.h>
#include <linux/bitmap.h>
#include <linux/signal.h>
#include <linux/panic.h>
#include <linux/printk.h>
#include <linux/proc_fs.h>
#include <linux/security.h>
#include <linux/ctype.h>
#include <linux/kmemleak.h>
#include <linux/filter.h>
#include <linux/fs.h>
#include <linux/init.h>
#include <linux/kernel.h>
#include <linux/kobject.h>
#include <linux/net.h>
#include <linux/sysrq.h>
#include <linux/highuid.h>
#include <linux/writeback.h>
#include <linux/ratelimit.h>
#include <linux/compaction.h>
#include <linux/hugetlb.h>
#include <linux/initrd.h>
#include <linux/key.h>
#include <linux/times.h>
#include <linux/limits.h>
#include <linux/dcache.h>
#include <linux/syscalls.h>
#include <linux/vmstat.h>
#include <linux/nfs_fs.h>
#include <linux/acpi.h>
#include <linux/reboot.h>
#include <linux/ftrace.h>
#include <linux/perf_event.h>
#include <linux/oom.h>
#include <linux/kmod.h>
#include <linux/capability.h>
#include <linux/binfmts.h>
#include <linux/sched/sysctl.h>
#include <linux/mount.h>
#include <linux/userfaultfd_k.h>
#include <linux/pid.h>

#include "../lib/kstrtox.h"

#include <linux/uaccess.h>
#include <asm/processor.h>

#ifdef CONFIG_X86
#include <asm/nmi.h>
#include <asm/stacktrace.h>
#include <asm/io.h>
#endif
#ifdef CONFIG_SPARC
#include <asm/setup.h>
#endif
#ifdef CONFIG_RT_MUTEXES
#include <linux/rtmutex.h>
#endif

#if defined(CONFIG_SYSCTL)

/* Constants used for minimum and  maximum */

#ifdef CONFIG_PERF_EVENTS
static const int six_hundred_forty_kb = 640 * 1024;
#endif


static const int ngroups_max = NGROUPS_MAX;
static const int cap_last_cap = CAP_LAST_CAP;

#ifdef CONFIG_PROC_SYSCTL

/**
 * enum sysctl_writes_mode - supported sysctl write modes
 *
 * @SYSCTL_WRITES_LEGACY: each write syscall must fully contain the sysctl value
 *	to be written, and multiple writes on the same sysctl file descriptor
 *	will rewrite the sysctl value, regardless of file position. No warning
 *	is issued when the initial position is not 0.
 * @SYSCTL_WRITES_WARN: same as above but warn when the initial file position is
 *	not 0.
 * @SYSCTL_WRITES_STRICT: writes to numeric sysctl entries must always be at
 *	file position 0 and the value must be fully contained in the buffer
 *	sent to the write syscall. If dealing with strings respect the file
 *	position, but restrict this to the max length of the buffer, anything
 *	passed the max length will be ignored. Multiple writes will append
 *	to the buffer.
 *
 * These write modes control how current file position affects the behavior of
 * updating sysctl values through the proc interface on each write.
 */
enum sysctl_writes_mode {
	SYSCTL_WRITES_LEGACY		= -1,
	SYSCTL_WRITES_WARN		= 0,
	SYSCTL_WRITES_STRICT		= 1,
};

static enum sysctl_writes_mode sysctl_writes_strict = SYSCTL_WRITES_STRICT;
#endif /* CONFIG_PROC_SYSCTL */

#if defined(HAVE_ARCH_PICK_MMAP_LAYOUT) || \
    defined(CONFIG_ARCH_WANT_DEFAULT_TOPDOWN_MMAP_LAYOUT)
int sysctl_legacy_va_layout;
#endif

#ifdef CONFIG_COMPACTION
/* min_extfrag_threshold is SYSCTL_ZERO */;
static const int max_extfrag_threshold = 1000;
#endif

#endif /* CONFIG_SYSCTL */

/*
 * /proc/sys support
 */

#ifdef CONFIG_PROC_SYSCTL

static int _proc_do_string(char *data, int maxlen, int write,
		char *buffer, size_t *lenp, loff_t *ppos)
{
	size_t len;
	char c, *p;

	if (!data || !maxlen || !*lenp) {
		*lenp = 0;
		return 0;
	}

	if (write) {
		if (sysctl_writes_strict == SYSCTL_WRITES_STRICT) {
			/* Only continue writes not past the end of buffer. */
			len = strlen(data);
			if (len > maxlen - 1)
				len = maxlen - 1;

			if (*ppos > len)
				return 0;
			len = *ppos;
		} else {
			/* Start writing from beginning of buffer. */
			len = 0;
		}

		*ppos += *lenp;
		p = buffer;
		while ((p - buffer) < *lenp && len < maxlen - 1) {
			c = *(p++);
			if (c == 0 || c == '\n')
				break;
			data[len++] = c;
		}
		data[len] = 0;
	} else {
		len = strlen(data);
		if (len > maxlen)
			len = maxlen;

		if (*ppos > len) {
			*lenp = 0;
			return 0;
		}

		data += *ppos;
		len  -= *ppos;

		if (len > *lenp)
			len = *lenp;
		if (len)
			memcpy(buffer, data, len);
		if (len < *lenp) {
			buffer[len] = '\n';
			len++;
		}
		*lenp = len;
		*ppos += len;
	}
	return 0;
}

static void warn_sysctl_write(struct ctl_table *table)
{
	pr_warn_once("%s wrote to %s when file position was not 0!\n"
		"This will not be supported in the future. To silence this\n"
		"warning, set kernel.sysctl_writes_strict = -1\n",
		current->comm, table->procname);
}

/**
 * proc_first_pos_non_zero_ignore - check if first position is allowed
 * @ppos: file position
 * @table: the sysctl table
 *
 * Returns true if the first position is non-zero and the sysctl_writes_strict
 * mode indicates this is not allowed for numeric input types. String proc
 * handlers can ignore the return value.
 */
static bool proc_first_pos_non_zero_ignore(loff_t *ppos,
					   struct ctl_table *table)
{
	if (!*ppos)
		return false;

	switch (sysctl_writes_strict) {
	case SYSCTL_WRITES_STRICT:
		return true;
	case SYSCTL_WRITES_WARN:
		warn_sysctl_write(table);
		return false;
	default:
		return false;
	}
}

/**
 * proc_dostring - read a string sysctl
 * @table: the sysctl table
 * @write: %TRUE if this is a write to the sysctl file
 * @buffer: the user buffer
 * @lenp: the size of the user buffer
 * @ppos: file position
 *
 * Reads/writes a string from/to the user buffer. If the kernel
 * buffer provided is not large enough to hold the string, the
 * string is truncated. The copied string is %NULL-terminated.
 * If the string is being read by the user process, it is copied
 * and a newline '\n' is added. It is truncated if the buffer is
 * not large enough.
 *
 * Returns 0 on success.
 */
int proc_dostring(struct ctl_table *table, int write,
		  void *buffer, size_t *lenp, loff_t *ppos)
{
	if (write)
		proc_first_pos_non_zero_ignore(ppos, table);

	return _proc_do_string(table->data, table->maxlen, write, buffer, lenp,
			ppos);
}

static size_t proc_skip_spaces(char **buf)
{
	size_t ret;
	char *tmp = skip_spaces(*buf);
	ret = tmp - *buf;
	*buf = tmp;
	return ret;
}

static void proc_skip_char(char **buf, size_t *size, const char v)
{
	while (*size) {
		if (**buf != v)
			break;
		(*size)--;
		(*buf)++;
	}
}

/**
 * strtoul_lenient - parse an ASCII formatted integer from a buffer and only
 *                   fail on overflow
 *
 * @cp: kernel buffer containing the string to parse
 * @endp: pointer to store the trailing characters
 * @base: the base to use
 * @res: where the parsed integer will be stored
 *
 * In case of success 0 is returned and @res will contain the parsed integer,
 * @endp will hold any trailing characters.
 * This function will fail the parse on overflow. If there wasn't an overflow
 * the function will defer the decision what characters count as invalid to the
 * caller.
 */
static int strtoul_lenient(const char *cp, char **endp, unsigned int base,
			   unsigned long *res)
{
	unsigned long long result;
	unsigned int rv;

	cp = _parse_integer_fixup_radix(cp, &base);
	rv = _parse_integer(cp, base, &result);
	if ((rv & KSTRTOX_OVERFLOW) || (result != (unsigned long)result))
		return -ERANGE;

	cp += rv;

	if (endp)
		*endp = (char *)cp;

	*res = (unsigned long)result;
	return 0;
}

#define TMPBUFLEN 22
/**
 * proc_get_long - reads an ASCII formatted integer from a user buffer
 *
 * @buf: a kernel buffer
 * @size: size of the kernel buffer
 * @val: this is where the number will be stored
 * @neg: set to %TRUE if number is negative
 * @perm_tr: a vector which contains the allowed trailers
 * @perm_tr_len: size of the perm_tr vector
 * @tr: pointer to store the trailer character
 *
 * In case of success %0 is returned and @buf and @size are updated with
 * the amount of bytes read. If @tr is non-NULL and a trailing
 * character exists (size is non-zero after returning from this
 * function), @tr is updated with the trailing character.
 */
static int proc_get_long(char **buf, size_t *size,
			  unsigned long *val, bool *neg,
			  const char *perm_tr, unsigned perm_tr_len, char *tr)
{
	int len;
	char *p, tmp[TMPBUFLEN];

	if (!*size)
		return -EINVAL;

	len = *size;
	if (len > TMPBUFLEN - 1)
		len = TMPBUFLEN - 1;

	memcpy(tmp, *buf, len);

	tmp[len] = 0;
	p = tmp;
	if (*p == '-' && *size > 1) {
		*neg = true;
		p++;
	} else
		*neg = false;
	if (!isdigit(*p))
		return -EINVAL;

	if (strtoul_lenient(p, &p, 0, val))
		return -EINVAL;

	len = p - tmp;

	/* We don't know if the next char is whitespace thus we may accept
	 * invalid integers (e.g. 1234...a) or two integers instead of one
	 * (e.g. 123...1). So lets not allow such large numbers. */
	if (len == TMPBUFLEN - 1)
		return -EINVAL;

	if (len < *size && perm_tr_len && !memchr(perm_tr, *p, perm_tr_len))
		return -EINVAL;

	if (tr && (len < *size))
		*tr = *p;

	*buf += len;
	*size -= len;

	return 0;
}

/**
 * proc_put_long - converts an integer to a decimal ASCII formatted string
 *
 * @buf: the user buffer
 * @size: the size of the user buffer
 * @val: the integer to be converted
 * @neg: sign of the number, %TRUE for negative
 *
 * In case of success @buf and @size are updated with the amount of bytes
 * written.
 */
static void proc_put_long(void **buf, size_t *size, unsigned long val, bool neg)
{
	int len;
	char tmp[TMPBUFLEN], *p = tmp;

	sprintf(p, "%s%lu", neg ? "-" : "", val);
	len = strlen(tmp);
	if (len > *size)
		len = *size;
	memcpy(*buf, tmp, len);
	*size -= len;
	*buf += len;
}
#undef TMPBUFLEN

static void proc_put_char(void **buf, size_t *size, char c)
{
	if (*size) {
		char **buffer = (char **)buf;
		**buffer = c;

		(*size)--;
		(*buffer)++;
		*buf = *buffer;
	}
}

static int do_proc_dobool_conv(bool *negp, unsigned long *lvalp,
				int *valp,
				int write, void *data)
{
	if (write) {
		*(bool *)valp = *lvalp;
	} else {
		int val = *(bool *)valp;

		*lvalp = (unsigned long)val;
		*negp = false;
	}
	return 0;
}

static int do_proc_dointvec_conv(bool *negp, unsigned long *lvalp,
				 int *valp,
				 int write, void *data)
{
	if (write) {
		if (*negp) {
			if (*lvalp > (unsigned long) INT_MAX + 1)
				return -EINVAL;
			WRITE_ONCE(*valp, -*lvalp);
		} else {
			if (*lvalp > (unsigned long) INT_MAX)
				return -EINVAL;
			WRITE_ONCE(*valp, *lvalp);
		}
	} else {
		int val = READ_ONCE(*valp);
		if (val < 0) {
			*negp = true;
			*lvalp = -(unsigned long)val;
		} else {
			*negp = false;
			*lvalp = (unsigned long)val;
		}
	}
	return 0;
}

static int do_proc_douintvec_conv(unsigned long *lvalp,
				  unsigned int *valp,
				  int write, void *data)
{
	if (write) {
		if (*lvalp > UINT_MAX)
			return -EINVAL;
		WRITE_ONCE(*valp, *lvalp);
	} else {
		unsigned int val = READ_ONCE(*valp);
		*lvalp = (unsigned long)val;
	}
	return 0;
}

static const char proc_wspace_sep[] = { ' ', '\t', '\n' };

static int __do_proc_dointvec(void *tbl_data, struct ctl_table *table,
		  int write, void *buffer,
		  size_t *lenp, loff_t *ppos,
		  int (*conv)(bool *negp, unsigned long *lvalp, int *valp,
			      int write, void *data),
		  void *data)
{
	int *i, vleft, first = 1, err = 0;
	size_t left;
	char *p;

	if (!tbl_data || !table->maxlen || !*lenp || (*ppos && !write)) {
		*lenp = 0;
		return 0;
	}

	i = (int *) tbl_data;
	vleft = table->maxlen / sizeof(*i);
	left = *lenp;

	if (!conv)
		conv = do_proc_dointvec_conv;

	if (write) {
		if (proc_first_pos_non_zero_ignore(ppos, table))
			goto out;

		if (left > PAGE_SIZE - 1)
			left = PAGE_SIZE - 1;
		p = buffer;
	}

	for (; left && vleft--; i++, first=0) {
		unsigned long lval;
		bool neg;

		if (write) {
			left -= proc_skip_spaces(&p);

			if (!left)
				break;
			err = proc_get_long(&p, &left, &lval, &neg,
					     proc_wspace_sep,
					     sizeof(proc_wspace_sep), NULL);
			if (err)
				break;
			if (conv(&neg, &lval, i, 1, data)) {
				err = -EINVAL;
				break;
			}
		} else {
			if (conv(&neg, &lval, i, 0, data)) {
				err = -EINVAL;
				break;
			}
			if (!first)
				proc_put_char(&buffer, &left, '\t');
			proc_put_long(&buffer, &left, lval, neg);
		}
	}

	if (!write && !first && left && !err)
		proc_put_char(&buffer, &left, '\n');
	if (write && !err && left)
		left -= proc_skip_spaces(&p);
	if (write && first)
		return err ? : -EINVAL;
	*lenp -= left;
out:
	*ppos += *lenp;
	return err;
}

static int do_proc_dointvec(struct ctl_table *table, int write,
		  void *buffer, size_t *lenp, loff_t *ppos,
		  int (*conv)(bool *negp, unsigned long *lvalp, int *valp,
			      int write, void *data),
		  void *data)
{
	return __do_proc_dointvec(table->data, table, write,
			buffer, lenp, ppos, conv, data);
}

static int do_proc_douintvec_w(unsigned int *tbl_data,
			       struct ctl_table *table,
			       void *buffer,
			       size_t *lenp, loff_t *ppos,
			       int (*conv)(unsigned long *lvalp,
					   unsigned int *valp,
					   int write, void *data),
			       void *data)
{
	unsigned long lval;
	int err = 0;
	size_t left;
	bool neg;
	char *p = buffer;

	left = *lenp;

	if (proc_first_pos_non_zero_ignore(ppos, table))
		goto bail_early;

	if (left > PAGE_SIZE - 1)
		left = PAGE_SIZE - 1;

	left -= proc_skip_spaces(&p);
	if (!left) {
		err = -EINVAL;
		goto out_free;
	}

	err = proc_get_long(&p, &left, &lval, &neg,
			     proc_wspace_sep,
			     sizeof(proc_wspace_sep), NULL);
	if (err || neg) {
		err = -EINVAL;
		goto out_free;
	}

	if (conv(&lval, tbl_data, 1, data)) {
		err = -EINVAL;
		goto out_free;
	}

	if (!err && left)
		left -= proc_skip_spaces(&p);

out_free:
	if (err)
		return -EINVAL;

	return 0;

	/* This is in keeping with old __do_proc_dointvec() */
bail_early:
	*ppos += *lenp;
	return err;
}

static int do_proc_douintvec_r(unsigned int *tbl_data, void *buffer,
			       size_t *lenp, loff_t *ppos,
			       int (*conv)(unsigned long *lvalp,
					   unsigned int *valp,
					   int write, void *data),
			       void *data)
{
	unsigned long lval;
	int err = 0;
	size_t left;

	left = *lenp;

	if (conv(&lval, tbl_data, 0, data)) {
		err = -EINVAL;
		goto out;
	}

	proc_put_long(&buffer, &left, lval, false);
	if (!left)
		goto out;

	proc_put_char(&buffer, &left, '\n');

out:
	*lenp -= left;
	*ppos += *lenp;

	return err;
}

static int __do_proc_douintvec(void *tbl_data, struct ctl_table *table,
			       int write, void *buffer,
			       size_t *lenp, loff_t *ppos,
			       int (*conv)(unsigned long *lvalp,
					   unsigned int *valp,
					   int write, void *data),
			       void *data)
{
	unsigned int *i, vleft;

	if (!tbl_data || !table->maxlen || !*lenp || (*ppos && !write)) {
		*lenp = 0;
		return 0;
	}

	i = (unsigned int *) tbl_data;
	vleft = table->maxlen / sizeof(*i);

	/*
	 * Arrays are not supported, keep this simple. *Do not* add
	 * support for them.
	 */
	if (vleft != 1) {
		*lenp = 0;
		return -EINVAL;
	}

	if (!conv)
		conv = do_proc_douintvec_conv;

	if (write)
		return do_proc_douintvec_w(i, table, buffer, lenp, ppos,
					   conv, data);
	return do_proc_douintvec_r(i, buffer, lenp, ppos, conv, data);
}

int do_proc_douintvec(struct ctl_table *table, int write,
		      void *buffer, size_t *lenp, loff_t *ppos,
		      int (*conv)(unsigned long *lvalp,
				  unsigned int *valp,
				  int write, void *data),
		      void *data)
{
	return __do_proc_douintvec(table->data, table, write,
				   buffer, lenp, ppos, conv, data);
}

/**
 * proc_dobool - read/write a bool
 * @table: the sysctl table
 * @write: %TRUE if this is a write to the sysctl file
 * @buffer: the user buffer
 * @lenp: the size of the user buffer
 * @ppos: file position
 *
 * Reads/writes up to table->maxlen/sizeof(unsigned int) integer
 * values from/to the user buffer, treated as an ASCII string.
 *
 * Returns 0 on success.
 */
int proc_dobool(struct ctl_table *table, int write, void *buffer,
		size_t *lenp, loff_t *ppos)
{
	return do_proc_dointvec(table, write, buffer, lenp, ppos,
				do_proc_dobool_conv, NULL);
}

/**
 * proc_dointvec - read a vector of integers
 * @table: the sysctl table
 * @write: %TRUE if this is a write to the sysctl file
 * @buffer: the user buffer
 * @lenp: the size of the user buffer
 * @ppos: file position
 *
 * Reads/writes up to table->maxlen/sizeof(unsigned int) integer
 * values from/to the user buffer, treated as an ASCII string.
 *
 * Returns 0 on success.
 */
int proc_dointvec(struct ctl_table *table, int write, void *buffer,
		  size_t *lenp, loff_t *ppos)
{
	return do_proc_dointvec(table, write, buffer, lenp, ppos, NULL, NULL);
}

#ifdef CONFIG_COMPACTION
static int proc_dointvec_minmax_warn_RT_change(struct ctl_table *table,
		int write, void *buffer, size_t *lenp, loff_t *ppos)
{
	int ret, old;

	if (!IS_ENABLED(CONFIG_PREEMPT_RT) || !write)
		return proc_dointvec_minmax(table, write, buffer, lenp, ppos);

	old = *(int *)table->data;
	ret = proc_dointvec_minmax(table, write, buffer, lenp, ppos);
	if (ret)
		return ret;
	if (old != *(int *)table->data)
		pr_warn_once("sysctl attribute %s changed by %s[%d]\n",
			     table->procname, current->comm,
			     task_pid_nr(current));
	return ret;
}
#endif

/**
 * proc_douintvec - read a vector of unsigned integers
 * @table: the sysctl table
 * @write: %TRUE if this is a write to the sysctl file
 * @buffer: the user buffer
 * @lenp: the size of the user buffer
 * @ppos: file position
 *
 * Reads/writes up to table->maxlen/sizeof(unsigned int) unsigned integer
 * values from/to the user buffer, treated as an ASCII string.
 *
 * Returns 0 on success.
 */
int proc_douintvec(struct ctl_table *table, int write, void *buffer,
		size_t *lenp, loff_t *ppos)
{
	return do_proc_douintvec(table, write, buffer, lenp, ppos,
				 do_proc_douintvec_conv, NULL);
}

/*
 * Taint values can only be increased
 * This means we can safely use a temporary.
 */
static int proc_taint(struct ctl_table *table, int write,
			       void *buffer, size_t *lenp, loff_t *ppos)
{
	struct ctl_table t;
	unsigned long tmptaint = get_taint();
	int err;

	if (write && !capable(CAP_SYS_ADMIN))
		return -EPERM;

	t = *table;
	t.data = &tmptaint;
	err = proc_doulongvec_minmax(&t, write, buffer, lenp, ppos);
	if (err < 0)
		return err;

	if (write) {
		int i;

		/*
		 * If we are relying on panic_on_taint not producing
		 * false positives due to userspace input, bail out
		 * before setting the requested taint flags.
		 */
		if (panic_on_taint_nousertaint && (tmptaint & panic_on_taint))
			return -EINVAL;

		/*
		 * Poor man's atomic or. Not worth adding a primitive
		 * to everyone's atomic.h for this
		 */
		for (i = 0; i < TAINT_FLAGS_COUNT; i++)
			if ((1UL << i) & tmptaint)
				add_taint(i, LOCKDEP_STILL_OK);
	}

	return err;
}

/**
 * struct do_proc_dointvec_minmax_conv_param - proc_dointvec_minmax() range checking structure
 * @min: pointer to minimum allowable value
 * @max: pointer to maximum allowable value
 *
 * The do_proc_dointvec_minmax_conv_param structure provides the
 * minimum and maximum values for doing range checking for those sysctl
 * parameters that use the proc_dointvec_minmax() handler.
 */
struct do_proc_dointvec_minmax_conv_param {
	int *min;
	int *max;
};

static int do_proc_dointvec_minmax_conv(bool *negp, unsigned long *lvalp,
					int *valp,
					int write, void *data)
{
	int tmp, ret;
	struct do_proc_dointvec_minmax_conv_param *param = data;
	/*
	 * If writing, first do so via a temporary local int so we can
	 * bounds-check it before touching *valp.
	 */
	int *ip = write ? &tmp : valp;

	ret = do_proc_dointvec_conv(negp, lvalp, ip, write, data);
	if (ret)
		return ret;

	if (write) {
		if ((param->min && *param->min > tmp) ||
		    (param->max && *param->max < tmp))
			return -EINVAL;
		WRITE_ONCE(*valp, tmp);
	}

	return 0;
}

/**
 * proc_dointvec_minmax - read a vector of integers with min/max values
 * @table: the sysctl table
 * @write: %TRUE if this is a write to the sysctl file
 * @buffer: the user buffer
 * @lenp: the size of the user buffer
 * @ppos: file position
 *
 * Reads/writes up to table->maxlen/sizeof(unsigned int) integer
 * values from/to the user buffer, treated as an ASCII string.
 *
 * This routine will ensure the values are within the range specified by
 * table->extra1 (min) and table->extra2 (max).
 *
 * Returns 0 on success or -EINVAL on write when the range check fails.
 */
int proc_dointvec_minmax(struct ctl_table *table, int write,
		  void *buffer, size_t *lenp, loff_t *ppos)
{
	struct do_proc_dointvec_minmax_conv_param param = {
		.min = (int *) table->extra1,
		.max = (int *) table->extra2,
	};
	return do_proc_dointvec(table, write, buffer, lenp, ppos,
				do_proc_dointvec_minmax_conv, &param);
}

/**
 * struct do_proc_douintvec_minmax_conv_param - proc_douintvec_minmax() range checking structure
 * @min: pointer to minimum allowable value
 * @max: pointer to maximum allowable value
 *
 * The do_proc_douintvec_minmax_conv_param structure provides the
 * minimum and maximum values for doing range checking for those sysctl
 * parameters that use the proc_douintvec_minmax() handler.
 */
struct do_proc_douintvec_minmax_conv_param {
	unsigned int *min;
	unsigned int *max;
};

static int do_proc_douintvec_minmax_conv(unsigned long *lvalp,
					 unsigned int *valp,
					 int write, void *data)
{
	int ret;
	unsigned int tmp;
	struct do_proc_douintvec_minmax_conv_param *param = data;
	/* write via temporary local uint for bounds-checking */
	unsigned int *up = write ? &tmp : valp;

	ret = do_proc_douintvec_conv(lvalp, up, write, data);
	if (ret)
		return ret;

	if (write) {
		if ((param->min && *param->min > tmp) ||
		    (param->max && *param->max < tmp))
			return -ERANGE;

		WRITE_ONCE(*valp, tmp);
	}

	return 0;
}

/**
 * proc_douintvec_minmax - read a vector of unsigned ints with min/max values
 * @table: the sysctl table
 * @write: %TRUE if this is a write to the sysctl file
 * @buffer: the user buffer
 * @lenp: the size of the user buffer
 * @ppos: file position
 *
 * Reads/writes up to table->maxlen/sizeof(unsigned int) unsigned integer
 * values from/to the user buffer, treated as an ASCII string. Negative
 * strings are not allowed.
 *
 * This routine will ensure the values are within the range specified by
 * table->extra1 (min) and table->extra2 (max). There is a final sanity
 * check for UINT_MAX to avoid having to support wrap around uses from
 * userspace.
 *
 * Returns 0 on success or -ERANGE on write when the range check fails.
 */
int proc_douintvec_minmax(struct ctl_table *table, int write,
			  void *buffer, size_t *lenp, loff_t *ppos)
{
	struct do_proc_douintvec_minmax_conv_param param = {
		.min = (unsigned int *) table->extra1,
		.max = (unsigned int *) table->extra2,
	};
	return do_proc_douintvec(table, write, buffer, lenp, ppos,
				 do_proc_douintvec_minmax_conv, &param);
}

/**
 * proc_dou8vec_minmax - read a vector of unsigned chars with min/max values
 * @table: the sysctl table
 * @write: %TRUE if this is a write to the sysctl file
 * @buffer: the user buffer
 * @lenp: the size of the user buffer
 * @ppos: file position
 *
 * Reads/writes up to table->maxlen/sizeof(u8) unsigned chars
 * values from/to the user buffer, treated as an ASCII string. Negative
 * strings are not allowed.
 *
 * This routine will ensure the values are within the range specified by
 * table->extra1 (min) and table->extra2 (max).
 *
 * Returns 0 on success or an error on write when the range check fails.
 */
int proc_dou8vec_minmax(struct ctl_table *table, int write,
			void *buffer, size_t *lenp, loff_t *ppos)
{
	struct ctl_table tmp;
	unsigned int min = 0, max = 255U, val;
	u8 *data = table->data;
	struct do_proc_douintvec_minmax_conv_param param = {
		.min = &min,
		.max = &max,
	};
	int res;

	/* Do not support arrays yet. */
	if (table->maxlen != sizeof(u8))
		return -EINVAL;

	if (table->extra1) {
		min = *(unsigned int *) table->extra1;
		if (min > 255U)
			return -EINVAL;
	}
	if (table->extra2) {
		max = *(unsigned int *) table->extra2;
		if (max > 255U)
			return -EINVAL;
	}

	tmp = *table;

	tmp.maxlen = sizeof(val);
	tmp.data = &val;
	val = READ_ONCE(*data);
	res = do_proc_douintvec(&tmp, write, buffer, lenp, ppos,
				do_proc_douintvec_minmax_conv, &param);
	if (res)
		return res;
	if (write)
		WRITE_ONCE(*data, val);
	return 0;
}
EXPORT_SYMBOL_GPL(proc_dou8vec_minmax);

#ifdef CONFIG_MAGIC_SYSRQ
static int sysrq_sysctl_handler(struct ctl_table *table, int write,
				void *buffer, size_t *lenp, loff_t *ppos)
{
	int tmp, ret;

	tmp = sysrq_mask();

	ret = __do_proc_dointvec(&tmp, table, write, buffer,
			       lenp, ppos, NULL, NULL);
	if (ret || !write)
		return ret;

	if (write)
		sysrq_toggle_support(tmp);

	return 0;
}
#endif

static int __do_proc_doulongvec_minmax(void *data, struct ctl_table *table,
		int write, void *buffer, size_t *lenp, loff_t *ppos,
		unsigned long convmul, unsigned long convdiv)
{
	unsigned long *i, *min, *max;
	int vleft, first = 1, err = 0;
	size_t left;
	char *p;

	if (!data || !table->maxlen || !*lenp || (*ppos && !write)) {
		*lenp = 0;
		return 0;
	}

	i = (unsigned long *) data;
	min = (unsigned long *) table->extra1;
	max = (unsigned long *) table->extra2;
	vleft = table->maxlen / sizeof(unsigned long);
	left = *lenp;

	if (write) {
		if (proc_first_pos_non_zero_ignore(ppos, table))
			goto out;

		if (left > PAGE_SIZE - 1)
			left = PAGE_SIZE - 1;
		p = buffer;
	}

	for (; left && vleft--; i++, first = 0) {
		unsigned long val;

		if (write) {
			bool neg;

			left -= proc_skip_spaces(&p);
			if (!left)
				break;

			err = proc_get_long(&p, &left, &val, &neg,
					     proc_wspace_sep,
					     sizeof(proc_wspace_sep), NULL);
			if (err || neg) {
				err = -EINVAL;
				break;
			}

			val = convmul * val / convdiv;
			if ((min && val < *min) || (max && val > *max)) {
				err = -EINVAL;
				break;
			}
			WRITE_ONCE(*i, val);
		} else {
			val = convdiv * READ_ONCE(*i) / convmul;
			if (!first)
				proc_put_char(&buffer, &left, '\t');
			proc_put_long(&buffer, &left, val, false);
		}
	}

	if (!write && !first && left && !err)
		proc_put_char(&buffer, &left, '\n');
	if (write && !err)
		left -= proc_skip_spaces(&p);
	if (write && first)
		return err ? : -EINVAL;
	*lenp -= left;
out:
	*ppos += *lenp;
	return err;
}

static int do_proc_doulongvec_minmax(struct ctl_table *table, int write,
		void *buffer, size_t *lenp, loff_t *ppos, unsigned long convmul,
		unsigned long convdiv)
{
	return __do_proc_doulongvec_minmax(table->data, table, write,
			buffer, lenp, ppos, convmul, convdiv);
}

/**
 * proc_doulongvec_minmax - read a vector of long integers with min/max values
 * @table: the sysctl table
 * @write: %TRUE if this is a write to the sysctl file
 * @buffer: the user buffer
 * @lenp: the size of the user buffer
 * @ppos: file position
 *
 * Reads/writes up to table->maxlen/sizeof(unsigned long) unsigned long
 * values from/to the user buffer, treated as an ASCII string.
 *
 * This routine will ensure the values are within the range specified by
 * table->extra1 (min) and table->extra2 (max).
 *
 * Returns 0 on success.
 */
int proc_doulongvec_minmax(struct ctl_table *table, int write,
			   void *buffer, size_t *lenp, loff_t *ppos)
{
    return do_proc_doulongvec_minmax(table, write, buffer, lenp, ppos, 1l, 1l);
}

/**
 * proc_doulongvec_ms_jiffies_minmax - read a vector of millisecond values with min/max values
 * @table: the sysctl table
 * @write: %TRUE if this is a write to the sysctl file
 * @buffer: the user buffer
 * @lenp: the size of the user buffer
 * @ppos: file position
 *
 * Reads/writes up to table->maxlen/sizeof(unsigned long) unsigned long
 * values from/to the user buffer, treated as an ASCII string. The values
 * are treated as milliseconds, and converted to jiffies when they are stored.
 *
 * This routine will ensure the values are within the range specified by
 * table->extra1 (min) and table->extra2 (max).
 *
 * Returns 0 on success.
 */
int proc_doulongvec_ms_jiffies_minmax(struct ctl_table *table, int write,
				      void *buffer, size_t *lenp, loff_t *ppos)
{
    return do_proc_doulongvec_minmax(table, write, buffer,
				     lenp, ppos, HZ, 1000l);
}


static int do_proc_dointvec_jiffies_conv(bool *negp, unsigned long *lvalp,
					 int *valp,
					 int write, void *data)
{
	if (write) {
		if (*lvalp > INT_MAX / HZ)
			return 1;
		if (*negp)
			WRITE_ONCE(*valp, -*lvalp * HZ);
		else
			WRITE_ONCE(*valp, *lvalp * HZ);
	} else {
		int val = READ_ONCE(*valp);
		unsigned long lval;
		if (val < 0) {
			*negp = true;
			lval = -(unsigned long)val;
		} else {
			*negp = false;
			lval = (unsigned long)val;
		}
		*lvalp = lval / HZ;
	}
	return 0;
}

static int do_proc_dointvec_userhz_jiffies_conv(bool *negp, unsigned long *lvalp,
						int *valp,
						int write, void *data)
{
	if (write) {
		if (USER_HZ < HZ && *lvalp > (LONG_MAX / HZ) * USER_HZ)
			return 1;
		*valp = clock_t_to_jiffies(*negp ? -*lvalp : *lvalp);
	} else {
		int val = *valp;
		unsigned long lval;
		if (val < 0) {
			*negp = true;
			lval = -(unsigned long)val;
		} else {
			*negp = false;
			lval = (unsigned long)val;
		}
		*lvalp = jiffies_to_clock_t(lval);
	}
	return 0;
}

static int do_proc_dointvec_ms_jiffies_conv(bool *negp, unsigned long *lvalp,
					    int *valp,
					    int write, void *data)
{
	if (write) {
		unsigned long jif = msecs_to_jiffies(*negp ? -*lvalp : *lvalp);

		if (jif > INT_MAX)
			return 1;
		WRITE_ONCE(*valp, (int)jif);
	} else {
		int val = READ_ONCE(*valp);
		unsigned long lval;
		if (val < 0) {
			*negp = true;
			lval = -(unsigned long)val;
		} else {
			*negp = false;
			lval = (unsigned long)val;
		}
		*lvalp = jiffies_to_msecs(lval);
	}
	return 0;
}

static int do_proc_dointvec_ms_jiffies_minmax_conv(bool *negp, unsigned long *lvalp,
						int *valp, int write, void *data)
{
	int tmp, ret;
	struct do_proc_dointvec_minmax_conv_param *param = data;
	/*
	 * If writing, first do so via a temporary local int so we can
	 * bounds-check it before touching *valp.
	 */
	int *ip = write ? &tmp : valp;

	ret = do_proc_dointvec_ms_jiffies_conv(negp, lvalp, ip, write, data);
	if (ret)
		return ret;

	if (write) {
		if ((param->min && *param->min > tmp) ||
				(param->max && *param->max < tmp))
			return -EINVAL;
		*valp = tmp;
	}
	return 0;
}

/**
 * proc_dointvec_jiffies - read a vector of integers as seconds
 * @table: the sysctl table
 * @write: %TRUE if this is a write to the sysctl file
 * @buffer: the user buffer
 * @lenp: the size of the user buffer
 * @ppos: file position
 *
 * Reads/writes up to table->maxlen/sizeof(unsigned int) integer
 * values from/to the user buffer, treated as an ASCII string.
 * The values read are assumed to be in seconds, and are converted into
 * jiffies.
 *
 * Returns 0 on success.
 */
int proc_dointvec_jiffies(struct ctl_table *table, int write,
			  void *buffer, size_t *lenp, loff_t *ppos)
{
    return do_proc_dointvec(table,write,buffer,lenp,ppos,
		    	    do_proc_dointvec_jiffies_conv,NULL);
}

int proc_dointvec_ms_jiffies_minmax(struct ctl_table *table, int write,
			  void *buffer, size_t *lenp, loff_t *ppos)
{
	struct do_proc_dointvec_minmax_conv_param param = {
		.min = (int *) table->extra1,
		.max = (int *) table->extra2,
	};
	return do_proc_dointvec(table, write, buffer, lenp, ppos,
			do_proc_dointvec_ms_jiffies_minmax_conv, &param);
}

/**
 * proc_dointvec_userhz_jiffies - read a vector of integers as 1/USER_HZ seconds
 * @table: the sysctl table
 * @write: %TRUE if this is a write to the sysctl file
 * @buffer: the user buffer
 * @lenp: the size of the user buffer
 * @ppos: pointer to the file position
 *
 * Reads/writes up to table->maxlen/sizeof(unsigned int) integer
 * values from/to the user buffer, treated as an ASCII string.
 * The values read are assumed to be in 1/USER_HZ seconds, and
 * are converted into jiffies.
 *
 * Returns 0 on success.
 */
int proc_dointvec_userhz_jiffies(struct ctl_table *table, int write,
				 void *buffer, size_t *lenp, loff_t *ppos)
{
	return do_proc_dointvec(table, write, buffer, lenp, ppos,
				do_proc_dointvec_userhz_jiffies_conv, NULL);
}

/**
 * proc_dointvec_ms_jiffies - read a vector of integers as 1 milliseconds
 * @table: the sysctl table
 * @write: %TRUE if this is a write to the sysctl file
 * @buffer: the user buffer
 * @lenp: the size of the user buffer
 * @ppos: file position
 * @ppos: the current position in the file
 *
 * Reads/writes up to table->maxlen/sizeof(unsigned int) integer
 * values from/to the user buffer, treated as an ASCII string.
 * The values read are assumed to be in 1/1000 seconds, and
 * are converted into jiffies.
 *
 * Returns 0 on success.
 */
int proc_dointvec_ms_jiffies(struct ctl_table *table, int write, void *buffer,
		size_t *lenp, loff_t *ppos)
{
	return do_proc_dointvec(table, write, buffer, lenp, ppos,
				do_proc_dointvec_ms_jiffies_conv, NULL);
}

static int proc_do_cad_pid(struct ctl_table *table, int write, void *buffer,
		size_t *lenp, loff_t *ppos)
{
	struct pid *new_pid;
	pid_t tmp;
	int r;

	tmp = pid_vnr(cad_pid);

	r = __do_proc_dointvec(&tmp, table, write, buffer,
			       lenp, ppos, NULL, NULL);
	if (r || !write)
		return r;

	new_pid = find_get_pid(tmp);
	if (!new_pid)
		return -ESRCH;

	put_pid(xchg(&cad_pid, new_pid));
	return 0;
}

/**
 * proc_do_large_bitmap - read/write from/to a large bitmap
 * @table: the sysctl table
 * @write: %TRUE if this is a write to the sysctl file
 * @buffer: the user buffer
 * @lenp: the size of the user buffer
 * @ppos: file position
 *
 * The bitmap is stored at table->data and the bitmap length (in bits)
 * in table->maxlen.
 *
 * We use a range comma separated format (e.g. 1,3-4,10-10) so that
 * large bitmaps may be represented in a compact manner. Writing into
 * the file will clear the bitmap then update it with the given input.
 *
 * Returns 0 on success.
 */
int proc_do_large_bitmap(struct ctl_table *table, int write,
			 void *buffer, size_t *lenp, loff_t *ppos)
{
	int err = 0;
	size_t left = *lenp;
	unsigned long bitmap_len = table->maxlen;
	unsigned long *bitmap = *(unsigned long **) table->data;
	unsigned long *tmp_bitmap = NULL;
	char tr_a[] = { '-', ',', '\n' }, tr_b[] = { ',', '\n', 0 }, c;

	if (!bitmap || !bitmap_len || !left || (*ppos && !write)) {
		*lenp = 0;
		return 0;
	}

	if (write) {
		char *p = buffer;
		size_t skipped = 0;

		if (left > PAGE_SIZE - 1) {
			left = PAGE_SIZE - 1;
			/* How much of the buffer we'll skip this pass */
			skipped = *lenp - left;
		}

		tmp_bitmap = bitmap_zalloc(bitmap_len, GFP_KERNEL);
		if (!tmp_bitmap)
			return -ENOMEM;
		proc_skip_char(&p, &left, '\n');
		while (!err && left) {
			unsigned long val_a, val_b;
			bool neg;
			size_t saved_left;

			/* In case we stop parsing mid-number, we can reset */
			saved_left = left;
			err = proc_get_long(&p, &left, &val_a, &neg, tr_a,
					     sizeof(tr_a), &c);
			/*
			 * If we consumed the entirety of a truncated buffer or
			 * only one char is left (may be a "-"), then stop here,
			 * reset, & come back for more.
			 */
			if ((left <= 1) && skipped) {
				left = saved_left;
				break;
			}

			if (err)
				break;
			if (val_a >= bitmap_len || neg) {
				err = -EINVAL;
				break;
			}

			val_b = val_a;
			if (left) {
				p++;
				left--;
			}

			if (c == '-') {
				err = proc_get_long(&p, &left, &val_b,
						     &neg, tr_b, sizeof(tr_b),
						     &c);
				/*
				 * If we consumed all of a truncated buffer or
				 * then stop here, reset, & come back for more.
				 */
				if (!left && skipped) {
					left = saved_left;
					break;
				}

				if (err)
					break;
				if (val_b >= bitmap_len || neg ||
				    val_a > val_b) {
					err = -EINVAL;
					break;
				}
				if (left) {
					p++;
					left--;
				}
			}

			bitmap_set(tmp_bitmap, val_a, val_b - val_a + 1);
			proc_skip_char(&p, &left, '\n');
		}
		left += skipped;
	} else {
		unsigned long bit_a, bit_b = 0;
		bool first = 1;

		while (left) {
			bit_a = find_next_bit(bitmap, bitmap_len, bit_b);
			if (bit_a >= bitmap_len)
				break;
			bit_b = find_next_zero_bit(bitmap, bitmap_len,
						   bit_a + 1) - 1;

			if (!first)
				proc_put_char(&buffer, &left, ',');
			proc_put_long(&buffer, &left, bit_a, false);
			if (bit_a != bit_b) {
				proc_put_char(&buffer, &left, '-');
				proc_put_long(&buffer, &left, bit_b, false);
			}

			first = 0; bit_b++;
		}
		proc_put_char(&buffer, &left, '\n');
	}

	if (!err) {
		if (write) {
			if (*ppos)
				bitmap_or(bitmap, bitmap, tmp_bitmap, bitmap_len);
			else
				bitmap_copy(bitmap, tmp_bitmap, bitmap_len);
		}
		*lenp -= left;
		*ppos += *lenp;
	}

	bitmap_free(tmp_bitmap);
	return err;
}

#else /* CONFIG_PROC_SYSCTL */

int proc_dostring(struct ctl_table *table, int write,
		  void *buffer, size_t *lenp, loff_t *ppos)
{
	return -ENOSYS;
}

int proc_dobool(struct ctl_table *table, int write,
		void *buffer, size_t *lenp, loff_t *ppos)
{
	return -ENOSYS;
}

int proc_dointvec(struct ctl_table *table, int write,
		  void *buffer, size_t *lenp, loff_t *ppos)
{
	return -ENOSYS;
}

int proc_douintvec(struct ctl_table *table, int write,
		  void *buffer, size_t *lenp, loff_t *ppos)
{
	return -ENOSYS;
}

int proc_dointvec_minmax(struct ctl_table *table, int write,
		    void *buffer, size_t *lenp, loff_t *ppos)
{
	return -ENOSYS;
}

int proc_douintvec_minmax(struct ctl_table *table, int write,
			  void *buffer, size_t *lenp, loff_t *ppos)
{
	return -ENOSYS;
}

int proc_dou8vec_minmax(struct ctl_table *table, int write,
			void *buffer, size_t *lenp, loff_t *ppos)
{
	return -ENOSYS;
}

int proc_dointvec_jiffies(struct ctl_table *table, int write,
		    void *buffer, size_t *lenp, loff_t *ppos)
{
	return -ENOSYS;
}

int proc_dointvec_ms_jiffies_minmax(struct ctl_table *table, int write,
				    void *buffer, size_t *lenp, loff_t *ppos)
{
	return -ENOSYS;
}

int proc_dointvec_userhz_jiffies(struct ctl_table *table, int write,
		    void *buffer, size_t *lenp, loff_t *ppos)
{
	return -ENOSYS;
}

int proc_dointvec_ms_jiffies(struct ctl_table *table, int write,
			     void *buffer, size_t *lenp, loff_t *ppos)
{
	return -ENOSYS;
}

int proc_doulongvec_minmax(struct ctl_table *table, int write,
		    void *buffer, size_t *lenp, loff_t *ppos)
{
	return -ENOSYS;
}

int proc_doulongvec_ms_jiffies_minmax(struct ctl_table *table, int write,
				      void *buffer, size_t *lenp, loff_t *ppos)
{
	return -ENOSYS;
}

int proc_do_large_bitmap(struct ctl_table *table, int write,
			 void *buffer, size_t *lenp, loff_t *ppos)
{
	return -ENOSYS;
}

#endif /* CONFIG_PROC_SYSCTL */

#if defined(CONFIG_SYSCTL)
int proc_do_static_key(struct ctl_table *table, int write,
		       void *buffer, size_t *lenp, loff_t *ppos)
{
	struct static_key *key = (struct static_key *)table->data;
	static DEFINE_MUTEX(static_key_mutex);
	int val, ret;
	struct ctl_table tmp = {
		.data   = &val,
		.maxlen = sizeof(val),
		.mode   = table->mode,
		.extra1 = SYSCTL_ZERO,
		.extra2 = SYSCTL_ONE,
	};

	if (write && !capable(CAP_SYS_ADMIN))
		return -EPERM;

	mutex_lock(&static_key_mutex);
	val = static_key_enabled(key);
	ret = proc_dointvec_minmax(&tmp, write, buffer, lenp, ppos);
	if (write && !ret) {
		if (val)
			static_key_enable(key);
		else
			static_key_disable(key);
	}
	mutex_unlock(&static_key_mutex);
	return ret;
}

static struct ctl_table kern_table[] = {
#ifdef CONFIG_NUMA_BALANCING
	{
		.procname	= "numa_balancing",
		.data		= NULL, /* filled in by handler */
		.maxlen		= sizeof(unsigned int),
		.mode		= 0644,
		.proc_handler	= sysctl_numa_balancing,
		.extra1		= SYSCTL_ZERO,
		.extra2		= SYSCTL_FOUR,
	},
#endif /* CONFIG_NUMA_BALANCING */
	{
		.procname	= "panic",
		.data		= &panic_timeout,
		.maxlen		= sizeof(int),
		.mode		= 0644,
		.proc_handler	= proc_dointvec,
	},
#ifdef CONFIG_PROC_SYSCTL
	{
		.procname	= "tainted",
		.maxlen 	= sizeof(long),
		.mode		= 0644,
		.proc_handler	= proc_taint,
	},
	{
		.procname	= "sysctl_writes_strict",
		.data		= &sysctl_writes_strict,
		.maxlen		= sizeof(int),
		.mode		= 0644,
		.proc_handler	= proc_dointvec_minmax,
		.extra1		= SYSCTL_NEG_ONE,
		.extra2		= SYSCTL_ONE,
	},
#endif
	{
		.procname	= "print-fatal-signals",
		.data		= &print_fatal_signals,
		.maxlen		= sizeof(int),
		.mode		= 0644,
		.proc_handler	= proc_dointvec,
	},
#ifdef CONFIG_SPARC
	{
		.procname	= "reboot-cmd",
		.data		= reboot_command,
		.maxlen		= 256,
		.mode		= 0644,
		.proc_handler	= proc_dostring,
	},
	{
		.procname	= "stop-a",
		.data		= &stop_a_enabled,
		.maxlen		= sizeof (int),
		.mode		= 0644,
		.proc_handler	= proc_dointvec,
	},
	{
		.procname	= "scons-poweroff",
		.data		= &scons_pwroff,
		.maxlen		= sizeof (int),
		.mode		= 0644,
		.proc_handler	= proc_dointvec,
	},
#endif
#ifdef CONFIG_SPARC64
	{
		.procname	= "tsb-ratio",
		.data		= &sysctl_tsb_ratio,
		.maxlen		= sizeof (int),
		.mode		= 0644,
		.proc_handler	= proc_dointvec,
	},
#endif
#ifdef CONFIG_PARISC
	{
		.procname	= "soft-power",
		.data		= &pwrsw_enabled,
		.maxlen		= sizeof (int),
		.mode		= 0644,
		.proc_handler	= proc_dointvec,
	},
#endif
#ifdef CONFIG_SYSCTL_ARCH_UNALIGN_ALLOW
	{
		.procname	= "unaligned-trap",
		.data		= &unaligned_enabled,
		.maxlen		= sizeof (int),
		.mode		= 0644,
		.proc_handler	= proc_dointvec,
	},
#endif
#ifdef CONFIG_STACK_TRACER
	{
		.procname	= "stack_tracer_enabled",
		.data		= &stack_tracer_enabled,
		.maxlen		= sizeof(int),
		.mode		= 0644,
		.proc_handler	= stack_trace_sysctl,
	},
#endif
#ifdef CONFIG_TRACING
	{
		.procname	= "ftrace_dump_on_oops",
		.data		= &ftrace_dump_on_oops,
		.maxlen		= sizeof(int),
		.mode		= 0644,
		.proc_handler	= proc_dointvec,
	},
	{
		.procname	= "traceoff_on_warning",
		.data		= &__disable_trace_on_warning,
		.maxlen		= sizeof(__disable_trace_on_warning),
		.mode		= 0644,
		.proc_handler	= proc_dointvec,
	},
	{
		.procname	= "tracepoint_printk",
		.data		= &tracepoint_printk,
		.maxlen		= sizeof(tracepoint_printk),
		.mode		= 0644,
		.proc_handler	= tracepoint_printk_sysctl,
	},
#endif
#ifdef CONFIG_MODULES
	{
		.procname	= "modprobe",
		.data		= &modprobe_path,
		.maxlen		= KMOD_PATH_LEN,
		.mode		= 0644,
		.proc_handler	= proc_dostring,
	},
	{
		.procname	= "modules_disabled",
		.data		= &modules_disabled,
		.maxlen		= sizeof(int),
		.mode		= 0644,
		/* only handle a transition from default "0" to "1" */
		.proc_handler	= proc_dointvec_minmax,
		.extra1		= SYSCTL_ONE,
		.extra2		= SYSCTL_ONE,
	},
#endif
#ifdef CONFIG_UEVENT_HELPER
	{
		.procname	= "hotplug",
		.data		= &uevent_helper,
		.maxlen		= UEVENT_HELPER_PATH_LEN,
		.mode		= 0644,
		.proc_handler	= proc_dostring,
	},
#endif
#ifdef CONFIG_MAGIC_SYSRQ
	{
		.procname	= "sysrq",
		.data		= NULL,
		.maxlen		= sizeof (int),
		.mode		= 0644,
		.proc_handler	= sysrq_sysctl_handler,
	},
#endif
#ifdef CONFIG_PROC_SYSCTL
	{
		.procname	= "cad_pid",
		.data		= NULL,
		.maxlen		= sizeof (int),
		.mode		= 0600,
		.proc_handler	= proc_do_cad_pid,
	},
#endif
	{
		.procname	= "threads-max",
		.data		= NULL,
		.maxlen		= sizeof(int),
		.mode		= 0644,
		.proc_handler	= sysctl_max_threads,
	},
	{
		.procname	= "usermodehelper",
		.mode		= 0555,
		.child		= usermodehelper_table,
	},
	{
		.procname	= "overflowuid",
		.data		= &overflowuid,
		.maxlen		= sizeof(int),
		.mode		= 0644,
		.proc_handler	= proc_dointvec_minmax,
		.extra1		= SYSCTL_ZERO,
		.extra2		= SYSCTL_MAXOLDUID,
	},
	{
		.procname	= "overflowgid",
		.data		= &overflowgid,
		.maxlen		= sizeof(int),
		.mode		= 0644,
		.proc_handler	= proc_dointvec_minmax,
		.extra1		= SYSCTL_ZERO,
		.extra2		= SYSCTL_MAXOLDUID,
	},
#ifdef CONFIG_S390
	{
		.procname	= "userprocess_debug",
		.data		= &show_unhandled_signals,
		.maxlen		= sizeof(int),
		.mode		= 0644,
		.proc_handler	= proc_dointvec,
	},
#endif
	{
		.procname	= "pid_max",
		.data		= &pid_max,
		.maxlen		= sizeof (int),
		.mode		= 0644,
		.proc_handler	= proc_dointvec_minmax,
		.extra1		= &pid_max_min,
		.extra2		= &pid_max_max,
	},
	{
		.procname	= "panic_on_oops",
		.data		= &panic_on_oops,
		.maxlen		= sizeof(int),
		.mode		= 0644,
		.proc_handler	= proc_dointvec,
	},
	{
		.procname	= "panic_print",
		.data		= &panic_print,
		.maxlen		= sizeof(unsigned long),
		.mode		= 0644,
		.proc_handler	= proc_doulongvec_minmax,
	},
	{
		.procname	= "ngroups_max",
		.data		= (void *)&ngroups_max,
		.maxlen		= sizeof (int),
		.mode		= 0444,
		.proc_handler	= proc_dointvec,
	},
	{
		.procname	= "cap_last_cap",
		.data		= (void *)&cap_last_cap,
		.maxlen		= sizeof(int),
		.mode		= 0444,
		.proc_handler	= proc_dointvec,
	},
#if defined(CONFIG_X86_LOCAL_APIC) && defined(CONFIG_X86)
	{
		.procname       = "unknown_nmi_panic",
		.data           = &unknown_nmi_panic,
		.maxlen         = sizeof (int),
		.mode           = 0644,
		.proc_handler   = proc_dointvec,
	},
#endif

#if (defined(CONFIG_X86_32) || defined(CONFIG_PARISC)) && \
	defined(CONFIG_DEBUG_STACKOVERFLOW)
	{
		.procname	= "panic_on_stackoverflow",
		.data		= &sysctl_panic_on_stackoverflow,
		.maxlen		= sizeof(int),
		.mode		= 0644,
		.proc_handler	= proc_dointvec,
	},
#endif
#if defined(CONFIG_X86)
	{
		.procname	= "panic_on_unrecovered_nmi",
		.data		= &panic_on_unrecovered_nmi,
		.maxlen		= sizeof(int),
		.mode		= 0644,
		.proc_handler	= proc_dointvec,
	},
	{
		.procname	= "panic_on_io_nmi",
		.data		= &panic_on_io_nmi,
		.maxlen		= sizeof(int),
		.mode		= 0644,
		.proc_handler	= proc_dointvec,
	},
	{
		.procname	= "bootloader_type",
		.data		= &bootloader_type,
		.maxlen		= sizeof (int),
		.mode		= 0444,
		.proc_handler	= proc_dointvec,
	},
	{
		.procname	= "bootloader_version",
		.data		= &bootloader_version,
		.maxlen		= sizeof (int),
		.mode		= 0444,
		.proc_handler	= proc_dointvec,
	},
	{
		.procname	= "io_delay_type",
		.data		= &io_delay_type,
		.maxlen		= sizeof(int),
		.mode		= 0644,
		.proc_handler	= proc_dointvec,
	},
#endif
#if defined(CONFIG_MMU)
	{
		.procname	= "randomize_va_space",
		.data		= &randomize_va_space,
		.maxlen		= sizeof(int),
		.mode		= 0644,
		.proc_handler	= proc_dointvec,
	},
#endif
#if defined(CONFIG_S390) && defined(CONFIG_SMP)
	{
		.procname	= "spin_retry",
		.data		= &spin_retry,
		.maxlen		= sizeof (int),
		.mode		= 0644,
		.proc_handler	= proc_dointvec,
	},
#endif
#if	defined(CONFIG_ACPI_SLEEP) && defined(CONFIG_X86)
	{
		.procname	= "acpi_video_flags",
		.data		= &acpi_realmode_flags,
		.maxlen		= sizeof (unsigned long),
		.mode		= 0644,
		.proc_handler	= proc_doulongvec_minmax,
	},
#endif
#ifdef CONFIG_SYSCTL_ARCH_UNALIGN_NO_WARN
	{
		.procname	= "ignore-unaligned-usertrap",
		.data		= &no_unaligned_warning,
		.maxlen		= sizeof (int),
		.mode		= 0644,
		.proc_handler	= proc_dointvec,
	},
#endif
#ifdef CONFIG_IA64
	{
		.procname	= "unaligned-dump-stack",
		.data		= &unaligned_dump_stack,
		.maxlen		= sizeof (int),
		.mode		= 0644,
		.proc_handler	= proc_dointvec,
	},
#endif
#ifdef CONFIG_RT_MUTEXES
	{
		.procname	= "max_lock_depth",
		.data		= &max_lock_depth,
		.maxlen		= sizeof(int),
		.mode		= 0644,
		.proc_handler	= proc_dointvec,
	},
#endif
#ifdef CONFIG_KEYS
	{
		.procname	= "keys",
		.mode		= 0555,
		.child		= key_sysctls,
	},
#endif
#ifdef CONFIG_PERF_EVENTS
	/*
	 * User-space scripts rely on the existence of this file
	 * as a feature check for perf_events being enabled.
	 *
	 * So it's an ABI, do not remove!
	 */
	{
		.procname	= "perf_event_paranoid",
		.data		= &sysctl_perf_event_paranoid,
		.maxlen		= sizeof(sysctl_perf_event_paranoid),
		.mode		= 0644,
		.proc_handler	= proc_dointvec,
	},
	{
		.procname	= "perf_event_mlock_kb",
		.data		= &sysctl_perf_event_mlock,
		.maxlen		= sizeof(sysctl_perf_event_mlock),
		.mode		= 0644,
		.proc_handler	= proc_dointvec,
	},
	{
		.procname	= "perf_event_max_sample_rate",
		.data		= &sysctl_perf_event_sample_rate,
		.maxlen		= sizeof(sysctl_perf_event_sample_rate),
		.mode		= 0644,
		.proc_handler	= perf_proc_update_handler,
		.extra1		= SYSCTL_ONE,
	},
	{
		.procname	= "perf_cpu_time_max_percent",
		.data		= &sysctl_perf_cpu_time_max_percent,
		.maxlen		= sizeof(sysctl_perf_cpu_time_max_percent),
		.mode		= 0644,
		.proc_handler	= perf_cpu_time_max_percent_handler,
		.extra1		= SYSCTL_ZERO,
		.extra2		= SYSCTL_ONE_HUNDRED,
	},
	{
		.procname	= "perf_event_max_stack",
		.data		= &sysctl_perf_event_max_stack,
		.maxlen		= sizeof(sysctl_perf_event_max_stack),
		.mode		= 0644,
		.proc_handler	= perf_event_max_stack_handler,
		.extra1		= SYSCTL_ZERO,
		.extra2		= (void *)&six_hundred_forty_kb,
	},
	{
		.procname	= "perf_event_max_contexts_per_stack",
		.data		= &sysctl_perf_event_max_contexts_per_stack,
		.maxlen		= sizeof(sysctl_perf_event_max_contexts_per_stack),
		.mode		= 0644,
		.proc_handler	= perf_event_max_stack_handler,
		.extra1		= SYSCTL_ZERO,
		.extra2		= SYSCTL_ONE_THOUSAND,
	},
#endif
	{
		.procname	= "panic_on_warn",
		.data		= &panic_on_warn,
		.maxlen		= sizeof(int),
		.mode		= 0644,
		.proc_handler	= proc_dointvec_minmax,
		.extra1		= SYSCTL_ZERO,
		.extra2		= SYSCTL_ONE,
	},
<<<<<<< HEAD
#if defined(CONFIG_TREE_RCU)
=======
#ifdef CONFIG_TREE_RCU
>>>>>>> 7365df19
	{
		.procname	= "panic_on_rcu_stall",
		.data		= &sysctl_panic_on_rcu_stall,
		.maxlen		= sizeof(sysctl_panic_on_rcu_stall),
		.mode		= 0644,
		.proc_handler	= proc_dointvec_minmax,
		.extra1		= SYSCTL_ZERO,
		.extra2		= SYSCTL_ONE,
	},
	{
		.procname	= "max_rcu_stall_to_panic",
		.data		= &sysctl_max_rcu_stall_to_panic,
		.maxlen		= sizeof(sysctl_max_rcu_stall_to_panic),
		.mode		= 0644,
		.proc_handler	= proc_dointvec_minmax,
		.extra1		= SYSCTL_ONE,
		.extra2		= SYSCTL_INT_MAX,
	},
#endif
	{ }
};

static struct ctl_table vm_table[] = {
	{
		.procname	= "overcommit_memory",
		.data		= &sysctl_overcommit_memory,
		.maxlen		= sizeof(sysctl_overcommit_memory),
		.mode		= 0644,
		.proc_handler	= overcommit_policy_handler,
		.extra1		= SYSCTL_ZERO,
		.extra2		= SYSCTL_TWO,
	},
	{
		.procname	= "overcommit_ratio",
		.data		= &sysctl_overcommit_ratio,
		.maxlen		= sizeof(sysctl_overcommit_ratio),
		.mode		= 0644,
		.proc_handler	= overcommit_ratio_handler,
	},
	{
		.procname	= "overcommit_kbytes",
		.data		= &sysctl_overcommit_kbytes,
		.maxlen		= sizeof(sysctl_overcommit_kbytes),
		.mode		= 0644,
		.proc_handler	= overcommit_kbytes_handler,
	},
	{
		.procname	= "page-cluster",
		.data		= &page_cluster,
		.maxlen		= sizeof(int),
		.mode		= 0644,
		.proc_handler	= proc_dointvec_minmax,
		.extra1		= SYSCTL_ZERO,
	},
	{
		.procname	= "dirtytime_expire_seconds",
		.data		= &dirtytime_expire_interval,
		.maxlen		= sizeof(dirtytime_expire_interval),
		.mode		= 0644,
		.proc_handler	= dirtytime_interval_handler,
		.extra1		= SYSCTL_ZERO,
	},
	{
		.procname	= "swappiness",
		.data		= &vm_swappiness,
		.maxlen		= sizeof(vm_swappiness),
		.mode		= 0644,
		.proc_handler	= proc_dointvec_minmax,
		.extra1		= SYSCTL_ZERO,
		.extra2		= SYSCTL_TWO_HUNDRED,
	},
#ifdef CONFIG_NUMA
	{
		.procname	= "numa_stat",
		.data		= &sysctl_vm_numa_stat,
		.maxlen		= sizeof(int),
		.mode		= 0644,
		.proc_handler	= sysctl_vm_numa_stat_handler,
		.extra1		= SYSCTL_ZERO,
		.extra2		= SYSCTL_ONE,
	},
#endif
#ifdef CONFIG_HUGETLB_PAGE
	{
		.procname	= "nr_hugepages",
		.data		= NULL,
		.maxlen		= sizeof(unsigned long),
		.mode		= 0644,
		.proc_handler	= hugetlb_sysctl_handler,
	},
#ifdef CONFIG_NUMA
	{
		.procname       = "nr_hugepages_mempolicy",
		.data           = NULL,
		.maxlen         = sizeof(unsigned long),
		.mode           = 0644,
		.proc_handler   = &hugetlb_mempolicy_sysctl_handler,
	},
#endif
	 {
		.procname	= "hugetlb_shm_group",
		.data		= &sysctl_hugetlb_shm_group,
		.maxlen		= sizeof(gid_t),
		.mode		= 0644,
		.proc_handler	= proc_dointvec,
	 },
	{
		.procname	= "nr_overcommit_hugepages",
		.data		= NULL,
		.maxlen		= sizeof(unsigned long),
		.mode		= 0644,
		.proc_handler	= hugetlb_overcommit_handler,
	},
#endif
	{
		.procname	= "lowmem_reserve_ratio",
		.data		= &sysctl_lowmem_reserve_ratio,
		.maxlen		= sizeof(sysctl_lowmem_reserve_ratio),
		.mode		= 0644,
		.proc_handler	= lowmem_reserve_ratio_sysctl_handler,
	},
	{
		.procname	= "drop_caches",
		.data		= &sysctl_drop_caches,
		.maxlen		= sizeof(int),
		.mode		= 0200,
		.proc_handler	= drop_caches_sysctl_handler,
		.extra1		= SYSCTL_ONE,
		.extra2		= SYSCTL_FOUR,
	},
#ifdef CONFIG_COMPACTION
	{
		.procname	= "compact_memory",
		.data		= NULL,
		.maxlen		= sizeof(int),
		.mode		= 0200,
		.proc_handler	= sysctl_compaction_handler,
	},
	{
		.procname	= "compaction_proactiveness",
		.data		= &sysctl_compaction_proactiveness,
		.maxlen		= sizeof(sysctl_compaction_proactiveness),
		.mode		= 0644,
		.proc_handler	= compaction_proactiveness_sysctl_handler,
		.extra1		= SYSCTL_ZERO,
		.extra2		= SYSCTL_ONE_HUNDRED,
	},
	{
		.procname	= "extfrag_threshold",
		.data		= &sysctl_extfrag_threshold,
		.maxlen		= sizeof(int),
		.mode		= 0644,
		.proc_handler	= proc_dointvec_minmax,
		.extra1		= SYSCTL_ZERO,
		.extra2		= (void *)&max_extfrag_threshold,
	},
	{
		.procname	= "compact_unevictable_allowed",
		.data		= &sysctl_compact_unevictable_allowed,
		.maxlen		= sizeof(int),
		.mode		= 0644,
		.proc_handler	= proc_dointvec_minmax_warn_RT_change,
		.extra1		= SYSCTL_ZERO,
		.extra2		= SYSCTL_ONE,
	},

#endif /* CONFIG_COMPACTION */
	{
		.procname	= "min_free_kbytes",
		.data		= &min_free_kbytes,
		.maxlen		= sizeof(min_free_kbytes),
		.mode		= 0644,
		.proc_handler	= min_free_kbytes_sysctl_handler,
		.extra1		= SYSCTL_ZERO,
	},
	{
		.procname	= "watermark_boost_factor",
		.data		= &watermark_boost_factor,
		.maxlen		= sizeof(watermark_boost_factor),
		.mode		= 0644,
		.proc_handler	= proc_dointvec_minmax,
		.extra1		= SYSCTL_ZERO,
	},
	{
		.procname	= "watermark_scale_factor",
		.data		= &watermark_scale_factor,
		.maxlen		= sizeof(watermark_scale_factor),
		.mode		= 0644,
		.proc_handler	= watermark_scale_factor_sysctl_handler,
		.extra1		= SYSCTL_ONE,
		.extra2		= SYSCTL_THREE_THOUSAND,
	},
	{
		.procname	= "percpu_pagelist_high_fraction",
		.data		= &percpu_pagelist_high_fraction,
		.maxlen		= sizeof(percpu_pagelist_high_fraction),
		.mode		= 0644,
		.proc_handler	= percpu_pagelist_high_fraction_sysctl_handler,
		.extra1		= SYSCTL_ZERO,
	},
	{
		.procname	= "page_lock_unfairness",
		.data		= &sysctl_page_lock_unfairness,
		.maxlen		= sizeof(sysctl_page_lock_unfairness),
		.mode		= 0644,
		.proc_handler	= proc_dointvec_minmax,
		.extra1		= SYSCTL_ZERO,
	},
#ifdef CONFIG_MMU
	{
		.procname	= "max_map_count",
		.data		= &sysctl_max_map_count,
		.maxlen		= sizeof(sysctl_max_map_count),
		.mode		= 0644,
		.proc_handler	= proc_dointvec_minmax,
		.extra1		= SYSCTL_ZERO,
	},
#else
	{
		.procname	= "nr_trim_pages",
		.data		= &sysctl_nr_trim_pages,
		.maxlen		= sizeof(sysctl_nr_trim_pages),
		.mode		= 0644,
		.proc_handler	= proc_dointvec_minmax,
		.extra1		= SYSCTL_ZERO,
	},
#endif
	{
		.procname	= "vfs_cache_pressure",
		.data		= &sysctl_vfs_cache_pressure,
		.maxlen		= sizeof(sysctl_vfs_cache_pressure),
		.mode		= 0644,
		.proc_handler	= proc_dointvec_minmax,
		.extra1		= SYSCTL_ZERO,
	},
#if defined(HAVE_ARCH_PICK_MMAP_LAYOUT) || \
    defined(CONFIG_ARCH_WANT_DEFAULT_TOPDOWN_MMAP_LAYOUT)
	{
		.procname	= "legacy_va_layout",
		.data		= &sysctl_legacy_va_layout,
		.maxlen		= sizeof(sysctl_legacy_va_layout),
		.mode		= 0644,
		.proc_handler	= proc_dointvec_minmax,
		.extra1		= SYSCTL_ZERO,
	},
#endif
#ifdef CONFIG_NUMA
	{
		.procname	= "zone_reclaim_mode",
		.data		= &node_reclaim_mode,
		.maxlen		= sizeof(node_reclaim_mode),
		.mode		= 0644,
		.proc_handler	= proc_dointvec_minmax,
		.extra1		= SYSCTL_ZERO,
	},
	{
		.procname	= "min_unmapped_ratio",
		.data		= &sysctl_min_unmapped_ratio,
		.maxlen		= sizeof(sysctl_min_unmapped_ratio),
		.mode		= 0644,
		.proc_handler	= sysctl_min_unmapped_ratio_sysctl_handler,
		.extra1		= SYSCTL_ZERO,
		.extra2		= SYSCTL_ONE_HUNDRED,
	},
	{
		.procname	= "min_slab_ratio",
		.data		= &sysctl_min_slab_ratio,
		.maxlen		= sizeof(sysctl_min_slab_ratio),
		.mode		= 0644,
		.proc_handler	= sysctl_min_slab_ratio_sysctl_handler,
		.extra1		= SYSCTL_ZERO,
		.extra2		= SYSCTL_ONE_HUNDRED,
	},
#endif
#ifdef CONFIG_SMP
	{
		.procname	= "stat_interval",
		.data		= &sysctl_stat_interval,
		.maxlen		= sizeof(sysctl_stat_interval),
		.mode		= 0644,
		.proc_handler	= proc_dointvec_jiffies,
	},
	{
		.procname	= "stat_refresh",
		.data		= NULL,
		.maxlen		= 0,
		.mode		= 0600,
		.proc_handler	= vmstat_refresh,
	},
#endif
#ifdef CONFIG_MMU
	{
		.procname	= "mmap_min_addr",
		.data		= &dac_mmap_min_addr,
		.maxlen		= sizeof(unsigned long),
		.mode		= 0644,
		.proc_handler	= mmap_min_addr_handler,
	},
#endif
#ifdef CONFIG_NUMA
	{
		.procname	= "numa_zonelist_order",
		.data		= &numa_zonelist_order,
		.maxlen		= NUMA_ZONELIST_ORDER_LEN,
		.mode		= 0644,
		.proc_handler	= numa_zonelist_order_handler,
	},
#endif
#if (defined(CONFIG_X86_32) && !defined(CONFIG_UML))|| \
   (defined(CONFIG_SUPERH) && defined(CONFIG_VSYSCALL))
	{
		.procname	= "vdso_enabled",
#ifdef CONFIG_X86_32
		.data		= &vdso32_enabled,
		.maxlen		= sizeof(vdso32_enabled),
#else
		.data		= &vdso_enabled,
		.maxlen		= sizeof(vdso_enabled),
#endif
		.mode		= 0644,
		.proc_handler	= proc_dointvec,
		.extra1		= SYSCTL_ZERO,
	},
#endif
#ifdef CONFIG_MEMORY_FAILURE
	{
		.procname	= "memory_failure_early_kill",
		.data		= &sysctl_memory_failure_early_kill,
		.maxlen		= sizeof(sysctl_memory_failure_early_kill),
		.mode		= 0644,
		.proc_handler	= proc_dointvec_minmax,
		.extra1		= SYSCTL_ZERO,
		.extra2		= SYSCTL_ONE,
	},
	{
		.procname	= "memory_failure_recovery",
		.data		= &sysctl_memory_failure_recovery,
		.maxlen		= sizeof(sysctl_memory_failure_recovery),
		.mode		= 0644,
		.proc_handler	= proc_dointvec_minmax,
		.extra1		= SYSCTL_ZERO,
		.extra2		= SYSCTL_ONE,
	},
#endif
	{
		.procname	= "user_reserve_kbytes",
		.data		= &sysctl_user_reserve_kbytes,
		.maxlen		= sizeof(sysctl_user_reserve_kbytes),
		.mode		= 0644,
		.proc_handler	= proc_doulongvec_minmax,
	},
	{
		.procname	= "admin_reserve_kbytes",
		.data		= &sysctl_admin_reserve_kbytes,
		.maxlen		= sizeof(sysctl_admin_reserve_kbytes),
		.mode		= 0644,
		.proc_handler	= proc_doulongvec_minmax,
	},
#ifdef CONFIG_HAVE_ARCH_MMAP_RND_BITS
	{
		.procname	= "mmap_rnd_bits",
		.data		= &mmap_rnd_bits,
		.maxlen		= sizeof(mmap_rnd_bits),
		.mode		= 0600,
		.proc_handler	= proc_dointvec_minmax,
		.extra1		= (void *)&mmap_rnd_bits_min,
		.extra2		= (void *)&mmap_rnd_bits_max,
	},
#endif
#ifdef CONFIG_HAVE_ARCH_MMAP_RND_COMPAT_BITS
	{
		.procname	= "mmap_rnd_compat_bits",
		.data		= &mmap_rnd_compat_bits,
		.maxlen		= sizeof(mmap_rnd_compat_bits),
		.mode		= 0600,
		.proc_handler	= proc_dointvec_minmax,
		.extra1		= (void *)&mmap_rnd_compat_bits_min,
		.extra2		= (void *)&mmap_rnd_compat_bits_max,
	},
#endif
#ifdef CONFIG_USERFAULTFD
	{
		.procname	= "unprivileged_userfaultfd",
		.data		= &sysctl_unprivileged_userfaultfd,
		.maxlen		= sizeof(sysctl_unprivileged_userfaultfd),
		.mode		= 0644,
		.proc_handler	= proc_dointvec_minmax,
		.extra1		= SYSCTL_ZERO,
		.extra2		= SYSCTL_ONE,
	},
#endif
	{ }
};

static struct ctl_table debug_table[] = {
#ifdef CONFIG_SYSCTL_EXCEPTION_TRACE
	{
		.procname	= "exception-trace",
		.data		= &show_unhandled_signals,
		.maxlen		= sizeof(int),
		.mode		= 0644,
		.proc_handler	= proc_dointvec
	},
#endif
	{ }
};

static struct ctl_table dev_table[] = {
	{ }
};

DECLARE_SYSCTL_BASE(kernel, kern_table);
DECLARE_SYSCTL_BASE(vm, vm_table);
DECLARE_SYSCTL_BASE(debug, debug_table);
DECLARE_SYSCTL_BASE(dev, dev_table);

int __init sysctl_init_bases(void)
{
	register_sysctl_base(kernel);
	register_sysctl_base(vm);
	register_sysctl_base(debug);
	register_sysctl_base(dev);

	return 0;
}
#endif /* CONFIG_SYSCTL */
/*
 * No sense putting this after each symbol definition, twice,
 * exception granted :-)
 */
EXPORT_SYMBOL(proc_dobool);
EXPORT_SYMBOL(proc_dointvec);
EXPORT_SYMBOL(proc_douintvec);
EXPORT_SYMBOL(proc_dointvec_jiffies);
EXPORT_SYMBOL(proc_dointvec_minmax);
EXPORT_SYMBOL_GPL(proc_douintvec_minmax);
EXPORT_SYMBOL(proc_dointvec_userhz_jiffies);
EXPORT_SYMBOL(proc_dointvec_ms_jiffies);
EXPORT_SYMBOL(proc_dostring);
EXPORT_SYMBOL(proc_doulongvec_minmax);
EXPORT_SYMBOL(proc_doulongvec_ms_jiffies_minmax);
EXPORT_SYMBOL(proc_do_large_bitmap);<|MERGE_RESOLUTION|>--- conflicted
+++ resolved
@@ -2061,11 +2061,7 @@
 		.extra1		= SYSCTL_ZERO,
 		.extra2		= SYSCTL_ONE,
 	},
-<<<<<<< HEAD
-#if defined(CONFIG_TREE_RCU)
-=======
 #ifdef CONFIG_TREE_RCU
->>>>>>> 7365df19
 	{
 		.procname	= "panic_on_rcu_stall",
 		.data		= &sysctl_panic_on_rcu_stall,
