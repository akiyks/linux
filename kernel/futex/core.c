// SPDX-License-Identifier: GPL-2.0-or-later
/*
 *  Fast Userspace Mutexes (which I call "Futexes!").
 *  (C) Rusty Russell, IBM 2002
 *
 *  Generalized futexes, futex requeueing, misc fixes by Ingo Molnar
 *  (C) Copyright 2003 Red Hat Inc, All Rights Reserved
 *
 *  Removed page pinning, fix privately mapped COW pages and other cleanups
 *  (C) Copyright 2003, 2004 Jamie Lokier
 *
 *  Robust futex support started by Ingo Molnar
 *  (C) Copyright 2006 Red Hat Inc, All Rights Reserved
 *  Thanks to Thomas Gleixner for suggestions, analysis and fixes.
 *
 *  PI-futex support started by Ingo Molnar and Thomas Gleixner
 *  Copyright (C) 2006 Red Hat, Inc., Ingo Molnar <mingo@redhat.com>
 *  Copyright (C) 2006 Timesys Corp., Thomas Gleixner <tglx@timesys.com>
 *
 *  PRIVATE futexes by Eric Dumazet
 *  Copyright (C) 2007 Eric Dumazet <dada1@cosmosbay.com>
 *
 *  Requeue-PI support by Darren Hart <dvhltc@us.ibm.com>
 *  Copyright (C) IBM Corporation, 2009
 *  Thanks to Thomas Gleixner for conceptual design and careful reviews.
 *
 *  Thanks to Ben LaHaise for yelling "hashed waitqueues" loudly
 *  enough at me, Linus for the original (flawed) idea, Matthew
 *  Kirkwood for proof-of-concept implementation.
 *
 *  "The futexes are also cursed."
 *  "But they come in a choice of three flavours!"
 */
#include <linux/compat.h>
#include <linux/jhash.h>
#include <linux/pagemap.h>
#include <linux/debugfs.h>
#include <linux/plist.h>
#include <linux/gfp.h>
#include <linux/vmalloc.h>
#include <linux/memblock.h>
#include <linux/fault-inject.h>
#include <linux/slab.h>
#include <linux/prctl.h>
#include <linux/mempolicy.h>
#include <linux/mmap_lock.h>

#include "futex.h"
#include "../locking/rtmutex_common.h"

/*
 * The base of the bucket array and its size are always used together
 * (after initialization only in futex_hash()), so ensure that they
 * reside in the same cacheline.
 */
static struct {
	unsigned long            hashmask;
	unsigned int		 hashshift;
	struct futex_hash_bucket *queues[MAX_NUMNODES];
} __futex_data __read_mostly __aligned(2*sizeof(long));

#define futex_hashmask	(__futex_data.hashmask)
#define futex_hashshift	(__futex_data.hashshift)
#define futex_queues	(__futex_data.queues)

struct futex_private_hash {
	int		state;
	unsigned int	hash_mask;
	struct rcu_head	rcu;
	void		*mm;
	bool		custom;
	struct futex_hash_bucket queues[];
};

/*
 * Fault injections for futexes.
 */
#ifdef CONFIG_FAIL_FUTEX

static struct {
	struct fault_attr attr;

	bool ignore_private;
} fail_futex = {
	.attr = FAULT_ATTR_INITIALIZER,
	.ignore_private = false,
};

static int __init setup_fail_futex(char *str)
{
	return setup_fault_attr(&fail_futex.attr, str);
}
__setup("fail_futex=", setup_fail_futex);

bool should_fail_futex(bool fshared)
{
	if (fail_futex.ignore_private && !fshared)
		return false;

	return should_fail(&fail_futex.attr, 1);
}

#ifdef CONFIG_FAULT_INJECTION_DEBUG_FS

static int __init fail_futex_debugfs(void)
{
	umode_t mode = S_IFREG | S_IRUSR | S_IWUSR;
	struct dentry *dir;

	dir = fault_create_debugfs_attr("fail_futex", NULL,
					&fail_futex.attr);
	if (IS_ERR(dir))
		return PTR_ERR(dir);

	debugfs_create_bool("ignore-private", mode, dir,
			    &fail_futex.ignore_private);
	return 0;
}

late_initcall(fail_futex_debugfs);

#endif /* CONFIG_FAULT_INJECTION_DEBUG_FS */

#endif /* CONFIG_FAIL_FUTEX */

static struct futex_hash_bucket *
__futex_hash(union futex_key *key, struct futex_private_hash *fph);

#ifdef CONFIG_FUTEX_PRIVATE_HASH
static bool futex_ref_get(struct futex_private_hash *fph);
static bool futex_ref_put(struct futex_private_hash *fph);
static bool futex_ref_is_dead(struct futex_private_hash *fph);

enum { FR_PERCPU = 0, FR_ATOMIC };

static inline bool futex_key_is_private(union futex_key *key)
{
	/*
	 * Relies on get_futex_key() to set either bit for shared
	 * futexes -- see comment with union futex_key.
	 */
	return !(key->both.offset & (FUT_OFF_INODE | FUT_OFF_MMSHARED));
}

static bool futex_private_hash_get(struct futex_private_hash *fph)
{
	return futex_ref_get(fph);
}

void futex_private_hash_put(struct futex_private_hash *fph)
{
	if (futex_ref_put(fph))
		wake_up_var(fph->mm);
}

/**
 * futex_hash_get - Get an additional reference for the local hash.
 * @hb:                    ptr to the private local hash.
 *
 * Obtain an additional reference for the already obtained hash bucket. The
 * caller must already own an reference.
 */
void futex_hash_get(struct futex_hash_bucket *hb)
{
	struct futex_private_hash *fph = hb->priv;

	if (!fph)
		return;
	WARN_ON_ONCE(!futex_private_hash_get(fph));
}

void futex_hash_put(struct futex_hash_bucket *hb)
{
	struct futex_private_hash *fph = hb->priv;

	if (!fph)
		return;
	futex_private_hash_put(fph);
}

static struct futex_hash_bucket *
__futex_hash_private(union futex_key *key, struct futex_private_hash *fph)
{
	u32 hash;

	if (!futex_key_is_private(key))
		return NULL;

	if (!fph)
		fph = rcu_dereference(key->private.mm->futex_phash);
	if (!fph || !fph->hash_mask)
		return NULL;

	hash = jhash2((void *)&key->private.address,
		      sizeof(key->private.address) / 4,
		      key->both.offset);
	return &fph->queues[hash & fph->hash_mask];
}

static void futex_rehash_private(struct futex_private_hash *old,
				 struct futex_private_hash *new)
{
	struct futex_hash_bucket *hb_old, *hb_new;
	unsigned int slots = old->hash_mask + 1;
	unsigned int i;

	for (i = 0; i < slots; i++) {
		struct futex_q *this, *tmp;

		hb_old = &old->queues[i];

		spin_lock(&hb_old->lock);
		plist_for_each_entry_safe(this, tmp, &hb_old->chain, list) {

			plist_del(&this->list, &hb_old->chain);
			futex_hb_waiters_dec(hb_old);

			WARN_ON_ONCE(this->lock_ptr != &hb_old->lock);

			hb_new = __futex_hash(&this->key, new);
			futex_hb_waiters_inc(hb_new);
			/*
			 * The new pointer isn't published yet but an already
			 * moved user can be unqueued due to timeout or signal.
			 */
			spin_lock_nested(&hb_new->lock, SINGLE_DEPTH_NESTING);
			plist_add(&this->list, &hb_new->chain);
			this->lock_ptr = &hb_new->lock;
			spin_unlock(&hb_new->lock);
		}
		spin_unlock(&hb_old->lock);
	}
}

static bool __futex_pivot_hash(struct mm_struct *mm,
			       struct futex_private_hash *new)
{
	struct futex_private_hash *fph;

	WARN_ON_ONCE(mm->futex_phash_new);

	fph = rcu_dereference_protected(mm->futex_phash,
					lockdep_is_held(&mm->futex_hash_lock));
	if (fph) {
		if (!futex_ref_is_dead(fph)) {
			mm->futex_phash_new = new;
			return false;
		}

		futex_rehash_private(fph, new);
	}
	new->state = FR_PERCPU;
	scoped_guard(rcu) {
		mm->futex_batches = get_state_synchronize_rcu();
		rcu_assign_pointer(mm->futex_phash, new);
	}
	kvfree_rcu(fph, rcu);
	return true;
}

static void futex_pivot_hash(struct mm_struct *mm)
{
	scoped_guard(mutex, &mm->futex_hash_lock) {
		struct futex_private_hash *fph;

		fph = mm->futex_phash_new;
		if (fph) {
			mm->futex_phash_new = NULL;
			__futex_pivot_hash(mm, fph);
		}
	}
}

struct futex_private_hash *futex_private_hash(void)
{
	struct mm_struct *mm = current->mm;
	/*
	 * Ideally we don't loop. If there is a replacement in progress
	 * then a new private hash is already prepared and a reference can't be
	 * obtained once the last user dropped it's.
	 * In that case we block on mm_struct::futex_hash_lock and either have
	 * to perform the replacement or wait while someone else is doing the
	 * job. Eitherway, on the second iteration we acquire a reference on the
	 * new private hash or loop again because a new replacement has been
	 * requested.
	 */
again:
	scoped_guard(rcu) {
		struct futex_private_hash *fph;

		fph = rcu_dereference(mm->futex_phash);
		if (!fph)
			return NULL;

		if (futex_private_hash_get(fph))
			return fph;
	}
	futex_pivot_hash(mm);
	goto again;
}

struct futex_hash_bucket *futex_hash(union futex_key *key)
{
	struct futex_private_hash *fph;
	struct futex_hash_bucket *hb;

again:
	scoped_guard(rcu) {
		hb = __futex_hash(key, NULL);
		fph = hb->priv;

		if (!fph || futex_private_hash_get(fph))
			return hb;
	}
	futex_pivot_hash(key->private.mm);
	goto again;
}

#else /* !CONFIG_FUTEX_PRIVATE_HASH */

static struct futex_hash_bucket *
__futex_hash_private(union futex_key *key, struct futex_private_hash *fph)
{
	return NULL;
}

struct futex_hash_bucket *futex_hash(union futex_key *key)
{
	return __futex_hash(key, NULL);
}

#endif /* CONFIG_FUTEX_PRIVATE_HASH */

#ifdef CONFIG_FUTEX_MPOL

static int __futex_key_to_node(struct mm_struct *mm, unsigned long addr)
{
	struct vm_area_struct *vma = vma_lookup(mm, addr);
	struct mempolicy *mpol;
	int node = FUTEX_NO_NODE;

	if (!vma)
		return FUTEX_NO_NODE;

	mpol = vma_policy(vma);
	if (!mpol)
		return FUTEX_NO_NODE;

	switch (mpol->mode) {
	case MPOL_PREFERRED:
		node = first_node(mpol->nodes);
		break;
	case MPOL_PREFERRED_MANY:
	case MPOL_BIND:
		if (mpol->home_node != NUMA_NO_NODE)
			node = mpol->home_node;
		break;
	default:
		break;
	}

	return node;
}

static int futex_key_to_node_opt(struct mm_struct *mm, unsigned long addr)
{
	int seq, node;

	guard(rcu)();

	if (!mmap_lock_speculate_try_begin(mm, &seq))
		return -EBUSY;

	node = __futex_key_to_node(mm, addr);

	if (mmap_lock_speculate_retry(mm, seq))
		return -EAGAIN;

	return node;
}

static int futex_mpol(struct mm_struct *mm, unsigned long addr)
{
	int node;

	node = futex_key_to_node_opt(mm, addr);
	if (node >= FUTEX_NO_NODE)
		return node;

	guard(mmap_read_lock)(mm);
	return __futex_key_to_node(mm, addr);
}

#else /* !CONFIG_FUTEX_MPOL */

static int futex_mpol(struct mm_struct *mm, unsigned long addr)
{
	return FUTEX_NO_NODE;
}

#endif /* CONFIG_FUTEX_MPOL */

/**
 * __futex_hash - Return the hash bucket
 * @key:	Pointer to the futex key for which the hash is calculated
 * @fph:	Pointer to private hash if known
 *
 * We hash on the keys returned from get_futex_key (see below) and return the
 * corresponding hash bucket.
 * If the FUTEX is PROCESS_PRIVATE then a per-process hash bucket (from the
 * private hash) is returned if existing. Otherwise a hash bucket from the
 * global hash is returned.
 */
static struct futex_hash_bucket *
__futex_hash(union futex_key *key, struct futex_private_hash *fph)
{
	int node = key->both.node;
	u32 hash;

	if (node == FUTEX_NO_NODE) {
		struct futex_hash_bucket *hb;

		hb = __futex_hash_private(key, fph);
		if (hb)
			return hb;
	}

	hash = jhash2((u32 *)key,
		      offsetof(typeof(*key), both.offset) / sizeof(u32),
		      key->both.offset);

	if (node == FUTEX_NO_NODE) {
		/*
		 * In case of !FLAGS_NUMA, use some unused hash bits to pick a
		 * node -- this ensures regular futexes are interleaved across
		 * the nodes and avoids having to allocate multiple
		 * hash-tables.
		 *
		 * NOTE: this isn't perfectly uniform, but it is fast and
		 * handles sparse node masks.
		 */
		node = (hash >> futex_hashshift) % nr_node_ids;
		if (!node_possible(node)) {
			node = find_next_bit_wrap(node_possible_map.bits,
						  nr_node_ids, node);
		}
	}

	return &futex_queues[node][hash & futex_hashmask];
}

/**
 * futex_setup_timer - set up the sleeping hrtimer.
 * @time:	ptr to the given timeout value
 * @timeout:	the hrtimer_sleeper structure to be set up
 * @flags:	futex flags
 * @range_ns:	optional range in ns
 *
 * Return: Initialized hrtimer_sleeper structure or NULL if no timeout
 *	   value given
 */
struct hrtimer_sleeper *
futex_setup_timer(ktime_t *time, struct hrtimer_sleeper *timeout,
		  int flags, u64 range_ns)
{
	if (!time)
		return NULL;

	hrtimer_setup_sleeper_on_stack(timeout,
				       (flags & FLAGS_CLOCKRT) ? CLOCK_REALTIME : CLOCK_MONOTONIC,
				       HRTIMER_MODE_ABS);
	/*
	 * If range_ns is 0, calling hrtimer_set_expires_range_ns() is
	 * effectively the same as calling hrtimer_set_expires().
	 */
	hrtimer_set_expires_range_ns(&timeout->timer, *time, range_ns);

	return timeout;
}

/*
 * Generate a machine wide unique identifier for this inode.
 *
 * This relies on u64 not wrapping in the life-time of the machine; which with
 * 1ns resolution means almost 585 years.
 *
 * This further relies on the fact that a well formed program will not unmap
 * the file while it has a (shared) futex waiting on it. This mapping will have
 * a file reference which pins the mount and inode.
 *
 * If for some reason an inode gets evicted and read back in again, it will get
 * a new sequence number and will _NOT_ match, even though it is the exact same
 * file.
 *
 * It is important that futex_match() will never have a false-positive, esp.
 * for PI futexes that can mess up the state. The above argues that false-negatives
 * are only possible for malformed programs.
 */
static u64 get_inode_sequence_number(struct inode *inode)
{
	static atomic64_t i_seq;
	u64 old;

	/* Does the inode already have a sequence number? */
	old = atomic64_read(&inode->i_sequence);
	if (likely(old))
		return old;

	for (;;) {
		u64 new = atomic64_inc_return(&i_seq);
		if (WARN_ON_ONCE(!new))
			continue;

		old = 0;
		if (!atomic64_try_cmpxchg_relaxed(&inode->i_sequence, &old, new))
			return old;
		return new;
	}
}

/**
 * get_futex_key() - Get parameters which are the keys for a futex
 * @uaddr:	virtual address of the futex
 * @flags:	FLAGS_*
 * @key:	address where result is stored.
 * @rw:		mapping needs to be read/write (values: FUTEX_READ,
 *              FUTEX_WRITE)
 *
 * Return: a negative error code or 0
 *
 * The key words are stored in @key on success.
 *
 * For shared mappings (when @fshared), the key is:
 *
 *   ( inode->i_sequence, page offset within mapping, offset_within_page )
 *
 * [ also see get_inode_sequence_number() ]
 *
 * For private mappings (or when !@fshared), the key is:
 *
 *   ( current->mm, address, 0 )
 *
 * This allows (cross process, where applicable) identification of the futex
 * without keeping the page pinned for the duration of the FUTEX_WAIT.
 *
 * lock_page() might sleep, the caller should not hold a spinlock.
 */
int get_futex_key(u32 __user *uaddr, unsigned int flags, union futex_key *key,
		  enum futex_access rw)
{
	unsigned long address = (unsigned long)uaddr;
	struct mm_struct *mm = current->mm;
	struct page *page;
	struct folio *folio;
	struct address_space *mapping;
	int node, err, size, ro = 0;
	bool node_updated = false;
	bool fshared;

	fshared = flags & FLAGS_SHARED;
	size = futex_size(flags);
	if (flags & FLAGS_NUMA)
		size *= 2;

	/*
	 * The futex address must be "naturally" aligned.
	 */
	key->both.offset = address % PAGE_SIZE;
	if (unlikely((address % size) != 0))
		return -EINVAL;
	address -= key->both.offset;

	if (unlikely(!access_ok(uaddr, size)))
		return -EFAULT;

	if (unlikely(should_fail_futex(fshared)))
		return -EFAULT;

	node = FUTEX_NO_NODE;

	if (flags & FLAGS_NUMA) {
		u32 __user *naddr = (void *)uaddr + size / 2;

		if (futex_get_value(&node, naddr))
			return -EFAULT;

		if ((node != FUTEX_NO_NODE) &&
		    ((unsigned int)node >= MAX_NUMNODES || !node_possible(node)))
			return -EINVAL;
	}

	if (node == FUTEX_NO_NODE && (flags & FLAGS_MPOL)) {
		node = futex_mpol(mm, address);
		node_updated = true;
	}

	if (flags & FLAGS_NUMA) {
		u32 __user *naddr = (void *)uaddr + size / 2;

		if (node == FUTEX_NO_NODE) {
			node = numa_node_id();
			node_updated = true;
		}
		if (node_updated && futex_put_value(node, naddr))
			return -EFAULT;
	}

	key->both.node = node;

	/*
	 * PROCESS_PRIVATE futexes are fast.
	 * As the mm cannot disappear under us and the 'key' only needs
	 * virtual address, we dont even have to find the underlying vma.
	 * Note : We do have to check 'uaddr' is a valid user address,
	 *        but access_ok() should be faster than find_vma()
	 */
	if (!fshared) {
		/*
		 * On no-MMU, shared futexes are treated as private, therefore
		 * we must not include the current process in the key. Since
		 * there is only one address space, the address is a unique key
		 * on its own.
		 */
		if (IS_ENABLED(CONFIG_MMU))
			key->private.mm = mm;
		else
			key->private.mm = NULL;

		key->private.address = address;
		return 0;
	}

again:
	/* Ignore any VERIFY_READ mapping (futex common case) */
	if (unlikely(should_fail_futex(true)))
		return -EFAULT;

	err = get_user_pages_fast(address, 1, FOLL_WRITE, &page);
	/*
	 * If write access is not required (eg. FUTEX_WAIT), try
	 * and get read-only access.
	 */
	if (err == -EFAULT && rw == FUTEX_READ) {
		err = get_user_pages_fast(address, 1, 0, &page);
		ro = 1;
	}
	if (err < 0)
		return err;
	else
		err = 0;

	/*
	 * The treatment of mapping from this point on is critical. The folio
	 * lock protects many things but in this context the folio lock
	 * stabilizes mapping, prevents inode freeing in the shared
	 * file-backed region case and guards against movement to swap cache.
	 *
	 * Strictly speaking the folio lock is not needed in all cases being
	 * considered here and folio lock forces unnecessarily serialization.
	 * From this point on, mapping will be re-verified if necessary and
	 * folio lock will be acquired only if it is unavoidable
	 *
	 * Mapping checks require the folio so it is looked up now. For
	 * anonymous pages, it does not matter if the folio is split
	 * in the future as the key is based on the address. For
	 * filesystem-backed pages, the precise page is required as the
	 * index of the page determines the key.
	 */
	folio = page_folio(page);
	mapping = READ_ONCE(folio->mapping);

	/*
	 * If folio->mapping is NULL, then it cannot be an anonymous
	 * page; but it might be the ZERO_PAGE or in the gate area or
	 * in a special mapping (all cases which we are happy to fail);
	 * or it may have been a good file page when get_user_pages_fast
	 * found it, but truncated or holepunched or subjected to
	 * invalidate_complete_page2 before we got the folio lock (also
	 * cases which we are happy to fail).  And we hold a reference,
	 * so refcount care in invalidate_inode_page's remove_mapping
	 * prevents drop_caches from setting mapping to NULL beneath us.
	 *
	 * The case we do have to guard against is when memory pressure made
	 * shmem_writepage move it from filecache to swapcache beneath us:
	 * an unlikely race, but we do need to retry for folio->mapping.
	 */
	if (unlikely(!mapping)) {
		int shmem_swizzled;

		/*
		 * Folio lock is required to identify which special case above
		 * applies. If this is really a shmem page then the folio lock
		 * will prevent unexpected transitions.
		 */
		folio_lock(folio);
		shmem_swizzled = folio_test_swapcache(folio) || folio->mapping;
		folio_unlock(folio);
		folio_put(folio);

		if (shmem_swizzled)
			goto again;

		return -EFAULT;
	}

	/*
	 * Private mappings are handled in a simple way.
	 *
	 * If the futex key is stored in anonymous memory, then the associated
	 * object is the mm which is implicitly pinned by the calling process.
	 *
	 * NOTE: When userspace waits on a MAP_SHARED mapping, even if
	 * it's a read-only handle, it's expected that futexes attach to
	 * the object not the particular process.
	 */
	if (folio_test_anon(folio)) {
		/*
		 * A RO anonymous page will never change and thus doesn't make
		 * sense for futex operations.
		 */
		if (unlikely(should_fail_futex(true)) || ro) {
			err = -EFAULT;
			goto out;
		}

		key->both.offset |= FUT_OFF_MMSHARED; /* ref taken on mm */
		key->private.mm = mm;
		key->private.address = address;

	} else {
		struct inode *inode;

		/*
		 * The associated futex object in this case is the inode and
		 * the folio->mapping must be traversed. Ordinarily this should
		 * be stabilised under folio lock but it's not strictly
		 * necessary in this case as we just want to pin the inode, not
		 * update i_pages or anything like that.
		 *
		 * The RCU read lock is taken as the inode is finally freed
		 * under RCU. If the mapping still matches expectations then the
		 * mapping->host can be safely accessed as being a valid inode.
		 */
		rcu_read_lock();

		if (READ_ONCE(folio->mapping) != mapping) {
			rcu_read_unlock();
			folio_put(folio);

			goto again;
		}

		inode = READ_ONCE(mapping->host);
		if (!inode) {
			rcu_read_unlock();
			folio_put(folio);

			goto again;
		}

		key->both.offset |= FUT_OFF_INODE; /* inode-based key */
		key->shared.i_seq = get_inode_sequence_number(inode);
		key->shared.pgoff = page_pgoff(folio, page);
		rcu_read_unlock();
	}

out:
	folio_put(folio);
	return err;
}

/**
 * fault_in_user_writeable() - Fault in user address and verify RW access
 * @uaddr:	pointer to faulting user space address
 *
 * Slow path to fixup the fault we just took in the atomic write
 * access to @uaddr.
 *
 * We have no generic implementation of a non-destructive write to the
 * user address. We know that we faulted in the atomic pagefault
 * disabled section so we can as well avoid the #PF overhead by
 * calling get_user_pages() right away.
 */
int fault_in_user_writeable(u32 __user *uaddr)
{
	struct mm_struct *mm = current->mm;
	int ret;

	mmap_read_lock(mm);
	ret = fixup_user_fault(mm, (unsigned long)uaddr,
			       FAULT_FLAG_WRITE, NULL);
	mmap_read_unlock(mm);

	return ret < 0 ? ret : 0;
}

/**
 * futex_top_waiter() - Return the highest priority waiter on a futex
 * @hb:		the hash bucket the futex_q's reside in
 * @key:	the futex key (to distinguish it from other futex futex_q's)
 *
 * Must be called with the hb lock held.
 */
struct futex_q *futex_top_waiter(struct futex_hash_bucket *hb, union futex_key *key)
{
	struct futex_q *this;

	plist_for_each_entry(this, &hb->chain, list) {
		if (futex_match(&this->key, key))
			return this;
	}
	return NULL;
}

/**
 * wait_for_owner_exiting - Block until the owner has exited
 * @ret: owner's current futex lock status
 * @exiting:	Pointer to the exiting task
 *
 * Caller must hold a refcount on @exiting.
 */
void wait_for_owner_exiting(int ret, struct task_struct *exiting)
{
	if (ret != -EBUSY) {
		WARN_ON_ONCE(exiting);
		return;
	}

	if (WARN_ON_ONCE(ret == -EBUSY && !exiting))
		return;

	mutex_lock(&exiting->futex_exit_mutex);
	/*
	 * No point in doing state checking here. If the waiter got here
	 * while the task was in exec()->exec_futex_release() then it can
	 * have any FUTEX_STATE_* value when the waiter has acquired the
	 * mutex. OK, if running, EXITING or DEAD if it reached exit()
	 * already. Highly unlikely and not a problem. Just one more round
	 * through the futex maze.
	 */
	mutex_unlock(&exiting->futex_exit_mutex);

	put_task_struct(exiting);
}

/**
 * __futex_unqueue() - Remove the futex_q from its futex_hash_bucket
 * @q:	The futex_q to unqueue
 *
 * The q->lock_ptr must not be NULL and must be held by the caller.
 */
void __futex_unqueue(struct futex_q *q)
{
	struct futex_hash_bucket *hb;

	if (WARN_ON_SMP(!q->lock_ptr) || WARN_ON(plist_node_empty(&q->list)))
		return;
	lockdep_assert_held(q->lock_ptr);

	hb = container_of(q->lock_ptr, struct futex_hash_bucket, lock);
	plist_del(&q->list, &hb->chain);
	futex_hb_waiters_dec(hb);
}

/* The key must be already stored in q->key. */
void futex_q_lock(struct futex_q *q, struct futex_hash_bucket *hb)
	__acquires(&hb->lock)
{
	/*
	 * Increment the counter before taking the lock so that
	 * a potential waker won't miss a to-be-slept task that is
	 * waiting for the spinlock. This is safe as all futex_q_lock()
	 * users end up calling futex_queue(). Similarly, for housekeeping,
	 * decrement the counter at futex_q_unlock() when some error has
	 * occurred and we don't end up adding the task to the list.
	 */
	futex_hb_waiters_inc(hb); /* implies smp_mb(); (A) */

	q->lock_ptr = &hb->lock;

	spin_lock(&hb->lock);
}

void futex_q_unlock(struct futex_hash_bucket *hb)
	__releases(&hb->lock)
{
	futex_hb_waiters_dec(hb);
	spin_unlock(&hb->lock);
}

void __futex_queue(struct futex_q *q, struct futex_hash_bucket *hb,
		   struct task_struct *task)
{
	int prio;

	/*
	 * The priority used to register this element is
	 * - either the real thread-priority for the real-time threads
	 * (i.e. threads with a priority lower than MAX_RT_PRIO)
	 * - or MAX_RT_PRIO for non-RT threads.
	 * Thus, all RT-threads are woken first in priority order, and
	 * the others are woken last, in FIFO order.
	 */
	prio = min(current->normal_prio, MAX_RT_PRIO);

	plist_node_init(&q->list, prio);
	plist_add(&q->list, &hb->chain);
	q->task = task;
}

/**
 * futex_unqueue() - Remove the futex_q from its futex_hash_bucket
 * @q:	The futex_q to unqueue
 *
 * The q->lock_ptr must not be held by the caller. A call to futex_unqueue() must
 * be paired with exactly one earlier call to futex_queue().
 *
 * Return:
 *  - 1 - if the futex_q was still queued (and we removed unqueued it);
 *  - 0 - if the futex_q was already removed by the waking thread
 */
int futex_unqueue(struct futex_q *q)
{
	spinlock_t *lock_ptr;
	int ret = 0;

	/* RCU so lock_ptr is not going away during locking. */
	guard(rcu)();
	/* In the common case we don't take the spinlock, which is nice. */
retry:
	/*
	 * q->lock_ptr can change between this read and the following spin_lock.
	 * Use READ_ONCE to forbid the compiler from reloading q->lock_ptr and
	 * optimizing lock_ptr out of the logic below.
	 */
	lock_ptr = READ_ONCE(q->lock_ptr);
	if (lock_ptr != NULL) {
		spin_lock(lock_ptr);
		/*
		 * q->lock_ptr can change between reading it and
		 * spin_lock(), causing us to take the wrong lock.  This
		 * corrects the race condition.
		 *
		 * Reasoning goes like this: if we have the wrong lock,
		 * q->lock_ptr must have changed (maybe several times)
		 * between reading it and the spin_lock().  It can
		 * change again after the spin_lock() but only if it was
		 * already changed before the spin_lock().  It cannot,
		 * however, change back to the original value.  Therefore
		 * we can detect whether we acquired the correct lock.
		 */
		if (unlikely(lock_ptr != q->lock_ptr)) {
			spin_unlock(lock_ptr);
			goto retry;
		}
		__futex_unqueue(q);

		BUG_ON(q->pi_state);

		spin_unlock(lock_ptr);
		ret = 1;
	}

	return ret;
}

void futex_q_lockptr_lock(struct futex_q *q)
{
	spinlock_t *lock_ptr;

	/*
	 * See futex_unqueue() why lock_ptr can change.
	 */
	guard(rcu)();
retry:
	lock_ptr = READ_ONCE(q->lock_ptr);
	spin_lock(lock_ptr);

	if (unlikely(lock_ptr != q->lock_ptr)) {
		spin_unlock(lock_ptr);
		goto retry;
	}
}

/*
 * PI futexes can not be requeued and must remove themselves from the hash
 * bucket. The hash bucket lock (i.e. lock_ptr) is held.
 */
void futex_unqueue_pi(struct futex_q *q)
{
	/*
	 * If the lock was not acquired (due to timeout or signal) then the
	 * rt_waiter is removed before futex_q is. If this is observed by
	 * an unlocker after dropping the rtmutex wait lock and before
	 * acquiring the hash bucket lock, then the unlocker dequeues the
	 * futex_q from the hash bucket list to guarantee consistent state
	 * vs. userspace. Therefore the dequeue here must be conditional.
	 */
	if (!plist_node_empty(&q->list))
		__futex_unqueue(q);

	BUG_ON(!q->pi_state);
	put_pi_state(q->pi_state);
	q->pi_state = NULL;
}

/* Constants for the pending_op argument of handle_futex_death */
#define HANDLE_DEATH_PENDING	true
#define HANDLE_DEATH_LIST	false

/*
 * Process a futex-list entry, check whether it's owned by the
 * dying task, and do notification if so:
 */
static int handle_futex_death(u32 __user *uaddr, struct task_struct *curr,
			      bool pi, bool pending_op)
{
	u32 uval, nval, mval;
	pid_t owner;
	int err;

	/* Futex address must be 32bit aligned */
	if ((((unsigned long)uaddr) % sizeof(*uaddr)) != 0)
		return -1;

retry:
	if (get_user(uval, uaddr))
		return -1;

	/*
	 * Special case for regular (non PI) futexes. The unlock path in
	 * user space has two race scenarios:
	 *
	 * 1. The unlock path releases the user space futex value and
	 *    before it can execute the futex() syscall to wake up
	 *    waiters it is killed.
	 *
	 * 2. A woken up waiter is killed before it can acquire the
	 *    futex in user space.
	 *
	 * In the second case, the wake up notification could be generated
	 * by the unlock path in user space after setting the futex value
	 * to zero or by the kernel after setting the OWNER_DIED bit below.
	 *
	 * In both cases the TID validation below prevents a wakeup of
	 * potential waiters which can cause these waiters to block
	 * forever.
	 *
	 * In both cases the following conditions are met:
	 *
	 *	1) task->robust_list->list_op_pending != NULL
	 *	   @pending_op == true
	 *	2) The owner part of user space futex value == 0
	 *	3) Regular futex: @pi == false
	 *
	 * If these conditions are met, it is safe to attempt waking up a
	 * potential waiter without touching the user space futex value and
	 * trying to set the OWNER_DIED bit. If the futex value is zero,
	 * the rest of the user space mutex state is consistent, so a woken
	 * waiter will just take over the uncontended futex. Setting the
	 * OWNER_DIED bit would create inconsistent state and malfunction
	 * of the user space owner died handling. Otherwise, the OWNER_DIED
	 * bit is already set, and the woken waiter is expected to deal with
	 * this.
	 */
	owner = uval & FUTEX_TID_MASK;

	if (pending_op && !pi && !owner) {
		futex_wake(uaddr, FLAGS_SIZE_32 | FLAGS_SHARED, 1,
			   FUTEX_BITSET_MATCH_ANY);
		return 0;
	}

	if (owner != task_pid_vnr(curr))
		return 0;

	/*
	 * Ok, this dying thread is truly holding a futex
	 * of interest. Set the OWNER_DIED bit atomically
	 * via cmpxchg, and if the value had FUTEX_WAITERS
	 * set, wake up a waiter (if any). (We have to do a
	 * futex_wake() even if OWNER_DIED is already set -
	 * to handle the rare but possible case of recursive
	 * thread-death.) The rest of the cleanup is done in
	 * userspace.
	 */
	mval = (uval & FUTEX_WAITERS) | FUTEX_OWNER_DIED;

	/*
	 * We are not holding a lock here, but we want to have
	 * the pagefault_disable/enable() protection because
	 * we want to handle the fault gracefully. If the
	 * access fails we try to fault in the futex with R/W
	 * verification via get_user_pages. get_user() above
	 * does not guarantee R/W access. If that fails we
	 * give up and leave the futex locked.
	 */
	if ((err = futex_cmpxchg_value_locked(&nval, uaddr, uval, mval))) {
		switch (err) {
		case -EFAULT:
			if (fault_in_user_writeable(uaddr))
				return -1;
			goto retry;

		case -EAGAIN:
			cond_resched();
			goto retry;

		default:
			WARN_ON_ONCE(1);
			return err;
		}
	}

	if (nval != uval)
		goto retry;

	/*
	 * Wake robust non-PI futexes here. The wakeup of
	 * PI futexes happens in exit_pi_state():
	 */
	if (!pi && (uval & FUTEX_WAITERS)) {
		futex_wake(uaddr, FLAGS_SIZE_32 | FLAGS_SHARED, 1,
			   FUTEX_BITSET_MATCH_ANY);
	}

	return 0;
}

/*
 * Fetch a robust-list pointer. Bit 0 signals PI futexes:
 */
static inline int fetch_robust_entry(struct robust_list __user **entry,
				     struct robust_list __user * __user *head,
				     unsigned int *pi)
{
	unsigned long uentry;

	if (get_user(uentry, (unsigned long __user *)head))
		return -EFAULT;

	*entry = (void __user *)(uentry & ~1UL);
	*pi = uentry & 1;

	return 0;
}

/*
 * Walk curr->robust_list (very carefully, it's a userspace list!)
 * and mark any locks found there dead, and notify any waiters.
 *
 * We silently return on any sign of list-walking problem.
 */
static void exit_robust_list(struct task_struct *curr)
{
	struct robust_list_head __user *head = curr->robust_list;
	struct robust_list __user *entry, *next_entry, *pending;
	unsigned int limit = ROBUST_LIST_LIMIT, pi, pip;
	unsigned int next_pi;
	unsigned long futex_offset;
	int rc;

	/*
	 * Fetch the list head (which was registered earlier, via
	 * sys_set_robust_list()):
	 */
	if (fetch_robust_entry(&entry, &head->list.next, &pi))
		return;
	/*
	 * Fetch the relative futex offset:
	 */
	if (get_user(futex_offset, &head->futex_offset))
		return;
	/*
	 * Fetch any possibly pending lock-add first, and handle it
	 * if it exists:
	 */
	if (fetch_robust_entry(&pending, &head->list_op_pending, &pip))
		return;

	next_entry = NULL;	/* avoid warning with gcc */
	while (entry != &head->list) {
		/*
		 * Fetch the next entry in the list before calling
		 * handle_futex_death:
		 */
		rc = fetch_robust_entry(&next_entry, &entry->next, &next_pi);
		/*
		 * A pending lock might already be on the list, so
		 * don't process it twice:
		 */
		if (entry != pending) {
			if (handle_futex_death((void __user *)entry + futex_offset,
						curr, pi, HANDLE_DEATH_LIST))
				return;
		}
		if (rc)
			return;
		entry = next_entry;
		pi = next_pi;
		/*
		 * Avoid excessively long or circular lists:
		 */
		if (!--limit)
			break;

		cond_resched();
	}

	if (pending) {
		handle_futex_death((void __user *)pending + futex_offset,
				   curr, pip, HANDLE_DEATH_PENDING);
	}
}

#ifdef CONFIG_COMPAT
static void __user *futex_uaddr(struct robust_list __user *entry,
				compat_long_t futex_offset)
{
	compat_uptr_t base = ptr_to_compat(entry);
	void __user *uaddr = compat_ptr(base + futex_offset);

	return uaddr;
}

/*
 * Fetch a robust-list pointer. Bit 0 signals PI futexes:
 */
static inline int
compat_fetch_robust_entry(compat_uptr_t *uentry, struct robust_list __user **entry,
		   compat_uptr_t __user *head, unsigned int *pi)
{
	if (get_user(*uentry, head))
		return -EFAULT;

	*entry = compat_ptr((*uentry) & ~1);
	*pi = (unsigned int)(*uentry) & 1;

	return 0;
}

/*
 * Walk curr->robust_list (very carefully, it's a userspace list!)
 * and mark any locks found there dead, and notify any waiters.
 *
 * We silently return on any sign of list-walking problem.
 */
static void compat_exit_robust_list(struct task_struct *curr)
{
	struct compat_robust_list_head __user *head = curr->compat_robust_list;
	struct robust_list __user *entry, *next_entry, *pending;
	unsigned int limit = ROBUST_LIST_LIMIT, pi, pip;
	unsigned int next_pi;
	compat_uptr_t uentry, next_uentry, upending;
	compat_long_t futex_offset;
	int rc;

	/*
	 * Fetch the list head (which was registered earlier, via
	 * sys_set_robust_list()):
	 */
	if (compat_fetch_robust_entry(&uentry, &entry, &head->list.next, &pi))
		return;
	/*
	 * Fetch the relative futex offset:
	 */
	if (get_user(futex_offset, &head->futex_offset))
		return;
	/*
	 * Fetch any possibly pending lock-add first, and handle it
	 * if it exists:
	 */
	if (compat_fetch_robust_entry(&upending, &pending,
			       &head->list_op_pending, &pip))
		return;

	next_entry = NULL;	/* avoid warning with gcc */
	while (entry != (struct robust_list __user *) &head->list) {
		/*
		 * Fetch the next entry in the list before calling
		 * handle_futex_death:
		 */
		rc = compat_fetch_robust_entry(&next_uentry, &next_entry,
			(compat_uptr_t __user *)&entry->next, &next_pi);
		/*
		 * A pending lock might already be on the list, so
		 * dont process it twice:
		 */
		if (entry != pending) {
			void __user *uaddr = futex_uaddr(entry, futex_offset);

			if (handle_futex_death(uaddr, curr, pi,
					       HANDLE_DEATH_LIST))
				return;
		}
		if (rc)
			return;
		uentry = next_uentry;
		entry = next_entry;
		pi = next_pi;
		/*
		 * Avoid excessively long or circular lists:
		 */
		if (!--limit)
			break;

		cond_resched();
	}
	if (pending) {
		void __user *uaddr = futex_uaddr(pending, futex_offset);

		handle_futex_death(uaddr, curr, pip, HANDLE_DEATH_PENDING);
	}
}
#endif

#ifdef CONFIG_FUTEX_PI

/*
 * This task is holding PI mutexes at exit time => bad.
 * Kernel cleans up PI-state, but userspace is likely hosed.
 * (Robust-futex cleanup is separate and might save the day for userspace.)
 */
static void exit_pi_state_list(struct task_struct *curr)
{
	struct list_head *next, *head = &curr->pi_state_list;
	struct futex_pi_state *pi_state;
	union futex_key key = FUTEX_KEY_INIT;

	/*
	 * The mutex mm_struct::futex_hash_lock might be acquired.
	 */
	might_sleep();
	/*
	 * Ensure the hash remains stable (no resize) during the while loop
	 * below. The hb pointer is acquired under the pi_lock so we can't block
	 * on the mutex.
	 */
	WARN_ON(curr != current);
	guard(private_hash)();
	/*
	 * We are a ZOMBIE and nobody can enqueue itself on
	 * pi_state_list anymore, but we have to be careful
	 * versus waiters unqueueing themselves:
	 */
	raw_spin_lock_irq(&curr->pi_lock);
	while (!list_empty(head)) {
		next = head->next;
		pi_state = list_entry(next, struct futex_pi_state, list);
		key = pi_state->key;
		if (1) {
			CLASS(hb, hb)(&key);

			/*
			 * We can race against put_pi_state() removing itself from the
			 * list (a waiter going away). put_pi_state() will first
			 * decrement the reference count and then modify the list, so
			 * its possible to see the list entry but fail this reference
			 * acquire.
			 *
			 * In that case; drop the locks to let put_pi_state() make
			 * progress and retry the loop.
			 */
			if (!refcount_inc_not_zero(&pi_state->refcount)) {
				raw_spin_unlock_irq(&curr->pi_lock);
				cpu_relax();
				raw_spin_lock_irq(&curr->pi_lock);
				continue;
			}
			raw_spin_unlock_irq(&curr->pi_lock);

			spin_lock(&hb->lock);
			raw_spin_lock_irq(&pi_state->pi_mutex.wait_lock);
			raw_spin_lock(&curr->pi_lock);
			/*
			 * We dropped the pi-lock, so re-check whether this
			 * task still owns the PI-state:
			 */
			if (head->next != next) {
				/* retain curr->pi_lock for the loop invariant */
				raw_spin_unlock(&pi_state->pi_mutex.wait_lock);
				spin_unlock(&hb->lock);
				put_pi_state(pi_state);
				continue;
			}

			WARN_ON(pi_state->owner != curr);
			WARN_ON(list_empty(&pi_state->list));
			list_del_init(&pi_state->list);
			pi_state->owner = NULL;

			raw_spin_unlock(&curr->pi_lock);
			raw_spin_unlock_irq(&pi_state->pi_mutex.wait_lock);
			spin_unlock(&hb->lock);
		}

		rt_mutex_futex_unlock(&pi_state->pi_mutex);
		put_pi_state(pi_state);

		raw_spin_lock_irq(&curr->pi_lock);
	}
	raw_spin_unlock_irq(&curr->pi_lock);
}
#else
static inline void exit_pi_state_list(struct task_struct *curr) { }
#endif

static void futex_cleanup(struct task_struct *tsk)
{
	if (unlikely(tsk->robust_list)) {
		exit_robust_list(tsk);
		tsk->robust_list = NULL;
	}

#ifdef CONFIG_COMPAT
	if (unlikely(tsk->compat_robust_list)) {
		compat_exit_robust_list(tsk);
		tsk->compat_robust_list = NULL;
	}
#endif

	if (unlikely(!list_empty(&tsk->pi_state_list)))
		exit_pi_state_list(tsk);
}

/**
 * futex_exit_recursive - Set the tasks futex state to FUTEX_STATE_DEAD
 * @tsk:	task to set the state on
 *
 * Set the futex exit state of the task lockless. The futex waiter code
 * observes that state when a task is exiting and loops until the task has
 * actually finished the futex cleanup. The worst case for this is that the
 * waiter runs through the wait loop until the state becomes visible.
 *
 * This is called from the recursive fault handling path in make_task_dead().
 *
 * This is best effort. Either the futex exit code has run already or
 * not. If the OWNER_DIED bit has been set on the futex then the waiter can
 * take it over. If not, the problem is pushed back to user space. If the
 * futex exit code did not run yet, then an already queued waiter might
 * block forever, but there is nothing which can be done about that.
 */
void futex_exit_recursive(struct task_struct *tsk)
{
	/* If the state is FUTEX_STATE_EXITING then futex_exit_mutex is held */
	if (tsk->futex_state == FUTEX_STATE_EXITING)
		mutex_unlock(&tsk->futex_exit_mutex);
	tsk->futex_state = FUTEX_STATE_DEAD;
}

static void futex_cleanup_begin(struct task_struct *tsk)
{
	/*
	 * Prevent various race issues against a concurrent incoming waiter
	 * including live locks by forcing the waiter to block on
	 * tsk->futex_exit_mutex when it observes FUTEX_STATE_EXITING in
	 * attach_to_pi_owner().
	 */
	mutex_lock(&tsk->futex_exit_mutex);

	/*
	 * Switch the state to FUTEX_STATE_EXITING under tsk->pi_lock.
	 *
	 * This ensures that all subsequent checks of tsk->futex_state in
	 * attach_to_pi_owner() must observe FUTEX_STATE_EXITING with
	 * tsk->pi_lock held.
	 *
	 * It guarantees also that a pi_state which was queued right before
	 * the state change under tsk->pi_lock by a concurrent waiter must
	 * be observed in exit_pi_state_list().
	 */
	raw_spin_lock_irq(&tsk->pi_lock);
	tsk->futex_state = FUTEX_STATE_EXITING;
	raw_spin_unlock_irq(&tsk->pi_lock);
}

static void futex_cleanup_end(struct task_struct *tsk, int state)
{
	/*
	 * Lockless store. The only side effect is that an observer might
	 * take another loop until it becomes visible.
	 */
	tsk->futex_state = state;
	/*
	 * Drop the exit protection. This unblocks waiters which observed
	 * FUTEX_STATE_EXITING to reevaluate the state.
	 */
	mutex_unlock(&tsk->futex_exit_mutex);
}

void futex_exec_release(struct task_struct *tsk)
{
	/*
	 * The state handling is done for consistency, but in the case of
	 * exec() there is no way to prevent further damage as the PID stays
	 * the same. But for the unlikely and arguably buggy case that a
	 * futex is held on exec(), this provides at least as much state
	 * consistency protection which is possible.
	 */
	futex_cleanup_begin(tsk);
	futex_cleanup(tsk);
	/*
	 * Reset the state to FUTEX_STATE_OK. The task is alive and about
	 * exec a new binary.
	 */
	futex_cleanup_end(tsk, FUTEX_STATE_OK);
}

void futex_exit_release(struct task_struct *tsk)
{
	futex_cleanup_begin(tsk);
	futex_cleanup(tsk);
	futex_cleanup_end(tsk, FUTEX_STATE_DEAD);
}

static void futex_hash_bucket_init(struct futex_hash_bucket *fhb,
				   struct futex_private_hash *fph)
{
#ifdef CONFIG_FUTEX_PRIVATE_HASH
	fhb->priv = fph;
#endif
	atomic_set(&fhb->waiters, 0);
	plist_head_init(&fhb->chain);
	spin_lock_init(&fhb->lock);
}

#define FH_CUSTOM	0x01

#ifdef CONFIG_FUTEX_PRIVATE_HASH

/*
 * futex-ref
 *
 * Heavily inspired by percpu-rwsem/percpu-refcount; not reusing any of that
 * code because it just doesn't fit right.
 *
 * Dual counter, per-cpu / atomic approach like percpu-refcount, except it
 * re-initializes the state automatically, such that the fph swizzle is also a
 * transition back to per-cpu.
 */

static void futex_ref_rcu(struct rcu_head *head);

static void __futex_ref_atomic_begin(struct futex_private_hash *fph)
{
	struct mm_struct *mm = fph->mm;

	/*
	 * The counter we're about to switch to must have fully switched;
	 * otherwise it would be impossible for it to have reported success
	 * from futex_ref_is_dead().
	 */
	WARN_ON_ONCE(atomic_long_read(&mm->futex_atomic) != 0);

	/*
	 * Set the atomic to the bias value such that futex_ref_{get,put}()
	 * will never observe 0. Will be fixed up in __futex_ref_atomic_end()
	 * when folding in the percpu count.
	 */
	atomic_long_set(&mm->futex_atomic, LONG_MAX);
	smp_store_release(&fph->state, FR_ATOMIC);

	call_rcu_hurry(&mm->futex_rcu, futex_ref_rcu);
}

static void __futex_ref_atomic_end(struct futex_private_hash *fph)
{
	struct mm_struct *mm = fph->mm;
	unsigned int count = 0;
	long ret;
	int cpu;

	/*
	 * Per __futex_ref_atomic_begin() the state of the fph must be ATOMIC
	 * and per this RCU callback, everybody must now observe this state and
	 * use the atomic variable.
	 */
	WARN_ON_ONCE(fph->state != FR_ATOMIC);

	/*
	 * Therefore the per-cpu counter is now stable, sum and reset.
	 */
	for_each_possible_cpu(cpu) {
		unsigned int *ptr = per_cpu_ptr(mm->futex_ref, cpu);
		count += *ptr;
		*ptr = 0;
	}

	/*
	 * Re-init for the next cycle.
	 */
	this_cpu_inc(*mm->futex_ref); /* 0 -> 1 */

	/*
	 * Add actual count, subtract bias and initial refcount.
	 *
	 * The moment this atomic operation happens, futex_ref_is_dead() can
	 * become true.
	 */
	ret = atomic_long_add_return(count - LONG_MAX - 1, &mm->futex_atomic);
	if (!ret)
		wake_up_var(mm);

	WARN_ON_ONCE(ret < 0);
	mmput_async(mm);
}

static void futex_ref_rcu(struct rcu_head *head)
{
	struct mm_struct *mm = container_of(head, struct mm_struct, futex_rcu);
	struct futex_private_hash *fph = rcu_dereference_raw(mm->futex_phash);

	if (fph->state == FR_PERCPU) {
		/*
		 * Per this extra grace-period, everybody must now observe
		 * fph as the current fph and no previously observed fph's
		 * are in-flight.
		 *
		 * Notably, nobody will now rely on the atomic
		 * futex_ref_is_dead() state anymore so we can begin the
		 * migration of the per-cpu counter into the atomic.
		 */
		__futex_ref_atomic_begin(fph);
		return;
	}

	__futex_ref_atomic_end(fph);
}

/*
 * Drop the initial refcount and transition to atomics.
 */
static void futex_ref_drop(struct futex_private_hash *fph)
{
	struct mm_struct *mm = fph->mm;

	/*
	 * Can only transition the current fph;
	 */
	WARN_ON_ONCE(rcu_dereference_raw(mm->futex_phash) != fph);
	/*
	 * We enqueue at least one RCU callback. Ensure mm stays if the task
	 * exits before the transition is completed.
	 */
	mmget(mm);

	/*
	 * In order to avoid the following scenario:
	 *
	 * futex_hash()			__futex_pivot_hash()
	 *   guard(rcu);		  guard(mm->futex_hash_lock);
	 *   fph = mm->futex_phash;
	 *				  rcu_assign_pointer(&mm->futex_phash, new);
	 *				futex_hash_allocate()
	 *				  futex_ref_drop()
	 *				    fph->state = FR_ATOMIC;
	 *				    atomic_set(, BIAS);
	 *
	 *   futex_private_hash_get(fph); // OOPS
	 *
	 * Where an old fph (which is FR_ATOMIC) and should fail on
	 * inc_not_zero, will succeed because a new transition is started and
	 * the atomic is bias'ed away from 0.
	 *
	 * There must be at least one full grace-period between publishing a
	 * new fph and trying to replace it.
	 */
	if (poll_state_synchronize_rcu(mm->futex_batches)) {
		/*
		 * There was a grace-period, we can begin now.
		 */
		__futex_ref_atomic_begin(fph);
		return;
	}

	call_rcu_hurry(&mm->futex_rcu, futex_ref_rcu);
}

static bool futex_ref_get(struct futex_private_hash *fph)
{
	struct mm_struct *mm = fph->mm;

	guard(rcu)();

	if (smp_load_acquire(&fph->state) == FR_PERCPU) {
		this_cpu_inc(*mm->futex_ref);
		return true;
	}

	return atomic_long_inc_not_zero(&mm->futex_atomic);
}

static bool futex_ref_put(struct futex_private_hash *fph)
{
	struct mm_struct *mm = fph->mm;

	guard(rcu)();

	if (smp_load_acquire(&fph->state) == FR_PERCPU) {
		this_cpu_dec(*mm->futex_ref);
		return false;
	}

	return atomic_long_dec_and_test(&mm->futex_atomic);
}

static bool futex_ref_is_dead(struct futex_private_hash *fph)
{
	struct mm_struct *mm = fph->mm;

	guard(rcu)();

	if (smp_load_acquire(&fph->state) == FR_PERCPU)
		return false;

	return atomic_long_read(&mm->futex_atomic) == 0;
}

int futex_mm_init(struct mm_struct *mm)
{
	mutex_init(&mm->futex_hash_lock);
	RCU_INIT_POINTER(mm->futex_phash, NULL);
	mm->futex_phash_new = NULL;
	/* futex-ref */
	atomic_long_set(&mm->futex_atomic, 0);
	mm->futex_batches = get_state_synchronize_rcu();
	mm->futex_ref = alloc_percpu(unsigned int);
	if (!mm->futex_ref)
		return -ENOMEM;
	this_cpu_inc(*mm->futex_ref); /* 0 -> 1 */
	return 0;
}

void futex_hash_free(struct mm_struct *mm)
{
	struct futex_private_hash *fph;

	free_percpu(mm->futex_ref);
	kvfree(mm->futex_phash_new);
	fph = rcu_dereference_raw(mm->futex_phash);
	if (fph)
		kvfree(fph);
}

static bool futex_pivot_pending(struct mm_struct *mm)
{
	struct futex_private_hash *fph;

	guard(rcu)();

	if (!mm->futex_phash_new)
		return true;

	fph = rcu_dereference(mm->futex_phash);
	return futex_ref_is_dead(fph);
}

static bool futex_hash_less(struct futex_private_hash *a,
			    struct futex_private_hash *b)
{
	/* user provided always wins */
	if (!a->custom && b->custom)
		return true;
	if (a->custom && !b->custom)
		return false;

	/* zero-sized hash wins */
	if (!b->hash_mask)
		return true;
	if (!a->hash_mask)
		return false;

	/* keep the biggest */
	if (a->hash_mask < b->hash_mask)
		return true;
	if (a->hash_mask > b->hash_mask)
		return false;

	return false; /* equal */
}

static int futex_hash_allocate(unsigned int hash_slots, unsigned int flags)
{
	struct mm_struct *mm = current->mm;
	struct futex_private_hash *fph;
	bool custom = flags & FH_CUSTOM;
	int i;

	if (hash_slots && (hash_slots == 1 || !is_power_of_2(hash_slots)))
		return -EINVAL;

	/*
	 * Once we've disabled the global hash there is no way back.
	 */
	scoped_guard(rcu) {
		fph = rcu_dereference(mm->futex_phash);
		if (fph && !fph->hash_mask) {
			if (custom)
				return -EBUSY;
			return 0;
		}
	}

	fph = kvzalloc(struct_size(fph, queues, hash_slots),
		       GFP_KERNEL_ACCOUNT | __GFP_NOWARN);
	if (!fph)
		return -ENOMEM;

	fph->hash_mask = hash_slots ? hash_slots - 1 : 0;
	fph->custom = custom;
	fph->mm = mm;

	for (i = 0; i < hash_slots; i++)
		futex_hash_bucket_init(&fph->queues[i], fph);

	if (custom) {
		/*
		 * Only let prctl() wait / retry; don't unduly delay clone().
		 */
again:
		wait_var_event(mm, futex_pivot_pending(mm));
	}

	scoped_guard(mutex, &mm->futex_hash_lock) {
		struct futex_private_hash *free __free(kvfree) = NULL;
		struct futex_private_hash *cur, *new;

		cur = rcu_dereference_protected(mm->futex_phash,
						lockdep_is_held(&mm->futex_hash_lock));
		new = mm->futex_phash_new;
		mm->futex_phash_new = NULL;

		if (fph) {
<<<<<<< HEAD
			if (cur && (!cur->hash_mask || cur->immutable)) {
=======
			if (cur && !cur->hash_mask) {
>>>>>>> a7fc15ed
				/*
				 * If two threads simultaneously request the global
				 * hash then the first one performs the switch,
				 * the second one returns here.
				 */
				free = fph;
				mm->futex_phash_new = new;
				return -EBUSY;
			}
			if (cur && !new) {
				/*
				 * If we have an existing hash, but do not yet have
				 * allocated a replacement hash, drop the initial
				 * reference on the existing hash.
				 */
				futex_ref_drop(cur);
			}

			if (new) {
				/*
				 * Two updates raced; throw out the lesser one.
				 */
				if (futex_hash_less(new, fph)) {
					free = new;
					new = fph;
				} else {
					free = fph;
				}
			} else {
				new = fph;
			}
			fph = NULL;
		}

		if (new) {
			/*
			 * Will set mm->futex_phash_new on failure;
			 * futex_private_hash_get() will try again.
			 */
			if (!__futex_pivot_hash(mm, new) && custom)
				goto again;
		}
	}
	return 0;
}

int futex_hash_allocate_default(void)
{
	unsigned int threads, buckets, current_buckets = 0;
	struct futex_private_hash *fph;

	if (!current->mm)
		return 0;

	scoped_guard(rcu) {
		threads = min_t(unsigned int,
				get_nr_threads(current),
				num_online_cpus());

		fph = rcu_dereference(current->mm->futex_phash);
		if (fph) {
			if (fph->custom)
				return 0;

			current_buckets = fph->hash_mask + 1;
		}
	}

	/*
	 * The default allocation will remain within
	 *   16 <= threads * 4 <= global hash size
	 */
	buckets = roundup_pow_of_two(4 * threads);
	buckets = clamp(buckets, 16, futex_hashmask + 1);

	if (current_buckets >= buckets)
		return 0;

	return futex_hash_allocate(buckets, 0);
}

static int futex_hash_get_slots(void)
{
	struct futex_private_hash *fph;

	guard(rcu)();
	fph = rcu_dereference(current->mm->futex_phash);
	if (fph && fph->hash_mask)
		return fph->hash_mask + 1;
	return 0;
}

#else

static int futex_hash_allocate(unsigned int hash_slots, unsigned int flags)
{
	return -EINVAL;
}

static int futex_hash_get_slots(void)
{
	return 0;
}

#endif

int futex_hash_prctl(unsigned long arg2, unsigned long arg3, unsigned long arg4)
{
	unsigned int flags = FH_CUSTOM;
	int ret;

	switch (arg2) {
	case PR_FUTEX_HASH_SET_SLOTS:
		if (arg4)
			return -EINVAL;
		ret = futex_hash_allocate(arg3, flags);
		break;

	case PR_FUTEX_HASH_GET_SLOTS:
		ret = futex_hash_get_slots();
		break;

	default:
		ret = -EINVAL;
		break;
	}
	return ret;
}

static int __init futex_init(void)
{
	unsigned long hashsize, i;
	unsigned int order, n;
	unsigned long size;

#ifdef CONFIG_BASE_SMALL
	hashsize = 16;
#else
	hashsize = 256 * num_possible_cpus();
	hashsize /= num_possible_nodes();
	hashsize = max(4, hashsize);
	hashsize = roundup_pow_of_two(hashsize);
#endif
	futex_hashshift = ilog2(hashsize);
	size = sizeof(struct futex_hash_bucket) * hashsize;
	order = get_order(size);

	for_each_node(n) {
		struct futex_hash_bucket *table;

		if (order > MAX_PAGE_ORDER)
			table = vmalloc_huge_node(size, GFP_KERNEL, n);
		else
			table = alloc_pages_exact_nid(n, size, GFP_KERNEL);

		BUG_ON(!table);

		for (i = 0; i < hashsize; i++)
			futex_hash_bucket_init(&table[i], NULL);

		futex_queues[n] = table;
	}

	futex_hashmask = hashsize - 1;
	pr_info("futex hash table entries: %lu (%lu bytes on %d NUMA nodes, total %lu KiB, %s).\n",
		hashsize, size, num_possible_nodes(), size * num_possible_nodes() / 1024,
		order > MAX_PAGE_ORDER ? "vmalloc" : "linear");
	return 0;
}
core_initcall(futex_init);<|MERGE_RESOLUTION|>--- conflicted
+++ resolved
@@ -1831,11 +1831,7 @@
 		mm->futex_phash_new = NULL;
 
 		if (fph) {
-<<<<<<< HEAD
-			if (cur && (!cur->hash_mask || cur->immutable)) {
-=======
 			if (cur && !cur->hash_mask) {
->>>>>>> a7fc15ed
 				/*
 				 * If two threads simultaneously request the global
 				 * hash then the first one performs the switch,
