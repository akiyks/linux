// SPDX-License-Identifier: GPL-2.0-only
/*
 *  kernel/sched/core.c
 *
 *  Core kernel CPU scheduler code
 *
 *  Copyright (C) 1991-2002  Linus Torvalds
 *  Copyright (C) 1998-2024  Ingo Molnar, Red Hat
 */
#define INSTANTIATE_EXPORTED_MIGRATE_DISABLE
#include <linux/sched.h>
#include <linux/highmem.h>
#include <linux/hrtimer_api.h>
#include <linux/ktime_api.h>
#include <linux/sched/signal.h>
#include <linux/syscalls_api.h>
#include <linux/debug_locks.h>
#include <linux/prefetch.h>
#include <linux/capability.h>
#include <linux/pgtable_api.h>
#include <linux/wait_bit.h>
#include <linux/jiffies.h>
#include <linux/spinlock_api.h>
#include <linux/cpumask_api.h>
#include <linux/lockdep_api.h>
#include <linux/hardirq.h>
#include <linux/softirq.h>
#include <linux/refcount_api.h>
#include <linux/topology.h>
#include <linux/sched/clock.h>
#include <linux/sched/cond_resched.h>
#include <linux/sched/cputime.h>
#include <linux/sched/debug.h>
#include <linux/sched/hotplug.h>
#include <linux/sched/init.h>
#include <linux/sched/isolation.h>
#include <linux/sched/loadavg.h>
#include <linux/sched/mm.h>
#include <linux/sched/nohz.h>
#include <linux/sched/rseq_api.h>
#include <linux/sched/rt.h>

#include <linux/blkdev.h>
#include <linux/context_tracking.h>
#include <linux/cpuset.h>
#include <linux/delayacct.h>
#include <linux/init_task.h>
#include <linux/interrupt.h>
#include <linux/ioprio.h>
#include <linux/kallsyms.h>
#include <linux/kcov.h>
#include <linux/kprobes.h>
#include <linux/llist_api.h>
#include <linux/mmu_context.h>
#include <linux/mmzone.h>
#include <linux/mutex_api.h>
#include <linux/nmi.h>
#include <linux/nospec.h>
#include <linux/perf_event_api.h>
#include <linux/profile.h>
#include <linux/psi.h>
#include <linux/rcuwait_api.h>
#include <linux/rseq.h>
#include <linux/sched/wake_q.h>
#include <linux/scs.h>
#include <linux/slab.h>
#include <linux/syscalls.h>
#include <linux/vtime.h>
#include <linux/wait_api.h>
#include <linux/workqueue_api.h>
#include <linux/livepatch_sched.h>

#ifdef CONFIG_PREEMPT_DYNAMIC
# ifdef CONFIG_GENERIC_IRQ_ENTRY
#  include <linux/irq-entry-common.h>
# endif
#endif

#include <uapi/linux/sched/types.h>

#include <asm/irq_regs.h>
#include <asm/switch_to.h>
#include <asm/tlb.h>

#define CREATE_TRACE_POINTS
#include <linux/sched/rseq_api.h>
#include <trace/events/sched.h>
#include <trace/events/ipi.h>
#undef CREATE_TRACE_POINTS

#include "sched.h"
#include "stats.h"

#include "autogroup.h"
#include "pelt.h"
#include "smp.h"

#include "../workqueue_internal.h"
#include "../../io_uring/io-wq.h"
#include "../smpboot.h"
#include "../locking/mutex.h"

EXPORT_TRACEPOINT_SYMBOL_GPL(ipi_send_cpu);
EXPORT_TRACEPOINT_SYMBOL_GPL(ipi_send_cpumask);

/*
 * Export tracepoints that act as a bare tracehook (ie: have no trace event
 * associated with them) to allow external modules to probe them.
 */
EXPORT_TRACEPOINT_SYMBOL_GPL(pelt_cfs_tp);
EXPORT_TRACEPOINT_SYMBOL_GPL(pelt_rt_tp);
EXPORT_TRACEPOINT_SYMBOL_GPL(pelt_dl_tp);
EXPORT_TRACEPOINT_SYMBOL_GPL(pelt_irq_tp);
EXPORT_TRACEPOINT_SYMBOL_GPL(pelt_se_tp);
EXPORT_TRACEPOINT_SYMBOL_GPL(pelt_hw_tp);
EXPORT_TRACEPOINT_SYMBOL_GPL(sched_cpu_capacity_tp);
EXPORT_TRACEPOINT_SYMBOL_GPL(sched_overutilized_tp);
EXPORT_TRACEPOINT_SYMBOL_GPL(sched_util_est_cfs_tp);
EXPORT_TRACEPOINT_SYMBOL_GPL(sched_util_est_se_tp);
EXPORT_TRACEPOINT_SYMBOL_GPL(sched_update_nr_running_tp);
EXPORT_TRACEPOINT_SYMBOL_GPL(sched_compute_energy_tp);

DEFINE_PER_CPU_SHARED_ALIGNED(struct rq, runqueues);
DEFINE_PER_CPU(struct rnd_state, sched_rnd_state);

#ifdef CONFIG_SCHED_PROXY_EXEC
DEFINE_STATIC_KEY_TRUE(__sched_proxy_exec);
static int __init setup_proxy_exec(char *str)
{
	bool proxy_enable = true;

	if (*str && kstrtobool(str + 1, &proxy_enable)) {
		pr_warn("Unable to parse sched_proxy_exec=\n");
		return 0;
	}

	if (proxy_enable) {
		pr_info("sched_proxy_exec enabled via boot arg\n");
		static_branch_enable(&__sched_proxy_exec);
	} else {
		pr_info("sched_proxy_exec disabled via boot arg\n");
		static_branch_disable(&__sched_proxy_exec);
	}
	return 1;
}
#else
static int __init setup_proxy_exec(char *str)
{
	pr_warn("CONFIG_SCHED_PROXY_EXEC=n, so it cannot be enabled or disabled at boot time\n");
	return 0;
}
#endif
__setup("sched_proxy_exec", setup_proxy_exec);

/*
 * Debugging: various feature bits
 *
 * If SCHED_DEBUG is disabled, each compilation unit has its own copy of
 * sysctl_sched_features, defined in sched.h, to allow constants propagation
 * at compile time and compiler optimization based on features default.
 */
#define SCHED_FEAT(name, enabled)	\
	(1UL << __SCHED_FEAT_##name) * enabled |
__read_mostly unsigned int sysctl_sched_features =
#include "features.h"
	0;
#undef SCHED_FEAT

/*
 * Print a warning if need_resched is set for the given duration (if
 * LATENCY_WARN is enabled).
 *
 * If sysctl_resched_latency_warn_once is set, only one warning will be shown
 * per boot.
 */
__read_mostly int sysctl_resched_latency_warn_ms = 100;
__read_mostly int sysctl_resched_latency_warn_once = 1;

/*
 * Number of tasks to iterate in a single balance run.
 * Limited because this is done with IRQs disabled.
 */
__read_mostly unsigned int sysctl_sched_nr_migrate = SCHED_NR_MIGRATE_BREAK;

__read_mostly int scheduler_running;

#ifdef CONFIG_SCHED_CORE

DEFINE_STATIC_KEY_FALSE(__sched_core_enabled);

/* kernel prio, less is more */
static inline int __task_prio(const struct task_struct *p)
{
	if (p->sched_class == &stop_sched_class) /* trumps deadline */
		return -2;

	if (p->dl_server)
		return -1; /* deadline */

	if (rt_or_dl_prio(p->prio))
		return p->prio; /* [-1, 99] */

	if (p->sched_class == &idle_sched_class)
		return MAX_RT_PRIO + NICE_WIDTH; /* 140 */

	if (task_on_scx(p))
		return MAX_RT_PRIO + MAX_NICE + 1; /* 120, squash ext */

	return MAX_RT_PRIO + MAX_NICE; /* 119, squash fair */
}

/*
 * l(a,b)
 * le(a,b) := !l(b,a)
 * g(a,b)  := l(b,a)
 * ge(a,b) := !l(a,b)
 */

/* real prio, less is less */
static inline bool prio_less(const struct task_struct *a,
			     const struct task_struct *b, bool in_fi)
{

	int pa = __task_prio(a), pb = __task_prio(b);

	if (-pa < -pb)
		return true;

	if (-pb < -pa)
		return false;

	if (pa == -1) { /* dl_prio() doesn't work because of stop_class above */
		const struct sched_dl_entity *a_dl, *b_dl;

		a_dl = &a->dl;
		/*
		 * Since,'a' and 'b' can be CFS tasks served by DL server,
		 * __task_prio() can return -1 (for DL) even for those. In that
		 * case, get to the dl_server's DL entity.
		 */
		if (a->dl_server)
			a_dl = a->dl_server;

		b_dl = &b->dl;
		if (b->dl_server)
			b_dl = b->dl_server;

		return !dl_time_before(a_dl->deadline, b_dl->deadline);
	}

	if (pa == MAX_RT_PRIO + MAX_NICE)	/* fair */
		return cfs_prio_less(a, b, in_fi);

#ifdef CONFIG_SCHED_CLASS_EXT
	if (pa == MAX_RT_PRIO + MAX_NICE + 1)	/* ext */
		return scx_prio_less(a, b, in_fi);
#endif

	return false;
}

static inline bool __sched_core_less(const struct task_struct *a,
				     const struct task_struct *b)
{
	if (a->core_cookie < b->core_cookie)
		return true;

	if (a->core_cookie > b->core_cookie)
		return false;

	/* flip prio, so high prio is leftmost */
	if (prio_less(b, a, !!task_rq(a)->core->core_forceidle_count))
		return true;

	return false;
}

#define __node_2_sc(node) rb_entry((node), struct task_struct, core_node)

static inline bool rb_sched_core_less(struct rb_node *a, const struct rb_node *b)
{
	return __sched_core_less(__node_2_sc(a), __node_2_sc(b));
}

static inline int rb_sched_core_cmp(const void *key, const struct rb_node *node)
{
	const struct task_struct *p = __node_2_sc(node);
	unsigned long cookie = (unsigned long)key;

	if (cookie < p->core_cookie)
		return -1;

	if (cookie > p->core_cookie)
		return 1;

	return 0;
}

void sched_core_enqueue(struct rq *rq, struct task_struct *p)
{
	if (p->se.sched_delayed)
		return;

	rq->core->core_task_seq++;

	if (!p->core_cookie)
		return;

	rb_add(&p->core_node, &rq->core_tree, rb_sched_core_less);
}

void sched_core_dequeue(struct rq *rq, struct task_struct *p, int flags)
{
	if (p->se.sched_delayed)
		return;

	rq->core->core_task_seq++;

	if (sched_core_enqueued(p)) {
		rb_erase(&p->core_node, &rq->core_tree);
		RB_CLEAR_NODE(&p->core_node);
	}

	/*
	 * Migrating the last task off the cpu, with the cpu in forced idle
	 * state. Reschedule to create an accounting edge for forced idle,
	 * and re-examine whether the core is still in forced idle state.
	 */
	if (!(flags & DEQUEUE_SAVE) && rq->nr_running == 1 &&
	    rq->core->core_forceidle_count && rq->curr == rq->idle)
		resched_curr(rq);
}

static int sched_task_is_throttled(struct task_struct *p, int cpu)
{
	if (p->sched_class->task_is_throttled)
		return p->sched_class->task_is_throttled(p, cpu);

	return 0;
}

static struct task_struct *sched_core_next(struct task_struct *p, unsigned long cookie)
{
	struct rb_node *node = &p->core_node;
	int cpu = task_cpu(p);

	do {
		node = rb_next(node);
		if (!node)
			return NULL;

		p = __node_2_sc(node);
		if (p->core_cookie != cookie)
			return NULL;

	} while (sched_task_is_throttled(p, cpu));

	return p;
}

/*
 * Find left-most (aka, highest priority) and unthrottled task matching @cookie.
 * If no suitable task is found, NULL will be returned.
 */
static struct task_struct *sched_core_find(struct rq *rq, unsigned long cookie)
{
	struct task_struct *p;
	struct rb_node *node;

	node = rb_find_first((void *)cookie, &rq->core_tree, rb_sched_core_cmp);
	if (!node)
		return NULL;

	p = __node_2_sc(node);
	if (!sched_task_is_throttled(p, rq->cpu))
		return p;

	return sched_core_next(p, cookie);
}

/*
 * Magic required such that:
 *
 *	raw_spin_rq_lock(rq);
 *	...
 *	raw_spin_rq_unlock(rq);
 *
 * ends up locking and unlocking the _same_ lock, and all CPUs
 * always agree on what rq has what lock.
 *
 * XXX entirely possible to selectively enable cores, don't bother for now.
 */

static DEFINE_MUTEX(sched_core_mutex);
static atomic_t sched_core_count;
static struct cpumask sched_core_mask;

static void sched_core_lock(int cpu, unsigned long *flags)
{
	const struct cpumask *smt_mask = cpu_smt_mask(cpu);
	int t, i = 0;

	local_irq_save(*flags);
	for_each_cpu(t, smt_mask)
		raw_spin_lock_nested(&cpu_rq(t)->__lock, i++);
}

static void sched_core_unlock(int cpu, unsigned long *flags)
{
	const struct cpumask *smt_mask = cpu_smt_mask(cpu);
	int t;

	for_each_cpu(t, smt_mask)
		raw_spin_unlock(&cpu_rq(t)->__lock);
	local_irq_restore(*flags);
}

static void __sched_core_flip(bool enabled)
{
	unsigned long flags;
	int cpu, t;

	cpus_read_lock();

	/*
	 * Toggle the online cores, one by one.
	 */
	cpumask_copy(&sched_core_mask, cpu_online_mask);
	for_each_cpu(cpu, &sched_core_mask) {
		const struct cpumask *smt_mask = cpu_smt_mask(cpu);

		sched_core_lock(cpu, &flags);

		for_each_cpu(t, smt_mask)
			cpu_rq(t)->core_enabled = enabled;

		cpu_rq(cpu)->core->core_forceidle_start = 0;

		sched_core_unlock(cpu, &flags);

		cpumask_andnot(&sched_core_mask, &sched_core_mask, smt_mask);
	}

	/*
	 * Toggle the offline CPUs.
	 */
	for_each_cpu_andnot(cpu, cpu_possible_mask, cpu_online_mask)
		cpu_rq(cpu)->core_enabled = enabled;

	cpus_read_unlock();
}

static void sched_core_assert_empty(void)
{
	int cpu;

	for_each_possible_cpu(cpu)
		WARN_ON_ONCE(!RB_EMPTY_ROOT(&cpu_rq(cpu)->core_tree));
}

static void __sched_core_enable(void)
{
	static_branch_enable(&__sched_core_enabled);
	/*
	 * Ensure all previous instances of raw_spin_rq_*lock() have finished
	 * and future ones will observe !sched_core_disabled().
	 */
	synchronize_rcu();
	__sched_core_flip(true);
	sched_core_assert_empty();
}

static void __sched_core_disable(void)
{
	sched_core_assert_empty();
	__sched_core_flip(false);
	static_branch_disable(&__sched_core_enabled);
}

void sched_core_get(void)
{
	if (atomic_inc_not_zero(&sched_core_count))
		return;

	mutex_lock(&sched_core_mutex);
	if (!atomic_read(&sched_core_count))
		__sched_core_enable();

	smp_mb__before_atomic();
	atomic_inc(&sched_core_count);
	mutex_unlock(&sched_core_mutex);
}

static void __sched_core_put(struct work_struct *work)
{
	if (atomic_dec_and_mutex_lock(&sched_core_count, &sched_core_mutex)) {
		__sched_core_disable();
		mutex_unlock(&sched_core_mutex);
	}
}

void sched_core_put(void)
{
	static DECLARE_WORK(_work, __sched_core_put);

	/*
	 * "There can be only one"
	 *
	 * Either this is the last one, or we don't actually need to do any
	 * 'work'. If it is the last *again*, we rely on
	 * WORK_STRUCT_PENDING_BIT.
	 */
	if (!atomic_add_unless(&sched_core_count, -1, 1))
		schedule_work(&_work);
}

#else /* !CONFIG_SCHED_CORE: */

static inline void sched_core_enqueue(struct rq *rq, struct task_struct *p) { }
static inline void
sched_core_dequeue(struct rq *rq, struct task_struct *p, int flags) { }

#endif /* !CONFIG_SCHED_CORE */

/* need a wrapper since we may need to trace from modules */
EXPORT_TRACEPOINT_SYMBOL(sched_set_state_tp);

/* Call via the helper macro trace_set_current_state. */
void __trace_set_current_state(int state_value)
{
	trace_sched_set_state_tp(current, state_value);
}
EXPORT_SYMBOL(__trace_set_current_state);

/*
 * Serialization rules:
 *
 * Lock order:
 *
 *   p->pi_lock
 *     rq->lock
 *       hrtimer_cpu_base->lock (hrtimer_start() for bandwidth controls)
 *
 *  rq1->lock
 *    rq2->lock  where: rq1 < rq2
 *
 * Regular state:
 *
 * Normal scheduling state is serialized by rq->lock. __schedule() takes the
 * local CPU's rq->lock, it optionally removes the task from the runqueue and
 * always looks at the local rq data structures to find the most eligible task
 * to run next.
 *
 * Task enqueue is also under rq->lock, possibly taken from another CPU.
 * Wakeups from another LLC domain might use an IPI to transfer the enqueue to
 * the local CPU to avoid bouncing the runqueue state around [ see
 * ttwu_queue_wakelist() ]
 *
 * Task wakeup, specifically wakeups that involve migration, are horribly
 * complicated to avoid having to take two rq->locks.
 *
 * Special state:
 *
 * System-calls and anything external will use task_rq_lock() which acquires
 * both p->pi_lock and rq->lock. As a consequence the state they change is
 * stable while holding either lock:
 *
 *  - sched_setaffinity()/
 *    set_cpus_allowed_ptr():	p->cpus_ptr, p->nr_cpus_allowed
 *  - set_user_nice():		p->se.load, p->*prio
 *  - __sched_setscheduler():	p->sched_class, p->policy, p->*prio,
 *				p->se.load, p->rt_priority,
 *				p->dl.dl_{runtime, deadline, period, flags, bw, density}
 *  - sched_setnuma():		p->numa_preferred_nid
 *  - sched_move_task():	p->sched_task_group
 *  - uclamp_update_active()	p->uclamp*
 *
 * p->state <- TASK_*:
 *
 *   is changed locklessly using set_current_state(), __set_current_state() or
 *   set_special_state(), see their respective comments, or by
 *   try_to_wake_up(). This latter uses p->pi_lock to serialize against
 *   concurrent self.
 *
 * p->on_rq <- { 0, 1 = TASK_ON_RQ_QUEUED, 2 = TASK_ON_RQ_MIGRATING }:
 *
 *   is set by activate_task() and cleared by deactivate_task()/block_task(),
 *   under rq->lock. Non-zero indicates the task is runnable, the special
 *   ON_RQ_MIGRATING state is used for migration without holding both
 *   rq->locks. It indicates task_cpu() is not stable, see task_rq_lock().
 *
 *   Additionally it is possible to be ->on_rq but still be considered not
 *   runnable when p->se.sched_delayed is true. These tasks are on the runqueue
 *   but will be dequeued as soon as they get picked again. See the
 *   task_is_runnable() helper.
 *
 * p->on_cpu <- { 0, 1 }:
 *
 *   is set by prepare_task() and cleared by finish_task() such that it will be
 *   set before p is scheduled-in and cleared after p is scheduled-out, both
 *   under rq->lock. Non-zero indicates the task is running on its CPU.
 *
 *   [ The astute reader will observe that it is possible for two tasks on one
 *     CPU to have ->on_cpu = 1 at the same time. ]
 *
 * task_cpu(p): is changed by set_task_cpu(), the rules are:
 *
 *  - Don't call set_task_cpu() on a blocked task:
 *
 *    We don't care what CPU we're not running on, this simplifies hotplug,
 *    the CPU assignment of blocked tasks isn't required to be valid.
 *
 *  - for try_to_wake_up(), called under p->pi_lock:
 *
 *    This allows try_to_wake_up() to only take one rq->lock, see its comment.
 *
 *  - for migration called under rq->lock:
 *    [ see task_on_rq_migrating() in task_rq_lock() ]
 *
 *    o move_queued_task()
 *    o detach_task()
 *
 *  - for migration called under double_rq_lock():
 *
 *    o __migrate_swap_task()
 *    o push_rt_task() / pull_rt_task()
 *    o push_dl_task() / pull_dl_task()
 *    o dl_task_offline_migration()
 *
 */

void raw_spin_rq_lock_nested(struct rq *rq, int subclass)
{
	raw_spinlock_t *lock;

	/* Matches synchronize_rcu() in __sched_core_enable() */
	preempt_disable();
	if (sched_core_disabled()) {
		raw_spin_lock_nested(&rq->__lock, subclass);
		/* preempt_count *MUST* be > 1 */
		preempt_enable_no_resched();
		return;
	}

	for (;;) {
		lock = __rq_lockp(rq);
		raw_spin_lock_nested(lock, subclass);
		if (likely(lock == __rq_lockp(rq))) {
			/* preempt_count *MUST* be > 1 */
			preempt_enable_no_resched();
			return;
		}
		raw_spin_unlock(lock);
	}
}

bool raw_spin_rq_trylock(struct rq *rq)
{
	raw_spinlock_t *lock;
	bool ret;

	/* Matches synchronize_rcu() in __sched_core_enable() */
	preempt_disable();
	if (sched_core_disabled()) {
		ret = raw_spin_trylock(&rq->__lock);
		preempt_enable();
		return ret;
	}

	for (;;) {
		lock = __rq_lockp(rq);
		ret = raw_spin_trylock(lock);
		if (!ret || (likely(lock == __rq_lockp(rq)))) {
			preempt_enable();
			return ret;
		}
		raw_spin_unlock(lock);
	}
}

void raw_spin_rq_unlock(struct rq *rq)
{
	raw_spin_unlock(rq_lockp(rq));
}

/*
 * double_rq_lock - safely lock two runqueues
 */
void double_rq_lock(struct rq *rq1, struct rq *rq2)
{
	lockdep_assert_irqs_disabled();

	if (rq_order_less(rq2, rq1))
		swap(rq1, rq2);

	raw_spin_rq_lock(rq1);
	if (__rq_lockp(rq1) != __rq_lockp(rq2))
		raw_spin_rq_lock_nested(rq2, SINGLE_DEPTH_NESTING);

	double_rq_clock_clear_update(rq1, rq2);
}

/*
 * __task_rq_lock - lock the rq @p resides on.
 */
struct rq *__task_rq_lock(struct task_struct *p, struct rq_flags *rf)
	__acquires(rq->lock)
{
	struct rq *rq;

	lockdep_assert_held(&p->pi_lock);

	for (;;) {
		rq = task_rq(p);
		raw_spin_rq_lock(rq);
		if (likely(rq == task_rq(p) && !task_on_rq_migrating(p))) {
			rq_pin_lock(rq, rf);
			return rq;
		}
		raw_spin_rq_unlock(rq);

		while (unlikely(task_on_rq_migrating(p)))
			cpu_relax();
	}
}

/*
 * task_rq_lock - lock p->pi_lock and lock the rq @p resides on.
 */
struct rq *task_rq_lock(struct task_struct *p, struct rq_flags *rf)
	__acquires(p->pi_lock)
	__acquires(rq->lock)
{
	struct rq *rq;

	for (;;) {
		raw_spin_lock_irqsave(&p->pi_lock, rf->flags);
		rq = task_rq(p);
		raw_spin_rq_lock(rq);
		/*
		 *	move_queued_task()		task_rq_lock()
		 *
		 *	ACQUIRE (rq->lock)
		 *	[S] ->on_rq = MIGRATING		[L] rq = task_rq()
		 *	WMB (__set_task_cpu())		ACQUIRE (rq->lock);
		 *	[S] ->cpu = new_cpu		[L] task_rq()
		 *					[L] ->on_rq
		 *	RELEASE (rq->lock)
		 *
		 * If we observe the old CPU in task_rq_lock(), the acquire of
		 * the old rq->lock will fully serialize against the stores.
		 *
		 * If we observe the new CPU in task_rq_lock(), the address
		 * dependency headed by '[L] rq = task_rq()' and the acquire
		 * will pair with the WMB to ensure we then also see migrating.
		 */
		if (likely(rq == task_rq(p) && !task_on_rq_migrating(p))) {
			rq_pin_lock(rq, rf);
			return rq;
		}
		raw_spin_rq_unlock(rq);
		raw_spin_unlock_irqrestore(&p->pi_lock, rf->flags);

		while (unlikely(task_on_rq_migrating(p)))
			cpu_relax();
	}
}

/*
 * RQ-clock updating methods:
 */

static void update_rq_clock_task(struct rq *rq, s64 delta)
{
/*
 * In theory, the compile should just see 0 here, and optimize out the call
 * to sched_rt_avg_update. But I don't trust it...
 */
	s64 __maybe_unused steal = 0, irq_delta = 0;

#ifdef CONFIG_IRQ_TIME_ACCOUNTING
	if (irqtime_enabled()) {
		irq_delta = irq_time_read(cpu_of(rq)) - rq->prev_irq_time;

		/*
		 * Since irq_time is only updated on {soft,}irq_exit, we might run into
		 * this case when a previous update_rq_clock() happened inside a
		 * {soft,}IRQ region.
		 *
		 * When this happens, we stop ->clock_task and only update the
		 * prev_irq_time stamp to account for the part that fit, so that a next
		 * update will consume the rest. This ensures ->clock_task is
		 * monotonic.
		 *
		 * It does however cause some slight miss-attribution of {soft,}IRQ
		 * time, a more accurate solution would be to update the irq_time using
		 * the current rq->clock timestamp, except that would require using
		 * atomic ops.
		 */
		if (irq_delta > delta)
			irq_delta = delta;

		rq->prev_irq_time += irq_delta;
		delta -= irq_delta;
		delayacct_irq(rq->curr, irq_delta);
	}
#endif
#ifdef CONFIG_PARAVIRT_TIME_ACCOUNTING
	if (static_key_false((&paravirt_steal_rq_enabled))) {
		u64 prev_steal;

		steal = prev_steal = paravirt_steal_clock(cpu_of(rq));
		steal -= rq->prev_steal_time_rq;

		if (unlikely(steal > delta))
			steal = delta;

		rq->prev_steal_time_rq = prev_steal;
		delta -= steal;
	}
#endif

	rq->clock_task += delta;

#ifdef CONFIG_HAVE_SCHED_AVG_IRQ
	if ((irq_delta + steal) && sched_feat(NONTASK_CAPACITY))
		update_irq_load_avg(rq, irq_delta + steal);
#endif
	update_rq_clock_pelt(rq, delta);
}

void update_rq_clock(struct rq *rq)
{
	s64 delta;
	u64 clock;

	lockdep_assert_rq_held(rq);

	if (rq->clock_update_flags & RQCF_ACT_SKIP)
		return;

	if (sched_feat(WARN_DOUBLE_CLOCK))
		WARN_ON_ONCE(rq->clock_update_flags & RQCF_UPDATED);
	rq->clock_update_flags |= RQCF_UPDATED;

	clock = sched_clock_cpu(cpu_of(rq));
	scx_rq_clock_update(rq, clock);

	delta = clock - rq->clock;
	if (delta < 0)
		return;
	rq->clock += delta;

	update_rq_clock_task(rq, delta);
}

#ifdef CONFIG_SCHED_HRTICK
/*
 * Use HR-timers to deliver accurate preemption points.
 */

static void hrtick_clear(struct rq *rq)
{
	if (hrtimer_active(&rq->hrtick_timer))
		hrtimer_cancel(&rq->hrtick_timer);
}

/*
 * High-resolution timer tick.
 * Runs from hardirq context with interrupts disabled.
 */
static enum hrtimer_restart hrtick(struct hrtimer *timer)
{
	struct rq *rq = container_of(timer, struct rq, hrtick_timer);
	struct rq_flags rf;

	WARN_ON_ONCE(cpu_of(rq) != smp_processor_id());

	rq_lock(rq, &rf);
	update_rq_clock(rq);
	rq->donor->sched_class->task_tick(rq, rq->donor, 1);
	rq_unlock(rq, &rf);

	return HRTIMER_NORESTART;
}

static void __hrtick_restart(struct rq *rq)
{
	struct hrtimer *timer = &rq->hrtick_timer;
	ktime_t time = rq->hrtick_time;

	hrtimer_start(timer, time, HRTIMER_MODE_ABS_PINNED_HARD);
}

/*
 * called from hardirq (IPI) context
 */
static void __hrtick_start(void *arg)
{
	struct rq *rq = arg;
	struct rq_flags rf;

	rq_lock(rq, &rf);
	__hrtick_restart(rq);
	rq_unlock(rq, &rf);
}

/*
 * Called to set the hrtick timer state.
 *
 * called with rq->lock held and IRQs disabled
 */
void hrtick_start(struct rq *rq, u64 delay)
{
	struct hrtimer *timer = &rq->hrtick_timer;
	s64 delta;

	/*
	 * Don't schedule slices shorter than 10000ns, that just
	 * doesn't make sense and can cause timer DoS.
	 */
	delta = max_t(s64, delay, 10000LL);
	rq->hrtick_time = ktime_add_ns(hrtimer_cb_get_time(timer), delta);

	if (rq == this_rq())
		__hrtick_restart(rq);
	else
		smp_call_function_single_async(cpu_of(rq), &rq->hrtick_csd);
}

static void hrtick_rq_init(struct rq *rq)
{
	INIT_CSD(&rq->hrtick_csd, __hrtick_start, rq);
	hrtimer_setup(&rq->hrtick_timer, hrtick, CLOCK_MONOTONIC, HRTIMER_MODE_REL_HARD);
}
#else /* !CONFIG_SCHED_HRTICK: */
static inline void hrtick_clear(struct rq *rq)
{
}

static inline void hrtick_rq_init(struct rq *rq)
{
}
#endif /* !CONFIG_SCHED_HRTICK */

/*
 * try_cmpxchg based fetch_or() macro so it works for different integer types:
 */
#define fetch_or(ptr, mask)						\
	({								\
		typeof(ptr) _ptr = (ptr);				\
		typeof(mask) _mask = (mask);				\
		typeof(*_ptr) _val = *_ptr;				\
									\
		do {							\
		} while (!try_cmpxchg(_ptr, &_val, _val | _mask));	\
	_val;								\
})

#ifdef TIF_POLLING_NRFLAG
/*
 * Atomically set TIF_NEED_RESCHED and test for TIF_POLLING_NRFLAG,
 * this avoids any races wrt polling state changes and thereby avoids
 * spurious IPIs.
 */
static inline bool set_nr_and_not_polling(struct thread_info *ti, int tif)
{
	return !(fetch_or(&ti->flags, 1 << tif) & _TIF_POLLING_NRFLAG);
}

/*
 * Atomically set TIF_NEED_RESCHED if TIF_POLLING_NRFLAG is set.
 *
 * If this returns true, then the idle task promises to call
 * sched_ttwu_pending() and reschedule soon.
 */
static bool set_nr_if_polling(struct task_struct *p)
{
	struct thread_info *ti = task_thread_info(p);
	typeof(ti->flags) val = READ_ONCE(ti->flags);

	do {
		if (!(val & _TIF_POLLING_NRFLAG))
			return false;
		if (val & _TIF_NEED_RESCHED)
			return true;
	} while (!try_cmpxchg(&ti->flags, &val, val | _TIF_NEED_RESCHED));

	return true;
}

#else
static inline bool set_nr_and_not_polling(struct thread_info *ti, int tif)
{
	set_ti_thread_flag(ti, tif);
	return true;
}

static inline bool set_nr_if_polling(struct task_struct *p)
{
	return false;
}
#endif

static bool __wake_q_add(struct wake_q_head *head, struct task_struct *task)
{
	struct wake_q_node *node = &task->wake_q;

	/*
	 * Atomically grab the task, if ->wake_q is !nil already it means
	 * it's already queued (either by us or someone else) and will get the
	 * wakeup due to that.
	 *
	 * In order to ensure that a pending wakeup will observe our pending
	 * state, even in the failed case, an explicit smp_mb() must be used.
	 */
	smp_mb__before_atomic();
	if (unlikely(cmpxchg_relaxed(&node->next, NULL, WAKE_Q_TAIL)))
		return false;

	/*
	 * The head is context local, there can be no concurrency.
	 */
	*head->lastp = node;
	head->lastp = &node->next;
	return true;
}

/**
 * wake_q_add() - queue a wakeup for 'later' waking.
 * @head: the wake_q_head to add @task to
 * @task: the task to queue for 'later' wakeup
 *
 * Queue a task for later wakeup, most likely by the wake_up_q() call in the
 * same context, _HOWEVER_ this is not guaranteed, the wakeup can come
 * instantly.
 *
 * This function must be used as-if it were wake_up_process(); IOW the task
 * must be ready to be woken at this location.
 */
void wake_q_add(struct wake_q_head *head, struct task_struct *task)
{
	if (__wake_q_add(head, task))
		get_task_struct(task);
}

/**
 * wake_q_add_safe() - safely queue a wakeup for 'later' waking.
 * @head: the wake_q_head to add @task to
 * @task: the task to queue for 'later' wakeup
 *
 * Queue a task for later wakeup, most likely by the wake_up_q() call in the
 * same context, _HOWEVER_ this is not guaranteed, the wakeup can come
 * instantly.
 *
 * This function must be used as-if it were wake_up_process(); IOW the task
 * must be ready to be woken at this location.
 *
 * This function is essentially a task-safe equivalent to wake_q_add(). Callers
 * that already hold reference to @task can call the 'safe' version and trust
 * wake_q to do the right thing depending whether or not the @task is already
 * queued for wakeup.
 */
void wake_q_add_safe(struct wake_q_head *head, struct task_struct *task)
{
	if (!__wake_q_add(head, task))
		put_task_struct(task);
}

void wake_up_q(struct wake_q_head *head)
{
	struct wake_q_node *node = head->first;

	while (node != WAKE_Q_TAIL) {
		struct task_struct *task;

		task = container_of(node, struct task_struct, wake_q);
		node = node->next;
		/* pairs with cmpxchg_relaxed() in __wake_q_add() */
		WRITE_ONCE(task->wake_q.next, NULL);
		/* Task can safely be re-inserted now. */

		/*
		 * wake_up_process() executes a full barrier, which pairs with
		 * the queueing in wake_q_add() so as not to miss wakeups.
		 */
		wake_up_process(task);
		put_task_struct(task);
	}
}

/*
 * resched_curr - mark rq's current task 'to be rescheduled now'.
 *
 * On UP this means the setting of the need_resched flag, on SMP it
 * might also involve a cross-CPU call to trigger the scheduler on
 * the target CPU.
 */
static void __resched_curr(struct rq *rq, int tif)
{
	struct task_struct *curr = rq->curr;
	struct thread_info *cti = task_thread_info(curr);
	int cpu;

	lockdep_assert_rq_held(rq);

	/*
	 * Always immediately preempt the idle task; no point in delaying doing
	 * actual work.
	 */
	if (is_idle_task(curr) && tif == TIF_NEED_RESCHED_LAZY)
		tif = TIF_NEED_RESCHED;

	if (cti->flags & ((1 << tif) | _TIF_NEED_RESCHED))
		return;

	cpu = cpu_of(rq);

	trace_sched_set_need_resched_tp(curr, cpu, tif);
	if (cpu == smp_processor_id()) {
		set_ti_thread_flag(cti, tif);
		if (tif == TIF_NEED_RESCHED)
			set_preempt_need_resched();
		return;
	}

	if (set_nr_and_not_polling(cti, tif)) {
		if (tif == TIF_NEED_RESCHED)
			smp_send_reschedule(cpu);
	} else {
		trace_sched_wake_idle_without_ipi(cpu);
	}
}

void __trace_set_need_resched(struct task_struct *curr, int tif)
{
	trace_sched_set_need_resched_tp(curr, smp_processor_id(), tif);
}

void resched_curr(struct rq *rq)
{
	__resched_curr(rq, TIF_NEED_RESCHED);
}

#ifdef CONFIG_PREEMPT_DYNAMIC
static DEFINE_STATIC_KEY_FALSE(sk_dynamic_preempt_lazy);
static __always_inline bool dynamic_preempt_lazy(void)
{
	return static_branch_unlikely(&sk_dynamic_preempt_lazy);
}
#else
static __always_inline bool dynamic_preempt_lazy(void)
{
	return IS_ENABLED(CONFIG_PREEMPT_LAZY);
}
#endif

static __always_inline int get_lazy_tif_bit(void)
{
	if (dynamic_preempt_lazy())
		return TIF_NEED_RESCHED_LAZY;

	return TIF_NEED_RESCHED;
}

void resched_curr_lazy(struct rq *rq)
{
	__resched_curr(rq, get_lazy_tif_bit());
}

void resched_cpu(int cpu)
{
	struct rq *rq = cpu_rq(cpu);
	unsigned long flags;

	raw_spin_rq_lock_irqsave(rq, flags);
	if (cpu_online(cpu) || cpu == smp_processor_id())
		resched_curr(rq);
	raw_spin_rq_unlock_irqrestore(rq, flags);
}

#ifdef CONFIG_NO_HZ_COMMON
/*
 * In the semi idle case, use the nearest busy CPU for migrating timers
 * from an idle CPU.  This is good for power-savings.
 *
 * We don't do similar optimization for completely idle system, as
 * selecting an idle CPU will add more delays to the timers than intended
 * (as that CPU's timer base may not be up to date wrt jiffies etc).
 */
int get_nohz_timer_target(void)
{
	int i, cpu = smp_processor_id(), default_cpu = -1;
	struct sched_domain *sd;
	const struct cpumask *hk_mask;

	if (housekeeping_cpu(cpu, HK_TYPE_KERNEL_NOISE)) {
		if (!idle_cpu(cpu))
			return cpu;
		default_cpu = cpu;
	}

	hk_mask = housekeeping_cpumask(HK_TYPE_KERNEL_NOISE);

	guard(rcu)();

	for_each_domain(cpu, sd) {
		for_each_cpu_and(i, sched_domain_span(sd), hk_mask) {
			if (cpu == i)
				continue;

			if (!idle_cpu(i))
				return i;
		}
	}

	if (default_cpu == -1)
		default_cpu = housekeeping_any_cpu(HK_TYPE_KERNEL_NOISE);

	return default_cpu;
}

/*
 * When add_timer_on() enqueues a timer into the timer wheel of an
 * idle CPU then this timer might expire before the next timer event
 * which is scheduled to wake up that CPU. In case of a completely
 * idle system the next event might even be infinite time into the
 * future. wake_up_idle_cpu() ensures that the CPU is woken up and
 * leaves the inner idle loop so the newly added timer is taken into
 * account when the CPU goes back to idle and evaluates the timer
 * wheel for the next timer event.
 */
static void wake_up_idle_cpu(int cpu)
{
	struct rq *rq = cpu_rq(cpu);

	if (cpu == smp_processor_id())
		return;

	/*
	 * Set TIF_NEED_RESCHED and send an IPI if in the non-polling
	 * part of the idle loop. This forces an exit from the idle loop
	 * and a round trip to schedule(). Now this could be optimized
	 * because a simple new idle loop iteration is enough to
	 * re-evaluate the next tick. Provided some re-ordering of tick
	 * nohz functions that would need to follow TIF_NR_POLLING
	 * clearing:
	 *
	 * - On most architectures, a simple fetch_or on ti::flags with a
	 *   "0" value would be enough to know if an IPI needs to be sent.
	 *
	 * - x86 needs to perform a last need_resched() check between
	 *   monitor and mwait which doesn't take timers into account.
	 *   There a dedicated TIF_TIMER flag would be required to
	 *   fetch_or here and be checked along with TIF_NEED_RESCHED
	 *   before mwait().
	 *
	 * However, remote timer enqueue is not such a frequent event
	 * and testing of the above solutions didn't appear to report
	 * much benefits.
	 */
	if (set_nr_and_not_polling(task_thread_info(rq->idle), TIF_NEED_RESCHED))
		smp_send_reschedule(cpu);
	else
		trace_sched_wake_idle_without_ipi(cpu);
}

static bool wake_up_full_nohz_cpu(int cpu)
{
	/*
	 * We just need the target to call irq_exit() and re-evaluate
	 * the next tick. The nohz full kick at least implies that.
	 * If needed we can still optimize that later with an
	 * empty IRQ.
	 */
	if (cpu_is_offline(cpu))
		return true;  /* Don't try to wake offline CPUs. */
	if (tick_nohz_full_cpu(cpu)) {
		if (cpu != smp_processor_id() ||
		    tick_nohz_tick_stopped())
			tick_nohz_full_kick_cpu(cpu);
		return true;
	}

	return false;
}

/*
 * Wake up the specified CPU.  If the CPU is going offline, it is the
 * caller's responsibility to deal with the lost wakeup, for example,
 * by hooking into the CPU_DEAD notifier like timers and hrtimers do.
 */
void wake_up_nohz_cpu(int cpu)
{
	if (!wake_up_full_nohz_cpu(cpu))
		wake_up_idle_cpu(cpu);
}

static void nohz_csd_func(void *info)
{
	struct rq *rq = info;
	int cpu = cpu_of(rq);
	unsigned int flags;

	/*
	 * Release the rq::nohz_csd.
	 */
	flags = atomic_fetch_andnot(NOHZ_KICK_MASK | NOHZ_NEWILB_KICK, nohz_flags(cpu));
	WARN_ON(!(flags & NOHZ_KICK_MASK));

	rq->idle_balance = idle_cpu(cpu);
	if (rq->idle_balance) {
		rq->nohz_idle_balance = flags;
		__raise_softirq_irqoff(SCHED_SOFTIRQ);
	}
}

#endif /* CONFIG_NO_HZ_COMMON */

#ifdef CONFIG_NO_HZ_FULL
static inline bool __need_bw_check(struct rq *rq, struct task_struct *p)
{
	if (rq->nr_running != 1)
		return false;

	if (p->sched_class != &fair_sched_class)
		return false;

	if (!task_on_rq_queued(p))
		return false;

	return true;
}

bool sched_can_stop_tick(struct rq *rq)
{
	int fifo_nr_running;

	/* Deadline tasks, even if single, need the tick */
	if (rq->dl.dl_nr_running)
		return false;

	/*
	 * If there are more than one RR tasks, we need the tick to affect the
	 * actual RR behaviour.
	 */
	if (rq->rt.rr_nr_running) {
		if (rq->rt.rr_nr_running == 1)
			return true;
		else
			return false;
	}

	/*
	 * If there's no RR tasks, but FIFO tasks, we can skip the tick, no
	 * forced preemption between FIFO tasks.
	 */
	fifo_nr_running = rq->rt.rt_nr_running - rq->rt.rr_nr_running;
	if (fifo_nr_running)
		return true;

	/*
	 * If there are no DL,RR/FIFO tasks, there must only be CFS or SCX tasks
	 * left. For CFS, if there's more than one we need the tick for
	 * involuntary preemption. For SCX, ask.
	 */
	if (scx_enabled() && !scx_can_stop_tick(rq))
		return false;

	if (rq->cfs.h_nr_queued > 1)
		return false;

	/*
	 * If there is one task and it has CFS runtime bandwidth constraints
	 * and it's on the cpu now we don't want to stop the tick.
	 * This check prevents clearing the bit if a newly enqueued task here is
	 * dequeued by migrating while the constrained task continues to run.
	 * E.g. going from 2->1 without going through pick_next_task().
	 */
	if (__need_bw_check(rq, rq->curr)) {
		if (cfs_task_bw_constrained(rq->curr))
			return false;
	}

	return true;
}
#endif /* CONFIG_NO_HZ_FULL */

#if defined(CONFIG_RT_GROUP_SCHED) || defined(CONFIG_FAIR_GROUP_SCHED)
/*
 * Iterate task_group tree rooted at *from, calling @down when first entering a
 * node and @up when leaving it for the final time.
 *
 * Caller must hold rcu_lock or sufficient equivalent.
 */
int walk_tg_tree_from(struct task_group *from,
			     tg_visitor down, tg_visitor up, void *data)
{
	struct task_group *parent, *child;
	int ret;

	parent = from;

down:
	ret = (*down)(parent, data);
	if (ret)
		goto out;
	list_for_each_entry_rcu(child, &parent->children, siblings) {
		parent = child;
		goto down;

up:
		continue;
	}
	ret = (*up)(parent, data);
	if (ret || parent == from)
		goto out;

	child = parent;
	parent = parent->parent;
	if (parent)
		goto up;
out:
	return ret;
}

int tg_nop(struct task_group *tg, void *data)
{
	return 0;
}
#endif

void set_load_weight(struct task_struct *p, bool update_load)
{
	int prio = p->static_prio - MAX_RT_PRIO;
	struct load_weight lw;

	if (task_has_idle_policy(p)) {
		lw.weight = scale_load(WEIGHT_IDLEPRIO);
		lw.inv_weight = WMULT_IDLEPRIO;
	} else {
		lw.weight = scale_load(sched_prio_to_weight[prio]);
		lw.inv_weight = sched_prio_to_wmult[prio];
	}

	/*
	 * SCHED_OTHER tasks have to update their load when changing their
	 * weight
	 */
	if (update_load && p->sched_class->reweight_task)
		p->sched_class->reweight_task(task_rq(p), p, &lw);
	else
		p->se.load = lw;
}

#ifdef CONFIG_UCLAMP_TASK
/*
 * Serializes updates of utilization clamp values
 *
 * The (slow-path) user-space triggers utilization clamp value updates which
 * can require updates on (fast-path) scheduler's data structures used to
 * support enqueue/dequeue operations.
 * While the per-CPU rq lock protects fast-path update operations, user-space
 * requests are serialized using a mutex to reduce the risk of conflicting
 * updates or API abuses.
 */
static __maybe_unused DEFINE_MUTEX(uclamp_mutex);

/* Max allowed minimum utilization */
static unsigned int __maybe_unused sysctl_sched_uclamp_util_min = SCHED_CAPACITY_SCALE;

/* Max allowed maximum utilization */
static unsigned int __maybe_unused sysctl_sched_uclamp_util_max = SCHED_CAPACITY_SCALE;

/*
 * By default RT tasks run at the maximum performance point/capacity of the
 * system. Uclamp enforces this by always setting UCLAMP_MIN of RT tasks to
 * SCHED_CAPACITY_SCALE.
 *
 * This knob allows admins to change the default behavior when uclamp is being
 * used. In battery powered devices, particularly, running at the maximum
 * capacity and frequency will increase energy consumption and shorten the
 * battery life.
 *
 * This knob only affects RT tasks that their uclamp_se->user_defined == false.
 *
 * This knob will not override the system default sched_util_clamp_min defined
 * above.
 */
unsigned int sysctl_sched_uclamp_util_min_rt_default = SCHED_CAPACITY_SCALE;

/* All clamps are required to be less or equal than these values */
static struct uclamp_se uclamp_default[UCLAMP_CNT];

/*
 * This static key is used to reduce the uclamp overhead in the fast path. It
 * primarily disables the call to uclamp_rq_{inc, dec}() in
 * enqueue/dequeue_task().
 *
 * This allows users to continue to enable uclamp in their kernel config with
 * minimum uclamp overhead in the fast path.
 *
 * As soon as userspace modifies any of the uclamp knobs, the static key is
 * enabled, since we have an actual users that make use of uclamp
 * functionality.
 *
 * The knobs that would enable this static key are:
 *
 *   * A task modifying its uclamp value with sched_setattr().
 *   * An admin modifying the sysctl_sched_uclamp_{min, max} via procfs.
 *   * An admin modifying the cgroup cpu.uclamp.{min, max}
 */
DEFINE_STATIC_KEY_FALSE(sched_uclamp_used);

static inline unsigned int
uclamp_idle_value(struct rq *rq, enum uclamp_id clamp_id,
		  unsigned int clamp_value)
{
	/*
	 * Avoid blocked utilization pushing up the frequency when we go
	 * idle (which drops the max-clamp) by retaining the last known
	 * max-clamp.
	 */
	if (clamp_id == UCLAMP_MAX) {
		rq->uclamp_flags |= UCLAMP_FLAG_IDLE;
		return clamp_value;
	}

	return uclamp_none(UCLAMP_MIN);
}

static inline void uclamp_idle_reset(struct rq *rq, enum uclamp_id clamp_id,
				     unsigned int clamp_value)
{
	/* Reset max-clamp retention only on idle exit */
	if (!(rq->uclamp_flags & UCLAMP_FLAG_IDLE))
		return;

	uclamp_rq_set(rq, clamp_id, clamp_value);
}

static inline
unsigned int uclamp_rq_max_value(struct rq *rq, enum uclamp_id clamp_id,
				   unsigned int clamp_value)
{
	struct uclamp_bucket *bucket = rq->uclamp[clamp_id].bucket;
	int bucket_id = UCLAMP_BUCKETS - 1;

	/*
	 * Since both min and max clamps are max aggregated, find the
	 * top most bucket with tasks in.
	 */
	for ( ; bucket_id >= 0; bucket_id--) {
		if (!bucket[bucket_id].tasks)
			continue;
		return bucket[bucket_id].value;
	}

	/* No tasks -- default clamp values */
	return uclamp_idle_value(rq, clamp_id, clamp_value);
}

static void __uclamp_update_util_min_rt_default(struct task_struct *p)
{
	unsigned int default_util_min;
	struct uclamp_se *uc_se;

	lockdep_assert_held(&p->pi_lock);

	uc_se = &p->uclamp_req[UCLAMP_MIN];

	/* Only sync if user didn't override the default */
	if (uc_se->user_defined)
		return;

	default_util_min = sysctl_sched_uclamp_util_min_rt_default;
	uclamp_se_set(uc_se, default_util_min, false);
}

static void uclamp_update_util_min_rt_default(struct task_struct *p)
{
	if (!rt_task(p))
		return;

	/* Protect updates to p->uclamp_* */
	guard(task_rq_lock)(p);
	__uclamp_update_util_min_rt_default(p);
}

static inline struct uclamp_se
uclamp_tg_restrict(struct task_struct *p, enum uclamp_id clamp_id)
{
	/* Copy by value as we could modify it */
	struct uclamp_se uc_req = p->uclamp_req[clamp_id];
#ifdef CONFIG_UCLAMP_TASK_GROUP
	unsigned int tg_min, tg_max, value;

	/*
	 * Tasks in autogroups or root task group will be
	 * restricted by system defaults.
	 */
	if (task_group_is_autogroup(task_group(p)))
		return uc_req;
	if (task_group(p) == &root_task_group)
		return uc_req;

	tg_min = task_group(p)->uclamp[UCLAMP_MIN].value;
	tg_max = task_group(p)->uclamp[UCLAMP_MAX].value;
	value = uc_req.value;
	value = clamp(value, tg_min, tg_max);
	uclamp_se_set(&uc_req, value, false);
#endif

	return uc_req;
}

/*
 * The effective clamp bucket index of a task depends on, by increasing
 * priority:
 * - the task specific clamp value, when explicitly requested from userspace
 * - the task group effective clamp value, for tasks not either in the root
 *   group or in an autogroup
 * - the system default clamp value, defined by the sysadmin
 */
static inline struct uclamp_se
uclamp_eff_get(struct task_struct *p, enum uclamp_id clamp_id)
{
	struct uclamp_se uc_req = uclamp_tg_restrict(p, clamp_id);
	struct uclamp_se uc_max = uclamp_default[clamp_id];

	/* System default restrictions always apply */
	if (unlikely(uc_req.value > uc_max.value))
		return uc_max;

	return uc_req;
}

unsigned long uclamp_eff_value(struct task_struct *p, enum uclamp_id clamp_id)
{
	struct uclamp_se uc_eff;

	/* Task currently refcounted: use back-annotated (effective) value */
	if (p->uclamp[clamp_id].active)
		return (unsigned long)p->uclamp[clamp_id].value;

	uc_eff = uclamp_eff_get(p, clamp_id);

	return (unsigned long)uc_eff.value;
}

/*
 * When a task is enqueued on a rq, the clamp bucket currently defined by the
 * task's uclamp::bucket_id is refcounted on that rq. This also immediately
 * updates the rq's clamp value if required.
 *
 * Tasks can have a task-specific value requested from user-space, track
 * within each bucket the maximum value for tasks refcounted in it.
 * This "local max aggregation" allows to track the exact "requested" value
 * for each bucket when all its RUNNABLE tasks require the same clamp.
 */
static inline void uclamp_rq_inc_id(struct rq *rq, struct task_struct *p,
				    enum uclamp_id clamp_id)
{
	struct uclamp_rq *uc_rq = &rq->uclamp[clamp_id];
	struct uclamp_se *uc_se = &p->uclamp[clamp_id];
	struct uclamp_bucket *bucket;

	lockdep_assert_rq_held(rq);

	/* Update task effective clamp */
	p->uclamp[clamp_id] = uclamp_eff_get(p, clamp_id);

	bucket = &uc_rq->bucket[uc_se->bucket_id];
	bucket->tasks++;
	uc_se->active = true;

	uclamp_idle_reset(rq, clamp_id, uc_se->value);

	/*
	 * Local max aggregation: rq buckets always track the max
	 * "requested" clamp value of its RUNNABLE tasks.
	 */
	if (bucket->tasks == 1 || uc_se->value > bucket->value)
		bucket->value = uc_se->value;

	if (uc_se->value > uclamp_rq_get(rq, clamp_id))
		uclamp_rq_set(rq, clamp_id, uc_se->value);
}

/*
 * When a task is dequeued from a rq, the clamp bucket refcounted by the task
 * is released. If this is the last task reference counting the rq's max
 * active clamp value, then the rq's clamp value is updated.
 *
 * Both refcounted tasks and rq's cached clamp values are expected to be
 * always valid. If it's detected they are not, as defensive programming,
 * enforce the expected state and warn.
 */
static inline void uclamp_rq_dec_id(struct rq *rq, struct task_struct *p,
				    enum uclamp_id clamp_id)
{
	struct uclamp_rq *uc_rq = &rq->uclamp[clamp_id];
	struct uclamp_se *uc_se = &p->uclamp[clamp_id];
	struct uclamp_bucket *bucket;
	unsigned int bkt_clamp;
	unsigned int rq_clamp;

	lockdep_assert_rq_held(rq);

	/*
	 * If sched_uclamp_used was enabled after task @p was enqueued,
	 * we could end up with unbalanced call to uclamp_rq_dec_id().
	 *
	 * In this case the uc_se->active flag should be false since no uclamp
	 * accounting was performed at enqueue time and we can just return
	 * here.
	 *
	 * Need to be careful of the following enqueue/dequeue ordering
	 * problem too
	 *
	 *	enqueue(taskA)
	 *	// sched_uclamp_used gets enabled
	 *	enqueue(taskB)
	 *	dequeue(taskA)
	 *	// Must not decrement bucket->tasks here
	 *	dequeue(taskB)
	 *
	 * where we could end up with stale data in uc_se and
	 * bucket[uc_se->bucket_id].
	 *
	 * The following check here eliminates the possibility of such race.
	 */
	if (unlikely(!uc_se->active))
		return;

	bucket = &uc_rq->bucket[uc_se->bucket_id];

	WARN_ON_ONCE(!bucket->tasks);
	if (likely(bucket->tasks))
		bucket->tasks--;

	uc_se->active = false;

	/*
	 * Keep "local max aggregation" simple and accept to (possibly)
	 * overboost some RUNNABLE tasks in the same bucket.
	 * The rq clamp bucket value is reset to its base value whenever
	 * there are no more RUNNABLE tasks refcounting it.
	 */
	if (likely(bucket->tasks))
		return;

	rq_clamp = uclamp_rq_get(rq, clamp_id);
	/*
	 * Defensive programming: this should never happen. If it happens,
	 * e.g. due to future modification, warn and fix up the expected value.
	 */
	WARN_ON_ONCE(bucket->value > rq_clamp);
	if (bucket->value >= rq_clamp) {
		bkt_clamp = uclamp_rq_max_value(rq, clamp_id, uc_se->value);
		uclamp_rq_set(rq, clamp_id, bkt_clamp);
	}
}

static inline void uclamp_rq_inc(struct rq *rq, struct task_struct *p, int flags)
{
	enum uclamp_id clamp_id;

	/*
	 * Avoid any overhead until uclamp is actually used by the userspace.
	 *
	 * The condition is constructed such that a NOP is generated when
	 * sched_uclamp_used is disabled.
	 */
	if (!uclamp_is_used())
		return;

	if (unlikely(!p->sched_class->uclamp_enabled))
		return;

	/* Only inc the delayed task which being woken up. */
	if (p->se.sched_delayed && !(flags & ENQUEUE_DELAYED))
		return;

	for_each_clamp_id(clamp_id)
		uclamp_rq_inc_id(rq, p, clamp_id);

	/* Reset clamp idle holding when there is one RUNNABLE task */
	if (rq->uclamp_flags & UCLAMP_FLAG_IDLE)
		rq->uclamp_flags &= ~UCLAMP_FLAG_IDLE;
}

static inline void uclamp_rq_dec(struct rq *rq, struct task_struct *p)
{
	enum uclamp_id clamp_id;

	/*
	 * Avoid any overhead until uclamp is actually used by the userspace.
	 *
	 * The condition is constructed such that a NOP is generated when
	 * sched_uclamp_used is disabled.
	 */
	if (!uclamp_is_used())
		return;

	if (unlikely(!p->sched_class->uclamp_enabled))
		return;

	if (p->se.sched_delayed)
		return;

	for_each_clamp_id(clamp_id)
		uclamp_rq_dec_id(rq, p, clamp_id);
}

static inline void uclamp_rq_reinc_id(struct rq *rq, struct task_struct *p,
				      enum uclamp_id clamp_id)
{
	if (!p->uclamp[clamp_id].active)
		return;

	uclamp_rq_dec_id(rq, p, clamp_id);
	uclamp_rq_inc_id(rq, p, clamp_id);

	/*
	 * Make sure to clear the idle flag if we've transiently reached 0
	 * active tasks on rq.
	 */
	if (clamp_id == UCLAMP_MAX && (rq->uclamp_flags & UCLAMP_FLAG_IDLE))
		rq->uclamp_flags &= ~UCLAMP_FLAG_IDLE;
}

static inline void
uclamp_update_active(struct task_struct *p)
{
	enum uclamp_id clamp_id;
	struct rq_flags rf;
	struct rq *rq;

	/*
	 * Lock the task and the rq where the task is (or was) queued.
	 *
	 * We might lock the (previous) rq of a !RUNNABLE task, but that's the
	 * price to pay to safely serialize util_{min,max} updates with
	 * enqueues, dequeues and migration operations.
	 * This is the same locking schema used by __set_cpus_allowed_ptr().
	 */
	rq = task_rq_lock(p, &rf);

	/*
	 * Setting the clamp bucket is serialized by task_rq_lock().
	 * If the task is not yet RUNNABLE and its task_struct is not
	 * affecting a valid clamp bucket, the next time it's enqueued,
	 * it will already see the updated clamp bucket value.
	 */
	for_each_clamp_id(clamp_id)
		uclamp_rq_reinc_id(rq, p, clamp_id);

	task_rq_unlock(rq, p, &rf);
}

#ifdef CONFIG_UCLAMP_TASK_GROUP
static inline void
uclamp_update_active_tasks(struct cgroup_subsys_state *css)
{
	struct css_task_iter it;
	struct task_struct *p;

	css_task_iter_start(css, 0, &it);
	while ((p = css_task_iter_next(&it)))
		uclamp_update_active(p);
	css_task_iter_end(&it);
}

static void cpu_util_update_eff(struct cgroup_subsys_state *css);
#endif

#ifdef CONFIG_SYSCTL
#ifdef CONFIG_UCLAMP_TASK_GROUP
static void uclamp_update_root_tg(void)
{
	struct task_group *tg = &root_task_group;

	uclamp_se_set(&tg->uclamp_req[UCLAMP_MIN],
		      sysctl_sched_uclamp_util_min, false);
	uclamp_se_set(&tg->uclamp_req[UCLAMP_MAX],
		      sysctl_sched_uclamp_util_max, false);

	guard(rcu)();
	cpu_util_update_eff(&root_task_group.css);
}
#else
static void uclamp_update_root_tg(void) { }
#endif

static void uclamp_sync_util_min_rt_default(void)
{
	struct task_struct *g, *p;

	/*
	 * copy_process()			sysctl_uclamp
	 *					  uclamp_min_rt = X;
	 *   write_lock(&tasklist_lock)		  read_lock(&tasklist_lock)
	 *   // link thread			  smp_mb__after_spinlock()
	 *   write_unlock(&tasklist_lock)	  read_unlock(&tasklist_lock);
	 *   sched_post_fork()			  for_each_process_thread()
	 *     __uclamp_sync_rt()		    __uclamp_sync_rt()
	 *
	 * Ensures that either sched_post_fork() will observe the new
	 * uclamp_min_rt or for_each_process_thread() will observe the new
	 * task.
	 */
	read_lock(&tasklist_lock);
	smp_mb__after_spinlock();
	read_unlock(&tasklist_lock);

	guard(rcu)();
	for_each_process_thread(g, p)
		uclamp_update_util_min_rt_default(p);
}

static int sysctl_sched_uclamp_handler(const struct ctl_table *table, int write,
				void *buffer, size_t *lenp, loff_t *ppos)
{
	bool update_root_tg = false;
	int old_min, old_max, old_min_rt;
	int result;

	guard(mutex)(&uclamp_mutex);

	old_min = sysctl_sched_uclamp_util_min;
	old_max = sysctl_sched_uclamp_util_max;
	old_min_rt = sysctl_sched_uclamp_util_min_rt_default;

	result = proc_dointvec(table, write, buffer, lenp, ppos);
	if (result)
		goto undo;
	if (!write)
		return 0;

	if (sysctl_sched_uclamp_util_min > sysctl_sched_uclamp_util_max ||
	    sysctl_sched_uclamp_util_max > SCHED_CAPACITY_SCALE	||
	    sysctl_sched_uclamp_util_min_rt_default > SCHED_CAPACITY_SCALE) {

		result = -EINVAL;
		goto undo;
	}

	if (old_min != sysctl_sched_uclamp_util_min) {
		uclamp_se_set(&uclamp_default[UCLAMP_MIN],
			      sysctl_sched_uclamp_util_min, false);
		update_root_tg = true;
	}
	if (old_max != sysctl_sched_uclamp_util_max) {
		uclamp_se_set(&uclamp_default[UCLAMP_MAX],
			      sysctl_sched_uclamp_util_max, false);
		update_root_tg = true;
	}

	if (update_root_tg) {
		sched_uclamp_enable();
		uclamp_update_root_tg();
	}

	if (old_min_rt != sysctl_sched_uclamp_util_min_rt_default) {
		sched_uclamp_enable();
		uclamp_sync_util_min_rt_default();
	}

	/*
	 * We update all RUNNABLE tasks only when task groups are in use.
	 * Otherwise, keep it simple and do just a lazy update at each next
	 * task enqueue time.
	 */
	return 0;

undo:
	sysctl_sched_uclamp_util_min = old_min;
	sysctl_sched_uclamp_util_max = old_max;
	sysctl_sched_uclamp_util_min_rt_default = old_min_rt;
	return result;
}
#endif /* CONFIG_SYSCTL */

static void uclamp_fork(struct task_struct *p)
{
	enum uclamp_id clamp_id;

	/*
	 * We don't need to hold task_rq_lock() when updating p->uclamp_* here
	 * as the task is still at its early fork stages.
	 */
	for_each_clamp_id(clamp_id)
		p->uclamp[clamp_id].active = false;

	if (likely(!p->sched_reset_on_fork))
		return;

	for_each_clamp_id(clamp_id) {
		uclamp_se_set(&p->uclamp_req[clamp_id],
			      uclamp_none(clamp_id), false);
	}
}

static void uclamp_post_fork(struct task_struct *p)
{
	uclamp_update_util_min_rt_default(p);
}

static void __init init_uclamp_rq(struct rq *rq)
{
	enum uclamp_id clamp_id;
	struct uclamp_rq *uc_rq = rq->uclamp;

	for_each_clamp_id(clamp_id) {
		uc_rq[clamp_id] = (struct uclamp_rq) {
			.value = uclamp_none(clamp_id)
		};
	}

	rq->uclamp_flags = UCLAMP_FLAG_IDLE;
}

static void __init init_uclamp(void)
{
	struct uclamp_se uc_max = {};
	enum uclamp_id clamp_id;
	int cpu;

	for_each_possible_cpu(cpu)
		init_uclamp_rq(cpu_rq(cpu));

	for_each_clamp_id(clamp_id) {
		uclamp_se_set(&init_task.uclamp_req[clamp_id],
			      uclamp_none(clamp_id), false);
	}

	/* System defaults allow max clamp values for both indexes */
	uclamp_se_set(&uc_max, uclamp_none(UCLAMP_MAX), false);
	for_each_clamp_id(clamp_id) {
		uclamp_default[clamp_id] = uc_max;
#ifdef CONFIG_UCLAMP_TASK_GROUP
		root_task_group.uclamp_req[clamp_id] = uc_max;
		root_task_group.uclamp[clamp_id] = uc_max;
#endif
	}
}

#else /* !CONFIG_UCLAMP_TASK: */
static inline void uclamp_rq_inc(struct rq *rq, struct task_struct *p, int flags) { }
static inline void uclamp_rq_dec(struct rq *rq, struct task_struct *p) { }
static inline void uclamp_fork(struct task_struct *p) { }
static inline void uclamp_post_fork(struct task_struct *p) { }
static inline void init_uclamp(void) { }
#endif /* !CONFIG_UCLAMP_TASK */

bool sched_task_on_rq(struct task_struct *p)
{
	return task_on_rq_queued(p);
}

unsigned long get_wchan(struct task_struct *p)
{
	unsigned long ip = 0;
	unsigned int state;

	if (!p || p == current)
		return 0;

	/* Only get wchan if task is blocked and we can keep it that way. */
	raw_spin_lock_irq(&p->pi_lock);
	state = READ_ONCE(p->__state);
	smp_rmb(); /* see try_to_wake_up() */
	if (state != TASK_RUNNING && state != TASK_WAKING && !p->on_rq)
		ip = __get_wchan(p);
	raw_spin_unlock_irq(&p->pi_lock);

	return ip;
}

void enqueue_task(struct rq *rq, struct task_struct *p, int flags)
{
	if (!(flags & ENQUEUE_NOCLOCK))
		update_rq_clock(rq);

	/*
	 * Can be before ->enqueue_task() because uclamp considers the
	 * ENQUEUE_DELAYED task before its ->sched_delayed gets cleared
	 * in ->enqueue_task().
	 */
	uclamp_rq_inc(rq, p, flags);

	rq->queue_mask |= p->sched_class->queue_mask;
	p->sched_class->enqueue_task(rq, p, flags);

	psi_enqueue(p, flags);

	if (!(flags & ENQUEUE_RESTORE))
		sched_info_enqueue(rq, p);

	if (sched_core_enabled(rq))
		sched_core_enqueue(rq, p);
}

/*
 * Must only return false when DEQUEUE_SLEEP.
 */
inline bool dequeue_task(struct rq *rq, struct task_struct *p, int flags)
{
	if (sched_core_enabled(rq))
		sched_core_dequeue(rq, p, flags);

	if (!(flags & DEQUEUE_NOCLOCK))
		update_rq_clock(rq);

	if (!(flags & DEQUEUE_SAVE))
		sched_info_dequeue(rq, p);

	psi_dequeue(p, flags);

	/*
	 * Must be before ->dequeue_task() because ->dequeue_task() can 'fail'
	 * and mark the task ->sched_delayed.
	 */
	uclamp_rq_dec(rq, p);
	rq->queue_mask |= p->sched_class->queue_mask;
	return p->sched_class->dequeue_task(rq, p, flags);
}

void activate_task(struct rq *rq, struct task_struct *p, int flags)
{
	if (task_on_rq_migrating(p))
		flags |= ENQUEUE_MIGRATED;

	enqueue_task(rq, p, flags);

	WRITE_ONCE(p->on_rq, TASK_ON_RQ_QUEUED);
	ASSERT_EXCLUSIVE_WRITER(p->on_rq);
}

void deactivate_task(struct rq *rq, struct task_struct *p, int flags)
{
	WARN_ON_ONCE(flags & DEQUEUE_SLEEP);

	WRITE_ONCE(p->on_rq, TASK_ON_RQ_MIGRATING);
	ASSERT_EXCLUSIVE_WRITER(p->on_rq);

	/*
	 * Code explicitly relies on TASK_ON_RQ_MIGRATING begin set *before*
	 * dequeue_task() and cleared *after* enqueue_task().
	 */

	dequeue_task(rq, p, flags);
}

static void block_task(struct rq *rq, struct task_struct *p, int flags)
{
	if (dequeue_task(rq, p, DEQUEUE_SLEEP | flags))
		__block_task(rq, p);
}

/**
 * task_curr - is this task currently executing on a CPU?
 * @p: the task in question.
 *
 * Return: 1 if the task is currently executing. 0 otherwise.
 */
inline int task_curr(const struct task_struct *p)
{
	return cpu_curr(task_cpu(p)) == p;
}

void wakeup_preempt(struct rq *rq, struct task_struct *p, int flags)
{
	struct task_struct *donor = rq->donor;

	if (p->sched_class == donor->sched_class)
		donor->sched_class->wakeup_preempt(rq, p, flags);
	else if (sched_class_above(p->sched_class, donor->sched_class))
		resched_curr(rq);

	/*
	 * A queue event has occurred, and we're going to schedule.  In
	 * this case, we can save a useless back to back clock update.
	 */
	if (task_on_rq_queued(donor) && test_tsk_need_resched(rq->curr))
		rq_clock_skip_update(rq);
}

static __always_inline
int __task_state_match(struct task_struct *p, unsigned int state)
{
	if (READ_ONCE(p->__state) & state)
		return 1;

	if (READ_ONCE(p->saved_state) & state)
		return -1;

	return 0;
}

static __always_inline
int task_state_match(struct task_struct *p, unsigned int state)
{
	/*
	 * Serialize against current_save_and_set_rtlock_wait_state(),
	 * current_restore_rtlock_saved_state(), and __refrigerator().
	 */
	guard(raw_spinlock_irq)(&p->pi_lock);
	return __task_state_match(p, state);
}

/*
 * wait_task_inactive - wait for a thread to unschedule.
 *
 * Wait for the thread to block in any of the states set in @match_state.
 * If it changes, i.e. @p might have woken up, then return zero.  When we
 * succeed in waiting for @p to be off its CPU, we return a positive number
 * (its total switch count).  If a second call a short while later returns the
 * same number, the caller can be sure that @p has remained unscheduled the
 * whole time.
 *
 * The caller must ensure that the task *will* unschedule sometime soon,
 * else this function might spin for a *long* time. This function can't
 * be called with interrupts off, or it may introduce deadlock with
 * smp_call_function() if an IPI is sent by the same process we are
 * waiting to become inactive.
 */
unsigned long wait_task_inactive(struct task_struct *p, unsigned int match_state)
{
	int running, queued, match;
	struct rq_flags rf;
	unsigned long ncsw;
	struct rq *rq;

	for (;;) {
		/*
		 * We do the initial early heuristics without holding
		 * any task-queue locks at all. We'll only try to get
		 * the runqueue lock when things look like they will
		 * work out!
		 */
		rq = task_rq(p);

		/*
		 * If the task is actively running on another CPU
		 * still, just relax and busy-wait without holding
		 * any locks.
		 *
		 * NOTE! Since we don't hold any locks, it's not
		 * even sure that "rq" stays as the right runqueue!
		 * But we don't care, since "task_on_cpu()" will
		 * return false if the runqueue has changed and p
		 * is actually now running somewhere else!
		 */
		while (task_on_cpu(rq, p)) {
			if (!task_state_match(p, match_state))
				return 0;
			cpu_relax();
		}

		/*
		 * Ok, time to look more closely! We need the rq
		 * lock now, to be *sure*. If we're wrong, we'll
		 * just go back and repeat.
		 */
		rq = task_rq_lock(p, &rf);
		/*
		 * If task is sched_delayed, force dequeue it, to avoid always
		 * hitting the tick timeout in the queued case
		 */
		if (p->se.sched_delayed)
			dequeue_task(rq, p, DEQUEUE_SLEEP | DEQUEUE_DELAYED);
		trace_sched_wait_task(p);
		running = task_on_cpu(rq, p);
		queued = task_on_rq_queued(p);
		ncsw = 0;
		if ((match = __task_state_match(p, match_state))) {
			/*
			 * When matching on p->saved_state, consider this task
			 * still queued so it will wait.
			 */
			if (match < 0)
				queued = 1;
			ncsw = p->nvcsw | LONG_MIN; /* sets MSB */
		}
		task_rq_unlock(rq, p, &rf);

		/*
		 * If it changed from the expected state, bail out now.
		 */
		if (unlikely(!ncsw))
			break;

		/*
		 * Was it really running after all now that we
		 * checked with the proper locks actually held?
		 *
		 * Oops. Go back and try again..
		 */
		if (unlikely(running)) {
			cpu_relax();
			continue;
		}

		/*
		 * It's not enough that it's not actively running,
		 * it must be off the runqueue _entirely_, and not
		 * preempted!
		 *
		 * So if it was still runnable (but just not actively
		 * running right now), it's preempted, and we should
		 * yield - it could be a while.
		 */
		if (unlikely(queued)) {
			ktime_t to = NSEC_PER_SEC / HZ;

			set_current_state(TASK_UNINTERRUPTIBLE);
			schedule_hrtimeout(&to, HRTIMER_MODE_REL_HARD);
			continue;
		}

		/*
		 * Ahh, all good. It wasn't running, and it wasn't
		 * runnable, which means that it will never become
		 * running in the future either. We're all done!
		 */
		break;
	}

	return ncsw;
}

static void
do_set_cpus_allowed(struct task_struct *p, struct affinity_context *ctx);

static void migrate_disable_switch(struct rq *rq, struct task_struct *p)
{
	struct affinity_context ac = {
		.new_mask  = cpumask_of(rq->cpu),
		.flags     = SCA_MIGRATE_DISABLE,
	};

	if (likely(!p->migration_disabled))
		return;

	if (p->cpus_ptr != &p->cpus_mask)
		return;

	scoped_guard (task_rq_lock, p)
		do_set_cpus_allowed(p, &ac);
}

void ___migrate_enable(void)
{
	struct task_struct *p = current;
	struct affinity_context ac = {
		.new_mask  = &p->cpus_mask,
		.flags     = SCA_MIGRATE_ENABLE,
	};

	__set_cpus_allowed_ptr(p, &ac);
}
EXPORT_SYMBOL_GPL(___migrate_enable);

void migrate_disable(void)
{
	__migrate_disable();
}
EXPORT_SYMBOL_GPL(migrate_disable);

void migrate_enable(void)
{
	__migrate_enable();
}
EXPORT_SYMBOL_GPL(migrate_enable);

static inline bool rq_has_pinned_tasks(struct rq *rq)
{
	return rq->nr_pinned;
}

/*
 * Per-CPU kthreads are allowed to run on !active && online CPUs, see
 * __set_cpus_allowed_ptr() and select_fallback_rq().
 */
static inline bool is_cpu_allowed(struct task_struct *p, int cpu)
{
	/* When not in the task's cpumask, no point in looking further. */
	if (!task_allowed_on_cpu(p, cpu))
		return false;

	/* migrate_disabled() must be allowed to finish. */
	if (is_migration_disabled(p))
		return cpu_online(cpu);

	/* Non kernel threads are not allowed during either online or offline. */
	if (!(p->flags & PF_KTHREAD))
		return cpu_active(cpu);

	/* KTHREAD_IS_PER_CPU is always allowed. */
	if (kthread_is_per_cpu(p))
		return cpu_online(cpu);

	/* Regular kernel threads don't get to stay during offline. */
	if (cpu_dying(cpu))
		return false;

	/* But are allowed during online. */
	return cpu_online(cpu);
}

/*
 * This is how migration works:
 *
 * 1) we invoke migration_cpu_stop() on the target CPU using
 *    stop_one_cpu().
 * 2) stopper starts to run (implicitly forcing the migrated thread
 *    off the CPU)
 * 3) it checks whether the migrated task is still in the wrong runqueue.
 * 4) if it's in the wrong runqueue then the migration thread removes
 *    it and puts it into the right queue.
 * 5) stopper completes and stop_one_cpu() returns and the migration
 *    is done.
 */

/*
 * move_queued_task - move a queued task to new rq.
 *
 * Returns (locked) new rq. Old rq's lock is released.
 */
static struct rq *move_queued_task(struct rq *rq, struct rq_flags *rf,
				   struct task_struct *p, int new_cpu)
{
	lockdep_assert_rq_held(rq);

	deactivate_task(rq, p, DEQUEUE_NOCLOCK);
	set_task_cpu(p, new_cpu);
	rq_unlock(rq, rf);

	rq = cpu_rq(new_cpu);

	rq_lock(rq, rf);
	WARN_ON_ONCE(task_cpu(p) != new_cpu);
	activate_task(rq, p, 0);
	wakeup_preempt(rq, p, 0);

	return rq;
}

struct migration_arg {
	struct task_struct		*task;
	int				dest_cpu;
	struct set_affinity_pending	*pending;
};

/*
 * @refs: number of wait_for_completion()
 * @stop_pending: is @stop_work in use
 */
struct set_affinity_pending {
	refcount_t		refs;
	unsigned int		stop_pending;
	struct completion	done;
	struct cpu_stop_work	stop_work;
	struct migration_arg	arg;
};

/*
 * Move (not current) task off this CPU, onto the destination CPU. We're doing
 * this because either it can't run here any more (set_cpus_allowed()
 * away from this CPU, or CPU going down), or because we're
 * attempting to rebalance this task on exec (sched_exec).
 *
 * So we race with normal scheduler movements, but that's OK, as long
 * as the task is no longer on this CPU.
 */
static struct rq *__migrate_task(struct rq *rq, struct rq_flags *rf,
				 struct task_struct *p, int dest_cpu)
{
	/* Affinity changed (again). */
	if (!is_cpu_allowed(p, dest_cpu))
		return rq;

	rq = move_queued_task(rq, rf, p, dest_cpu);

	return rq;
}

/*
 * migration_cpu_stop - this will be executed by a high-prio stopper thread
 * and performs thread migration by bumping thread off CPU then
 * 'pushing' onto another runqueue.
 */
static int migration_cpu_stop(void *data)
{
	struct migration_arg *arg = data;
	struct set_affinity_pending *pending = arg->pending;
	struct task_struct *p = arg->task;
	struct rq *rq = this_rq();
	bool complete = false;
	struct rq_flags rf;

	/*
	 * The original target CPU might have gone down and we might
	 * be on another CPU but it doesn't matter.
	 */
	local_irq_save(rf.flags);
	/*
	 * We need to explicitly wake pending tasks before running
	 * __migrate_task() such that we will not miss enforcing cpus_ptr
	 * during wakeups, see set_cpus_allowed_ptr()'s TASK_WAKING test.
	 */
	flush_smp_call_function_queue();

	raw_spin_lock(&p->pi_lock);
	rq_lock(rq, &rf);

	/*
	 * If we were passed a pending, then ->stop_pending was set, thus
	 * p->migration_pending must have remained stable.
	 */
	WARN_ON_ONCE(pending && pending != p->migration_pending);

	/*
	 * If task_rq(p) != rq, it cannot be migrated here, because we're
	 * holding rq->lock, if p->on_rq == 0 it cannot get enqueued because
	 * we're holding p->pi_lock.
	 */
	if (task_rq(p) == rq) {
		if (is_migration_disabled(p))
			goto out;

		if (pending) {
			p->migration_pending = NULL;
			complete = true;

			if (cpumask_test_cpu(task_cpu(p), &p->cpus_mask))
				goto out;
		}

		if (task_on_rq_queued(p)) {
			update_rq_clock(rq);
			rq = __migrate_task(rq, &rf, p, arg->dest_cpu);
		} else {
			p->wake_cpu = arg->dest_cpu;
		}

		/*
		 * XXX __migrate_task() can fail, at which point we might end
		 * up running on a dodgy CPU, AFAICT this can only happen
		 * during CPU hotplug, at which point we'll get pushed out
		 * anyway, so it's probably not a big deal.
		 */

	} else if (pending) {
		/*
		 * This happens when we get migrated between migrate_enable()'s
		 * preempt_enable() and scheduling the stopper task. At that
		 * point we're a regular task again and not current anymore.
		 *
		 * A !PREEMPT kernel has a giant hole here, which makes it far
		 * more likely.
		 */

		/*
		 * The task moved before the stopper got to run. We're holding
		 * ->pi_lock, so the allowed mask is stable - if it got
		 * somewhere allowed, we're done.
		 */
		if (cpumask_test_cpu(task_cpu(p), p->cpus_ptr)) {
			p->migration_pending = NULL;
			complete = true;
			goto out;
		}

		/*
		 * When migrate_enable() hits a rq mis-match we can't reliably
		 * determine is_migration_disabled() and so have to chase after
		 * it.
		 */
		WARN_ON_ONCE(!pending->stop_pending);
		preempt_disable();
		rq_unlock(rq, &rf);
		raw_spin_unlock_irqrestore(&p->pi_lock, rf.flags);
		stop_one_cpu_nowait(task_cpu(p), migration_cpu_stop,
				    &pending->arg, &pending->stop_work);
		preempt_enable();
		return 0;
	}
out:
	if (pending)
		pending->stop_pending = false;
	rq_unlock(rq, &rf);
	raw_spin_unlock_irqrestore(&p->pi_lock, rf.flags);

	if (complete)
		complete_all(&pending->done);

	return 0;
}

int push_cpu_stop(void *arg)
{
	struct rq *lowest_rq = NULL, *rq = this_rq();
	struct task_struct *p = arg;

	raw_spin_lock_irq(&p->pi_lock);
	raw_spin_rq_lock(rq);

	if (task_rq(p) != rq)
		goto out_unlock;

	if (is_migration_disabled(p)) {
		p->migration_flags |= MDF_PUSH;
		goto out_unlock;
	}

	p->migration_flags &= ~MDF_PUSH;

	if (p->sched_class->find_lock_rq)
		lowest_rq = p->sched_class->find_lock_rq(p, rq);

	if (!lowest_rq)
		goto out_unlock;

	// XXX validate p is still the highest prio task
	if (task_rq(p) == rq) {
		move_queued_task_locked(rq, lowest_rq, p);
		resched_curr(lowest_rq);
	}

	double_unlock_balance(rq, lowest_rq);

out_unlock:
	rq->push_busy = false;
	raw_spin_rq_unlock(rq);
	raw_spin_unlock_irq(&p->pi_lock);

	put_task_struct(p);
	return 0;
}

static inline void mm_update_cpus_allowed(struct mm_struct *mm, const cpumask_t *affmask);

/*
 * sched_class::set_cpus_allowed must do the below, but is not required to
 * actually call this function.
 */
void set_cpus_allowed_common(struct task_struct *p, struct affinity_context *ctx)
{
	if (ctx->flags & (SCA_MIGRATE_ENABLE | SCA_MIGRATE_DISABLE)) {
		p->cpus_ptr = ctx->new_mask;
		return;
	}

	cpumask_copy(&p->cpus_mask, ctx->new_mask);
	p->nr_cpus_allowed = cpumask_weight(ctx->new_mask);
	mm_update_cpus_allowed(p->mm, ctx->new_mask);

	/*
	 * Swap in a new user_cpus_ptr if SCA_USER flag set
	 */
	if (ctx->flags & SCA_USER)
		swap(p->user_cpus_ptr, ctx->user_mask);
}

static void
do_set_cpus_allowed(struct task_struct *p, struct affinity_context *ctx)
{
<<<<<<< HEAD
	scoped_guard (sched_change, p, DEQUEUE_SAVE)
		p->sched_class->set_cpus_allowed(p, ctx);
=======
	scoped_guard (sched_change, p, DEQUEUE_SAVE) {
		p->sched_class->set_cpus_allowed(p, ctx);
		mm_set_cpus_allowed(p->mm, ctx->new_mask);
	}
>>>>>>> 9c0a5e83
}

/*
 * Used for kthread_bind() and select_fallback_rq(), in both cases the user
 * affinity (if any) should be destroyed too.
 */
void set_cpus_allowed_force(struct task_struct *p, const struct cpumask *new_mask)
{
	struct affinity_context ac = {
		.new_mask  = new_mask,
		.user_mask = NULL,
		.flags     = SCA_USER,	/* clear the user requested mask */
	};
	union cpumask_rcuhead {
		cpumask_t cpumask;
		struct rcu_head rcu;
	};

	scoped_guard (__task_rq_lock, p)
		do_set_cpus_allowed(p, &ac);

	/*
	 * Because this is called with p->pi_lock held, it is not possible
	 * to use kfree() here (when PREEMPT_RT=y), therefore punt to using
	 * kfree_rcu().
	 */
	kfree_rcu((union cpumask_rcuhead *)ac.user_mask, rcu);
}

int dup_user_cpus_ptr(struct task_struct *dst, struct task_struct *src,
		      int node)
{
	cpumask_t *user_mask;
	unsigned long flags;

	/*
	 * Always clear dst->user_cpus_ptr first as their user_cpus_ptr's
	 * may differ by now due to racing.
	 */
	dst->user_cpus_ptr = NULL;

	/*
	 * This check is racy and losing the race is a valid situation.
	 * It is not worth the extra overhead of taking the pi_lock on
	 * every fork/clone.
	 */
	if (data_race(!src->user_cpus_ptr))
		return 0;

	user_mask = alloc_user_cpus_ptr(node);
	if (!user_mask)
		return -ENOMEM;

	/*
	 * Use pi_lock to protect content of user_cpus_ptr
	 *
	 * Though unlikely, user_cpus_ptr can be reset to NULL by a concurrent
	 * set_cpus_allowed_force().
	 */
	raw_spin_lock_irqsave(&src->pi_lock, flags);
	if (src->user_cpus_ptr) {
		swap(dst->user_cpus_ptr, user_mask);
		cpumask_copy(dst->user_cpus_ptr, src->user_cpus_ptr);
	}
	raw_spin_unlock_irqrestore(&src->pi_lock, flags);

	if (unlikely(user_mask))
		kfree(user_mask);

	return 0;
}

static inline struct cpumask *clear_user_cpus_ptr(struct task_struct *p)
{
	struct cpumask *user_mask = NULL;

	swap(p->user_cpus_ptr, user_mask);

	return user_mask;
}

void release_user_cpus_ptr(struct task_struct *p)
{
	kfree(clear_user_cpus_ptr(p));
}

/*
 * This function is wildly self concurrent; here be dragons.
 *
 *
 * When given a valid mask, __set_cpus_allowed_ptr() must block until the
 * designated task is enqueued on an allowed CPU. If that task is currently
 * running, we have to kick it out using the CPU stopper.
 *
 * Migrate-Disable comes along and tramples all over our nice sandcastle.
 * Consider:
 *
 *     Initial conditions: P0->cpus_mask = [0, 1]
 *
 *     P0@CPU0                  P1
 *
 *     migrate_disable();
 *     <preempted>
 *                              set_cpus_allowed_ptr(P0, [1]);
 *
 * P1 *cannot* return from this set_cpus_allowed_ptr() call until P0 executes
 * its outermost migrate_enable() (i.e. it exits its Migrate-Disable region).
 * This means we need the following scheme:
 *
 *     P0@CPU0                  P1
 *
 *     migrate_disable();
 *     <preempted>
 *                              set_cpus_allowed_ptr(P0, [1]);
 *                                <blocks>
 *     <resumes>
 *     migrate_enable();
 *       __set_cpus_allowed_ptr();
 *       <wakes local stopper>
 *                         `--> <woken on migration completion>
 *
 * Now the fun stuff: there may be several P1-like tasks, i.e. multiple
 * concurrent set_cpus_allowed_ptr(P0, [*]) calls. CPU affinity changes of any
 * task p are serialized by p->pi_lock, which we can leverage: the one that
 * should come into effect at the end of the Migrate-Disable region is the last
 * one. This means we only need to track a single cpumask (i.e. p->cpus_mask),
 * but we still need to properly signal those waiting tasks at the appropriate
 * moment.
 *
 * This is implemented using struct set_affinity_pending. The first
 * __set_cpus_allowed_ptr() caller within a given Migrate-Disable region will
 * setup an instance of that struct and install it on the targeted task_struct.
 * Any and all further callers will reuse that instance. Those then wait for
 * a completion signaled at the tail of the CPU stopper callback (1), triggered
 * on the end of the Migrate-Disable region (i.e. outermost migrate_enable()).
 *
 *
 * (1) In the cases covered above. There is one more where the completion is
 * signaled within affine_move_task() itself: when a subsequent affinity request
 * occurs after the stopper bailed out due to the targeted task still being
 * Migrate-Disable. Consider:
 *
 *     Initial conditions: P0->cpus_mask = [0, 1]
 *
 *     CPU0		  P1				P2
 *     <P0>
 *       migrate_disable();
 *       <preempted>
 *                        set_cpus_allowed_ptr(P0, [1]);
 *                          <blocks>
 *     <migration/0>
 *       migration_cpu_stop()
 *         is_migration_disabled()
 *           <bails>
 *                                                       set_cpus_allowed_ptr(P0, [0, 1]);
 *                                                         <signal completion>
 *                          <awakes>
 *
 * Note that the above is safe vs a concurrent migrate_enable(), as any
 * pending affinity completion is preceded by an uninstallation of
 * p->migration_pending done with p->pi_lock held.
 */
static int affine_move_task(struct rq *rq, struct task_struct *p, struct rq_flags *rf,
			    int dest_cpu, unsigned int flags)
	__releases(rq->lock)
	__releases(p->pi_lock)
{
	struct set_affinity_pending my_pending = { }, *pending = NULL;
	bool stop_pending, complete = false;

	/*
	 * Can the task run on the task's current CPU? If so, we're done
	 *
	 * We are also done if the task is the current donor, boosting a lock-
	 * holding proxy, (and potentially has been migrated outside its
	 * current or previous affinity mask)
	 */
	if (cpumask_test_cpu(task_cpu(p), &p->cpus_mask) ||
	    (task_current_donor(rq, p) && !task_current(rq, p))) {
		struct task_struct *push_task = NULL;

		if ((flags & SCA_MIGRATE_ENABLE) &&
		    (p->migration_flags & MDF_PUSH) && !rq->push_busy) {
			rq->push_busy = true;
			push_task = get_task_struct(p);
		}

		/*
		 * If there are pending waiters, but no pending stop_work,
		 * then complete now.
		 */
		pending = p->migration_pending;
		if (pending && !pending->stop_pending) {
			p->migration_pending = NULL;
			complete = true;
		}

		preempt_disable();
		task_rq_unlock(rq, p, rf);
		if (push_task) {
			stop_one_cpu_nowait(rq->cpu, push_cpu_stop,
					    p, &rq->push_work);
		}
		preempt_enable();

		if (complete)
			complete_all(&pending->done);

		return 0;
	}

	if (!(flags & SCA_MIGRATE_ENABLE)) {
		/* serialized by p->pi_lock */
		if (!p->migration_pending) {
			/* Install the request */
			refcount_set(&my_pending.refs, 1);
			init_completion(&my_pending.done);
			my_pending.arg = (struct migration_arg) {
				.task = p,
				.dest_cpu = dest_cpu,
				.pending = &my_pending,
			};

			p->migration_pending = &my_pending;
		} else {
			pending = p->migration_pending;
			refcount_inc(&pending->refs);
			/*
			 * Affinity has changed, but we've already installed a
			 * pending. migration_cpu_stop() *must* see this, else
			 * we risk a completion of the pending despite having a
			 * task on a disallowed CPU.
			 *
			 * Serialized by p->pi_lock, so this is safe.
			 */
			pending->arg.dest_cpu = dest_cpu;
		}
	}
	pending = p->migration_pending;
	/*
	 * - !MIGRATE_ENABLE:
	 *   we'll have installed a pending if there wasn't one already.
	 *
	 * - MIGRATE_ENABLE:
	 *   we're here because the current CPU isn't matching anymore,
	 *   the only way that can happen is because of a concurrent
	 *   set_cpus_allowed_ptr() call, which should then still be
	 *   pending completion.
	 *
	 * Either way, we really should have a @pending here.
	 */
	if (WARN_ON_ONCE(!pending)) {
		task_rq_unlock(rq, p, rf);
		return -EINVAL;
	}

	if (task_on_cpu(rq, p) || READ_ONCE(p->__state) == TASK_WAKING) {
		/*
		 * MIGRATE_ENABLE gets here because 'p == current', but for
		 * anything else we cannot do is_migration_disabled(), punt
		 * and have the stopper function handle it all race-free.
		 */
		stop_pending = pending->stop_pending;
		if (!stop_pending)
			pending->stop_pending = true;

		if (flags & SCA_MIGRATE_ENABLE)
			p->migration_flags &= ~MDF_PUSH;

		preempt_disable();
		task_rq_unlock(rq, p, rf);
		if (!stop_pending) {
			stop_one_cpu_nowait(cpu_of(rq), migration_cpu_stop,
					    &pending->arg, &pending->stop_work);
		}
		preempt_enable();

		if (flags & SCA_MIGRATE_ENABLE)
			return 0;
	} else {

		if (!is_migration_disabled(p)) {
			if (task_on_rq_queued(p))
				rq = move_queued_task(rq, rf, p, dest_cpu);

			if (!pending->stop_pending) {
				p->migration_pending = NULL;
				complete = true;
			}
		}
		task_rq_unlock(rq, p, rf);

		if (complete)
			complete_all(&pending->done);
	}

	wait_for_completion(&pending->done);

	if (refcount_dec_and_test(&pending->refs))
		wake_up_var(&pending->refs); /* No UaF, just an address */

	/*
	 * Block the original owner of &pending until all subsequent callers
	 * have seen the completion and decremented the refcount
	 */
	wait_var_event(&my_pending.refs, !refcount_read(&my_pending.refs));

	/* ARGH */
	WARN_ON_ONCE(my_pending.stop_pending);

	return 0;
}

/*
 * Called with both p->pi_lock and rq->lock held; drops both before returning.
 */
static int __set_cpus_allowed_ptr_locked(struct task_struct *p,
					 struct affinity_context *ctx,
					 struct rq *rq,
					 struct rq_flags *rf)
	__releases(rq->lock)
	__releases(p->pi_lock)
{
	const struct cpumask *cpu_allowed_mask = task_cpu_possible_mask(p);
	const struct cpumask *cpu_valid_mask = cpu_active_mask;
	bool kthread = p->flags & PF_KTHREAD;
	unsigned int dest_cpu;
	int ret = 0;

	if (kthread || is_migration_disabled(p)) {
		/*
		 * Kernel threads are allowed on online && !active CPUs,
		 * however, during cpu-hot-unplug, even these might get pushed
		 * away if not KTHREAD_IS_PER_CPU.
		 *
		 * Specifically, migration_disabled() tasks must not fail the
		 * cpumask_any_and_distribute() pick below, esp. so on
		 * SCA_MIGRATE_ENABLE, otherwise we'll not call
		 * set_cpus_allowed_common() and actually reset p->cpus_ptr.
		 */
		cpu_valid_mask = cpu_online_mask;
	}

	if (!kthread && !cpumask_subset(ctx->new_mask, cpu_allowed_mask)) {
		ret = -EINVAL;
		goto out;
	}

	/*
	 * Must re-check here, to close a race against __kthread_bind(),
	 * sched_setaffinity() is not guaranteed to observe the flag.
	 */
	if ((ctx->flags & SCA_CHECK) && (p->flags & PF_NO_SETAFFINITY)) {
		ret = -EINVAL;
		goto out;
	}

	if (!(ctx->flags & SCA_MIGRATE_ENABLE)) {
		if (cpumask_equal(&p->cpus_mask, ctx->new_mask)) {
			if (ctx->flags & SCA_USER)
				swap(p->user_cpus_ptr, ctx->user_mask);
			goto out;
		}

		if (WARN_ON_ONCE(p == current &&
				 is_migration_disabled(p) &&
				 !cpumask_test_cpu(task_cpu(p), ctx->new_mask))) {
			ret = -EBUSY;
			goto out;
		}
	}

	/*
	 * Picking a ~random cpu helps in cases where we are changing affinity
	 * for groups of tasks (ie. cpuset), so that load balancing is not
	 * immediately required to distribute the tasks within their new mask.
	 */
	dest_cpu = cpumask_any_and_distribute(cpu_valid_mask, ctx->new_mask);
	if (dest_cpu >= nr_cpu_ids) {
		ret = -EINVAL;
		goto out;
	}

	do_set_cpus_allowed(p, ctx);

	return affine_move_task(rq, p, rf, dest_cpu, ctx->flags);

out:
	task_rq_unlock(rq, p, rf);

	return ret;
}

/*
 * Change a given task's CPU affinity. Migrate the thread to a
 * proper CPU and schedule it away if the CPU it's executing on
 * is removed from the allowed bitmask.
 *
 * NOTE: the caller must have a valid reference to the task, the
 * task must not exit() & deallocate itself prematurely. The
 * call is not atomic; no spinlocks may be held.
 */
int __set_cpus_allowed_ptr(struct task_struct *p, struct affinity_context *ctx)
{
	struct rq_flags rf;
	struct rq *rq;

	rq = task_rq_lock(p, &rf);
	/*
	 * Masking should be skipped if SCA_USER or any of the SCA_MIGRATE_*
	 * flags are set.
	 */
	if (p->user_cpus_ptr &&
	    !(ctx->flags & (SCA_USER | SCA_MIGRATE_ENABLE | SCA_MIGRATE_DISABLE)) &&
	    cpumask_and(rq->scratch_mask, ctx->new_mask, p->user_cpus_ptr))
		ctx->new_mask = rq->scratch_mask;

	return __set_cpus_allowed_ptr_locked(p, ctx, rq, &rf);
}

int set_cpus_allowed_ptr(struct task_struct *p, const struct cpumask *new_mask)
{
	struct affinity_context ac = {
		.new_mask  = new_mask,
		.flags     = 0,
	};

	return __set_cpus_allowed_ptr(p, &ac);
}
EXPORT_SYMBOL_GPL(set_cpus_allowed_ptr);

/*
 * Change a given task's CPU affinity to the intersection of its current
 * affinity mask and @subset_mask, writing the resulting mask to @new_mask.
 * If user_cpus_ptr is defined, use it as the basis for restricting CPU
 * affinity or use cpu_online_mask instead.
 *
 * If the resulting mask is empty, leave the affinity unchanged and return
 * -EINVAL.
 */
static int restrict_cpus_allowed_ptr(struct task_struct *p,
				     struct cpumask *new_mask,
				     const struct cpumask *subset_mask)
{
	struct affinity_context ac = {
		.new_mask  = new_mask,
		.flags     = 0,
	};
	struct rq_flags rf;
	struct rq *rq;
	int err;

	rq = task_rq_lock(p, &rf);

	/*
	 * Forcefully restricting the affinity of a deadline task is
	 * likely to cause problems, so fail and noisily override the
	 * mask entirely.
	 */
	if (task_has_dl_policy(p) && dl_bandwidth_enabled()) {
		err = -EPERM;
		goto err_unlock;
	}

	if (!cpumask_and(new_mask, task_user_cpus(p), subset_mask)) {
		err = -EINVAL;
		goto err_unlock;
	}

	return __set_cpus_allowed_ptr_locked(p, &ac, rq, &rf);

err_unlock:
	task_rq_unlock(rq, p, &rf);
	return err;
}

/*
 * Restrict the CPU affinity of task @p so that it is a subset of
 * task_cpu_possible_mask() and point @p->user_cpus_ptr to a copy of the
 * old affinity mask. If the resulting mask is empty, we warn and walk
 * up the cpuset hierarchy until we find a suitable mask.
 */
void force_compatible_cpus_allowed_ptr(struct task_struct *p)
{
	cpumask_var_t new_mask;
	const struct cpumask *override_mask = task_cpu_possible_mask(p);

	alloc_cpumask_var(&new_mask, GFP_KERNEL);

	/*
	 * __migrate_task() can fail silently in the face of concurrent
	 * offlining of the chosen destination CPU, so take the hotplug
	 * lock to ensure that the migration succeeds.
	 */
	cpus_read_lock();
	if (!cpumask_available(new_mask))
		goto out_set_mask;

	if (!restrict_cpus_allowed_ptr(p, new_mask, override_mask))
		goto out_free_mask;

	/*
	 * We failed to find a valid subset of the affinity mask for the
	 * task, so override it based on its cpuset hierarchy.
	 */
	cpuset_cpus_allowed(p, new_mask);
	override_mask = new_mask;

out_set_mask:
	if (printk_ratelimit()) {
		printk_deferred("Overriding affinity for process %d (%s) to CPUs %*pbl\n",
				task_pid_nr(p), p->comm,
				cpumask_pr_args(override_mask));
	}

	WARN_ON(set_cpus_allowed_ptr(p, override_mask));
out_free_mask:
	cpus_read_unlock();
	free_cpumask_var(new_mask);
}

/*
 * Restore the affinity of a task @p which was previously restricted by a
 * call to force_compatible_cpus_allowed_ptr().
 *
 * It is the caller's responsibility to serialise this with any calls to
 * force_compatible_cpus_allowed_ptr(@p).
 */
void relax_compatible_cpus_allowed_ptr(struct task_struct *p)
{
	struct affinity_context ac = {
		.new_mask  = task_user_cpus(p),
		.flags     = 0,
	};
	int ret;

	/*
	 * Try to restore the old affinity mask with __sched_setaffinity().
	 * Cpuset masking will be done there too.
	 */
	ret = __sched_setaffinity(p, &ac);
	WARN_ON_ONCE(ret);
}

#ifdef CONFIG_SMP

void set_task_cpu(struct task_struct *p, unsigned int new_cpu)
{
	unsigned int state = READ_ONCE(p->__state);

	/*
	 * We should never call set_task_cpu() on a blocked task,
	 * ttwu() will sort out the placement.
	 */
	WARN_ON_ONCE(state != TASK_RUNNING && state != TASK_WAKING && !p->on_rq);

	/*
	 * Migrating fair class task must have p->on_rq = TASK_ON_RQ_MIGRATING,
	 * because schedstat_wait_{start,end} rebase migrating task's wait_start
	 * time relying on p->on_rq.
	 */
	WARN_ON_ONCE(state == TASK_RUNNING &&
		     p->sched_class == &fair_sched_class &&
		     (p->on_rq && !task_on_rq_migrating(p)));

#ifdef CONFIG_LOCKDEP
	/*
	 * The caller should hold either p->pi_lock or rq->lock, when changing
	 * a task's CPU. ->pi_lock for waking tasks, rq->lock for runnable tasks.
	 *
	 * sched_move_task() holds both and thus holding either pins the cgroup,
	 * see task_group().
	 *
	 * Furthermore, all task_rq users should acquire both locks, see
	 * task_rq_lock().
	 */
	WARN_ON_ONCE(debug_locks && !(lockdep_is_held(&p->pi_lock) ||
				      lockdep_is_held(__rq_lockp(task_rq(p)))));
#endif
	/*
	 * Clearly, migrating tasks to offline CPUs is a fairly daft thing.
	 */
	WARN_ON_ONCE(!cpu_online(new_cpu));

	WARN_ON_ONCE(is_migration_disabled(p));

	trace_sched_migrate_task(p, new_cpu);

	if (task_cpu(p) != new_cpu) {
		if (p->sched_class->migrate_task_rq)
			p->sched_class->migrate_task_rq(p, new_cpu);
		p->se.nr_migrations++;
		perf_event_task_migrate(p);
	}

	__set_task_cpu(p, new_cpu);
}
#endif /* CONFIG_SMP */

#ifdef CONFIG_NUMA_BALANCING
static void __migrate_swap_task(struct task_struct *p, int cpu)
{
	if (task_on_rq_queued(p)) {
		struct rq *src_rq, *dst_rq;
		struct rq_flags srf, drf;

		src_rq = task_rq(p);
		dst_rq = cpu_rq(cpu);

		rq_pin_lock(src_rq, &srf);
		rq_pin_lock(dst_rq, &drf);

		move_queued_task_locked(src_rq, dst_rq, p);
		wakeup_preempt(dst_rq, p, 0);

		rq_unpin_lock(dst_rq, &drf);
		rq_unpin_lock(src_rq, &srf);

	} else {
		/*
		 * Task isn't running anymore; make it appear like we migrated
		 * it before it went to sleep. This means on wakeup we make the
		 * previous CPU our target instead of where it really is.
		 */
		p->wake_cpu = cpu;
	}
}

struct migration_swap_arg {
	struct task_struct *src_task, *dst_task;
	int src_cpu, dst_cpu;
};

static int migrate_swap_stop(void *data)
{
	struct migration_swap_arg *arg = data;
	struct rq *src_rq, *dst_rq;

	if (!cpu_active(arg->src_cpu) || !cpu_active(arg->dst_cpu))
		return -EAGAIN;

	src_rq = cpu_rq(arg->src_cpu);
	dst_rq = cpu_rq(arg->dst_cpu);

	guard(double_raw_spinlock)(&arg->src_task->pi_lock, &arg->dst_task->pi_lock);
	guard(double_rq_lock)(src_rq, dst_rq);

	if (task_cpu(arg->dst_task) != arg->dst_cpu)
		return -EAGAIN;

	if (task_cpu(arg->src_task) != arg->src_cpu)
		return -EAGAIN;

	if (!cpumask_test_cpu(arg->dst_cpu, arg->src_task->cpus_ptr))
		return -EAGAIN;

	if (!cpumask_test_cpu(arg->src_cpu, arg->dst_task->cpus_ptr))
		return -EAGAIN;

	__migrate_swap_task(arg->src_task, arg->dst_cpu);
	__migrate_swap_task(arg->dst_task, arg->src_cpu);

	return 0;
}

/*
 * Cross migrate two tasks
 */
int migrate_swap(struct task_struct *cur, struct task_struct *p,
		int target_cpu, int curr_cpu)
{
	struct migration_swap_arg arg;
	int ret = -EINVAL;

	arg = (struct migration_swap_arg){
		.src_task = cur,
		.src_cpu = curr_cpu,
		.dst_task = p,
		.dst_cpu = target_cpu,
	};

	if (arg.src_cpu == arg.dst_cpu)
		goto out;

	/*
	 * These three tests are all lockless; this is OK since all of them
	 * will be re-checked with proper locks held further down the line.
	 */
	if (!cpu_active(arg.src_cpu) || !cpu_active(arg.dst_cpu))
		goto out;

	if (!cpumask_test_cpu(arg.dst_cpu, arg.src_task->cpus_ptr))
		goto out;

	if (!cpumask_test_cpu(arg.src_cpu, arg.dst_task->cpus_ptr))
		goto out;

	trace_sched_swap_numa(cur, arg.src_cpu, p, arg.dst_cpu);
	ret = stop_two_cpus(arg.dst_cpu, arg.src_cpu, migrate_swap_stop, &arg);

out:
	return ret;
}
#endif /* CONFIG_NUMA_BALANCING */

/***
 * kick_process - kick a running thread to enter/exit the kernel
 * @p: the to-be-kicked thread
 *
 * Cause a process which is running on another CPU to enter
 * kernel-mode, without any delay. (to get signals handled.)
 *
 * NOTE: this function doesn't have to take the runqueue lock,
 * because all it wants to ensure is that the remote task enters
 * the kernel. If the IPI races and the task has been migrated
 * to another CPU then no harm is done and the purpose has been
 * achieved as well.
 */
void kick_process(struct task_struct *p)
{
	guard(preempt)();
	int cpu = task_cpu(p);

	if ((cpu != smp_processor_id()) && task_curr(p))
		smp_send_reschedule(cpu);
}
EXPORT_SYMBOL_GPL(kick_process);

/*
 * ->cpus_ptr is protected by both rq->lock and p->pi_lock
 *
 * A few notes on cpu_active vs cpu_online:
 *
 *  - cpu_active must be a subset of cpu_online
 *
 *  - on CPU-up we allow per-CPU kthreads on the online && !active CPU,
 *    see __set_cpus_allowed_ptr(). At this point the newly online
 *    CPU isn't yet part of the sched domains, and balancing will not
 *    see it.
 *
 *  - on CPU-down we clear cpu_active() to mask the sched domains and
 *    avoid the load balancer to place new tasks on the to be removed
 *    CPU. Existing tasks will remain running there and will be taken
 *    off.
 *
 * This means that fallback selection must not select !active CPUs.
 * And can assume that any active CPU must be online. Conversely
 * select_task_rq() below may allow selection of !active CPUs in order
 * to satisfy the above rules.
 */
static int select_fallback_rq(int cpu, struct task_struct *p)
{
	int nid = cpu_to_node(cpu);
	const struct cpumask *nodemask = NULL;
	enum { cpuset, possible, fail } state = cpuset;
	int dest_cpu;

	/*
	 * If the node that the CPU is on has been offlined, cpu_to_node()
	 * will return -1. There is no CPU on the node, and we should
	 * select the CPU on the other node.
	 */
	if (nid != -1) {
		nodemask = cpumask_of_node(nid);

		/* Look for allowed, online CPU in same node. */
		for_each_cpu(dest_cpu, nodemask) {
			if (is_cpu_allowed(p, dest_cpu))
				return dest_cpu;
		}
	}

	for (;;) {
		/* Any allowed, online CPU? */
		for_each_cpu(dest_cpu, p->cpus_ptr) {
			if (!is_cpu_allowed(p, dest_cpu))
				continue;

			goto out;
		}

		/* No more Mr. Nice Guy. */
		switch (state) {
		case cpuset:
			if (cpuset_cpus_allowed_fallback(p)) {
				state = possible;
				break;
			}
			fallthrough;
		case possible:
			set_cpus_allowed_force(p, task_cpu_fallback_mask(p));
			state = fail;
			break;
		case fail:
			BUG();
			break;
		}
	}

out:
	if (state != cpuset) {
		/*
		 * Don't tell them about moving exiting tasks or
		 * kernel threads (both mm NULL), since they never
		 * leave kernel.
		 */
		if (p->mm && printk_ratelimit()) {
			printk_deferred("process %d (%s) no longer affine to cpu%d\n",
					task_pid_nr(p), p->comm, cpu);
		}
	}

	return dest_cpu;
}

/*
 * The caller (fork, wakeup) owns p->pi_lock, ->cpus_ptr is stable.
 */
static inline
int select_task_rq(struct task_struct *p, int cpu, int *wake_flags)
{
	lockdep_assert_held(&p->pi_lock);

	if (p->nr_cpus_allowed > 1 && !is_migration_disabled(p)) {
		cpu = p->sched_class->select_task_rq(p, cpu, *wake_flags);
		*wake_flags |= WF_RQ_SELECTED;
	} else {
		cpu = cpumask_any(p->cpus_ptr);
	}

	/*
	 * In order not to call set_task_cpu() on a blocking task we need
	 * to rely on ttwu() to place the task on a valid ->cpus_ptr
	 * CPU.
	 *
	 * Since this is common to all placement strategies, this lives here.
	 *
	 * [ this allows ->select_task() to simply return task_cpu(p) and
	 *   not worry about this generic constraint ]
	 */
	if (unlikely(!is_cpu_allowed(p, cpu)))
		cpu = select_fallback_rq(task_cpu(p), p);

	return cpu;
}

void sched_set_stop_task(int cpu, struct task_struct *stop)
{
	static struct lock_class_key stop_pi_lock;
	struct sched_param param = { .sched_priority = MAX_RT_PRIO - 1 };
	struct task_struct *old_stop = cpu_rq(cpu)->stop;

	if (stop) {
		/*
		 * Make it appear like a SCHED_FIFO task, its something
		 * userspace knows about and won't get confused about.
		 *
		 * Also, it will make PI more or less work without too
		 * much confusion -- but then, stop work should not
		 * rely on PI working anyway.
		 */
		sched_setscheduler_nocheck(stop, SCHED_FIFO, &param);

		stop->sched_class = &stop_sched_class;

		/*
		 * The PI code calls rt_mutex_setprio() with ->pi_lock held to
		 * adjust the effective priority of a task. As a result,
		 * rt_mutex_setprio() can trigger (RT) balancing operations,
		 * which can then trigger wakeups of the stop thread to push
		 * around the current task.
		 *
		 * The stop task itself will never be part of the PI-chain, it
		 * never blocks, therefore that ->pi_lock recursion is safe.
		 * Tell lockdep about this by placing the stop->pi_lock in its
		 * own class.
		 */
		lockdep_set_class(&stop->pi_lock, &stop_pi_lock);
	}

	cpu_rq(cpu)->stop = stop;

	if (old_stop) {
		/*
		 * Reset it back to a normal scheduling class so that
		 * it can die in pieces.
		 */
		old_stop->sched_class = &rt_sched_class;
	}
}

static void
ttwu_stat(struct task_struct *p, int cpu, int wake_flags)
{
	struct rq *rq;

	if (!schedstat_enabled())
		return;

	rq = this_rq();

	if (cpu == rq->cpu) {
		__schedstat_inc(rq->ttwu_local);
		__schedstat_inc(p->stats.nr_wakeups_local);
	} else {
		struct sched_domain *sd;

		__schedstat_inc(p->stats.nr_wakeups_remote);

		guard(rcu)();
		for_each_domain(rq->cpu, sd) {
			if (cpumask_test_cpu(cpu, sched_domain_span(sd))) {
				__schedstat_inc(sd->ttwu_wake_remote);
				break;
			}
		}
	}

	if (wake_flags & WF_MIGRATED)
		__schedstat_inc(p->stats.nr_wakeups_migrate);

	__schedstat_inc(rq->ttwu_count);
	__schedstat_inc(p->stats.nr_wakeups);

	if (wake_flags & WF_SYNC)
		__schedstat_inc(p->stats.nr_wakeups_sync);
}

/*
 * Mark the task runnable.
 */
static inline void ttwu_do_wakeup(struct task_struct *p)
{
	WRITE_ONCE(p->__state, TASK_RUNNING);
	trace_sched_wakeup(p);
}

static void
ttwu_do_activate(struct rq *rq, struct task_struct *p, int wake_flags,
		 struct rq_flags *rf)
{
	int en_flags = ENQUEUE_WAKEUP | ENQUEUE_NOCLOCK;

	lockdep_assert_rq_held(rq);

	if (p->sched_contributes_to_load)
		rq->nr_uninterruptible--;

	if (wake_flags & WF_RQ_SELECTED)
		en_flags |= ENQUEUE_RQ_SELECTED;
	if (wake_flags & WF_MIGRATED)
		en_flags |= ENQUEUE_MIGRATED;
	else
	if (p->in_iowait) {
		delayacct_blkio_end(p);
		atomic_dec(&task_rq(p)->nr_iowait);
	}

	activate_task(rq, p, en_flags);
	wakeup_preempt(rq, p, wake_flags);

	ttwu_do_wakeup(p);

	if (p->sched_class->task_woken) {
		/*
		 * Our task @p is fully woken up and running; so it's safe to
		 * drop the rq->lock, hereafter rq is only used for statistics.
		 */
		rq_unpin_lock(rq, rf);
		p->sched_class->task_woken(rq, p);
		rq_repin_lock(rq, rf);
	}

	if (rq->idle_stamp) {
		u64 delta = rq_clock(rq) - rq->idle_stamp;
		u64 max = 2*rq->max_idle_balance_cost;

		update_avg(&rq->avg_idle, delta);

		if (rq->avg_idle > max)
			rq->avg_idle = max;

		rq->idle_stamp = 0;
	}
}

/*
 * Consider @p being inside a wait loop:
 *
 *   for (;;) {
 *      set_current_state(TASK_UNINTERRUPTIBLE);
 *
 *      if (CONDITION)
 *         break;
 *
 *      schedule();
 *   }
 *   __set_current_state(TASK_RUNNING);
 *
 * between set_current_state() and schedule(). In this case @p is still
 * runnable, so all that needs doing is change p->state back to TASK_RUNNING in
 * an atomic manner.
 *
 * By taking task_rq(p)->lock we serialize against schedule(), if @p->on_rq
 * then schedule() must still happen and p->state can be changed to
 * TASK_RUNNING. Otherwise we lost the race, schedule() has happened, and we
 * need to do a full wakeup with enqueue.
 *
 * Returns: %true when the wakeup is done,
 *          %false otherwise.
 */
static int ttwu_runnable(struct task_struct *p, int wake_flags)
{
	struct rq_flags rf;
	struct rq *rq;
	int ret = 0;

	rq = __task_rq_lock(p, &rf);
	if (task_on_rq_queued(p)) {
		update_rq_clock(rq);
		if (p->se.sched_delayed)
			enqueue_task(rq, p, ENQUEUE_NOCLOCK | ENQUEUE_DELAYED);
		if (!task_on_cpu(rq, p)) {
			/*
			 * When on_rq && !on_cpu the task is preempted, see if
			 * it should preempt the task that is current now.
			 */
			wakeup_preempt(rq, p, wake_flags);
		}
		ttwu_do_wakeup(p);
		ret = 1;
	}
	__task_rq_unlock(rq, p, &rf);

	return ret;
}

void sched_ttwu_pending(void *arg)
{
	struct llist_node *llist = arg;
	struct rq *rq = this_rq();
	struct task_struct *p, *t;
	struct rq_flags rf;

	if (!llist)
		return;

	rq_lock_irqsave(rq, &rf);
	update_rq_clock(rq);

	llist_for_each_entry_safe(p, t, llist, wake_entry.llist) {
		if (WARN_ON_ONCE(p->on_cpu))
			smp_cond_load_acquire(&p->on_cpu, !VAL);

		if (WARN_ON_ONCE(task_cpu(p) != cpu_of(rq)))
			set_task_cpu(p, cpu_of(rq));

		ttwu_do_activate(rq, p, p->sched_remote_wakeup ? WF_MIGRATED : 0, &rf);
	}

	/*
	 * Must be after enqueueing at least once task such that
	 * idle_cpu() does not observe a false-negative -- if it does,
	 * it is possible for select_idle_siblings() to stack a number
	 * of tasks on this CPU during that window.
	 *
	 * It is OK to clear ttwu_pending when another task pending.
	 * We will receive IPI after local IRQ enabled and then enqueue it.
	 * Since now nr_running > 0, idle_cpu() will always get correct result.
	 */
	WRITE_ONCE(rq->ttwu_pending, 0);
	rq_unlock_irqrestore(rq, &rf);
}

/*
 * Prepare the scene for sending an IPI for a remote smp_call
 *
 * Returns true if the caller can proceed with sending the IPI.
 * Returns false otherwise.
 */
bool call_function_single_prep_ipi(int cpu)
{
	if (set_nr_if_polling(cpu_rq(cpu)->idle)) {
		trace_sched_wake_idle_without_ipi(cpu);
		return false;
	}

	return true;
}

/*
 * Queue a task on the target CPUs wake_list and wake the CPU via IPI if
 * necessary. The wakee CPU on receipt of the IPI will queue the task
 * via sched_ttwu_wakeup() for activation so the wakee incurs the cost
 * of the wakeup instead of the waker.
 */
static void __ttwu_queue_wakelist(struct task_struct *p, int cpu, int wake_flags)
{
	struct rq *rq = cpu_rq(cpu);

	p->sched_remote_wakeup = !!(wake_flags & WF_MIGRATED);

	WRITE_ONCE(rq->ttwu_pending, 1);
#ifdef CONFIG_SMP
	__smp_call_single_queue(cpu, &p->wake_entry.llist);
#endif
}

void wake_up_if_idle(int cpu)
{
	struct rq *rq = cpu_rq(cpu);

	guard(rcu)();
	if (is_idle_task(rcu_dereference(rq->curr))) {
		guard(rq_lock_irqsave)(rq);
		if (is_idle_task(rq->curr))
			resched_curr(rq);
	}
}

bool cpus_equal_capacity(int this_cpu, int that_cpu)
{
	if (!sched_asym_cpucap_active())
		return true;

	if (this_cpu == that_cpu)
		return true;

	return arch_scale_cpu_capacity(this_cpu) == arch_scale_cpu_capacity(that_cpu);
}

bool cpus_share_cache(int this_cpu, int that_cpu)
{
	if (this_cpu == that_cpu)
		return true;

	return per_cpu(sd_llc_id, this_cpu) == per_cpu(sd_llc_id, that_cpu);
}

/*
 * Whether CPUs are share cache resources, which means LLC on non-cluster
 * machines and LLC tag or L2 on machines with clusters.
 */
bool cpus_share_resources(int this_cpu, int that_cpu)
{
	if (this_cpu == that_cpu)
		return true;

	return per_cpu(sd_share_id, this_cpu) == per_cpu(sd_share_id, that_cpu);
}

static inline bool ttwu_queue_cond(struct task_struct *p, int cpu)
{
	/* See SCX_OPS_ALLOW_QUEUED_WAKEUP. */
	if (!scx_allow_ttwu_queue(p))
		return false;

#ifdef CONFIG_SMP
	if (p->sched_class == &stop_sched_class)
		return false;
#endif

	/*
	 * Do not complicate things with the async wake_list while the CPU is
	 * in hotplug state.
	 */
	if (!cpu_active(cpu))
		return false;

	/* Ensure the task will still be allowed to run on the CPU. */
	if (!cpumask_test_cpu(cpu, p->cpus_ptr))
		return false;

	/*
	 * If the CPU does not share cache, then queue the task on the
	 * remote rqs wakelist to avoid accessing remote data.
	 */
	if (!cpus_share_cache(smp_processor_id(), cpu))
		return true;

	if (cpu == smp_processor_id())
		return false;

	/*
	 * If the wakee cpu is idle, or the task is descheduling and the
	 * only running task on the CPU, then use the wakelist to offload
	 * the task activation to the idle (or soon-to-be-idle) CPU as
	 * the current CPU is likely busy. nr_running is checked to
	 * avoid unnecessary task stacking.
	 *
	 * Note that we can only get here with (wakee) p->on_rq=0,
	 * p->on_cpu can be whatever, we've done the dequeue, so
	 * the wakee has been accounted out of ->nr_running.
	 */
	if (!cpu_rq(cpu)->nr_running)
		return true;

	return false;
}

static bool ttwu_queue_wakelist(struct task_struct *p, int cpu, int wake_flags)
{
	if (sched_feat(TTWU_QUEUE) && ttwu_queue_cond(p, cpu)) {
		sched_clock_cpu(cpu); /* Sync clocks across CPUs */
		__ttwu_queue_wakelist(p, cpu, wake_flags);
		return true;
	}

	return false;
}

static void ttwu_queue(struct task_struct *p, int cpu, int wake_flags)
{
	struct rq *rq = cpu_rq(cpu);
	struct rq_flags rf;

	if (ttwu_queue_wakelist(p, cpu, wake_flags))
		return;

	rq_lock(rq, &rf);
	update_rq_clock(rq);
	ttwu_do_activate(rq, p, wake_flags, &rf);
	rq_unlock(rq, &rf);
}

/*
 * Invoked from try_to_wake_up() to check whether the task can be woken up.
 *
 * The caller holds p::pi_lock if p != current or has preemption
 * disabled when p == current.
 *
 * The rules of saved_state:
 *
 *   The related locking code always holds p::pi_lock when updating
 *   p::saved_state, which means the code is fully serialized in both cases.
 *
 *   For PREEMPT_RT, the lock wait and lock wakeups happen via TASK_RTLOCK_WAIT.
 *   No other bits set. This allows to distinguish all wakeup scenarios.
 *
 *   For FREEZER, the wakeup happens via TASK_FROZEN. No other bits set. This
 *   allows us to prevent early wakeup of tasks before they can be run on
 *   asymmetric ISA architectures (eg ARMv9).
 */
static __always_inline
bool ttwu_state_match(struct task_struct *p, unsigned int state, int *success)
{
	int match;

	if (IS_ENABLED(CONFIG_DEBUG_PREEMPT)) {
		WARN_ON_ONCE((state & TASK_RTLOCK_WAIT) &&
			     state != TASK_RTLOCK_WAIT);
	}

	*success = !!(match = __task_state_match(p, state));

	/*
	 * Saved state preserves the task state across blocking on
	 * an RT lock or TASK_FREEZABLE tasks.  If the state matches,
	 * set p::saved_state to TASK_RUNNING, but do not wake the task
	 * because it waits for a lock wakeup or __thaw_task(). Also
	 * indicate success because from the regular waker's point of
	 * view this has succeeded.
	 *
	 * After acquiring the lock the task will restore p::__state
	 * from p::saved_state which ensures that the regular
	 * wakeup is not lost. The restore will also set
	 * p::saved_state to TASK_RUNNING so any further tests will
	 * not result in false positives vs. @success
	 */
	if (match < 0)
		p->saved_state = TASK_RUNNING;

	return match > 0;
}

/*
 * Notes on Program-Order guarantees on SMP systems.
 *
 *  MIGRATION
 *
 * The basic program-order guarantee on SMP systems is that when a task [t]
 * migrates, all its activity on its old CPU [c0] happens-before any subsequent
 * execution on its new CPU [c1].
 *
 * For migration (of runnable tasks) this is provided by the following means:
 *
 *  A) UNLOCK of the rq(c0)->lock scheduling out task t
 *  B) migration for t is required to synchronize *both* rq(c0)->lock and
 *     rq(c1)->lock (if not at the same time, then in that order).
 *  C) LOCK of the rq(c1)->lock scheduling in task
 *
 * Release/acquire chaining guarantees that B happens after A and C after B.
 * Note: the CPU doing B need not be c0 or c1
 *
 * Example:
 *
 *   CPU0            CPU1            CPU2
 *
 *   LOCK rq(0)->lock
 *   sched-out X
 *   sched-in Y
 *   UNLOCK rq(0)->lock
 *
 *                                   LOCK rq(0)->lock // orders against CPU0
 *                                   dequeue X
 *                                   UNLOCK rq(0)->lock
 *
 *                                   LOCK rq(1)->lock
 *                                   enqueue X
 *                                   UNLOCK rq(1)->lock
 *
 *                   LOCK rq(1)->lock // orders against CPU2
 *                   sched-out Z
 *                   sched-in X
 *                   UNLOCK rq(1)->lock
 *
 *
 *  BLOCKING -- aka. SLEEP + WAKEUP
 *
 * For blocking we (obviously) need to provide the same guarantee as for
 * migration. However the means are completely different as there is no lock
 * chain to provide order. Instead we do:
 *
 *   1) smp_store_release(X->on_cpu, 0)   -- finish_task()
 *   2) smp_cond_load_acquire(!X->on_cpu) -- try_to_wake_up()
 *
 * Example:
 *
 *   CPU0 (schedule)  CPU1 (try_to_wake_up) CPU2 (schedule)
 *
 *   LOCK rq(0)->lock LOCK X->pi_lock
 *   dequeue X
 *   sched-out X
 *   smp_store_release(X->on_cpu, 0);
 *
 *                    smp_cond_load_acquire(&X->on_cpu, !VAL);
 *                    X->state = WAKING
 *                    set_task_cpu(X,2)
 *
 *                    LOCK rq(2)->lock
 *                    enqueue X
 *                    X->state = RUNNING
 *                    UNLOCK rq(2)->lock
 *
 *                                          LOCK rq(2)->lock // orders against CPU1
 *                                          sched-out Z
 *                                          sched-in X
 *                                          UNLOCK rq(2)->lock
 *
 *                    UNLOCK X->pi_lock
 *   UNLOCK rq(0)->lock
 *
 *
 * However, for wakeups there is a second guarantee we must provide, namely we
 * must ensure that CONDITION=1 done by the caller can not be reordered with
 * accesses to the task state; see try_to_wake_up() and set_current_state().
 */

/**
 * try_to_wake_up - wake up a thread
 * @p: the thread to be awakened
 * @state: the mask of task states that can be woken
 * @wake_flags: wake modifier flags (WF_*)
 *
 * Conceptually does:
 *
 *   If (@state & @p->state) @p->state = TASK_RUNNING.
 *
 * If the task was not queued/runnable, also place it back on a runqueue.
 *
 * This function is atomic against schedule() which would dequeue the task.
 *
 * It issues a full memory barrier before accessing @p->state, see the comment
 * with set_current_state().
 *
 * Uses p->pi_lock to serialize against concurrent wake-ups.
 *
 * Relies on p->pi_lock stabilizing:
 *  - p->sched_class
 *  - p->cpus_ptr
 *  - p->sched_task_group
 * in order to do migration, see its use of select_task_rq()/set_task_cpu().
 *
 * Tries really hard to only take one task_rq(p)->lock for performance.
 * Takes rq->lock in:
 *  - ttwu_runnable()    -- old rq, unavoidable, see comment there;
 *  - ttwu_queue()       -- new rq, for enqueue of the task;
 *  - psi_ttwu_dequeue() -- much sadness :-( accounting will kill us.
 *
 * As a consequence we race really badly with just about everything. See the
 * many memory barriers and their comments for details.
 *
 * Return: %true if @p->state changes (an actual wakeup was done),
 *	   %false otherwise.
 */
int try_to_wake_up(struct task_struct *p, unsigned int state, int wake_flags)
{
	guard(preempt)();
	int cpu, success = 0;

	wake_flags |= WF_TTWU;

	if (p == current) {
		/*
		 * We're waking current, this means 'p->on_rq' and 'task_cpu(p)
		 * == smp_processor_id()'. Together this means we can special
		 * case the whole 'p->on_rq && ttwu_runnable()' case below
		 * without taking any locks.
		 *
		 * Specifically, given current runs ttwu() we must be before
		 * schedule()'s block_task(), as such this must not observe
		 * sched_delayed.
		 *
		 * In particular:
		 *  - we rely on Program-Order guarantees for all the ordering,
		 *  - we're serialized against set_special_state() by virtue of
		 *    it disabling IRQs (this allows not taking ->pi_lock).
		 */
		WARN_ON_ONCE(p->se.sched_delayed);
		if (!ttwu_state_match(p, state, &success))
			goto out;

		trace_sched_waking(p);
		ttwu_do_wakeup(p);
		goto out;
	}

	/*
	 * If we are going to wake up a thread waiting for CONDITION we
	 * need to ensure that CONDITION=1 done by the caller can not be
	 * reordered with p->state check below. This pairs with smp_store_mb()
	 * in set_current_state() that the waiting thread does.
	 */
	scoped_guard (raw_spinlock_irqsave, &p->pi_lock) {
		smp_mb__after_spinlock();
		if (!ttwu_state_match(p, state, &success))
			break;

		trace_sched_waking(p);

		/*
		 * Ensure we load p->on_rq _after_ p->state, otherwise it would
		 * be possible to, falsely, observe p->on_rq == 0 and get stuck
		 * in smp_cond_load_acquire() below.
		 *
		 * sched_ttwu_pending()			try_to_wake_up()
		 *   STORE p->on_rq = 1			  LOAD p->state
		 *   UNLOCK rq->lock
		 *
		 * __schedule() (switch to task 'p')
		 *   LOCK rq->lock			  smp_rmb();
		 *   smp_mb__after_spinlock();
		 *   UNLOCK rq->lock
		 *
		 * [task p]
		 *   STORE p->state = UNINTERRUPTIBLE	  LOAD p->on_rq
		 *
		 * Pairs with the LOCK+smp_mb__after_spinlock() on rq->lock in
		 * __schedule().  See the comment for smp_mb__after_spinlock().
		 *
		 * A similar smp_rmb() lives in __task_needs_rq_lock().
		 */
		smp_rmb();
		if (READ_ONCE(p->on_rq) && ttwu_runnable(p, wake_flags))
			break;

		/*
		 * Ensure we load p->on_cpu _after_ p->on_rq, otherwise it would be
		 * possible to, falsely, observe p->on_cpu == 0.
		 *
		 * One must be running (->on_cpu == 1) in order to remove oneself
		 * from the runqueue.
		 *
		 * __schedule() (switch to task 'p')	try_to_wake_up()
		 *   STORE p->on_cpu = 1		  LOAD p->on_rq
		 *   UNLOCK rq->lock
		 *
		 * __schedule() (put 'p' to sleep)
		 *   LOCK rq->lock			  smp_rmb();
		 *   smp_mb__after_spinlock();
		 *   STORE p->on_rq = 0			  LOAD p->on_cpu
		 *
		 * Pairs with the LOCK+smp_mb__after_spinlock() on rq->lock in
		 * __schedule().  See the comment for smp_mb__after_spinlock().
		 *
		 * Form a control-dep-acquire with p->on_rq == 0 above, to ensure
		 * schedule()'s block_task() has 'happened' and p will no longer
		 * care about it's own p->state. See the comment in __schedule().
		 */
		smp_acquire__after_ctrl_dep();

		/*
		 * We're doing the wakeup (@success == 1), they did a dequeue (p->on_rq
		 * == 0), which means we need to do an enqueue, change p->state to
		 * TASK_WAKING such that we can unlock p->pi_lock before doing the
		 * enqueue, such as ttwu_queue_wakelist().
		 */
		WRITE_ONCE(p->__state, TASK_WAKING);

		/*
		 * If the owning (remote) CPU is still in the middle of schedule() with
		 * this task as prev, considering queueing p on the remote CPUs wake_list
		 * which potentially sends an IPI instead of spinning on p->on_cpu to
		 * let the waker make forward progress. This is safe because IRQs are
		 * disabled and the IPI will deliver after on_cpu is cleared.
		 *
		 * Ensure we load task_cpu(p) after p->on_cpu:
		 *
		 * set_task_cpu(p, cpu);
		 *   STORE p->cpu = @cpu
		 * __schedule() (switch to task 'p')
		 *   LOCK rq->lock
		 *   smp_mb__after_spin_lock()		smp_cond_load_acquire(&p->on_cpu)
		 *   STORE p->on_cpu = 1		LOAD p->cpu
		 *
		 * to ensure we observe the correct CPU on which the task is currently
		 * scheduling.
		 */
		if (smp_load_acquire(&p->on_cpu) &&
		    ttwu_queue_wakelist(p, task_cpu(p), wake_flags))
			break;

		/*
		 * If the owning (remote) CPU is still in the middle of schedule() with
		 * this task as prev, wait until it's done referencing the task.
		 *
		 * Pairs with the smp_store_release() in finish_task().
		 *
		 * This ensures that tasks getting woken will be fully ordered against
		 * their previous state and preserve Program Order.
		 */
		smp_cond_load_acquire(&p->on_cpu, !VAL);

		cpu = select_task_rq(p, p->wake_cpu, &wake_flags);
		if (task_cpu(p) != cpu) {
			if (p->in_iowait) {
				delayacct_blkio_end(p);
				atomic_dec(&task_rq(p)->nr_iowait);
			}

			wake_flags |= WF_MIGRATED;
			psi_ttwu_dequeue(p);
			set_task_cpu(p, cpu);
		}

		ttwu_queue(p, cpu, wake_flags);
	}
out:
	if (success)
		ttwu_stat(p, task_cpu(p), wake_flags);

	return success;
}

static bool __task_needs_rq_lock(struct task_struct *p)
{
	unsigned int state = READ_ONCE(p->__state);

	/*
	 * Since pi->lock blocks try_to_wake_up(), we don't need rq->lock when
	 * the task is blocked. Make sure to check @state since ttwu() can drop
	 * locks at the end, see ttwu_queue_wakelist().
	 */
	if (state == TASK_RUNNING || state == TASK_WAKING)
		return true;

	/*
	 * Ensure we load p->on_rq after p->__state, otherwise it would be
	 * possible to, falsely, observe p->on_rq == 0.
	 *
	 * See try_to_wake_up() for a longer comment.
	 */
	smp_rmb();
	if (p->on_rq)
		return true;

	/*
	 * Ensure the task has finished __schedule() and will not be referenced
	 * anymore. Again, see try_to_wake_up() for a longer comment.
	 */
	smp_rmb();
	smp_cond_load_acquire(&p->on_cpu, !VAL);

	return false;
}

/**
 * task_call_func - Invoke a function on task in fixed state
 * @p: Process for which the function is to be invoked, can be @current.
 * @func: Function to invoke.
 * @arg: Argument to function.
 *
 * Fix the task in it's current state by avoiding wakeups and or rq operations
 * and call @func(@arg) on it.  This function can use task_is_runnable() and
 * task_curr() to work out what the state is, if required.  Given that @func
 * can be invoked with a runqueue lock held, it had better be quite
 * lightweight.
 *
 * Returns:
 *   Whatever @func returns
 */
int task_call_func(struct task_struct *p, task_call_f func, void *arg)
{
	struct rq *rq = NULL;
	struct rq_flags rf;
	int ret;

	raw_spin_lock_irqsave(&p->pi_lock, rf.flags);

	if (__task_needs_rq_lock(p))
		rq = __task_rq_lock(p, &rf);

	/*
	 * At this point the task is pinned; either:
	 *  - blocked and we're holding off wakeups	 (pi->lock)
	 *  - woken, and we're holding off enqueue	 (rq->lock)
	 *  - queued, and we're holding off schedule	 (rq->lock)
	 *  - running, and we're holding off de-schedule (rq->lock)
	 *
	 * The called function (@func) can use: task_curr(), p->on_rq and
	 * p->__state to differentiate between these states.
	 */
	ret = func(p, arg);

	if (rq)
		__task_rq_unlock(rq, p, &rf);

	raw_spin_unlock_irqrestore(&p->pi_lock, rf.flags);
	return ret;
}

/**
 * cpu_curr_snapshot - Return a snapshot of the currently running task
 * @cpu: The CPU on which to snapshot the task.
 *
 * Returns the task_struct pointer of the task "currently" running on
 * the specified CPU.
 *
 * If the specified CPU was offline, the return value is whatever it
 * is, perhaps a pointer to the task_struct structure of that CPU's idle
 * task, but there is no guarantee.  Callers wishing a useful return
 * value must take some action to ensure that the specified CPU remains
 * online throughout.
 *
 * This function executes full memory barriers before and after fetching
 * the pointer, which permits the caller to confine this function's fetch
 * with respect to the caller's accesses to other shared variables.
 */
struct task_struct *cpu_curr_snapshot(int cpu)
{
	struct rq *rq = cpu_rq(cpu);
	struct task_struct *t;
	struct rq_flags rf;

	rq_lock_irqsave(rq, &rf);
	smp_mb__after_spinlock(); /* Pairing determined by caller's synchronization design. */
	t = rcu_dereference(cpu_curr(cpu));
	rq_unlock_irqrestore(rq, &rf);
	smp_mb(); /* Pairing determined by caller's synchronization design. */

	return t;
}

/**
 * wake_up_process - Wake up a specific process
 * @p: The process to be woken up.
 *
 * Attempt to wake up the nominated process and move it to the set of runnable
 * processes.
 *
 * Return: 1 if the process was woken up, 0 if it was already running.
 *
 * This function executes a full memory barrier before accessing the task state.
 */
int wake_up_process(struct task_struct *p)
{
	return try_to_wake_up(p, TASK_NORMAL, 0);
}
EXPORT_SYMBOL(wake_up_process);

int wake_up_state(struct task_struct *p, unsigned int state)
{
	return try_to_wake_up(p, state, 0);
}

/*
 * Perform scheduler related setup for a newly forked process p.
 * p is forked by current.
 *
 * __sched_fork() is basic setup which is also used by sched_init() to
 * initialize the boot CPU's idle task.
 */
static void __sched_fork(u64 clone_flags, struct task_struct *p)
{
	p->on_rq			= 0;

	p->se.on_rq			= 0;
	p->se.exec_start		= 0;
	p->se.sum_exec_runtime		= 0;
	p->se.prev_sum_exec_runtime	= 0;
	p->se.nr_migrations		= 0;
	p->se.vruntime			= 0;
	p->se.vlag			= 0;
	INIT_LIST_HEAD(&p->se.group_node);

	/* A delayed task cannot be in clone(). */
	WARN_ON_ONCE(p->se.sched_delayed);

#ifdef CONFIG_FAIR_GROUP_SCHED
	p->se.cfs_rq			= NULL;
#ifdef CONFIG_CFS_BANDWIDTH
	init_cfs_throttle_work(p);
#endif
#endif

#ifdef CONFIG_SCHEDSTATS
	/* Even if schedstat is disabled, there should not be garbage */
	memset(&p->stats, 0, sizeof(p->stats));
#endif

	init_dl_entity(&p->dl);

	INIT_LIST_HEAD(&p->rt.run_list);
	p->rt.timeout		= 0;
	p->rt.time_slice	= sched_rr_timeslice;
	p->rt.on_rq		= 0;
	p->rt.on_list		= 0;

#ifdef CONFIG_SCHED_CLASS_EXT
	init_scx_entity(&p->scx);
#endif

#ifdef CONFIG_PREEMPT_NOTIFIERS
	INIT_HLIST_HEAD(&p->preempt_notifiers);
#endif

#ifdef CONFIG_COMPACTION
	p->capture_control = NULL;
#endif
	init_numa_balancing(clone_flags, p);
	p->wake_entry.u_flags = CSD_TYPE_TTWU;
	p->migration_pending = NULL;
}

DEFINE_STATIC_KEY_FALSE(sched_numa_balancing);

#ifdef CONFIG_NUMA_BALANCING

int sysctl_numa_balancing_mode;

static void __set_numabalancing_state(bool enabled)
{
	if (enabled)
		static_branch_enable(&sched_numa_balancing);
	else
		static_branch_disable(&sched_numa_balancing);
}

void set_numabalancing_state(bool enabled)
{
	if (enabled)
		sysctl_numa_balancing_mode = NUMA_BALANCING_NORMAL;
	else
		sysctl_numa_balancing_mode = NUMA_BALANCING_DISABLED;
	__set_numabalancing_state(enabled);
}

#ifdef CONFIG_PROC_SYSCTL
static void reset_memory_tiering(void)
{
	struct pglist_data *pgdat;

	for_each_online_pgdat(pgdat) {
		pgdat->nbp_threshold = 0;
		pgdat->nbp_th_nr_cand = node_page_state(pgdat, PGPROMOTE_CANDIDATE);
		pgdat->nbp_th_start = jiffies_to_msecs(jiffies);
	}
}

static int sysctl_numa_balancing(const struct ctl_table *table, int write,
			  void *buffer, size_t *lenp, loff_t *ppos)
{
	struct ctl_table t;
	int err;
	int state = sysctl_numa_balancing_mode;

	if (write && !capable(CAP_SYS_ADMIN))
		return -EPERM;

	t = *table;
	t.data = &state;
	err = proc_dointvec_minmax(&t, write, buffer, lenp, ppos);
	if (err < 0)
		return err;
	if (write) {
		if (!(sysctl_numa_balancing_mode & NUMA_BALANCING_MEMORY_TIERING) &&
		    (state & NUMA_BALANCING_MEMORY_TIERING))
			reset_memory_tiering();
		sysctl_numa_balancing_mode = state;
		__set_numabalancing_state(state);
	}
	return err;
}
#endif /* CONFIG_PROC_SYSCTL */
#endif /* CONFIG_NUMA_BALANCING */

#ifdef CONFIG_SCHEDSTATS

DEFINE_STATIC_KEY_FALSE(sched_schedstats);

static void set_schedstats(bool enabled)
{
	if (enabled)
		static_branch_enable(&sched_schedstats);
	else
		static_branch_disable(&sched_schedstats);
}

void force_schedstat_enabled(void)
{
	if (!schedstat_enabled()) {
		pr_info("kernel profiling enabled schedstats, disable via kernel.sched_schedstats.\n");
		static_branch_enable(&sched_schedstats);
	}
}

static int __init setup_schedstats(char *str)
{
	int ret = 0;
	if (!str)
		goto out;

	if (!strcmp(str, "enable")) {
		set_schedstats(true);
		ret = 1;
	} else if (!strcmp(str, "disable")) {
		set_schedstats(false);
		ret = 1;
	}
out:
	if (!ret)
		pr_warn("Unable to parse schedstats=\n");

	return ret;
}
__setup("schedstats=", setup_schedstats);

#ifdef CONFIG_PROC_SYSCTL
static int sysctl_schedstats(const struct ctl_table *table, int write, void *buffer,
		size_t *lenp, loff_t *ppos)
{
	struct ctl_table t;
	int err;
	int state = static_branch_likely(&sched_schedstats);

	if (write && !capable(CAP_SYS_ADMIN))
		return -EPERM;

	t = *table;
	t.data = &state;
	err = proc_dointvec_minmax(&t, write, buffer, lenp, ppos);
	if (err < 0)
		return err;
	if (write)
		set_schedstats(state);
	return err;
}
#endif /* CONFIG_PROC_SYSCTL */
#endif /* CONFIG_SCHEDSTATS */

#ifdef CONFIG_SYSCTL
static const struct ctl_table sched_core_sysctls[] = {
#ifdef CONFIG_SCHEDSTATS
	{
		.procname       = "sched_schedstats",
		.data           = NULL,
		.maxlen         = sizeof(unsigned int),
		.mode           = 0644,
		.proc_handler   = sysctl_schedstats,
		.extra1         = SYSCTL_ZERO,
		.extra2         = SYSCTL_ONE,
	},
#endif /* CONFIG_SCHEDSTATS */
#ifdef CONFIG_UCLAMP_TASK
	{
		.procname       = "sched_util_clamp_min",
		.data           = &sysctl_sched_uclamp_util_min,
		.maxlen         = sizeof(unsigned int),
		.mode           = 0644,
		.proc_handler   = sysctl_sched_uclamp_handler,
	},
	{
		.procname       = "sched_util_clamp_max",
		.data           = &sysctl_sched_uclamp_util_max,
		.maxlen         = sizeof(unsigned int),
		.mode           = 0644,
		.proc_handler   = sysctl_sched_uclamp_handler,
	},
	{
		.procname       = "sched_util_clamp_min_rt_default",
		.data           = &sysctl_sched_uclamp_util_min_rt_default,
		.maxlen         = sizeof(unsigned int),
		.mode           = 0644,
		.proc_handler   = sysctl_sched_uclamp_handler,
	},
#endif /* CONFIG_UCLAMP_TASK */
#ifdef CONFIG_NUMA_BALANCING
	{
		.procname	= "numa_balancing",
		.data		= NULL, /* filled in by handler */
		.maxlen		= sizeof(unsigned int),
		.mode		= 0644,
		.proc_handler	= sysctl_numa_balancing,
		.extra1		= SYSCTL_ZERO,
		.extra2		= SYSCTL_FOUR,
	},
#endif /* CONFIG_NUMA_BALANCING */
};
static int __init sched_core_sysctl_init(void)
{
	register_sysctl_init("kernel", sched_core_sysctls);
	return 0;
}
late_initcall(sched_core_sysctl_init);
#endif /* CONFIG_SYSCTL */

/*
 * fork()/clone()-time setup:
 */
int sched_fork(u64 clone_flags, struct task_struct *p)
{
	__sched_fork(clone_flags, p);
	/*
	 * We mark the process as NEW here. This guarantees that
	 * nobody will actually run it, and a signal or other external
	 * event cannot wake it up and insert it on the runqueue either.
	 */
	p->__state = TASK_NEW;

	/*
	 * Make sure we do not leak PI boosting priority to the child.
	 */
	p->prio = current->normal_prio;

	uclamp_fork(p);

	/*
	 * Revert to default priority/policy on fork if requested.
	 */
	if (unlikely(p->sched_reset_on_fork)) {
		if (task_has_dl_policy(p) || task_has_rt_policy(p)) {
			p->policy = SCHED_NORMAL;
			p->static_prio = NICE_TO_PRIO(0);
			p->rt_priority = 0;
		} else if (PRIO_TO_NICE(p->static_prio) < 0)
			p->static_prio = NICE_TO_PRIO(0);

		p->prio = p->normal_prio = p->static_prio;
		set_load_weight(p, false);
		p->se.custom_slice = 0;
		p->se.slice = sysctl_sched_base_slice;

		/*
		 * We don't need the reset flag anymore after the fork. It has
		 * fulfilled its duty:
		 */
		p->sched_reset_on_fork = 0;
	}

	if (dl_prio(p->prio))
		return -EAGAIN;

	scx_pre_fork(p);

	if (rt_prio(p->prio)) {
		p->sched_class = &rt_sched_class;
#ifdef CONFIG_SCHED_CLASS_EXT
	} else if (task_should_scx(p->policy)) {
		p->sched_class = &ext_sched_class;
#endif
	} else {
		p->sched_class = &fair_sched_class;
	}

	init_entity_runnable_average(&p->se);


#ifdef CONFIG_SCHED_INFO
	if (likely(sched_info_on()))
		memset(&p->sched_info, 0, sizeof(p->sched_info));
#endif
	p->on_cpu = 0;
	init_task_preempt_count(p);
	plist_node_init(&p->pushable_tasks, MAX_PRIO);
	RB_CLEAR_NODE(&p->pushable_dl_tasks);

	return 0;
}

int sched_cgroup_fork(struct task_struct *p, struct kernel_clone_args *kargs)
{
	unsigned long flags;

	/*
	 * Because we're not yet on the pid-hash, p->pi_lock isn't strictly
	 * required yet, but lockdep gets upset if rules are violated.
	 */
	raw_spin_lock_irqsave(&p->pi_lock, flags);
#ifdef CONFIG_CGROUP_SCHED
	if (1) {
		struct task_group *tg;
		tg = container_of(kargs->cset->subsys[cpu_cgrp_id],
				  struct task_group, css);
		tg = autogroup_task_group(p, tg);
		p->sched_task_group = tg;
	}
#endif
	/*
	 * We're setting the CPU for the first time, we don't migrate,
	 * so use __set_task_cpu().
	 */
	__set_task_cpu(p, smp_processor_id());
	if (p->sched_class->task_fork)
		p->sched_class->task_fork(p);
	raw_spin_unlock_irqrestore(&p->pi_lock, flags);

	return scx_fork(p);
}

void sched_cancel_fork(struct task_struct *p)
{
	scx_cancel_fork(p);
}

void sched_post_fork(struct task_struct *p)
{
	uclamp_post_fork(p);
	scx_post_fork(p);
}

unsigned long to_ratio(u64 period, u64 runtime)
{
	if (runtime == RUNTIME_INF)
		return BW_UNIT;

	/*
	 * Doing this here saves a lot of checks in all
	 * the calling paths, and returning zero seems
	 * safe for them anyway.
	 */
	if (period == 0)
		return 0;

	return div64_u64(runtime << BW_SHIFT, period);
}

/*
 * wake_up_new_task - wake up a newly created task for the first time.
 *
 * This function will do some initial scheduler statistics housekeeping
 * that must be done for every newly created context, then puts the task
 * on the runqueue and wakes it.
 */
void wake_up_new_task(struct task_struct *p)
{
	struct rq_flags rf;
	struct rq *rq;
	int wake_flags = WF_FORK;

	raw_spin_lock_irqsave(&p->pi_lock, rf.flags);
	WRITE_ONCE(p->__state, TASK_RUNNING);
	/*
	 * Fork balancing, do it here and not earlier because:
	 *  - cpus_ptr can change in the fork path
	 *  - any previously selected CPU might disappear through hotplug
	 *
	 * Use __set_task_cpu() to avoid calling sched_class::migrate_task_rq,
	 * as we're not fully set-up yet.
	 */
	p->recent_used_cpu = task_cpu(p);
	__set_task_cpu(p, select_task_rq(p, task_cpu(p), &wake_flags));
	rq = __task_rq_lock(p, &rf);
	update_rq_clock(rq);
	post_init_entity_util_avg(p);

	activate_task(rq, p, ENQUEUE_NOCLOCK | ENQUEUE_INITIAL);
	trace_sched_wakeup_new(p);
	wakeup_preempt(rq, p, wake_flags);
	if (p->sched_class->task_woken) {
		/*
		 * Nothing relies on rq->lock after this, so it's fine to
		 * drop it.
		 */
		rq_unpin_lock(rq, &rf);
		p->sched_class->task_woken(rq, p);
		rq_repin_lock(rq, &rf);
	}
	task_rq_unlock(rq, p, &rf);
}

#ifdef CONFIG_PREEMPT_NOTIFIERS

static DEFINE_STATIC_KEY_FALSE(preempt_notifier_key);

void preempt_notifier_inc(void)
{
	static_branch_inc(&preempt_notifier_key);
}
EXPORT_SYMBOL_GPL(preempt_notifier_inc);

void preempt_notifier_dec(void)
{
	static_branch_dec(&preempt_notifier_key);
}
EXPORT_SYMBOL_GPL(preempt_notifier_dec);

/**
 * preempt_notifier_register - tell me when current is being preempted & rescheduled
 * @notifier: notifier struct to register
 */
void preempt_notifier_register(struct preempt_notifier *notifier)
{
	if (!static_branch_unlikely(&preempt_notifier_key))
		WARN(1, "registering preempt_notifier while notifiers disabled\n");

	hlist_add_head(&notifier->link, &current->preempt_notifiers);
}
EXPORT_SYMBOL_GPL(preempt_notifier_register);

/**
 * preempt_notifier_unregister - no longer interested in preemption notifications
 * @notifier: notifier struct to unregister
 *
 * This is *not* safe to call from within a preemption notifier.
 */
void preempt_notifier_unregister(struct preempt_notifier *notifier)
{
	hlist_del(&notifier->link);
}
EXPORT_SYMBOL_GPL(preempt_notifier_unregister);

static void __fire_sched_in_preempt_notifiers(struct task_struct *curr)
{
	struct preempt_notifier *notifier;

	hlist_for_each_entry(notifier, &curr->preempt_notifiers, link)
		notifier->ops->sched_in(notifier, raw_smp_processor_id());
}

static __always_inline void fire_sched_in_preempt_notifiers(struct task_struct *curr)
{
	if (static_branch_unlikely(&preempt_notifier_key))
		__fire_sched_in_preempt_notifiers(curr);
}

static void
__fire_sched_out_preempt_notifiers(struct task_struct *curr,
				   struct task_struct *next)
{
	struct preempt_notifier *notifier;

	hlist_for_each_entry(notifier, &curr->preempt_notifiers, link)
		notifier->ops->sched_out(notifier, next);
}

static __always_inline void
fire_sched_out_preempt_notifiers(struct task_struct *curr,
				 struct task_struct *next)
{
	if (static_branch_unlikely(&preempt_notifier_key))
		__fire_sched_out_preempt_notifiers(curr, next);
}

#else /* !CONFIG_PREEMPT_NOTIFIERS: */

static inline void fire_sched_in_preempt_notifiers(struct task_struct *curr)
{
}

static inline void
fire_sched_out_preempt_notifiers(struct task_struct *curr,
				 struct task_struct *next)
{
}

#endif /* !CONFIG_PREEMPT_NOTIFIERS */

static inline void prepare_task(struct task_struct *next)
{
	/*
	 * Claim the task as running, we do this before switching to it
	 * such that any running task will have this set.
	 *
	 * See the smp_load_acquire(&p->on_cpu) case in ttwu() and
	 * its ordering comment.
	 */
	WRITE_ONCE(next->on_cpu, 1);
}

static inline void finish_task(struct task_struct *prev)
{
	/*
	 * This must be the very last reference to @prev from this CPU. After
	 * p->on_cpu is cleared, the task can be moved to a different CPU. We
	 * must ensure this doesn't happen until the switch is completely
	 * finished.
	 *
	 * In particular, the load of prev->state in finish_task_switch() must
	 * happen before this.
	 *
	 * Pairs with the smp_cond_load_acquire() in try_to_wake_up().
	 */
	smp_store_release(&prev->on_cpu, 0);
}

static void do_balance_callbacks(struct rq *rq, struct balance_callback *head)
{
	void (*func)(struct rq *rq);
	struct balance_callback *next;

	lockdep_assert_rq_held(rq);

	while (head) {
		func = (void (*)(struct rq *))head->func;
		next = head->next;
		head->next = NULL;
		head = next;

		func(rq);
	}
}

static void balance_push(struct rq *rq);

/*
 * balance_push_callback is a right abuse of the callback interface and plays
 * by significantly different rules.
 *
 * Where the normal balance_callback's purpose is to be ran in the same context
 * that queued it (only later, when it's safe to drop rq->lock again),
 * balance_push_callback is specifically targeted at __schedule().
 *
 * This abuse is tolerated because it places all the unlikely/odd cases behind
 * a single test, namely: rq->balance_callback == NULL.
 */
struct balance_callback balance_push_callback = {
	.next = NULL,
	.func = balance_push,
};

static inline struct balance_callback *
__splice_balance_callbacks(struct rq *rq, bool split)
{
	struct balance_callback *head = rq->balance_callback;

	if (likely(!head))
		return NULL;

	lockdep_assert_rq_held(rq);
	/*
	 * Must not take balance_push_callback off the list when
	 * splice_balance_callbacks() and balance_callbacks() are not
	 * in the same rq->lock section.
	 *
	 * In that case it would be possible for __schedule() to interleave
	 * and observe the list empty.
	 */
	if (split && head == &balance_push_callback)
		head = NULL;
	else
		rq->balance_callback = NULL;

	return head;
}

struct balance_callback *splice_balance_callbacks(struct rq *rq)
{
	return __splice_balance_callbacks(rq, true);
}

static void __balance_callbacks(struct rq *rq)
{
	do_balance_callbacks(rq, __splice_balance_callbacks(rq, false));
}

void balance_callbacks(struct rq *rq, struct balance_callback *head)
{
	unsigned long flags;

	if (unlikely(head)) {
		raw_spin_rq_lock_irqsave(rq, flags);
		do_balance_callbacks(rq, head);
		raw_spin_rq_unlock_irqrestore(rq, flags);
	}
}

static inline void
prepare_lock_switch(struct rq *rq, struct task_struct *next, struct rq_flags *rf)
{
	/*
	 * Since the runqueue lock will be released by the next
	 * task (which is an invalid locking op but in the case
	 * of the scheduler it's an obvious special-case), so we
	 * do an early lockdep release here:
	 */
	rq_unpin_lock(rq, rf);
	spin_release(&__rq_lockp(rq)->dep_map, _THIS_IP_);
#ifdef CONFIG_DEBUG_SPINLOCK
	/* this is a valid case when another task releases the spinlock */
	rq_lockp(rq)->owner = next;
#endif
}

static inline void finish_lock_switch(struct rq *rq)
{
	/*
	 * If we are tracking spinlock dependencies then we have to
	 * fix up the runqueue lock - which gets 'carried over' from
	 * prev into current:
	 */
	spin_acquire(&__rq_lockp(rq)->dep_map, 0, 0, _THIS_IP_);
	__balance_callbacks(rq);
	raw_spin_rq_unlock_irq(rq);
}

/*
 * NOP if the arch has not defined these:
 */

#ifndef prepare_arch_switch
# define prepare_arch_switch(next)	do { } while (0)
#endif

#ifndef finish_arch_post_lock_switch
# define finish_arch_post_lock_switch()	do { } while (0)
#endif

static inline void kmap_local_sched_out(void)
{
#ifdef CONFIG_KMAP_LOCAL
	if (unlikely(current->kmap_ctrl.idx))
		__kmap_local_sched_out();
#endif
}

static inline void kmap_local_sched_in(void)
{
#ifdef CONFIG_KMAP_LOCAL
	if (unlikely(current->kmap_ctrl.idx))
		__kmap_local_sched_in();
#endif
}

/**
 * prepare_task_switch - prepare to switch tasks
 * @rq: the runqueue preparing to switch
 * @prev: the current task that is being switched out
 * @next: the task we are going to switch to.
 *
 * This is called with the rq lock held and interrupts off. It must
 * be paired with a subsequent finish_task_switch after the context
 * switch.
 *
 * prepare_task_switch sets up locking and calls architecture specific
 * hooks.
 */
static inline void
prepare_task_switch(struct rq *rq, struct task_struct *prev,
		    struct task_struct *next)
{
	kcov_prepare_switch(prev);
	sched_info_switch(rq, prev, next);
	perf_event_task_sched_out(prev, next);
	fire_sched_out_preempt_notifiers(prev, next);
	kmap_local_sched_out();
	prepare_task(next);
	prepare_arch_switch(next);
}

/**
 * finish_task_switch - clean up after a task-switch
 * @prev: the thread we just switched away from.
 *
 * finish_task_switch must be called after the context switch, paired
 * with a prepare_task_switch call before the context switch.
 * finish_task_switch will reconcile locking set up by prepare_task_switch,
 * and do any other architecture-specific cleanup actions.
 *
 * Note that we may have delayed dropping an mm in context_switch(). If
 * so, we finish that here outside of the runqueue lock. (Doing it
 * with the lock held can cause deadlocks; see schedule() for
 * details.)
 *
 * The context switch have flipped the stack from under us and restored the
 * local variables which were saved when this task called schedule() in the
 * past. 'prev == current' is still correct but we need to recalculate this_rq
 * because prev may have moved to another CPU.
 */
static struct rq *finish_task_switch(struct task_struct *prev)
	__releases(rq->lock)
{
	struct rq *rq = this_rq();
	struct mm_struct *mm = rq->prev_mm;
	unsigned int prev_state;

	/*
	 * The previous task will have left us with a preempt_count of 2
	 * because it left us after:
	 *
	 *	schedule()
	 *	  preempt_disable();			// 1
	 *	  __schedule()
	 *	    raw_spin_lock_irq(&rq->lock)	// 2
	 *
	 * Also, see FORK_PREEMPT_COUNT.
	 */
	if (WARN_ONCE(preempt_count() != 2*PREEMPT_DISABLE_OFFSET,
		      "corrupted preempt_count: %s/%d/0x%x\n",
		      current->comm, current->pid, preempt_count()))
		preempt_count_set(FORK_PREEMPT_COUNT);

	rq->prev_mm = NULL;

	/*
	 * A task struct has one reference for the use as "current".
	 * If a task dies, then it sets TASK_DEAD in tsk->state and calls
	 * schedule one last time. The schedule call will never return, and
	 * the scheduled task must drop that reference.
	 *
	 * We must observe prev->state before clearing prev->on_cpu (in
	 * finish_task), otherwise a concurrent wakeup can get prev
	 * running on another CPU and we could rave with its RUNNING -> DEAD
	 * transition, resulting in a double drop.
	 */
	prev_state = READ_ONCE(prev->__state);
	vtime_task_switch(prev);
	perf_event_task_sched_in(prev, current);
	finish_task(prev);
	tick_nohz_task_switch();
	finish_lock_switch(rq);
	finish_arch_post_lock_switch();
	kcov_finish_switch(current);
	/*
	 * kmap_local_sched_out() is invoked with rq::lock held and
	 * interrupts disabled. There is no requirement for that, but the
	 * sched out code does not have an interrupt enabled section.
	 * Restoring the maps on sched in does not require interrupts being
	 * disabled either.
	 */
	kmap_local_sched_in();

	fire_sched_in_preempt_notifiers(current);
	/*
	 * When switching through a kernel thread, the loop in
	 * membarrier_{private,global}_expedited() may have observed that
	 * kernel thread and not issued an IPI. It is therefore possible to
	 * schedule between user->kernel->user threads without passing though
	 * switch_mm(). Membarrier requires a barrier after storing to
	 * rq->curr, before returning to userspace, so provide them here:
	 *
	 * - a full memory barrier for {PRIVATE,GLOBAL}_EXPEDITED, implicitly
	 *   provided by mmdrop_lazy_tlb(),
	 * - a sync_core for SYNC_CORE.
	 */
	if (mm) {
		membarrier_mm_sync_core_before_usermode(mm);
		mmdrop_lazy_tlb_sched(mm);
	}

	if (unlikely(prev_state == TASK_DEAD)) {
		if (prev->sched_class->task_dead)
			prev->sched_class->task_dead(prev);

		/*
		 * sched_ext_dead() must come before cgroup_task_dead() to
		 * prevent cgroups from being removed while its member tasks are
		 * visible to SCX schedulers.
		 */
		sched_ext_dead(prev);
		cgroup_task_dead(prev);

		/* Task is done with its stack. */
		put_task_stack(prev);

		put_task_struct_rcu_user(prev);
	}

	return rq;
}

/**
 * schedule_tail - first thing a freshly forked thread must call.
 * @prev: the thread we just switched away from.
 */
asmlinkage __visible void schedule_tail(struct task_struct *prev)
	__releases(rq->lock)
{
	/*
	 * New tasks start with FORK_PREEMPT_COUNT, see there and
	 * finish_task_switch() for details.
	 *
	 * finish_task_switch() will drop rq->lock() and lower preempt_count
	 * and the preempt_enable() will end up enabling preemption (on
	 * PREEMPT_COUNT kernels).
	 */

	finish_task_switch(prev);
	/*
	 * This is a special case: the newly created task has just
	 * switched the context for the first time. It is returning from
	 * schedule for the first time in this path.
	 */
	trace_sched_exit_tp(true);
	preempt_enable();

	if (current->set_child_tid)
		put_user(task_pid_vnr(current), current->set_child_tid);

	calculate_sigpending();
}

/*
 * context_switch - switch to the new MM and the new thread's register state.
 */
static __always_inline struct rq *
context_switch(struct rq *rq, struct task_struct *prev,
	       struct task_struct *next, struct rq_flags *rf)
{
	prepare_task_switch(rq, prev, next);

	/*
	 * For paravirt, this is coupled with an exit in switch_to to
	 * combine the page table reload and the switch backend into
	 * one hypercall.
	 */
	arch_start_context_switch(prev);

	/*
	 * kernel -> kernel   lazy + transfer active
	 *   user -> kernel   lazy + mmgrab_lazy_tlb() active
	 *
	 * kernel ->   user   switch + mmdrop_lazy_tlb() active
	 *   user ->   user   switch
	 */
	if (!next->mm) {				// to kernel
		enter_lazy_tlb(prev->active_mm, next);

		next->active_mm = prev->active_mm;
		if (prev->mm)				// from user
			mmgrab_lazy_tlb(prev->active_mm);
		else
			prev->active_mm = NULL;
	} else {					// to user
		membarrier_switch_mm(rq, prev->active_mm, next->mm);
		/*
		 * sys_membarrier() requires an smp_mb() between setting
		 * rq->curr / membarrier_switch_mm() and returning to userspace.
		 *
		 * The below provides this either through switch_mm(), or in
		 * case 'prev->active_mm == next->mm' through
		 * finish_task_switch()'s mmdrop().
		 */
		switch_mm_irqs_off(prev->active_mm, next->mm, next);
		lru_gen_use_mm(next->mm);

		if (!prev->mm) {			// from kernel
			/* will mmdrop_lazy_tlb() in finish_task_switch(). */
			rq->prev_mm = prev->active_mm;
			prev->active_mm = NULL;
		}
	}

	mm_cid_switch_to(prev, next);

	/*
	 * Tell rseq that the task was scheduled in. Must be after
	 * switch_mm_cid() to get the TIF flag set.
	 */
	rseq_sched_switch_event(next);

	prepare_lock_switch(rq, next, rf);

	/* Here we just switch the register state and the stack. */
	switch_to(prev, next, prev);
	barrier();

	return finish_task_switch(prev);
}

/*
 * nr_running and nr_context_switches:
 *
 * externally visible scheduler statistics: current number of runnable
 * threads, total number of context switches performed since bootup.
 */
unsigned int nr_running(void)
{
	unsigned int i, sum = 0;

	for_each_online_cpu(i)
		sum += cpu_rq(i)->nr_running;

	return sum;
}

/*
 * Check if only the current task is running on the CPU.
 *
 * Caution: this function does not check that the caller has disabled
 * preemption, thus the result might have a time-of-check-to-time-of-use
 * race.  The caller is responsible to use it correctly, for example:
 *
 * - from a non-preemptible section (of course)
 *
 * - from a thread that is bound to a single CPU
 *
 * - in a loop with very short iterations (e.g. a polling loop)
 */
bool single_task_running(void)
{
	return raw_rq()->nr_running == 1;
}
EXPORT_SYMBOL(single_task_running);

unsigned long long nr_context_switches_cpu(int cpu)
{
	return cpu_rq(cpu)->nr_switches;
}

unsigned long long nr_context_switches(void)
{
	int i;
	unsigned long long sum = 0;

	for_each_possible_cpu(i)
		sum += cpu_rq(i)->nr_switches;

	return sum;
}

/*
 * Consumers of these two interfaces, like for example the cpuidle menu
 * governor, are using nonsensical data. Preferring shallow idle state selection
 * for a CPU that has IO-wait which might not even end up running the task when
 * it does become runnable.
 */

unsigned int nr_iowait_cpu(int cpu)
{
	return atomic_read(&cpu_rq(cpu)->nr_iowait);
}

/*
 * IO-wait accounting, and how it's mostly bollocks (on SMP).
 *
 * The idea behind IO-wait account is to account the idle time that we could
 * have spend running if it were not for IO. That is, if we were to improve the
 * storage performance, we'd have a proportional reduction in IO-wait time.
 *
 * This all works nicely on UP, where, when a task blocks on IO, we account
 * idle time as IO-wait, because if the storage were faster, it could've been
 * running and we'd not be idle.
 *
 * This has been extended to SMP, by doing the same for each CPU. This however
 * is broken.
 *
 * Imagine for instance the case where two tasks block on one CPU, only the one
 * CPU will have IO-wait accounted, while the other has regular idle. Even
 * though, if the storage were faster, both could've ran at the same time,
 * utilising both CPUs.
 *
 * This means, that when looking globally, the current IO-wait accounting on
 * SMP is a lower bound, by reason of under accounting.
 *
 * Worse, since the numbers are provided per CPU, they are sometimes
 * interpreted per CPU, and that is nonsensical. A blocked task isn't strictly
 * associated with any one particular CPU, it can wake to another CPU than it
 * blocked on. This means the per CPU IO-wait number is meaningless.
 *
 * Task CPU affinities can make all that even more 'interesting'.
 */

unsigned int nr_iowait(void)
{
	unsigned int i, sum = 0;

	for_each_possible_cpu(i)
		sum += nr_iowait_cpu(i);

	return sum;
}

/*
 * sched_exec - execve() is a valuable balancing opportunity, because at
 * this point the task has the smallest effective memory and cache footprint.
 */
void sched_exec(void)
{
	struct task_struct *p = current;
	struct migration_arg arg;
	int dest_cpu;

	scoped_guard (raw_spinlock_irqsave, &p->pi_lock) {
		dest_cpu = p->sched_class->select_task_rq(p, task_cpu(p), WF_EXEC);
		if (dest_cpu == smp_processor_id())
			return;

		if (unlikely(!cpu_active(dest_cpu)))
			return;

		arg = (struct migration_arg){ p, dest_cpu };
	}
	stop_one_cpu(task_cpu(p), migration_cpu_stop, &arg);
}

DEFINE_PER_CPU(struct kernel_stat, kstat);
DEFINE_PER_CPU(struct kernel_cpustat, kernel_cpustat);

EXPORT_PER_CPU_SYMBOL(kstat);
EXPORT_PER_CPU_SYMBOL(kernel_cpustat);

/*
 * The function fair_sched_class.update_curr accesses the struct curr
 * and its field curr->exec_start; when called from task_sched_runtime(),
 * we observe a high rate of cache misses in practice.
 * Prefetching this data results in improved performance.
 */
static inline void prefetch_curr_exec_start(struct task_struct *p)
{
#ifdef CONFIG_FAIR_GROUP_SCHED
	struct sched_entity *curr = p->se.cfs_rq->curr;
#else
	struct sched_entity *curr = task_rq(p)->cfs.curr;
#endif
	prefetch(curr);
	prefetch(&curr->exec_start);
}

/*
 * Return accounted runtime for the task.
 * In case the task is currently running, return the runtime plus current's
 * pending runtime that have not been accounted yet.
 */
unsigned long long task_sched_runtime(struct task_struct *p)
{
	struct rq_flags rf;
	struct rq *rq;
	u64 ns;

#ifdef CONFIG_64BIT
	/*
	 * 64-bit doesn't need locks to atomically read a 64-bit value.
	 * So we have a optimization chance when the task's delta_exec is 0.
	 * Reading ->on_cpu is racy, but this is OK.
	 *
	 * If we race with it leaving CPU, we'll take a lock. So we're correct.
	 * If we race with it entering CPU, unaccounted time is 0. This is
	 * indistinguishable from the read occurring a few cycles earlier.
	 * If we see ->on_cpu without ->on_rq, the task is leaving, and has
	 * been accounted, so we're correct here as well.
	 */
	if (!p->on_cpu || !task_on_rq_queued(p))
		return p->se.sum_exec_runtime;
#endif

	rq = task_rq_lock(p, &rf);
	/*
	 * Must be ->curr _and_ ->on_rq.  If dequeued, we would
	 * project cycles that may never be accounted to this
	 * thread, breaking clock_gettime().
	 */
	if (task_current_donor(rq, p) && task_on_rq_queued(p)) {
		prefetch_curr_exec_start(p);
		update_rq_clock(rq);
		p->sched_class->update_curr(rq);
	}
	ns = p->se.sum_exec_runtime;
	task_rq_unlock(rq, p, &rf);

	return ns;
}

static u64 cpu_resched_latency(struct rq *rq)
{
	int latency_warn_ms = READ_ONCE(sysctl_resched_latency_warn_ms);
	u64 resched_latency, now = rq_clock(rq);
	static bool warned_once;

	if (sysctl_resched_latency_warn_once && warned_once)
		return 0;

	if (!need_resched() || !latency_warn_ms)
		return 0;

	if (system_state == SYSTEM_BOOTING)
		return 0;

	if (!rq->last_seen_need_resched_ns) {
		rq->last_seen_need_resched_ns = now;
		rq->ticks_without_resched = 0;
		return 0;
	}

	rq->ticks_without_resched++;
	resched_latency = now - rq->last_seen_need_resched_ns;
	if (resched_latency <= latency_warn_ms * NSEC_PER_MSEC)
		return 0;

	warned_once = true;

	return resched_latency;
}

static int __init setup_resched_latency_warn_ms(char *str)
{
	long val;

	if ((kstrtol(str, 0, &val))) {
		pr_warn("Unable to set resched_latency_warn_ms\n");
		return 1;
	}

	sysctl_resched_latency_warn_ms = val;
	return 1;
}
__setup("resched_latency_warn_ms=", setup_resched_latency_warn_ms);

/*
 * This function gets called by the timer code, with HZ frequency.
 * We call it with interrupts disabled.
 */
void sched_tick(void)
{
	int cpu = smp_processor_id();
	struct rq *rq = cpu_rq(cpu);
	/* accounting goes to the donor task */
	struct task_struct *donor;
	struct rq_flags rf;
	unsigned long hw_pressure;
	u64 resched_latency;

	if (housekeeping_cpu(cpu, HK_TYPE_KERNEL_NOISE))
		arch_scale_freq_tick();

	sched_clock_tick();

	rq_lock(rq, &rf);
	donor = rq->donor;

	psi_account_irqtime(rq, donor, NULL);

	update_rq_clock(rq);
	hw_pressure = arch_scale_hw_pressure(cpu_of(rq));
	update_hw_load_avg(rq_clock_task(rq), rq, hw_pressure);

	if (dynamic_preempt_lazy() && tif_test_bit(TIF_NEED_RESCHED_LAZY))
		resched_curr(rq);

	donor->sched_class->task_tick(rq, donor, 0);
	if (sched_feat(LATENCY_WARN))
		resched_latency = cpu_resched_latency(rq);
	calc_global_load_tick(rq);
	sched_core_tick(rq);
	scx_tick(rq);

	rq_unlock(rq, &rf);

	if (sched_feat(LATENCY_WARN) && resched_latency)
		resched_latency_warn(cpu, resched_latency);

	perf_event_task_tick();

	if (donor->flags & PF_WQ_WORKER)
		wq_worker_tick(donor);

	if (!scx_switched_all()) {
		rq->idle_balance = idle_cpu(cpu);
		sched_balance_trigger(rq);
	}
}

#ifdef CONFIG_NO_HZ_FULL

struct tick_work {
	int			cpu;
	atomic_t		state;
	struct delayed_work	work;
};
/* Values for ->state, see diagram below. */
#define TICK_SCHED_REMOTE_OFFLINE	0
#define TICK_SCHED_REMOTE_OFFLINING	1
#define TICK_SCHED_REMOTE_RUNNING	2

/*
 * State diagram for ->state:
 *
 *
 *          TICK_SCHED_REMOTE_OFFLINE
 *                    |   ^
 *                    |   |
 *                    |   | sched_tick_remote()
 *                    |   |
 *                    |   |
 *                    +--TICK_SCHED_REMOTE_OFFLINING
 *                    |   ^
 *                    |   |
 * sched_tick_start() |   | sched_tick_stop()
 *                    |   |
 *                    V   |
 *          TICK_SCHED_REMOTE_RUNNING
 *
 *
 * Other transitions get WARN_ON_ONCE(), except that sched_tick_remote()
 * and sched_tick_start() are happy to leave the state in RUNNING.
 */

static struct tick_work __percpu *tick_work_cpu;

static void sched_tick_remote(struct work_struct *work)
{
	struct delayed_work *dwork = to_delayed_work(work);
	struct tick_work *twork = container_of(dwork, struct tick_work, work);
	int cpu = twork->cpu;
	struct rq *rq = cpu_rq(cpu);
	int os;

	/*
	 * Handle the tick only if it appears the remote CPU is running in full
	 * dynticks mode. The check is racy by nature, but missing a tick or
	 * having one too much is no big deal because the scheduler tick updates
	 * statistics and checks timeslices in a time-independent way, regardless
	 * of when exactly it is running.
	 */
	if (tick_nohz_tick_stopped_cpu(cpu)) {
		guard(rq_lock_irq)(rq);
		struct task_struct *curr = rq->curr;

		if (cpu_online(cpu)) {
			/*
			 * Since this is a remote tick for full dynticks mode,
			 * we are always sure that there is no proxy (only a
			 * single task is running).
			 */
			WARN_ON_ONCE(rq->curr != rq->donor);
			update_rq_clock(rq);

			if (!is_idle_task(curr)) {
				/*
				 * Make sure the next tick runs within a
				 * reasonable amount of time.
				 */
				u64 delta = rq_clock_task(rq) - curr->se.exec_start;
				WARN_ON_ONCE(delta > (u64)NSEC_PER_SEC * 30);
			}
			curr->sched_class->task_tick(rq, curr, 0);

			calc_load_nohz_remote(rq);
		}
	}

	/*
	 * Run the remote tick once per second (1Hz). This arbitrary
	 * frequency is large enough to avoid overload but short enough
	 * to keep scheduler internal stats reasonably up to date.  But
	 * first update state to reflect hotplug activity if required.
	 */
	os = atomic_fetch_add_unless(&twork->state, -1, TICK_SCHED_REMOTE_RUNNING);
	WARN_ON_ONCE(os == TICK_SCHED_REMOTE_OFFLINE);
	if (os == TICK_SCHED_REMOTE_RUNNING)
		queue_delayed_work(system_unbound_wq, dwork, HZ);
}

static void sched_tick_start(int cpu)
{
	int os;
	struct tick_work *twork;

	if (housekeeping_cpu(cpu, HK_TYPE_KERNEL_NOISE))
		return;

	WARN_ON_ONCE(!tick_work_cpu);

	twork = per_cpu_ptr(tick_work_cpu, cpu);
	os = atomic_xchg(&twork->state, TICK_SCHED_REMOTE_RUNNING);
	WARN_ON_ONCE(os == TICK_SCHED_REMOTE_RUNNING);
	if (os == TICK_SCHED_REMOTE_OFFLINE) {
		twork->cpu = cpu;
		INIT_DELAYED_WORK(&twork->work, sched_tick_remote);
		queue_delayed_work(system_unbound_wq, &twork->work, HZ);
	}
}

#ifdef CONFIG_HOTPLUG_CPU
static void sched_tick_stop(int cpu)
{
	struct tick_work *twork;
	int os;

	if (housekeeping_cpu(cpu, HK_TYPE_KERNEL_NOISE))
		return;

	WARN_ON_ONCE(!tick_work_cpu);

	twork = per_cpu_ptr(tick_work_cpu, cpu);
	/* There cannot be competing actions, but don't rely on stop-machine. */
	os = atomic_xchg(&twork->state, TICK_SCHED_REMOTE_OFFLINING);
	WARN_ON_ONCE(os != TICK_SCHED_REMOTE_RUNNING);
	/* Don't cancel, as this would mess up the state machine. */
}
#endif /* CONFIG_HOTPLUG_CPU */

int __init sched_tick_offload_init(void)
{
	tick_work_cpu = alloc_percpu(struct tick_work);
	BUG_ON(!tick_work_cpu);
	return 0;
}

#else /* !CONFIG_NO_HZ_FULL: */
static inline void sched_tick_start(int cpu) { }
static inline void sched_tick_stop(int cpu) { }
#endif /* !CONFIG_NO_HZ_FULL */

#if defined(CONFIG_PREEMPTION) && (defined(CONFIG_DEBUG_PREEMPT) || \
				defined(CONFIG_TRACE_PREEMPT_TOGGLE))
/*
 * If the value passed in is equal to the current preempt count
 * then we just disabled preemption. Start timing the latency.
 */
static inline void preempt_latency_start(int val)
{
	if (preempt_count() == val) {
		unsigned long ip = get_lock_parent_ip();
#ifdef CONFIG_DEBUG_PREEMPT
		current->preempt_disable_ip = ip;
#endif
		trace_preempt_off(CALLER_ADDR0, ip);
	}
}

void preempt_count_add(int val)
{
#ifdef CONFIG_DEBUG_PREEMPT
	/*
	 * Underflow?
	 */
	if (DEBUG_LOCKS_WARN_ON((preempt_count() < 0)))
		return;
#endif
	__preempt_count_add(val);
#ifdef CONFIG_DEBUG_PREEMPT
	/*
	 * Spinlock count overflowing soon?
	 */
	DEBUG_LOCKS_WARN_ON((preempt_count() & PREEMPT_MASK) >=
				PREEMPT_MASK - 10);
#endif
	preempt_latency_start(val);
}
EXPORT_SYMBOL(preempt_count_add);
NOKPROBE_SYMBOL(preempt_count_add);

/*
 * If the value passed in equals to the current preempt count
 * then we just enabled preemption. Stop timing the latency.
 */
static inline void preempt_latency_stop(int val)
{
	if (preempt_count() == val)
		trace_preempt_on(CALLER_ADDR0, get_lock_parent_ip());
}

void preempt_count_sub(int val)
{
#ifdef CONFIG_DEBUG_PREEMPT
	/*
	 * Underflow?
	 */
	if (DEBUG_LOCKS_WARN_ON(val > preempt_count()))
		return;
	/*
	 * Is the spinlock portion underflowing?
	 */
	if (DEBUG_LOCKS_WARN_ON((val < PREEMPT_MASK) &&
			!(preempt_count() & PREEMPT_MASK)))
		return;
#endif

	preempt_latency_stop(val);
	__preempt_count_sub(val);
}
EXPORT_SYMBOL(preempt_count_sub);
NOKPROBE_SYMBOL(preempt_count_sub);

#else
static inline void preempt_latency_start(int val) { }
static inline void preempt_latency_stop(int val) { }
#endif

static inline unsigned long get_preempt_disable_ip(struct task_struct *p)
{
#ifdef CONFIG_DEBUG_PREEMPT
	return p->preempt_disable_ip;
#else
	return 0;
#endif
}

/*
 * Print scheduling while atomic bug:
 */
static noinline void __schedule_bug(struct task_struct *prev)
{
	/* Save this before calling printk(), since that will clobber it */
	unsigned long preempt_disable_ip = get_preempt_disable_ip(current);

	if (oops_in_progress)
		return;

	printk(KERN_ERR "BUG: scheduling while atomic: %s/%d/0x%08x\n",
		prev->comm, prev->pid, preempt_count());

	debug_show_held_locks(prev);
	print_modules();
	if (irqs_disabled())
		print_irqtrace_events(prev);
	if (IS_ENABLED(CONFIG_DEBUG_PREEMPT)) {
		pr_err("Preemption disabled at:");
		print_ip_sym(KERN_ERR, preempt_disable_ip);
	}
	check_panic_on_warn("scheduling while atomic");

	dump_stack();
	add_taint(TAINT_WARN, LOCKDEP_STILL_OK);
}

/*
 * Various schedule()-time debugging checks and statistics:
 */
static inline void schedule_debug(struct task_struct *prev, bool preempt)
{
#ifdef CONFIG_SCHED_STACK_END_CHECK
	if (task_stack_end_corrupted(prev))
		panic("corrupted stack end detected inside scheduler\n");

	if (task_scs_end_corrupted(prev))
		panic("corrupted shadow stack detected inside scheduler\n");
#endif

#ifdef CONFIG_DEBUG_ATOMIC_SLEEP
	if (!preempt && READ_ONCE(prev->__state) && prev->non_block_count) {
		printk(KERN_ERR "BUG: scheduling in a non-blocking section: %s/%d/%i\n",
			prev->comm, prev->pid, prev->non_block_count);
		dump_stack();
		add_taint(TAINT_WARN, LOCKDEP_STILL_OK);
	}
#endif

	if (unlikely(in_atomic_preempt_off())) {
		__schedule_bug(prev);
		preempt_count_set(PREEMPT_DISABLED);
	}
	rcu_sleep_check();
	WARN_ON_ONCE(ct_state() == CT_STATE_USER);

	profile_hit(SCHED_PROFILING, __builtin_return_address(0));

	schedstat_inc(this_rq()->sched_count);
}

static void prev_balance(struct rq *rq, struct task_struct *prev,
			 struct rq_flags *rf)
{
	const struct sched_class *start_class = prev->sched_class;
	const struct sched_class *class;

	/*
	 * We must do the balancing pass before put_prev_task(), such
	 * that when we release the rq->lock the task is in the same
	 * state as before we took rq->lock.
	 *
	 * We can terminate the balance pass as soon as we know there is
	 * a runnable task of @class priority or higher.
	 */
	for_active_class_range(class, start_class, &idle_sched_class) {
		if (class->balance && class->balance(rq, prev, rf))
			break;
	}
}

/*
 * Pick up the highest-prio task:
 */
static inline struct task_struct *
__pick_next_task(struct rq *rq, struct task_struct *prev, struct rq_flags *rf)
{
	const struct sched_class *class;
	struct task_struct *p;

	rq->dl_server = NULL;

	if (scx_enabled())
		goto restart;

	/*
	 * Optimization: we know that if all tasks are in the fair class we can
	 * call that function directly, but only if the @prev task wasn't of a
	 * higher scheduling class, because otherwise those lose the
	 * opportunity to pull in more work from other CPUs.
	 */
	if (likely(!sched_class_above(prev->sched_class, &fair_sched_class) &&
		   rq->nr_running == rq->cfs.h_nr_queued)) {

		p = pick_next_task_fair(rq, prev, rf);
		if (unlikely(p == RETRY_TASK))
			goto restart;

		/* Assume the next prioritized class is idle_sched_class */
		if (!p) {
			p = pick_task_idle(rq, rf);
			put_prev_set_next_task(rq, prev, p);
		}

		return p;
	}

restart:
	prev_balance(rq, prev, rf);

	for_each_active_class(class) {
		if (class->pick_next_task) {
			p = class->pick_next_task(rq, prev, rf);
			if (unlikely(p == RETRY_TASK))
				goto restart;
			if (p)
				return p;
		} else {
			p = class->pick_task(rq, rf);
			if (unlikely(p == RETRY_TASK))
				goto restart;
			if (p) {
				put_prev_set_next_task(rq, prev, p);
				return p;
			}
		}
	}

	BUG(); /* The idle class should always have a runnable task. */
}

#ifdef CONFIG_SCHED_CORE
static inline bool is_task_rq_idle(struct task_struct *t)
{
	return (task_rq(t)->idle == t);
}

static inline bool cookie_equals(struct task_struct *a, unsigned long cookie)
{
	return is_task_rq_idle(a) || (a->core_cookie == cookie);
}

static inline bool cookie_match(struct task_struct *a, struct task_struct *b)
{
	if (is_task_rq_idle(a) || is_task_rq_idle(b))
		return true;

	return a->core_cookie == b->core_cookie;
}

/*
 * Careful; this can return RETRY_TASK, it does not include the retry-loop
 * itself due to the whole SMT pick retry thing below.
 */
static inline struct task_struct *pick_task(struct rq *rq, struct rq_flags *rf)
{
	const struct sched_class *class;
	struct task_struct *p;

	rq->dl_server = NULL;

	for_each_active_class(class) {
		p = class->pick_task(rq, rf);
		if (p)
			return p;
	}

	BUG(); /* The idle class should always have a runnable task. */
}

extern void task_vruntime_update(struct rq *rq, struct task_struct *p, bool in_fi);

static void queue_core_balance(struct rq *rq);

static struct task_struct *
pick_next_task(struct rq *rq, struct task_struct *prev, struct rq_flags *rf)
{
	struct task_struct *next, *p, *max;
	const struct cpumask *smt_mask;
	bool fi_before = false;
	bool core_clock_updated = (rq == rq->core);
	unsigned long cookie;
	int i, cpu, occ = 0;
	struct rq *rq_i;
	bool need_sync;

	if (!sched_core_enabled(rq))
		return __pick_next_task(rq, prev, rf);

	cpu = cpu_of(rq);

	/* Stopper task is switching into idle, no need core-wide selection. */
	if (cpu_is_offline(cpu)) {
		/*
		 * Reset core_pick so that we don't enter the fastpath when
		 * coming online. core_pick would already be migrated to
		 * another cpu during offline.
		 */
		rq->core_pick = NULL;
		rq->core_dl_server = NULL;
		return __pick_next_task(rq, prev, rf);
	}

	/*
	 * If there were no {en,de}queues since we picked (IOW, the task
	 * pointers are all still valid), and we haven't scheduled the last
	 * pick yet, do so now.
	 *
	 * rq->core_pick can be NULL if no selection was made for a CPU because
	 * it was either offline or went offline during a sibling's core-wide
	 * selection. In this case, do a core-wide selection.
	 */
	if (rq->core->core_pick_seq == rq->core->core_task_seq &&
	    rq->core->core_pick_seq != rq->core_sched_seq &&
	    rq->core_pick) {
		WRITE_ONCE(rq->core_sched_seq, rq->core->core_pick_seq);

		next = rq->core_pick;
		rq->dl_server = rq->core_dl_server;
		rq->core_pick = NULL;
		rq->core_dl_server = NULL;
		goto out_set_next;
	}

	prev_balance(rq, prev, rf);

	smt_mask = cpu_smt_mask(cpu);
	need_sync = !!rq->core->core_cookie;

	/* reset state */
	rq->core->core_cookie = 0UL;
	if (rq->core->core_forceidle_count) {
		if (!core_clock_updated) {
			update_rq_clock(rq->core);
			core_clock_updated = true;
		}
		sched_core_account_forceidle(rq);
		/* reset after accounting force idle */
		rq->core->core_forceidle_start = 0;
		rq->core->core_forceidle_count = 0;
		rq->core->core_forceidle_occupation = 0;
		need_sync = true;
		fi_before = true;
	}

	/*
	 * core->core_task_seq, core->core_pick_seq, rq->core_sched_seq
	 *
	 * @task_seq guards the task state ({en,de}queues)
	 * @pick_seq is the @task_seq we did a selection on
	 * @sched_seq is the @pick_seq we scheduled
	 *
	 * However, preemptions can cause multiple picks on the same task set.
	 * 'Fix' this by also increasing @task_seq for every pick.
	 */
	rq->core->core_task_seq++;

	/*
	 * Optimize for common case where this CPU has no cookies
	 * and there are no cookied tasks running on siblings.
	 */
	if (!need_sync) {
restart_single:
		next = pick_task(rq, rf);
		if (unlikely(next == RETRY_TASK))
			goto restart_single;
		if (!next->core_cookie) {
			rq->core_pick = NULL;
			rq->core_dl_server = NULL;
			/*
			 * For robustness, update the min_vruntime_fi for
			 * unconstrained picks as well.
			 */
			WARN_ON_ONCE(fi_before);
			task_vruntime_update(rq, next, false);
			goto out_set_next;
		}
	}

	/*
	 * For each thread: do the regular task pick and find the max prio task
	 * amongst them.
	 *
	 * Tie-break prio towards the current CPU
	 */
restart_multi:
	max = NULL;
	for_each_cpu_wrap(i, smt_mask, cpu) {
		rq_i = cpu_rq(i);

		/*
		 * Current cpu always has its clock updated on entrance to
		 * pick_next_task(). If the current cpu is not the core,
		 * the core may also have been updated above.
		 */
		if (i != cpu && (rq_i != rq->core || !core_clock_updated))
			update_rq_clock(rq_i);

		p = pick_task(rq_i, rf);
		if (unlikely(p == RETRY_TASK))
			goto restart_multi;

		rq_i->core_pick = p;
		rq_i->core_dl_server = rq_i->dl_server;

		if (!max || prio_less(max, p, fi_before))
			max = p;
	}

	cookie = rq->core->core_cookie = max->core_cookie;

	/*
	 * For each thread: try and find a runnable task that matches @max or
	 * force idle.
	 */
	for_each_cpu(i, smt_mask) {
		rq_i = cpu_rq(i);
		p = rq_i->core_pick;

		if (!cookie_equals(p, cookie)) {
			p = NULL;
			if (cookie)
				p = sched_core_find(rq_i, cookie);
			if (!p)
				p = idle_sched_class.pick_task(rq_i, rf);
		}

		rq_i->core_pick = p;
		rq_i->core_dl_server = NULL;

		if (p == rq_i->idle) {
			if (rq_i->nr_running) {
				rq->core->core_forceidle_count++;
				if (!fi_before)
					rq->core->core_forceidle_seq++;
			}
		} else {
			occ++;
		}
	}

	if (schedstat_enabled() && rq->core->core_forceidle_count) {
		rq->core->core_forceidle_start = rq_clock(rq->core);
		rq->core->core_forceidle_occupation = occ;
	}

	rq->core->core_pick_seq = rq->core->core_task_seq;
	next = rq->core_pick;
	rq->core_sched_seq = rq->core->core_pick_seq;

	/* Something should have been selected for current CPU */
	WARN_ON_ONCE(!next);

	/*
	 * Reschedule siblings
	 *
	 * NOTE: L1TF -- at this point we're no longer running the old task and
	 * sending an IPI (below) ensures the sibling will no longer be running
	 * their task. This ensures there is no inter-sibling overlap between
	 * non-matching user state.
	 */
	for_each_cpu(i, smt_mask) {
		rq_i = cpu_rq(i);

		/*
		 * An online sibling might have gone offline before a task
		 * could be picked for it, or it might be offline but later
		 * happen to come online, but its too late and nothing was
		 * picked for it.  That's Ok - it will pick tasks for itself,
		 * so ignore it.
		 */
		if (!rq_i->core_pick)
			continue;

		/*
		 * Update for new !FI->FI transitions, or if continuing to be in !FI:
		 * fi_before     fi      update?
		 *  0            0       1
		 *  0            1       1
		 *  1            0       1
		 *  1            1       0
		 */
		if (!(fi_before && rq->core->core_forceidle_count))
			task_vruntime_update(rq_i, rq_i->core_pick, !!rq->core->core_forceidle_count);

		rq_i->core_pick->core_occupation = occ;

		if (i == cpu) {
			rq_i->core_pick = NULL;
			rq_i->core_dl_server = NULL;
			continue;
		}

		/* Did we break L1TF mitigation requirements? */
		WARN_ON_ONCE(!cookie_match(next, rq_i->core_pick));

		if (rq_i->curr == rq_i->core_pick) {
			rq_i->core_pick = NULL;
			rq_i->core_dl_server = NULL;
			continue;
		}

		resched_curr(rq_i);
	}

out_set_next:
	put_prev_set_next_task(rq, prev, next);
	if (rq->core->core_forceidle_count && next == rq->idle)
		queue_core_balance(rq);

	return next;
}

static bool try_steal_cookie(int this, int that)
{
	struct rq *dst = cpu_rq(this), *src = cpu_rq(that);
	struct task_struct *p;
	unsigned long cookie;
	bool success = false;

	guard(irq)();
	guard(double_rq_lock)(dst, src);

	cookie = dst->core->core_cookie;
	if (!cookie)
		return false;

	if (dst->curr != dst->idle)
		return false;

	p = sched_core_find(src, cookie);
	if (!p)
		return false;

	do {
		if (p == src->core_pick || p == src->curr)
			goto next;

		if (!is_cpu_allowed(p, this))
			goto next;

		if (p->core_occupation > dst->idle->core_occupation)
			goto next;
		/*
		 * sched_core_find() and sched_core_next() will ensure
		 * that task @p is not throttled now, we also need to
		 * check whether the runqueue of the destination CPU is
		 * being throttled.
		 */
		if (sched_task_is_throttled(p, this))
			goto next;

		move_queued_task_locked(src, dst, p);
		resched_curr(dst);

		success = true;
		break;

next:
		p = sched_core_next(p, cookie);
	} while (p);

	return success;
}

static bool steal_cookie_task(int cpu, struct sched_domain *sd)
{
	int i;

	for_each_cpu_wrap(i, sched_domain_span(sd), cpu + 1) {
		if (i == cpu)
			continue;

		if (need_resched())
			break;

		if (try_steal_cookie(cpu, i))
			return true;
	}

	return false;
}

static void sched_core_balance(struct rq *rq)
{
	struct sched_domain *sd;
	int cpu = cpu_of(rq);

	guard(preempt)();
	guard(rcu)();

	raw_spin_rq_unlock_irq(rq);
	for_each_domain(cpu, sd) {
		if (need_resched())
			break;

		if (steal_cookie_task(cpu, sd))
			break;
	}
	raw_spin_rq_lock_irq(rq);
}

static DEFINE_PER_CPU(struct balance_callback, core_balance_head);

static void queue_core_balance(struct rq *rq)
{
	if (!sched_core_enabled(rq))
		return;

	if (!rq->core->core_cookie)
		return;

	if (!rq->nr_running) /* not forced idle */
		return;

	queue_balance_callback(rq, &per_cpu(core_balance_head, rq->cpu), sched_core_balance);
}

DEFINE_LOCK_GUARD_1(core_lock, int,
		    sched_core_lock(*_T->lock, &_T->flags),
		    sched_core_unlock(*_T->lock, &_T->flags),
		    unsigned long flags)

static void sched_core_cpu_starting(unsigned int cpu)
{
	const struct cpumask *smt_mask = cpu_smt_mask(cpu);
	struct rq *rq = cpu_rq(cpu), *core_rq = NULL;
	int t;

	guard(core_lock)(&cpu);

	WARN_ON_ONCE(rq->core != rq);

	/* if we're the first, we'll be our own leader */
	if (cpumask_weight(smt_mask) == 1)
		return;

	/* find the leader */
	for_each_cpu(t, smt_mask) {
		if (t == cpu)
			continue;
		rq = cpu_rq(t);
		if (rq->core == rq) {
			core_rq = rq;
			break;
		}
	}

	if (WARN_ON_ONCE(!core_rq)) /* whoopsie */
		return;

	/* install and validate core_rq */
	for_each_cpu(t, smt_mask) {
		rq = cpu_rq(t);

		if (t == cpu)
			rq->core = core_rq;

		WARN_ON_ONCE(rq->core != core_rq);
	}
}

static void sched_core_cpu_deactivate(unsigned int cpu)
{
	const struct cpumask *smt_mask = cpu_smt_mask(cpu);
	struct rq *rq = cpu_rq(cpu), *core_rq = NULL;
	int t;

	guard(core_lock)(&cpu);

	/* if we're the last man standing, nothing to do */
	if (cpumask_weight(smt_mask) == 1) {
		WARN_ON_ONCE(rq->core != rq);
		return;
	}

	/* if we're not the leader, nothing to do */
	if (rq->core != rq)
		return;

	/* find a new leader */
	for_each_cpu(t, smt_mask) {
		if (t == cpu)
			continue;
		core_rq = cpu_rq(t);
		break;
	}

	if (WARN_ON_ONCE(!core_rq)) /* impossible */
		return;

	/* copy the shared state to the new leader */
	core_rq->core_task_seq             = rq->core_task_seq;
	core_rq->core_pick_seq             = rq->core_pick_seq;
	core_rq->core_cookie               = rq->core_cookie;
	core_rq->core_forceidle_count      = rq->core_forceidle_count;
	core_rq->core_forceidle_seq        = rq->core_forceidle_seq;
	core_rq->core_forceidle_occupation = rq->core_forceidle_occupation;

	/*
	 * Accounting edge for forced idle is handled in pick_next_task().
	 * Don't need another one here, since the hotplug thread shouldn't
	 * have a cookie.
	 */
	core_rq->core_forceidle_start = 0;

	/* install new leader */
	for_each_cpu(t, smt_mask) {
		rq = cpu_rq(t);
		rq->core = core_rq;
	}
}

static inline void sched_core_cpu_dying(unsigned int cpu)
{
	struct rq *rq = cpu_rq(cpu);

	if (rq->core != rq)
		rq->core = rq;
}

#else /* !CONFIG_SCHED_CORE: */

static inline void sched_core_cpu_starting(unsigned int cpu) {}
static inline void sched_core_cpu_deactivate(unsigned int cpu) {}
static inline void sched_core_cpu_dying(unsigned int cpu) {}

static struct task_struct *
pick_next_task(struct rq *rq, struct task_struct *prev, struct rq_flags *rf)
{
	return __pick_next_task(rq, prev, rf);
}

#endif /* !CONFIG_SCHED_CORE */

/*
 * Constants for the sched_mode argument of __schedule().
 *
 * The mode argument allows RT enabled kernels to differentiate a
 * preemption from blocking on an 'sleeping' spin/rwlock.
 */
#define SM_IDLE			(-1)
#define SM_NONE			0
#define SM_PREEMPT		1
#define SM_RTLOCK_WAIT		2

/*
 * Helper function for __schedule()
 *
 * Tries to deactivate the task, unless the should_block arg
 * is false or if a signal is pending. In the case a signal
 * is pending, marks the task's __state as RUNNING (and clear
 * blocked_on).
 */
static bool try_to_block_task(struct rq *rq, struct task_struct *p,
			      unsigned long *task_state_p, bool should_block)
{
	unsigned long task_state = *task_state_p;
	int flags = DEQUEUE_NOCLOCK;

	if (signal_pending_state(task_state, p)) {
		WRITE_ONCE(p->__state, TASK_RUNNING);
		*task_state_p = TASK_RUNNING;
		return false;
	}

	/*
	 * We check should_block after signal_pending because we
	 * will want to wake the task in that case. But if
	 * should_block is false, its likely due to the task being
	 * blocked on a mutex, and we want to keep it on the runqueue
	 * to be selectable for proxy-execution.
	 */
	if (!should_block)
		return false;

	p->sched_contributes_to_load =
		(task_state & TASK_UNINTERRUPTIBLE) &&
		!(task_state & TASK_NOLOAD) &&
		!(task_state & TASK_FROZEN);

	if (unlikely(is_special_task_state(task_state)))
		flags |= DEQUEUE_SPECIAL;

	/*
	 * __schedule()			ttwu()
	 *   prev_state = prev->state;    if (p->on_rq && ...)
	 *   if (prev_state)		    goto out;
	 *     p->on_rq = 0;		  smp_acquire__after_ctrl_dep();
	 *				  p->state = TASK_WAKING
	 *
	 * Where __schedule() and ttwu() have matching control dependencies.
	 *
	 * After this, schedule() must not care about p->state any more.
	 */
	block_task(rq, p, flags);
	return true;
}

#ifdef CONFIG_SCHED_PROXY_EXEC
static inline struct task_struct *proxy_resched_idle(struct rq *rq)
{
	put_prev_set_next_task(rq, rq->donor, rq->idle);
	rq_set_donor(rq, rq->idle);
	set_tsk_need_resched(rq->idle);
	return rq->idle;
}

static bool __proxy_deactivate(struct rq *rq, struct task_struct *donor)
{
	unsigned long state = READ_ONCE(donor->__state);

	/* Don't deactivate if the state has been changed to TASK_RUNNING */
	if (state == TASK_RUNNING)
		return false;
	/*
	 * Because we got donor from pick_next_task(), it is *crucial*
	 * that we call proxy_resched_idle() before we deactivate it.
	 * As once we deactivate donor, donor->on_rq is set to zero,
	 * which allows ttwu() to immediately try to wake the task on
	 * another rq. So we cannot use *any* references to donor
	 * after that point. So things like cfs_rq->curr or rq->donor
	 * need to be changed from next *before* we deactivate.
	 */
	proxy_resched_idle(rq);
	return try_to_block_task(rq, donor, &state, true);
}

static struct task_struct *proxy_deactivate(struct rq *rq, struct task_struct *donor)
{
	if (!__proxy_deactivate(rq, donor)) {
		/*
		 * XXX: For now, if deactivation failed, set donor
		 * as unblocked, as we aren't doing proxy-migrations
		 * yet (more logic will be needed then).
		 */
		donor->blocked_on = NULL;
	}
	return NULL;
}

/*
 * Find runnable lock owner to proxy for mutex blocked donor
 *
 * Follow the blocked-on relation:
 *   task->blocked_on -> mutex->owner -> task...
 *
 * Lock order:
 *
 *   p->pi_lock
 *     rq->lock
 *       mutex->wait_lock
 *
 * Returns the task that is going to be used as execution context (the one
 * that is actually going to be run on cpu_of(rq)).
 */
static struct task_struct *
find_proxy_task(struct rq *rq, struct task_struct *donor, struct rq_flags *rf)
{
	struct task_struct *owner = NULL;
	int this_cpu = cpu_of(rq);
	struct task_struct *p;
	struct mutex *mutex;

	/* Follow blocked_on chain. */
	for (p = donor; task_is_blocked(p); p = owner) {
		mutex = p->blocked_on;
		/* Something changed in the chain, so pick again */
		if (!mutex)
			return NULL;
		/*
		 * By taking mutex->wait_lock we hold off concurrent mutex_unlock()
		 * and ensure @owner sticks around.
		 */
		guard(raw_spinlock)(&mutex->wait_lock);

		/* Check again that p is blocked with wait_lock held */
		if (mutex != __get_task_blocked_on(p)) {
			/*
			 * Something changed in the blocked_on chain and
			 * we don't know if only at this level. So, let's
			 * just bail out completely and let __schedule()
			 * figure things out (pick_again loop).
			 */
			return NULL;
		}

		owner = __mutex_owner(mutex);
		if (!owner) {
			__clear_task_blocked_on(p, mutex);
			return p;
		}

		if (!READ_ONCE(owner->on_rq) || owner->se.sched_delayed) {
			/* XXX Don't handle blocked owners/delayed dequeue yet */
			return proxy_deactivate(rq, donor);
		}

		if (task_cpu(owner) != this_cpu) {
			/* XXX Don't handle migrations yet */
			return proxy_deactivate(rq, donor);
		}

		if (task_on_rq_migrating(owner)) {
			/*
			 * One of the chain of mutex owners is currently migrating to this
			 * CPU, but has not yet been enqueued because we are holding the
			 * rq lock. As a simple solution, just schedule rq->idle to give
			 * the migration a chance to complete. Much like the migrate_task
			 * case we should end up back in find_proxy_task(), this time
			 * hopefully with all relevant tasks already enqueued.
			 */
			return proxy_resched_idle(rq);
		}

		/*
		 * Its possible to race where after we check owner->on_rq
		 * but before we check (owner_cpu != this_cpu) that the
		 * task on another cpu was migrated back to this cpu. In
		 * that case it could slip by our  checks. So double check
		 * we are still on this cpu and not migrating. If we get
		 * inconsistent results, try again.
		 */
		if (!task_on_rq_queued(owner) || task_cpu(owner) != this_cpu)
			return NULL;

		if (owner == p) {
			/*
			 * It's possible we interleave with mutex_unlock like:
			 *
			 *				lock(&rq->lock);
			 *				  find_proxy_task()
			 * mutex_unlock()
			 *   lock(&wait_lock);
			 *   donor(owner) = current->blocked_donor;
			 *   unlock(&wait_lock);
			 *
			 *   wake_up_q();
			 *     ...
			 *       ttwu_runnable()
			 *         __task_rq_lock()
			 *				  lock(&wait_lock);
			 *				  owner == p
			 *
			 * Which leaves us to finish the ttwu_runnable() and make it go.
			 *
			 * So schedule rq->idle so that ttwu_runnable() can get the rq
			 * lock and mark owner as running.
			 */
			return proxy_resched_idle(rq);
		}
		/*
		 * OK, now we're absolutely sure @owner is on this
		 * rq, therefore holding @rq->lock is sufficient to
		 * guarantee its existence, as per ttwu_remote().
		 */
	}

	WARN_ON_ONCE(owner && !owner->on_rq);
	return owner;
}
#else /* SCHED_PROXY_EXEC */
static struct task_struct *
find_proxy_task(struct rq *rq, struct task_struct *donor, struct rq_flags *rf)
{
	WARN_ONCE(1, "This should never be called in the !SCHED_PROXY_EXEC case\n");
	return donor;
}
#endif /* SCHED_PROXY_EXEC */

static inline void proxy_tag_curr(struct rq *rq, struct task_struct *owner)
{
	if (!sched_proxy_exec())
		return;
	/*
	 * pick_next_task() calls set_next_task() on the chosen task
	 * at some point, which ensures it is not push/pullable.
	 * However, the chosen/donor task *and* the mutex owner form an
	 * atomic pair wrt push/pull.
	 *
	 * Make sure owner we run is not pushable. Unfortunately we can
	 * only deal with that by means of a dequeue/enqueue cycle. :-/
	 */
	dequeue_task(rq, owner, DEQUEUE_NOCLOCK | DEQUEUE_SAVE);
	enqueue_task(rq, owner, ENQUEUE_NOCLOCK | ENQUEUE_RESTORE);
}

/*
 * __schedule() is the main scheduler function.
 *
 * The main means of driving the scheduler and thus entering this function are:
 *
 *   1. Explicit blocking: mutex, semaphore, waitqueue, etc.
 *
 *   2. TIF_NEED_RESCHED flag is checked on interrupt and userspace return
 *      paths. For example, see arch/x86/entry_64.S.
 *
 *      To drive preemption between tasks, the scheduler sets the flag in timer
 *      interrupt handler sched_tick().
 *
 *   3. Wakeups don't really cause entry into schedule(). They add a
 *      task to the run-queue and that's it.
 *
 *      Now, if the new task added to the run-queue preempts the current
 *      task, then the wakeup sets TIF_NEED_RESCHED and schedule() gets
 *      called on the nearest possible occasion:
 *
 *       - If the kernel is preemptible (CONFIG_PREEMPTION=y):
 *
 *         - in syscall or exception context, at the next outmost
 *           preempt_enable(). (this might be as soon as the wake_up()'s
 *           spin_unlock()!)
 *
 *         - in IRQ context, return from interrupt-handler to
 *           preemptible context
 *
 *       - If the kernel is not preemptible (CONFIG_PREEMPTION is not set)
 *         then at the next:
 *
 *          - cond_resched() call
 *          - explicit schedule() call
 *          - return from syscall or exception to user-space
 *          - return from interrupt-handler to user-space
 *
 * WARNING: must be called with preemption disabled!
 */
static void __sched notrace __schedule(int sched_mode)
{
	struct task_struct *prev, *next;
	/*
	 * On PREEMPT_RT kernel, SM_RTLOCK_WAIT is noted
	 * as a preemption by schedule_debug() and RCU.
	 */
	bool preempt = sched_mode > SM_NONE;
	bool is_switch = false;
	unsigned long *switch_count;
	unsigned long prev_state;
	struct rq_flags rf;
	struct rq *rq;
	int cpu;

	/* Trace preemptions consistently with task switches */
	trace_sched_entry_tp(sched_mode == SM_PREEMPT);

	cpu = smp_processor_id();
	rq = cpu_rq(cpu);
	prev = rq->curr;

	schedule_debug(prev, preempt);

	if (sched_feat(HRTICK) || sched_feat(HRTICK_DL))
		hrtick_clear(rq);

	klp_sched_try_switch(prev);

	local_irq_disable();
	rcu_note_context_switch(preempt);
	migrate_disable_switch(rq, prev);

	/*
	 * Make sure that signal_pending_state()->signal_pending() below
	 * can't be reordered with __set_current_state(TASK_INTERRUPTIBLE)
	 * done by the caller to avoid the race with signal_wake_up():
	 *
	 * __set_current_state(@state)		signal_wake_up()
	 * schedule()				  set_tsk_thread_flag(p, TIF_SIGPENDING)
	 *					  wake_up_state(p, state)
	 *   LOCK rq->lock			    LOCK p->pi_state
	 *   smp_mb__after_spinlock()		    smp_mb__after_spinlock()
	 *     if (signal_pending_state())	    if (p->state & @state)
	 *
	 * Also, the membarrier system call requires a full memory barrier
	 * after coming from user-space, before storing to rq->curr; this
	 * barrier matches a full barrier in the proximity of the membarrier
	 * system call exit.
	 */
	rq_lock(rq, &rf);
	smp_mb__after_spinlock();

	/* Promote REQ to ACT */
	rq->clock_update_flags <<= 1;
	update_rq_clock(rq);
	rq->clock_update_flags = RQCF_UPDATED;

	switch_count = &prev->nivcsw;

	/* Task state changes only considers SM_PREEMPT as preemption */
	preempt = sched_mode == SM_PREEMPT;

	/*
	 * We must load prev->state once (task_struct::state is volatile), such
	 * that we form a control dependency vs deactivate_task() below.
	 */
	prev_state = READ_ONCE(prev->__state);
	if (sched_mode == SM_IDLE) {
		/* SCX must consult the BPF scheduler to tell if rq is empty */
		if (!rq->nr_running && !scx_enabled()) {
			next = prev;
			goto picked;
		}
	} else if (!preempt && prev_state) {
		/*
		 * We pass task_is_blocked() as the should_block arg
		 * in order to keep mutex-blocked tasks on the runqueue
		 * for slection with proxy-exec (without proxy-exec
		 * task_is_blocked() will always be false).
		 */
		try_to_block_task(rq, prev, &prev_state,
				  !task_is_blocked(prev));
		switch_count = &prev->nvcsw;
	}

pick_again:
	next = pick_next_task(rq, rq->donor, &rf);
	rq_set_donor(rq, next);
	if (unlikely(task_is_blocked(next))) {
		next = find_proxy_task(rq, next, &rf);
		if (!next)
			goto pick_again;
		if (next == rq->idle)
			goto keep_resched;
	}
picked:
	clear_tsk_need_resched(prev);
	clear_preempt_need_resched();
keep_resched:
	rq->last_seen_need_resched_ns = 0;

	is_switch = prev != next;
	if (likely(is_switch)) {
		rq->nr_switches++;
		/*
		 * RCU users of rcu_dereference(rq->curr) may not see
		 * changes to task_struct made by pick_next_task().
		 */
		RCU_INIT_POINTER(rq->curr, next);

		if (!task_current_donor(rq, next))
			proxy_tag_curr(rq, next);

		/*
		 * The membarrier system call requires each architecture
		 * to have a full memory barrier after updating
		 * rq->curr, before returning to user-space.
		 *
		 * Here are the schemes providing that barrier on the
		 * various architectures:
		 * - mm ? switch_mm() : mmdrop() for x86, s390, sparc, PowerPC,
		 *   RISC-V.  switch_mm() relies on membarrier_arch_switch_mm()
		 *   on PowerPC and on RISC-V.
		 * - finish_lock_switch() for weakly-ordered
		 *   architectures where spin_unlock is a full barrier,
		 * - switch_to() for arm64 (weakly-ordered, spin_unlock
		 *   is a RELEASE barrier),
		 *
		 * The barrier matches a full barrier in the proximity of
		 * the membarrier system call entry.
		 *
		 * On RISC-V, this barrier pairing is also needed for the
		 * SYNC_CORE command when switching between processes, cf.
		 * the inline comments in membarrier_arch_switch_mm().
		 */
		++*switch_count;

		psi_account_irqtime(rq, prev, next);
		psi_sched_switch(prev, next, !task_on_rq_queued(prev) ||
					     prev->se.sched_delayed);

		trace_sched_switch(preempt, prev, next, prev_state);

		/* Also unlocks the rq: */
		rq = context_switch(rq, prev, next, &rf);
	} else {
		/* In case next was already curr but just got blocked_donor */
		if (!task_current_donor(rq, next))
			proxy_tag_curr(rq, next);

		rq_unpin_lock(rq, &rf);
		__balance_callbacks(rq);
		raw_spin_rq_unlock_irq(rq);
	}
	trace_sched_exit_tp(is_switch);
}

void __noreturn do_task_dead(void)
{
	/* Causes final put_task_struct in finish_task_switch(): */
	set_special_state(TASK_DEAD);

	/* Tell freezer to ignore us: */
	current->flags |= PF_NOFREEZE;

	__schedule(SM_NONE);
	BUG();

	/* Avoid "noreturn function does return" - but don't continue if BUG() is a NOP: */
	for (;;)
		cpu_relax();
}

static inline void sched_submit_work(struct task_struct *tsk)
{
	static DEFINE_WAIT_OVERRIDE_MAP(sched_map, LD_WAIT_CONFIG);
	unsigned int task_flags;

	/*
	 * Establish LD_WAIT_CONFIG context to ensure none of the code called
	 * will use a blocking primitive -- which would lead to recursion.
	 */
	lock_map_acquire_try(&sched_map);

	task_flags = tsk->flags;
	/*
	 * If a worker goes to sleep, notify and ask workqueue whether it
	 * wants to wake up a task to maintain concurrency.
	 */
	if (task_flags & PF_WQ_WORKER)
		wq_worker_sleeping(tsk);
	else if (task_flags & PF_IO_WORKER)
		io_wq_worker_sleeping(tsk);

	/*
	 * spinlock and rwlock must not flush block requests.  This will
	 * deadlock if the callback attempts to acquire a lock which is
	 * already acquired.
	 */
	WARN_ON_ONCE(current->__state & TASK_RTLOCK_WAIT);

	/*
	 * If we are going to sleep and we have plugged IO queued,
	 * make sure to submit it to avoid deadlocks.
	 */
	blk_flush_plug(tsk->plug, true);

	lock_map_release(&sched_map);
}

static void sched_update_worker(struct task_struct *tsk)
{
	if (tsk->flags & (PF_WQ_WORKER | PF_IO_WORKER | PF_BLOCK_TS)) {
		if (tsk->flags & PF_BLOCK_TS)
			blk_plug_invalidate_ts(tsk);
		if (tsk->flags & PF_WQ_WORKER)
			wq_worker_running(tsk);
		else if (tsk->flags & PF_IO_WORKER)
			io_wq_worker_running(tsk);
	}
}

static __always_inline void __schedule_loop(int sched_mode)
{
	do {
		preempt_disable();
		__schedule(sched_mode);
		sched_preempt_enable_no_resched();
	} while (need_resched());
}

asmlinkage __visible void __sched schedule(void)
{
	struct task_struct *tsk = current;

#ifdef CONFIG_RT_MUTEXES
	lockdep_assert(!tsk->sched_rt_mutex);
#endif

	if (!task_is_running(tsk))
		sched_submit_work(tsk);
	__schedule_loop(SM_NONE);
	sched_update_worker(tsk);
}
EXPORT_SYMBOL(schedule);

/*
 * synchronize_rcu_tasks() makes sure that no task is stuck in preempted
 * state (have scheduled out non-voluntarily) by making sure that all
 * tasks have either left the run queue or have gone into user space.
 * As idle tasks do not do either, they must not ever be preempted
 * (schedule out non-voluntarily).
 *
 * schedule_idle() is similar to schedule_preempt_disable() except that it
 * never enables preemption because it does not call sched_submit_work().
 */
void __sched schedule_idle(void)
{
	/*
	 * As this skips calling sched_submit_work(), which the idle task does
	 * regardless because that function is a NOP when the task is in a
	 * TASK_RUNNING state, make sure this isn't used someplace that the
	 * current task can be in any other state. Note, idle is always in the
	 * TASK_RUNNING state.
	 */
	WARN_ON_ONCE(current->__state);
	do {
		__schedule(SM_IDLE);
	} while (need_resched());
}

#if defined(CONFIG_CONTEXT_TRACKING_USER) && !defined(CONFIG_HAVE_CONTEXT_TRACKING_USER_OFFSTACK)
asmlinkage __visible void __sched schedule_user(void)
{
	/*
	 * If we come here after a random call to set_need_resched(),
	 * or we have been woken up remotely but the IPI has not yet arrived,
	 * we haven't yet exited the RCU idle mode. Do it here manually until
	 * we find a better solution.
	 *
	 * NB: There are buggy callers of this function.  Ideally we
	 * should warn if prev_state != CT_STATE_USER, but that will trigger
	 * too frequently to make sense yet.
	 */
	enum ctx_state prev_state = exception_enter();
	schedule();
	exception_exit(prev_state);
}
#endif

/**
 * schedule_preempt_disabled - called with preemption disabled
 *
 * Returns with preemption disabled. Note: preempt_count must be 1
 */
void __sched schedule_preempt_disabled(void)
{
	sched_preempt_enable_no_resched();
	schedule();
	preempt_disable();
}

#ifdef CONFIG_PREEMPT_RT
void __sched notrace schedule_rtlock(void)
{
	__schedule_loop(SM_RTLOCK_WAIT);
}
NOKPROBE_SYMBOL(schedule_rtlock);
#endif

static void __sched notrace preempt_schedule_common(void)
{
	do {
		/*
		 * Because the function tracer can trace preempt_count_sub()
		 * and it also uses preempt_enable/disable_notrace(), if
		 * NEED_RESCHED is set, the preempt_enable_notrace() called
		 * by the function tracer will call this function again and
		 * cause infinite recursion.
		 *
		 * Preemption must be disabled here before the function
		 * tracer can trace. Break up preempt_disable() into two
		 * calls. One to disable preemption without fear of being
		 * traced. The other to still record the preemption latency,
		 * which can also be traced by the function tracer.
		 */
		preempt_disable_notrace();
		preempt_latency_start(1);
		__schedule(SM_PREEMPT);
		preempt_latency_stop(1);
		preempt_enable_no_resched_notrace();

		/*
		 * Check again in case we missed a preemption opportunity
		 * between schedule and now.
		 */
	} while (need_resched());
}

#ifdef CONFIG_PREEMPTION
/*
 * This is the entry point to schedule() from in-kernel preemption
 * off of preempt_enable.
 */
asmlinkage __visible void __sched notrace preempt_schedule(void)
{
	/*
	 * If there is a non-zero preempt_count or interrupts are disabled,
	 * we do not want to preempt the current task. Just return..
	 */
	if (likely(!preemptible()))
		return;
	preempt_schedule_common();
}
NOKPROBE_SYMBOL(preempt_schedule);
EXPORT_SYMBOL(preempt_schedule);

#ifdef CONFIG_PREEMPT_DYNAMIC
# ifdef CONFIG_HAVE_PREEMPT_DYNAMIC_CALL
#  ifndef preempt_schedule_dynamic_enabled
#   define preempt_schedule_dynamic_enabled	preempt_schedule
#   define preempt_schedule_dynamic_disabled	NULL
#  endif
DEFINE_STATIC_CALL(preempt_schedule, preempt_schedule_dynamic_enabled);
EXPORT_STATIC_CALL_TRAMP(preempt_schedule);
# elif defined(CONFIG_HAVE_PREEMPT_DYNAMIC_KEY)
static DEFINE_STATIC_KEY_TRUE(sk_dynamic_preempt_schedule);
void __sched notrace dynamic_preempt_schedule(void)
{
	if (!static_branch_unlikely(&sk_dynamic_preempt_schedule))
		return;
	preempt_schedule();
}
NOKPROBE_SYMBOL(dynamic_preempt_schedule);
EXPORT_SYMBOL(dynamic_preempt_schedule);
# endif
#endif /* CONFIG_PREEMPT_DYNAMIC */

/**
 * preempt_schedule_notrace - preempt_schedule called by tracing
 *
 * The tracing infrastructure uses preempt_enable_notrace to prevent
 * recursion and tracing preempt enabling caused by the tracing
 * infrastructure itself. But as tracing can happen in areas coming
 * from userspace or just about to enter userspace, a preempt enable
 * can occur before user_exit() is called. This will cause the scheduler
 * to be called when the system is still in usermode.
 *
 * To prevent this, the preempt_enable_notrace will use this function
 * instead of preempt_schedule() to exit user context if needed before
 * calling the scheduler.
 */
asmlinkage __visible void __sched notrace preempt_schedule_notrace(void)
{
	enum ctx_state prev_ctx;

	if (likely(!preemptible()))
		return;

	do {
		/*
		 * Because the function tracer can trace preempt_count_sub()
		 * and it also uses preempt_enable/disable_notrace(), if
		 * NEED_RESCHED is set, the preempt_enable_notrace() called
		 * by the function tracer will call this function again and
		 * cause infinite recursion.
		 *
		 * Preemption must be disabled here before the function
		 * tracer can trace. Break up preempt_disable() into two
		 * calls. One to disable preemption without fear of being
		 * traced. The other to still record the preemption latency,
		 * which can also be traced by the function tracer.
		 */
		preempt_disable_notrace();
		preempt_latency_start(1);
		/*
		 * Needs preempt disabled in case user_exit() is traced
		 * and the tracer calls preempt_enable_notrace() causing
		 * an infinite recursion.
		 */
		prev_ctx = exception_enter();
		__schedule(SM_PREEMPT);
		exception_exit(prev_ctx);

		preempt_latency_stop(1);
		preempt_enable_no_resched_notrace();
	} while (need_resched());
}
EXPORT_SYMBOL_GPL(preempt_schedule_notrace);

#ifdef CONFIG_PREEMPT_DYNAMIC
# if defined(CONFIG_HAVE_PREEMPT_DYNAMIC_CALL)
#  ifndef preempt_schedule_notrace_dynamic_enabled
#   define preempt_schedule_notrace_dynamic_enabled	preempt_schedule_notrace
#   define preempt_schedule_notrace_dynamic_disabled	NULL
#  endif
DEFINE_STATIC_CALL(preempt_schedule_notrace, preempt_schedule_notrace_dynamic_enabled);
EXPORT_STATIC_CALL_TRAMP(preempt_schedule_notrace);
# elif defined(CONFIG_HAVE_PREEMPT_DYNAMIC_KEY)
static DEFINE_STATIC_KEY_TRUE(sk_dynamic_preempt_schedule_notrace);
void __sched notrace dynamic_preempt_schedule_notrace(void)
{
	if (!static_branch_unlikely(&sk_dynamic_preempt_schedule_notrace))
		return;
	preempt_schedule_notrace();
}
NOKPROBE_SYMBOL(dynamic_preempt_schedule_notrace);
EXPORT_SYMBOL(dynamic_preempt_schedule_notrace);
# endif
#endif

#endif /* CONFIG_PREEMPTION */

/*
 * This is the entry point to schedule() from kernel preemption
 * off of IRQ context.
 * Note, that this is called and return with IRQs disabled. This will
 * protect us against recursive calling from IRQ contexts.
 */
asmlinkage __visible void __sched preempt_schedule_irq(void)
{
	enum ctx_state prev_state;

	/* Catch callers which need to be fixed */
	BUG_ON(preempt_count() || !irqs_disabled());

	prev_state = exception_enter();

	do {
		preempt_disable();
		local_irq_enable();
		__schedule(SM_PREEMPT);
		local_irq_disable();
		sched_preempt_enable_no_resched();
	} while (need_resched());

	exception_exit(prev_state);
}

int default_wake_function(wait_queue_entry_t *curr, unsigned mode, int wake_flags,
			  void *key)
{
	WARN_ON_ONCE(wake_flags & ~(WF_SYNC|WF_CURRENT_CPU));
	return try_to_wake_up(curr->private, mode, wake_flags);
}
EXPORT_SYMBOL(default_wake_function);

const struct sched_class *__setscheduler_class(int policy, int prio)
{
	if (dl_prio(prio))
		return &dl_sched_class;

	if (rt_prio(prio))
		return &rt_sched_class;

#ifdef CONFIG_SCHED_CLASS_EXT
	if (task_should_scx(policy))
		return &ext_sched_class;
#endif

	return &fair_sched_class;
}

#ifdef CONFIG_RT_MUTEXES

/*
 * Would be more useful with typeof()/auto_type but they don't mix with
 * bit-fields. Since it's a local thing, use int. Keep the generic sounding
 * name such that if someone were to implement this function we get to compare
 * notes.
 */
#define fetch_and_set(x, v) ({ int _x = (x); (x) = (v); _x; })

void rt_mutex_pre_schedule(void)
{
	lockdep_assert(!fetch_and_set(current->sched_rt_mutex, 1));
	sched_submit_work(current);
}

void rt_mutex_schedule(void)
{
	lockdep_assert(current->sched_rt_mutex);
	__schedule_loop(SM_NONE);
}

void rt_mutex_post_schedule(void)
{
	sched_update_worker(current);
	lockdep_assert(fetch_and_set(current->sched_rt_mutex, 0));
}

/*
 * rt_mutex_setprio - set the current priority of a task
 * @p: task to boost
 * @pi_task: donor task
 *
 * This function changes the 'effective' priority of a task. It does
 * not touch ->normal_prio like __setscheduler().
 *
 * Used by the rt_mutex code to implement priority inheritance
 * logic. Call site only calls if the priority of the task changed.
 */
void rt_mutex_setprio(struct task_struct *p, struct task_struct *pi_task)
{
	int prio, oldprio, queue_flag =
		DEQUEUE_SAVE | DEQUEUE_MOVE | DEQUEUE_NOCLOCK;
	const struct sched_class *prev_class, *next_class;
	struct rq_flags rf;
	struct rq *rq;

	/* XXX used to be waiter->prio, not waiter->task->prio */
	prio = __rt_effective_prio(pi_task, p->normal_prio);

	/*
	 * If nothing changed; bail early.
	 */
	if (p->pi_top_task == pi_task && prio == p->prio && !dl_prio(prio))
		return;

	rq = __task_rq_lock(p, &rf);
	update_rq_clock(rq);
	/*
	 * Set under pi_lock && rq->lock, such that the value can be used under
	 * either lock.
	 *
	 * Note that there is loads of tricky to make this pointer cache work
	 * right. rt_mutex_slowunlock()+rt_mutex_postunlock() work together to
	 * ensure a task is de-boosted (pi_task is set to NULL) before the
	 * task is allowed to run again (and can exit). This ensures the pointer
	 * points to a blocked task -- which guarantees the task is present.
	 */
	p->pi_top_task = pi_task;

	/*
	 * For FIFO/RR we only need to set prio, if that matches we're done.
	 */
	if (prio == p->prio && !dl_prio(prio))
		goto out_unlock;

	/*
	 * Idle task boosting is a no-no in general. There is one
	 * exception, when PREEMPT_RT and NOHZ is active:
	 *
	 * The idle task calls get_next_timer_interrupt() and holds
	 * the timer wheel base->lock on the CPU and another CPU wants
	 * to access the timer (probably to cancel it). We can safely
	 * ignore the boosting request, as the idle CPU runs this code
	 * with interrupts disabled and will complete the lock
	 * protected section without being interrupted. So there is no
	 * real need to boost.
	 */
	if (unlikely(p == rq->idle)) {
		WARN_ON(p != rq->curr);
		WARN_ON(p->pi_blocked_on);
		goto out_unlock;
	}

	trace_sched_pi_setprio(p, pi_task);
	oldprio = p->prio;

	if (oldprio == prio)
		queue_flag &= ~DEQUEUE_MOVE;

	prev_class = p->sched_class;
	next_class = __setscheduler_class(p->policy, prio);

	if (prev_class != next_class)
		queue_flag |= DEQUEUE_CLASS;

	scoped_guard (sched_change, p, queue_flag) {
		/*
		 * Boosting condition are:
		 * 1. -rt task is running and holds mutex A
		 *      --> -dl task blocks on mutex A
		 *
		 * 2. -dl task is running and holds mutex A
		 *      --> -dl task blocks on mutex A and could preempt the
		 *          running task
		 */
		if (dl_prio(prio)) {
			if (!dl_prio(p->normal_prio) ||
			    (pi_task && dl_prio(pi_task->prio) &&
			     dl_entity_preempt(&pi_task->dl, &p->dl))) {
				p->dl.pi_se = pi_task->dl.pi_se;
				scope->flags |= ENQUEUE_REPLENISH;
			} else {
				p->dl.pi_se = &p->dl;
			}
		} else if (rt_prio(prio)) {
			if (dl_prio(oldprio))
				p->dl.pi_se = &p->dl;
			if (oldprio < prio)
				scope->flags |= ENQUEUE_HEAD;
		} else {
			if (dl_prio(oldprio))
				p->dl.pi_se = &p->dl;
			if (rt_prio(oldprio))
				p->rt.timeout = 0;
		}

		p->sched_class = next_class;
		p->prio = prio;
	}
out_unlock:
	/* Caller holds task_struct::pi_lock, IRQs are still disabled */

	rq_unpin_lock(rq, &rf);
	__balance_callbacks(rq);
	rq_repin_lock(rq, &rf);
	__task_rq_unlock(rq, p, &rf);
<<<<<<< HEAD
=======

	preempt_enable();
>>>>>>> 9c0a5e83
}
#endif /* CONFIG_RT_MUTEXES */

#if !defined(CONFIG_PREEMPTION) || defined(CONFIG_PREEMPT_DYNAMIC)
int __sched __cond_resched(void)
{
	if (should_resched(0) && !irqs_disabled()) {
		preempt_schedule_common();
		return 1;
	}
	/*
	 * In PREEMPT_RCU kernels, ->rcu_read_lock_nesting tells the tick
	 * whether the current CPU is in an RCU read-side critical section,
	 * so the tick can report quiescent states even for CPUs looping
	 * in kernel context.  In contrast, in non-preemptible kernels,
	 * RCU readers leave no in-memory hints, which means that CPU-bound
	 * processes executing in kernel context might never report an
	 * RCU quiescent state.  Therefore, the following code causes
	 * cond_resched() to report a quiescent state, but only when RCU
	 * is in urgent need of one.
	 * A third case, preemptible, but non-PREEMPT_RCU provides for
	 * urgently needed quiescent states via rcu_flavor_sched_clock_irq().
	 */
#ifndef CONFIG_PREEMPT_RCU
	rcu_all_qs();
#endif
	return 0;
}
EXPORT_SYMBOL(__cond_resched);
#endif

#ifdef CONFIG_PREEMPT_DYNAMIC
# ifdef CONFIG_HAVE_PREEMPT_DYNAMIC_CALL
#  define cond_resched_dynamic_enabled	__cond_resched
#  define cond_resched_dynamic_disabled	((void *)&__static_call_return0)
DEFINE_STATIC_CALL_RET0(cond_resched, __cond_resched);
EXPORT_STATIC_CALL_TRAMP(cond_resched);

#  define might_resched_dynamic_enabled	__cond_resched
#  define might_resched_dynamic_disabled ((void *)&__static_call_return0)
DEFINE_STATIC_CALL_RET0(might_resched, __cond_resched);
EXPORT_STATIC_CALL_TRAMP(might_resched);
# elif defined(CONFIG_HAVE_PREEMPT_DYNAMIC_KEY)
static DEFINE_STATIC_KEY_FALSE(sk_dynamic_cond_resched);
int __sched dynamic_cond_resched(void)
{
	if (!static_branch_unlikely(&sk_dynamic_cond_resched))
		return 0;
	return __cond_resched();
}
EXPORT_SYMBOL(dynamic_cond_resched);

static DEFINE_STATIC_KEY_FALSE(sk_dynamic_might_resched);
int __sched dynamic_might_resched(void)
{
	if (!static_branch_unlikely(&sk_dynamic_might_resched))
		return 0;
	return __cond_resched();
}
EXPORT_SYMBOL(dynamic_might_resched);
# endif
#endif /* CONFIG_PREEMPT_DYNAMIC */

/*
 * __cond_resched_lock() - if a reschedule is pending, drop the given lock,
 * call schedule, and on return reacquire the lock.
 *
 * This works OK both with and without CONFIG_PREEMPTION. We do strange low-level
 * operations here to prevent schedule() from being called twice (once via
 * spin_unlock(), once by hand).
 */
int __cond_resched_lock(spinlock_t *lock)
{
	int resched = should_resched(PREEMPT_LOCK_OFFSET);
	int ret = 0;

	lockdep_assert_held(lock);

	if (spin_needbreak(lock) || resched) {
		spin_unlock(lock);
		if (!_cond_resched())
			cpu_relax();
		ret = 1;
		spin_lock(lock);
	}
	return ret;
}
EXPORT_SYMBOL(__cond_resched_lock);

int __cond_resched_rwlock_read(rwlock_t *lock)
{
	int resched = should_resched(PREEMPT_LOCK_OFFSET);
	int ret = 0;

	lockdep_assert_held_read(lock);

	if (rwlock_needbreak(lock) || resched) {
		read_unlock(lock);
		if (!_cond_resched())
			cpu_relax();
		ret = 1;
		read_lock(lock);
	}
	return ret;
}
EXPORT_SYMBOL(__cond_resched_rwlock_read);

int __cond_resched_rwlock_write(rwlock_t *lock)
{
	int resched = should_resched(PREEMPT_LOCK_OFFSET);
	int ret = 0;

	lockdep_assert_held_write(lock);

	if (rwlock_needbreak(lock) || resched) {
		write_unlock(lock);
		if (!_cond_resched())
			cpu_relax();
		ret = 1;
		write_lock(lock);
	}
	return ret;
}
EXPORT_SYMBOL(__cond_resched_rwlock_write);

#ifdef CONFIG_PREEMPT_DYNAMIC

# ifdef CONFIG_GENERIC_IRQ_ENTRY
#  include <linux/irq-entry-common.h>
# endif

/*
 * SC:cond_resched
 * SC:might_resched
 * SC:preempt_schedule
 * SC:preempt_schedule_notrace
 * SC:irqentry_exit_cond_resched
 *
 *
 * NONE:
 *   cond_resched               <- __cond_resched
 *   might_resched              <- RET0
 *   preempt_schedule           <- NOP
 *   preempt_schedule_notrace   <- NOP
 *   irqentry_exit_cond_resched <- NOP
 *   dynamic_preempt_lazy       <- false
 *
 * VOLUNTARY:
 *   cond_resched               <- __cond_resched
 *   might_resched              <- __cond_resched
 *   preempt_schedule           <- NOP
 *   preempt_schedule_notrace   <- NOP
 *   irqentry_exit_cond_resched <- NOP
 *   dynamic_preempt_lazy       <- false
 *
 * FULL:
 *   cond_resched               <- RET0
 *   might_resched              <- RET0
 *   preempt_schedule           <- preempt_schedule
 *   preempt_schedule_notrace   <- preempt_schedule_notrace
 *   irqentry_exit_cond_resched <- irqentry_exit_cond_resched
 *   dynamic_preempt_lazy       <- false
 *
 * LAZY:
 *   cond_resched               <- RET0
 *   might_resched              <- RET0
 *   preempt_schedule           <- preempt_schedule
 *   preempt_schedule_notrace   <- preempt_schedule_notrace
 *   irqentry_exit_cond_resched <- irqentry_exit_cond_resched
 *   dynamic_preempt_lazy       <- true
 */

enum {
	preempt_dynamic_undefined = -1,
	preempt_dynamic_none,
	preempt_dynamic_voluntary,
	preempt_dynamic_full,
	preempt_dynamic_lazy,
};

int preempt_dynamic_mode = preempt_dynamic_undefined;

int sched_dynamic_mode(const char *str)
{
# ifndef CONFIG_PREEMPT_RT
	if (!strcmp(str, "none"))
		return preempt_dynamic_none;

	if (!strcmp(str, "voluntary"))
		return preempt_dynamic_voluntary;
# endif

	if (!strcmp(str, "full"))
		return preempt_dynamic_full;

# ifdef CONFIG_ARCH_HAS_PREEMPT_LAZY
	if (!strcmp(str, "lazy"))
		return preempt_dynamic_lazy;
# endif

	return -EINVAL;
}

# define preempt_dynamic_key_enable(f)	static_key_enable(&sk_dynamic_##f.key)
# define preempt_dynamic_key_disable(f)	static_key_disable(&sk_dynamic_##f.key)

# if defined(CONFIG_HAVE_PREEMPT_DYNAMIC_CALL)
#  define preempt_dynamic_enable(f)	static_call_update(f, f##_dynamic_enabled)
#  define preempt_dynamic_disable(f)	static_call_update(f, f##_dynamic_disabled)
# elif defined(CONFIG_HAVE_PREEMPT_DYNAMIC_KEY)
#  define preempt_dynamic_enable(f)	preempt_dynamic_key_enable(f)
#  define preempt_dynamic_disable(f)	preempt_dynamic_key_disable(f)
# else
#  error "Unsupported PREEMPT_DYNAMIC mechanism"
# endif

static DEFINE_MUTEX(sched_dynamic_mutex);

static void __sched_dynamic_update(int mode)
{
	/*
	 * Avoid {NONE,VOLUNTARY} -> FULL transitions from ever ending up in
	 * the ZERO state, which is invalid.
	 */
	preempt_dynamic_enable(cond_resched);
	preempt_dynamic_enable(might_resched);
	preempt_dynamic_enable(preempt_schedule);
	preempt_dynamic_enable(preempt_schedule_notrace);
	preempt_dynamic_enable(irqentry_exit_cond_resched);
	preempt_dynamic_key_disable(preempt_lazy);

	switch (mode) {
	case preempt_dynamic_none:
		preempt_dynamic_enable(cond_resched);
		preempt_dynamic_disable(might_resched);
		preempt_dynamic_disable(preempt_schedule);
		preempt_dynamic_disable(preempt_schedule_notrace);
		preempt_dynamic_disable(irqentry_exit_cond_resched);
		preempt_dynamic_key_disable(preempt_lazy);
		if (mode != preempt_dynamic_mode)
			pr_info("Dynamic Preempt: none\n");
		break;

	case preempt_dynamic_voluntary:
		preempt_dynamic_enable(cond_resched);
		preempt_dynamic_enable(might_resched);
		preempt_dynamic_disable(preempt_schedule);
		preempt_dynamic_disable(preempt_schedule_notrace);
		preempt_dynamic_disable(irqentry_exit_cond_resched);
		preempt_dynamic_key_disable(preempt_lazy);
		if (mode != preempt_dynamic_mode)
			pr_info("Dynamic Preempt: voluntary\n");
		break;

	case preempt_dynamic_full:
		preempt_dynamic_disable(cond_resched);
		preempt_dynamic_disable(might_resched);
		preempt_dynamic_enable(preempt_schedule);
		preempt_dynamic_enable(preempt_schedule_notrace);
		preempt_dynamic_enable(irqentry_exit_cond_resched);
		preempt_dynamic_key_disable(preempt_lazy);
		if (mode != preempt_dynamic_mode)
			pr_info("Dynamic Preempt: full\n");
		break;

	case preempt_dynamic_lazy:
		preempt_dynamic_disable(cond_resched);
		preempt_dynamic_disable(might_resched);
		preempt_dynamic_enable(preempt_schedule);
		preempt_dynamic_enable(preempt_schedule_notrace);
		preempt_dynamic_enable(irqentry_exit_cond_resched);
		preempt_dynamic_key_enable(preempt_lazy);
		if (mode != preempt_dynamic_mode)
			pr_info("Dynamic Preempt: lazy\n");
		break;
	}

	preempt_dynamic_mode = mode;
}

void sched_dynamic_update(int mode)
{
	mutex_lock(&sched_dynamic_mutex);
	__sched_dynamic_update(mode);
	mutex_unlock(&sched_dynamic_mutex);
}

static int __init setup_preempt_mode(char *str)
{
	int mode = sched_dynamic_mode(str);
	if (mode < 0) {
		pr_warn("Dynamic Preempt: unsupported mode: %s\n", str);
		return 0;
	}

	sched_dynamic_update(mode);
	return 1;
}
__setup("preempt=", setup_preempt_mode);

static void __init preempt_dynamic_init(void)
{
	if (preempt_dynamic_mode == preempt_dynamic_undefined) {
		if (IS_ENABLED(CONFIG_PREEMPT_NONE)) {
			sched_dynamic_update(preempt_dynamic_none);
		} else if (IS_ENABLED(CONFIG_PREEMPT_VOLUNTARY)) {
			sched_dynamic_update(preempt_dynamic_voluntary);
		} else if (IS_ENABLED(CONFIG_PREEMPT_LAZY)) {
			sched_dynamic_update(preempt_dynamic_lazy);
		} else {
			/* Default static call setting, nothing to do */
			WARN_ON_ONCE(!IS_ENABLED(CONFIG_PREEMPT));
			preempt_dynamic_mode = preempt_dynamic_full;
			pr_info("Dynamic Preempt: full\n");
		}
	}
}

# define PREEMPT_MODEL_ACCESSOR(mode) \
	bool preempt_model_##mode(void)						 \
	{									 \
		WARN_ON_ONCE(preempt_dynamic_mode == preempt_dynamic_undefined); \
		return preempt_dynamic_mode == preempt_dynamic_##mode;		 \
	}									 \
	EXPORT_SYMBOL_GPL(preempt_model_##mode)

PREEMPT_MODEL_ACCESSOR(none);
PREEMPT_MODEL_ACCESSOR(voluntary);
PREEMPT_MODEL_ACCESSOR(full);
PREEMPT_MODEL_ACCESSOR(lazy);

#else /* !CONFIG_PREEMPT_DYNAMIC: */

#define preempt_dynamic_mode -1

static inline void preempt_dynamic_init(void) { }

#endif /* CONFIG_PREEMPT_DYNAMIC */

const char *preempt_modes[] = {
	"none", "voluntary", "full", "lazy", NULL,
};

const char *preempt_model_str(void)
{
	bool brace = IS_ENABLED(CONFIG_PREEMPT_RT) &&
		(IS_ENABLED(CONFIG_PREEMPT_DYNAMIC) ||
		 IS_ENABLED(CONFIG_PREEMPT_LAZY));
	static char buf[128];

	if (IS_ENABLED(CONFIG_PREEMPT_BUILD)) {
		struct seq_buf s;

		seq_buf_init(&s, buf, sizeof(buf));
		seq_buf_puts(&s, "PREEMPT");

		if (IS_ENABLED(CONFIG_PREEMPT_RT))
			seq_buf_printf(&s, "%sRT%s",
				       brace ? "_{" : "_",
				       brace ? "," : "");

		if (IS_ENABLED(CONFIG_PREEMPT_DYNAMIC)) {
			seq_buf_printf(&s, "(%s)%s",
				       preempt_dynamic_mode >= 0 ?
				       preempt_modes[preempt_dynamic_mode] : "undef",
				       brace ? "}" : "");
			return seq_buf_str(&s);
		}

		if (IS_ENABLED(CONFIG_PREEMPT_LAZY)) {
			seq_buf_printf(&s, "LAZY%s",
				       brace ? "}" : "");
			return seq_buf_str(&s);
		}

		return seq_buf_str(&s);
	}

	if (IS_ENABLED(CONFIG_PREEMPT_VOLUNTARY_BUILD))
		return "VOLUNTARY";

	return "NONE";
}

int io_schedule_prepare(void)
{
	int old_iowait = current->in_iowait;

	current->in_iowait = 1;
	blk_flush_plug(current->plug, true);
	return old_iowait;
}

void io_schedule_finish(int token)
{
	current->in_iowait = token;
}

/*
 * This task is about to go to sleep on IO. Increment rq->nr_iowait so
 * that process accounting knows that this is a task in IO wait state.
 */
long __sched io_schedule_timeout(long timeout)
{
	int token;
	long ret;

	token = io_schedule_prepare();
	ret = schedule_timeout(timeout);
	io_schedule_finish(token);

	return ret;
}
EXPORT_SYMBOL(io_schedule_timeout);

void __sched io_schedule(void)
{
	int token;

	token = io_schedule_prepare();
	schedule();
	io_schedule_finish(token);
}
EXPORT_SYMBOL(io_schedule);

void sched_show_task(struct task_struct *p)
{
	unsigned long free;
	int ppid;

	if (!try_get_task_stack(p))
		return;

	pr_info("task:%-15.15s state:%c", p->comm, task_state_to_char(p));

	if (task_is_running(p))
		pr_cont("  running task    ");
	free = stack_not_used(p);
	ppid = 0;
	rcu_read_lock();
	if (pid_alive(p))
		ppid = task_pid_nr(rcu_dereference(p->real_parent));
	rcu_read_unlock();
	pr_cont(" stack:%-5lu pid:%-5d tgid:%-5d ppid:%-6d task_flags:0x%04x flags:0x%08lx\n",
		free, task_pid_nr(p), task_tgid_nr(p),
		ppid, p->flags, read_task_thread_flags(p));

	print_worker_info(KERN_INFO, p);
	print_stop_info(KERN_INFO, p);
	print_scx_info(KERN_INFO, p);
	show_stack(p, NULL, KERN_INFO);
	put_task_stack(p);
}
EXPORT_SYMBOL_GPL(sched_show_task);

static inline bool
state_filter_match(unsigned long state_filter, struct task_struct *p)
{
	unsigned int state = READ_ONCE(p->__state);

	/* no filter, everything matches */
	if (!state_filter)
		return true;

	/* filter, but doesn't match */
	if (!(state & state_filter))
		return false;

	/*
	 * When looking for TASK_UNINTERRUPTIBLE skip TASK_IDLE (allows
	 * TASK_KILLABLE).
	 */
	if (state_filter == TASK_UNINTERRUPTIBLE && (state & TASK_NOLOAD))
		return false;

	return true;
}


void show_state_filter(unsigned int state_filter)
{
	struct task_struct *g, *p;

	rcu_read_lock();
	for_each_process_thread(g, p) {
		/*
		 * reset the NMI-timeout, listing all files on a slow
		 * console might take a lot of time:
		 * Also, reset softlockup watchdogs on all CPUs, because
		 * another CPU might be blocked waiting for us to process
		 * an IPI.
		 */
		touch_nmi_watchdog();
		touch_all_softlockup_watchdogs();
		if (state_filter_match(state_filter, p))
			sched_show_task(p);
	}

	if (!state_filter)
		sysrq_sched_debug_show();

	rcu_read_unlock();
	/*
	 * Only show locks if all tasks are dumped:
	 */
	if (!state_filter)
		debug_show_all_locks();
}

/**
 * init_idle - set up an idle thread for a given CPU
 * @idle: task in question
 * @cpu: CPU the idle task belongs to
 *
 * NOTE: this function does not set the idle thread's NEED_RESCHED
 * flag, to make booting more robust.
 */
void __init init_idle(struct task_struct *idle, int cpu)
{
	struct affinity_context ac = (struct affinity_context) {
		.new_mask  = cpumask_of(cpu),
		.flags     = 0,
	};
	struct rq *rq = cpu_rq(cpu);
	unsigned long flags;

	raw_spin_lock_irqsave(&idle->pi_lock, flags);
	raw_spin_rq_lock(rq);

	idle->__state = TASK_RUNNING;
	idle->se.exec_start = sched_clock();
	/*
	 * PF_KTHREAD should already be set at this point; regardless, make it
	 * look like a proper per-CPU kthread.
	 */
	idle->flags |= PF_KTHREAD | PF_NO_SETAFFINITY;
	kthread_set_per_cpu(idle, cpu);

	/*
	 * No validation and serialization required at boot time and for
	 * setting up the idle tasks of not yet online CPUs.
	 */
	set_cpus_allowed_common(idle, &ac);
	/*
	 * We're having a chicken and egg problem, even though we are
	 * holding rq->lock, the CPU isn't yet set to this CPU so the
	 * lockdep check in task_group() will fail.
	 *
	 * Similar case to sched_fork(). / Alternatively we could
	 * use task_rq_lock() here and obtain the other rq->lock.
	 *
	 * Silence PROVE_RCU
	 */
	rcu_read_lock();
	__set_task_cpu(idle, cpu);
	rcu_read_unlock();

	rq->idle = idle;
	rq_set_donor(rq, idle);
	rcu_assign_pointer(rq->curr, idle);
	idle->on_rq = TASK_ON_RQ_QUEUED;
	idle->on_cpu = 1;
	raw_spin_rq_unlock(rq);
	raw_spin_unlock_irqrestore(&idle->pi_lock, flags);

	/* Set the preempt count _outside_ the spinlocks! */
	init_idle_preempt_count(idle, cpu);

	/*
	 * The idle tasks have their own, simple scheduling class:
	 */
	idle->sched_class = &idle_sched_class;
	ftrace_graph_init_idle_task(idle, cpu);
	vtime_init_idle(idle, cpu);
	sprintf(idle->comm, "%s/%d", INIT_TASK_COMM, cpu);
}

int cpuset_cpumask_can_shrink(const struct cpumask *cur,
			      const struct cpumask *trial)
{
	int ret = 1;

	if (cpumask_empty(cur))
		return ret;

	ret = dl_cpuset_cpumask_can_shrink(cur, trial);

	return ret;
}

int task_can_attach(struct task_struct *p)
{
	int ret = 0;

	/*
	 * Kthreads which disallow setaffinity shouldn't be moved
	 * to a new cpuset; we don't want to change their CPU
	 * affinity and isolating such threads by their set of
	 * allowed nodes is unnecessary.  Thus, cpusets are not
	 * applicable for such threads.  This prevents checking for
	 * success of set_cpus_allowed_ptr() on all attached tasks
	 * before cpus_mask may be changed.
	 */
	if (p->flags & PF_NO_SETAFFINITY)
		ret = -EINVAL;

	return ret;
}

bool sched_smp_initialized __read_mostly;

#ifdef CONFIG_NUMA_BALANCING
/* Migrate current task p to target_cpu */
int migrate_task_to(struct task_struct *p, int target_cpu)
{
	struct migration_arg arg = { p, target_cpu };
	int curr_cpu = task_cpu(p);

	if (curr_cpu == target_cpu)
		return 0;

	if (!cpumask_test_cpu(target_cpu, p->cpus_ptr))
		return -EINVAL;

	/* TODO: This is not properly updating schedstats */

	trace_sched_move_numa(p, curr_cpu, target_cpu);
	return stop_one_cpu(curr_cpu, migration_cpu_stop, &arg);
}

/*
 * Requeue a task on a given node and accurately track the number of NUMA
 * tasks on the runqueues
 */
void sched_setnuma(struct task_struct *p, int nid)
{
	guard(task_rq_lock)(p);
	scoped_guard (sched_change, p, DEQUEUE_SAVE)
		p->numa_preferred_nid = nid;
}
#endif /* CONFIG_NUMA_BALANCING */

#ifdef CONFIG_HOTPLUG_CPU
/*
 * Invoked on the outgoing CPU in context of the CPU hotplug thread
 * after ensuring that there are no user space tasks left on the CPU.
 *
 * If there is a lazy mm in use on the hotplug thread, drop it and
 * switch to init_mm.
 *
 * The reference count on init_mm is dropped in finish_cpu().
 */
static void sched_force_init_mm(void)
{
	struct mm_struct *mm = current->active_mm;

	if (mm != &init_mm) {
		mmgrab_lazy_tlb(&init_mm);
		local_irq_disable();
		current->active_mm = &init_mm;
		switch_mm_irqs_off(mm, &init_mm, current);
		local_irq_enable();
		finish_arch_post_lock_switch();
		mmdrop_lazy_tlb(mm);
	}

	/* finish_cpu(), as ran on the BP, will clean up the active_mm state */
}

static int __balance_push_cpu_stop(void *arg)
{
	struct task_struct *p = arg;
	struct rq *rq = this_rq();
	struct rq_flags rf;
	int cpu;

	scoped_guard (raw_spinlock_irq, &p->pi_lock) {
		cpu = select_fallback_rq(rq->cpu, p);

		rq_lock(rq, &rf);
		update_rq_clock(rq);
		if (task_rq(p) == rq && task_on_rq_queued(p))
			rq = __migrate_task(rq, &rf, p, cpu);
		rq_unlock(rq, &rf);
	}

	put_task_struct(p);

	return 0;
}

static DEFINE_PER_CPU(struct cpu_stop_work, push_work);

/*
 * Ensure we only run per-cpu kthreads once the CPU goes !active.
 *
 * This is enabled below SCHED_AP_ACTIVE; when !cpu_active(), but only
 * effective when the hotplug motion is down.
 */
static void balance_push(struct rq *rq)
{
	struct task_struct *push_task = rq->curr;

	lockdep_assert_rq_held(rq);

	/*
	 * Ensure the thing is persistent until balance_push_set(.on = false);
	 */
	rq->balance_callback = &balance_push_callback;

	/*
	 * Only active while going offline and when invoked on the outgoing
	 * CPU.
	 */
	if (!cpu_dying(rq->cpu) || rq != this_rq())
		return;

	/*
	 * Both the cpu-hotplug and stop task are in this case and are
	 * required to complete the hotplug process.
	 */
	if (kthread_is_per_cpu(push_task) ||
	    is_migration_disabled(push_task)) {

		/*
		 * If this is the idle task on the outgoing CPU try to wake
		 * up the hotplug control thread which might wait for the
		 * last task to vanish. The rcuwait_active() check is
		 * accurate here because the waiter is pinned on this CPU
		 * and can't obviously be running in parallel.
		 *
		 * On RT kernels this also has to check whether there are
		 * pinned and scheduled out tasks on the runqueue. They
		 * need to leave the migrate disabled section first.
		 */
		if (!rq->nr_running && !rq_has_pinned_tasks(rq) &&
		    rcuwait_active(&rq->hotplug_wait)) {
			raw_spin_rq_unlock(rq);
			rcuwait_wake_up(&rq->hotplug_wait);
			raw_spin_rq_lock(rq);
		}
		return;
	}

	get_task_struct(push_task);
	/*
	 * Temporarily drop rq->lock such that we can wake-up the stop task.
	 * Both preemption and IRQs are still disabled.
	 */
	preempt_disable();
	raw_spin_rq_unlock(rq);
	stop_one_cpu_nowait(rq->cpu, __balance_push_cpu_stop, push_task,
			    this_cpu_ptr(&push_work));
	preempt_enable();
	/*
	 * At this point need_resched() is true and we'll take the loop in
	 * schedule(). The next pick is obviously going to be the stop task
	 * which kthread_is_per_cpu() and will push this task away.
	 */
	raw_spin_rq_lock(rq);
}

static void balance_push_set(int cpu, bool on)
{
	struct rq *rq = cpu_rq(cpu);
	struct rq_flags rf;

	rq_lock_irqsave(rq, &rf);
	if (on) {
		WARN_ON_ONCE(rq->balance_callback);
		rq->balance_callback = &balance_push_callback;
	} else if (rq->balance_callback == &balance_push_callback) {
		rq->balance_callback = NULL;
	}
	rq_unlock_irqrestore(rq, &rf);
}

/*
 * Invoked from a CPUs hotplug control thread after the CPU has been marked
 * inactive. All tasks which are not per CPU kernel threads are either
 * pushed off this CPU now via balance_push() or placed on a different CPU
 * during wakeup. Wait until the CPU is quiescent.
 */
static void balance_hotplug_wait(void)
{
	struct rq *rq = this_rq();

	rcuwait_wait_event(&rq->hotplug_wait,
			   rq->nr_running == 1 && !rq_has_pinned_tasks(rq),
			   TASK_UNINTERRUPTIBLE);
}

#else /* !CONFIG_HOTPLUG_CPU: */

static inline void balance_push(struct rq *rq)
{
}

static inline void balance_push_set(int cpu, bool on)
{
}

static inline void balance_hotplug_wait(void)
{
}

#endif /* !CONFIG_HOTPLUG_CPU */

void set_rq_online(struct rq *rq)
{
	if (!rq->online) {
		const struct sched_class *class;

		cpumask_set_cpu(rq->cpu, rq->rd->online);
		rq->online = 1;

		for_each_class(class) {
			if (class->rq_online)
				class->rq_online(rq);
		}
	}
}

void set_rq_offline(struct rq *rq)
{
	if (rq->online) {
		const struct sched_class *class;

		update_rq_clock(rq);
		for_each_class(class) {
			if (class->rq_offline)
				class->rq_offline(rq);
		}

		cpumask_clear_cpu(rq->cpu, rq->rd->online);
		rq->online = 0;
	}
}

static inline void sched_set_rq_online(struct rq *rq, int cpu)
{
	struct rq_flags rf;

	rq_lock_irqsave(rq, &rf);
	if (rq->rd) {
		BUG_ON(!cpumask_test_cpu(cpu, rq->rd->span));
		set_rq_online(rq);
	}
	rq_unlock_irqrestore(rq, &rf);
}

static inline void sched_set_rq_offline(struct rq *rq, int cpu)
{
	struct rq_flags rf;

	rq_lock_irqsave(rq, &rf);
	if (rq->rd) {
		BUG_ON(!cpumask_test_cpu(cpu, rq->rd->span));
		set_rq_offline(rq);
	}
	rq_unlock_irqrestore(rq, &rf);
}

/*
 * used to mark begin/end of suspend/resume:
 */
static int num_cpus_frozen;

/*
 * Update cpusets according to cpu_active mask.  If cpusets are
 * disabled, cpuset_update_active_cpus() becomes a simple wrapper
 * around partition_sched_domains().
 *
 * If we come here as part of a suspend/resume, don't touch cpusets because we
 * want to restore it back to its original state upon resume anyway.
 */
static void cpuset_cpu_active(void)
{
	if (cpuhp_tasks_frozen) {
		/*
		 * num_cpus_frozen tracks how many CPUs are involved in suspend
		 * resume sequence. As long as this is not the last online
		 * operation in the resume sequence, just build a single sched
		 * domain, ignoring cpusets.
		 */
		cpuset_reset_sched_domains();
		if (--num_cpus_frozen)
			return;
		/*
		 * This is the last CPU online operation. So fall through and
		 * restore the original sched domains by considering the
		 * cpuset configurations.
		 */
		cpuset_force_rebuild();
	}
	cpuset_update_active_cpus();
}

static void cpuset_cpu_inactive(unsigned int cpu)
{
	if (!cpuhp_tasks_frozen) {
		cpuset_update_active_cpus();
	} else {
		num_cpus_frozen++;
		cpuset_reset_sched_domains();
	}
}

static inline void sched_smt_present_inc(int cpu)
{
#ifdef CONFIG_SCHED_SMT
	if (cpumask_weight(cpu_smt_mask(cpu)) == 2)
		static_branch_inc_cpuslocked(&sched_smt_present);
#endif
}

static inline void sched_smt_present_dec(int cpu)
{
#ifdef CONFIG_SCHED_SMT
	if (cpumask_weight(cpu_smt_mask(cpu)) == 2)
		static_branch_dec_cpuslocked(&sched_smt_present);
#endif
}

int sched_cpu_activate(unsigned int cpu)
{
	struct rq *rq = cpu_rq(cpu);

	/*
	 * Clear the balance_push callback and prepare to schedule
	 * regular tasks.
	 */
	balance_push_set(cpu, false);

	/*
	 * When going up, increment the number of cores with SMT present.
	 */
	sched_smt_present_inc(cpu);
	set_cpu_active(cpu, true);

	if (sched_smp_initialized) {
		sched_update_numa(cpu, true);
		sched_domains_numa_masks_set(cpu);
		cpuset_cpu_active();
	}

	scx_rq_activate(rq);

	/*
	 * Put the rq online, if not already. This happens:
	 *
	 * 1) In the early boot process, because we build the real domains
	 *    after all CPUs have been brought up.
	 *
	 * 2) At runtime, if cpuset_cpu_active() fails to rebuild the
	 *    domains.
	 */
	sched_set_rq_online(rq, cpu);

	return 0;
}

int sched_cpu_deactivate(unsigned int cpu)
{
	struct rq *rq = cpu_rq(cpu);
	int ret;

	ret = dl_bw_deactivate(cpu);

	if (ret)
		return ret;

	/*
	 * Remove CPU from nohz.idle_cpus_mask to prevent participating in
	 * load balancing when not active
	 */
	nohz_balance_exit_idle(rq);

	set_cpu_active(cpu, false);

	/*
	 * From this point forward, this CPU will refuse to run any task that
	 * is not: migrate_disable() or KTHREAD_IS_PER_CPU, and will actively
	 * push those tasks away until this gets cleared, see
	 * sched_cpu_dying().
	 */
	balance_push_set(cpu, true);

	/*
	 * We've cleared cpu_active_mask / set balance_push, wait for all
	 * preempt-disabled and RCU users of this state to go away such that
	 * all new such users will observe it.
	 *
	 * Specifically, we rely on ttwu to no longer target this CPU, see
	 * ttwu_queue_cond() and is_cpu_allowed().
	 *
	 * Do sync before park smpboot threads to take care the RCU boost case.
	 */
	synchronize_rcu();

	sched_set_rq_offline(rq, cpu);

	scx_rq_deactivate(rq);

	/*
	 * When going down, decrement the number of cores with SMT present.
	 */
	sched_smt_present_dec(cpu);

#ifdef CONFIG_SCHED_SMT
	sched_core_cpu_deactivate(cpu);
#endif

	if (!sched_smp_initialized)
		return 0;

	sched_update_numa(cpu, false);
	cpuset_cpu_inactive(cpu);
	sched_domains_numa_masks_clear(cpu);
	return 0;
}

static void sched_rq_cpu_starting(unsigned int cpu)
{
	struct rq *rq = cpu_rq(cpu);

	rq->calc_load_update = calc_load_update;
	update_max_interval();
}

int sched_cpu_starting(unsigned int cpu)
{
	sched_core_cpu_starting(cpu);
	sched_rq_cpu_starting(cpu);
	sched_tick_start(cpu);
	return 0;
}

#ifdef CONFIG_HOTPLUG_CPU

/*
 * Invoked immediately before the stopper thread is invoked to bring the
 * CPU down completely. At this point all per CPU kthreads except the
 * hotplug thread (current) and the stopper thread (inactive) have been
 * either parked or have been unbound from the outgoing CPU. Ensure that
 * any of those which might be on the way out are gone.
 *
 * If after this point a bound task is being woken on this CPU then the
 * responsible hotplug callback has failed to do it's job.
 * sched_cpu_dying() will catch it with the appropriate fireworks.
 */
int sched_cpu_wait_empty(unsigned int cpu)
{
	balance_hotplug_wait();
	sched_force_init_mm();
	return 0;
}

/*
 * Since this CPU is going 'away' for a while, fold any nr_active delta we
 * might have. Called from the CPU stopper task after ensuring that the
 * stopper is the last running task on the CPU, so nr_active count is
 * stable. We need to take the tear-down thread which is calling this into
 * account, so we hand in adjust = 1 to the load calculation.
 *
 * Also see the comment "Global load-average calculations".
 */
static void calc_load_migrate(struct rq *rq)
{
	long delta = calc_load_fold_active(rq, 1);

	if (delta)
		atomic_long_add(delta, &calc_load_tasks);
}

static void dump_rq_tasks(struct rq *rq, const char *loglvl)
{
	struct task_struct *g, *p;
	int cpu = cpu_of(rq);

	lockdep_assert_rq_held(rq);

	printk("%sCPU%d enqueued tasks (%u total):\n", loglvl, cpu, rq->nr_running);
	for_each_process_thread(g, p) {
		if (task_cpu(p) != cpu)
			continue;

		if (!task_on_rq_queued(p))
			continue;

		printk("%s\tpid: %d, name: %s\n", loglvl, p->pid, p->comm);
	}
}

int sched_cpu_dying(unsigned int cpu)
{
	struct rq *rq = cpu_rq(cpu);
	struct rq_flags rf;

	/* Handle pending wakeups and then migrate everything off */
	sched_tick_stop(cpu);

	rq_lock_irqsave(rq, &rf);
	update_rq_clock(rq);
	if (rq->nr_running != 1 || rq_has_pinned_tasks(rq)) {
		WARN(true, "Dying CPU not properly vacated!");
		dump_rq_tasks(rq, KERN_WARNING);
	}
	dl_server_stop(&rq->fair_server);
	rq_unlock_irqrestore(rq, &rf);

	calc_load_migrate(rq);
	update_max_interval();
	hrtick_clear(rq);
	sched_core_cpu_dying(cpu);
	return 0;
}
#endif /* CONFIG_HOTPLUG_CPU */

void __init sched_init_smp(void)
{
	sched_init_numa(NUMA_NO_NODE);

	prandom_init_once(&sched_rnd_state);

	/*
	 * There's no userspace yet to cause hotplug operations; hence all the
	 * CPU masks are stable and all blatant races in the below code cannot
	 * happen.
	 */
	sched_domains_mutex_lock();
	sched_init_domains(cpu_active_mask);
	sched_domains_mutex_unlock();

	/* Move init over to a non-isolated CPU */
	if (set_cpus_allowed_ptr(current, housekeeping_cpumask(HK_TYPE_DOMAIN)) < 0)
		BUG();
	current->flags &= ~PF_NO_SETAFFINITY;
	sched_init_granularity();

	init_sched_rt_class();
	init_sched_dl_class();

	sched_init_dl_servers();

	sched_smp_initialized = true;
}

static int __init migration_init(void)
{
	sched_cpu_starting(smp_processor_id());
	return 0;
}
early_initcall(migration_init);

int in_sched_functions(unsigned long addr)
{
	return in_lock_functions(addr) ||
		(addr >= (unsigned long)__sched_text_start
		&& addr < (unsigned long)__sched_text_end);
}

#ifdef CONFIG_CGROUP_SCHED
/*
 * Default task group.
 * Every task in system belongs to this group at bootup.
 */
struct task_group root_task_group;
LIST_HEAD(task_groups);

/* Cacheline aligned slab cache for task_group */
static struct kmem_cache *task_group_cache __ro_after_init;
#endif

void __init sched_init(void)
{
	unsigned long ptr = 0;
	int i;

	/* Make sure the linker didn't screw up */
	BUG_ON(!sched_class_above(&stop_sched_class, &dl_sched_class));
	BUG_ON(!sched_class_above(&dl_sched_class, &rt_sched_class));
	BUG_ON(!sched_class_above(&rt_sched_class, &fair_sched_class));
	BUG_ON(!sched_class_above(&fair_sched_class, &idle_sched_class));
#ifdef CONFIG_SCHED_CLASS_EXT
	BUG_ON(!sched_class_above(&fair_sched_class, &ext_sched_class));
	BUG_ON(!sched_class_above(&ext_sched_class, &idle_sched_class));
#endif

	wait_bit_init();

#ifdef CONFIG_FAIR_GROUP_SCHED
	ptr += 2 * nr_cpu_ids * sizeof(void **);
#endif
#ifdef CONFIG_RT_GROUP_SCHED
	ptr += 2 * nr_cpu_ids * sizeof(void **);
#endif
	if (ptr) {
		ptr = (unsigned long)kzalloc(ptr, GFP_NOWAIT);

#ifdef CONFIG_FAIR_GROUP_SCHED
		root_task_group.se = (struct sched_entity **)ptr;
		ptr += nr_cpu_ids * sizeof(void **);

		root_task_group.cfs_rq = (struct cfs_rq **)ptr;
		ptr += nr_cpu_ids * sizeof(void **);

		root_task_group.shares = ROOT_TASK_GROUP_LOAD;
		init_cfs_bandwidth(&root_task_group.cfs_bandwidth, NULL);
#endif /* CONFIG_FAIR_GROUP_SCHED */
#ifdef CONFIG_EXT_GROUP_SCHED
		scx_tg_init(&root_task_group);
#endif /* CONFIG_EXT_GROUP_SCHED */
#ifdef CONFIG_RT_GROUP_SCHED
		root_task_group.rt_se = (struct sched_rt_entity **)ptr;
		ptr += nr_cpu_ids * sizeof(void **);

		root_task_group.rt_rq = (struct rt_rq **)ptr;
		ptr += nr_cpu_ids * sizeof(void **);

#endif /* CONFIG_RT_GROUP_SCHED */
	}

	init_defrootdomain();

#ifdef CONFIG_RT_GROUP_SCHED
	init_rt_bandwidth(&root_task_group.rt_bandwidth,
			global_rt_period(), global_rt_runtime());
#endif /* CONFIG_RT_GROUP_SCHED */

#ifdef CONFIG_CGROUP_SCHED
	task_group_cache = KMEM_CACHE(task_group, 0);

	list_add(&root_task_group.list, &task_groups);
	INIT_LIST_HEAD(&root_task_group.children);
	INIT_LIST_HEAD(&root_task_group.siblings);
	autogroup_init(&init_task);
#endif /* CONFIG_CGROUP_SCHED */

	for_each_possible_cpu(i) {
		struct rq *rq;

		rq = cpu_rq(i);
		raw_spin_lock_init(&rq->__lock);
		rq->nr_running = 0;
		rq->calc_load_active = 0;
		rq->calc_load_update = jiffies + LOAD_FREQ;
		init_cfs_rq(&rq->cfs);
		init_rt_rq(&rq->rt);
		init_dl_rq(&rq->dl);
#ifdef CONFIG_FAIR_GROUP_SCHED
		INIT_LIST_HEAD(&rq->leaf_cfs_rq_list);
		rq->tmp_alone_branch = &rq->leaf_cfs_rq_list;
		/*
		 * How much CPU bandwidth does root_task_group get?
		 *
		 * In case of task-groups formed through the cgroup filesystem, it
		 * gets 100% of the CPU resources in the system. This overall
		 * system CPU resource is divided among the tasks of
		 * root_task_group and its child task-groups in a fair manner,
		 * based on each entity's (task or task-group's) weight
		 * (se->load.weight).
		 *
		 * In other words, if root_task_group has 10 tasks of weight
		 * 1024) and two child groups A0 and A1 (of weight 1024 each),
		 * then A0's share of the CPU resource is:
		 *
		 *	A0's bandwidth = 1024 / (10*1024 + 1024 + 1024) = 8.33%
		 *
		 * We achieve this by letting root_task_group's tasks sit
		 * directly in rq->cfs (i.e root_task_group->se[] = NULL).
		 */
		init_tg_cfs_entry(&root_task_group, &rq->cfs, NULL, i, NULL);
#endif /* CONFIG_FAIR_GROUP_SCHED */

#ifdef CONFIG_RT_GROUP_SCHED
		/*
		 * This is required for init cpu because rt.c:__enable_runtime()
		 * starts working after scheduler_running, which is not the case
		 * yet.
		 */
		rq->rt.rt_runtime = global_rt_runtime();
		init_tg_rt_entry(&root_task_group, &rq->rt, NULL, i, NULL);
#endif
		rq->sd = NULL;
		rq->rd = NULL;
		rq->cpu_capacity = SCHED_CAPACITY_SCALE;
		rq->balance_callback = &balance_push_callback;
		rq->active_balance = 0;
		rq->next_balance = jiffies;
		rq->push_cpu = 0;
		rq->cpu = i;
		rq->online = 0;
		rq->idle_stamp = 0;
		rq->avg_idle = 2*sysctl_sched_migration_cost;
		rq->max_idle_balance_cost = sysctl_sched_migration_cost;

		INIT_LIST_HEAD(&rq->cfs_tasks);

		rq_attach_root(rq, &def_root_domain);
#ifdef CONFIG_NO_HZ_COMMON
		rq->last_blocked_load_update_tick = jiffies;
		atomic_set(&rq->nohz_flags, 0);

		INIT_CSD(&rq->nohz_csd, nohz_csd_func, rq);
#endif
#ifdef CONFIG_HOTPLUG_CPU
		rcuwait_init(&rq->hotplug_wait);
#endif
		hrtick_rq_init(rq);
		atomic_set(&rq->nr_iowait, 0);
		fair_server_init(rq);

#ifdef CONFIG_SCHED_CORE
		rq->core = rq;
		rq->core_pick = NULL;
		rq->core_dl_server = NULL;
		rq->core_enabled = 0;
		rq->core_tree = RB_ROOT;
		rq->core_forceidle_count = 0;
		rq->core_forceidle_occupation = 0;
		rq->core_forceidle_start = 0;

		rq->core_cookie = 0UL;
#endif
		zalloc_cpumask_var_node(&rq->scratch_mask, GFP_KERNEL, cpu_to_node(i));
	}

	set_load_weight(&init_task, false);
	init_task.se.slice = sysctl_sched_base_slice,

	/*
	 * The boot idle thread does lazy MMU switching as well:
	 */
	mmgrab_lazy_tlb(&init_mm);
	enter_lazy_tlb(&init_mm, current);

	/*
	 * The idle task doesn't need the kthread struct to function, but it
	 * is dressed up as a per-CPU kthread and thus needs to play the part
	 * if we want to avoid special-casing it in code that deals with per-CPU
	 * kthreads.
	 */
	WARN_ON(!set_kthread_struct(current));

	/*
	 * Make us the idle thread. Technically, schedule() should not be
	 * called from this thread, however somewhere below it might be,
	 * but because we are the idle thread, we just pick up running again
	 * when this runqueue becomes "idle".
	 */
	__sched_fork(0, current);
	init_idle(current, smp_processor_id());

	calc_load_update = jiffies + LOAD_FREQ;

	idle_thread_set_boot_cpu();

	balance_push_set(smp_processor_id(), false);
	init_sched_fair_class();
	init_sched_ext_class();

	psi_init();

	init_uclamp();

	preempt_dynamic_init();

	scheduler_running = 1;
}

#ifdef CONFIG_DEBUG_ATOMIC_SLEEP

void __might_sleep(const char *file, int line)
{
	unsigned int state = get_current_state();
	/*
	 * Blocking primitives will set (and therefore destroy) current->state,
	 * since we will exit with TASK_RUNNING make sure we enter with it,
	 * otherwise we will destroy state.
	 */
	WARN_ONCE(state != TASK_RUNNING && current->task_state_change,
			"do not call blocking ops when !TASK_RUNNING; "
			"state=%x set at [<%p>] %pS\n", state,
			(void *)current->task_state_change,
			(void *)current->task_state_change);

	__might_resched(file, line, 0);
}
EXPORT_SYMBOL(__might_sleep);

static void print_preempt_disable_ip(int preempt_offset, unsigned long ip)
{
	if (!IS_ENABLED(CONFIG_DEBUG_PREEMPT))
		return;

	if (preempt_count() == preempt_offset)
		return;

	pr_err("Preemption disabled at:");
	print_ip_sym(KERN_ERR, ip);
}

static inline bool resched_offsets_ok(unsigned int offsets)
{
	unsigned int nested = preempt_count();

	nested += rcu_preempt_depth() << MIGHT_RESCHED_RCU_SHIFT;

	return nested == offsets;
}

void __might_resched(const char *file, int line, unsigned int offsets)
{
	/* Ratelimiting timestamp: */
	static unsigned long prev_jiffy;

	unsigned long preempt_disable_ip;

	/* WARN_ON_ONCE() by default, no rate limit required: */
	rcu_sleep_check();

	if ((resched_offsets_ok(offsets) && !irqs_disabled() &&
	     !is_idle_task(current) && !current->non_block_count) ||
	    system_state == SYSTEM_BOOTING || system_state > SYSTEM_RUNNING ||
	    oops_in_progress)
		return;

	if (time_before(jiffies, prev_jiffy + HZ) && prev_jiffy)
		return;
	prev_jiffy = jiffies;

	/* Save this before calling printk(), since that will clobber it: */
	preempt_disable_ip = get_preempt_disable_ip(current);

	pr_err("BUG: sleeping function called from invalid context at %s:%d\n",
	       file, line);
	pr_err("in_atomic(): %d, irqs_disabled(): %d, non_block: %d, pid: %d, name: %s\n",
	       in_atomic(), irqs_disabled(), current->non_block_count,
	       current->pid, current->comm);
	pr_err("preempt_count: %x, expected: %x\n", preempt_count(),
	       offsets & MIGHT_RESCHED_PREEMPT_MASK);

	if (IS_ENABLED(CONFIG_PREEMPT_RCU)) {
		pr_err("RCU nest depth: %d, expected: %u\n",
		       rcu_preempt_depth(), offsets >> MIGHT_RESCHED_RCU_SHIFT);
	}

	if (task_stack_end_corrupted(current))
		pr_emerg("Thread overran stack, or stack corrupted\n");

	debug_show_held_locks(current);
	if (irqs_disabled())
		print_irqtrace_events(current);

	print_preempt_disable_ip(offsets & MIGHT_RESCHED_PREEMPT_MASK,
				 preempt_disable_ip);

	dump_stack();
	add_taint(TAINT_WARN, LOCKDEP_STILL_OK);
}
EXPORT_SYMBOL(__might_resched);

void __cant_sleep(const char *file, int line, int preempt_offset)
{
	static unsigned long prev_jiffy;

	if (irqs_disabled())
		return;

	if (!IS_ENABLED(CONFIG_PREEMPT_COUNT))
		return;

	if (preempt_count() > preempt_offset)
		return;

	if (time_before(jiffies, prev_jiffy + HZ) && prev_jiffy)
		return;
	prev_jiffy = jiffies;

	printk(KERN_ERR "BUG: assuming atomic context at %s:%d\n", file, line);
	printk(KERN_ERR "in_atomic(): %d, irqs_disabled(): %d, pid: %d, name: %s\n",
			in_atomic(), irqs_disabled(),
			current->pid, current->comm);

	debug_show_held_locks(current);
	dump_stack();
	add_taint(TAINT_WARN, LOCKDEP_STILL_OK);
}
EXPORT_SYMBOL_GPL(__cant_sleep);

# ifdef CONFIG_SMP
void __cant_migrate(const char *file, int line)
{
	static unsigned long prev_jiffy;

	if (irqs_disabled())
		return;

	if (is_migration_disabled(current))
		return;

	if (!IS_ENABLED(CONFIG_PREEMPT_COUNT))
		return;

	if (preempt_count() > 0)
		return;

	if (time_before(jiffies, prev_jiffy + HZ) && prev_jiffy)
		return;
	prev_jiffy = jiffies;

	pr_err("BUG: assuming non migratable context at %s:%d\n", file, line);
	pr_err("in_atomic(): %d, irqs_disabled(): %d, migration_disabled() %u pid: %d, name: %s\n",
	       in_atomic(), irqs_disabled(), is_migration_disabled(current),
	       current->pid, current->comm);

	debug_show_held_locks(current);
	dump_stack();
	add_taint(TAINT_WARN, LOCKDEP_STILL_OK);
}
EXPORT_SYMBOL_GPL(__cant_migrate);
# endif /* CONFIG_SMP */
#endif /* CONFIG_DEBUG_ATOMIC_SLEEP */

#ifdef CONFIG_MAGIC_SYSRQ
void normalize_rt_tasks(void)
{
	struct task_struct *g, *p;
	struct sched_attr attr = {
		.sched_policy = SCHED_NORMAL,
	};

	read_lock(&tasklist_lock);
	for_each_process_thread(g, p) {
		/*
		 * Only normalize user tasks:
		 */
		if (p->flags & PF_KTHREAD)
			continue;

		p->se.exec_start = 0;
		schedstat_set(p->stats.wait_start,  0);
		schedstat_set(p->stats.sleep_start, 0);
		schedstat_set(p->stats.block_start, 0);

		if (!rt_or_dl_task(p)) {
			/*
			 * Renice negative nice level userspace
			 * tasks back to 0:
			 */
			if (task_nice(p) < 0)
				set_user_nice(p, 0);
			continue;
		}

		__sched_setscheduler(p, &attr, false, false);
	}
	read_unlock(&tasklist_lock);
}

#endif /* CONFIG_MAGIC_SYSRQ */

#ifdef CONFIG_KGDB_KDB
/*
 * These functions are only useful for KDB.
 *
 * They can only be called when the whole system has been
 * stopped - every CPU needs to be quiescent, and no scheduling
 * activity can take place. Using them for anything else would
 * be a serious bug, and as a result, they aren't even visible
 * under any other configuration.
 */

/**
 * curr_task - return the current task for a given CPU.
 * @cpu: the processor in question.
 *
 * ONLY VALID WHEN THE WHOLE SYSTEM IS STOPPED!
 *
 * Return: The current task for @cpu.
 */
struct task_struct *curr_task(int cpu)
{
	return cpu_curr(cpu);
}

#endif /* CONFIG_KGDB_KDB */

#ifdef CONFIG_CGROUP_SCHED
/* task_group_lock serializes the addition/removal of task groups */
static DEFINE_SPINLOCK(task_group_lock);

static inline void alloc_uclamp_sched_group(struct task_group *tg,
					    struct task_group *parent)
{
#ifdef CONFIG_UCLAMP_TASK_GROUP
	enum uclamp_id clamp_id;

	for_each_clamp_id(clamp_id) {
		uclamp_se_set(&tg->uclamp_req[clamp_id],
			      uclamp_none(clamp_id), false);
		tg->uclamp[clamp_id] = parent->uclamp[clamp_id];
	}
#endif
}

static void sched_free_group(struct task_group *tg)
{
	free_fair_sched_group(tg);
	free_rt_sched_group(tg);
	autogroup_free(tg);
	kmem_cache_free(task_group_cache, tg);
}

static void sched_free_group_rcu(struct rcu_head *rcu)
{
	sched_free_group(container_of(rcu, struct task_group, rcu));
}

static void sched_unregister_group(struct task_group *tg)
{
	unregister_fair_sched_group(tg);
	unregister_rt_sched_group(tg);
	/*
	 * We have to wait for yet another RCU grace period to expire, as
	 * print_cfs_stats() might run concurrently.
	 */
	call_rcu(&tg->rcu, sched_free_group_rcu);
}

/* allocate runqueue etc for a new task group */
struct task_group *sched_create_group(struct task_group *parent)
{
	struct task_group *tg;

	tg = kmem_cache_alloc(task_group_cache, GFP_KERNEL | __GFP_ZERO);
	if (!tg)
		return ERR_PTR(-ENOMEM);

	if (!alloc_fair_sched_group(tg, parent))
		goto err;

	if (!alloc_rt_sched_group(tg, parent))
		goto err;

	scx_tg_init(tg);
	alloc_uclamp_sched_group(tg, parent);

	return tg;

err:
	sched_free_group(tg);
	return ERR_PTR(-ENOMEM);
}

void sched_online_group(struct task_group *tg, struct task_group *parent)
{
	unsigned long flags;

	spin_lock_irqsave(&task_group_lock, flags);
	list_add_tail_rcu(&tg->list, &task_groups);

	/* Root should already exist: */
	WARN_ON(!parent);

	tg->parent = parent;
	INIT_LIST_HEAD(&tg->children);
	list_add_rcu(&tg->siblings, &parent->children);
	spin_unlock_irqrestore(&task_group_lock, flags);

	online_fair_sched_group(tg);
}

/* RCU callback to free various structures associated with a task group */
static void sched_unregister_group_rcu(struct rcu_head *rhp)
{
	/* Now it should be safe to free those cfs_rqs: */
	sched_unregister_group(container_of(rhp, struct task_group, rcu));
}

void sched_destroy_group(struct task_group *tg)
{
	/* Wait for possible concurrent references to cfs_rqs complete: */
	call_rcu(&tg->rcu, sched_unregister_group_rcu);
}

void sched_release_group(struct task_group *tg)
{
	unsigned long flags;

	/*
	 * Unlink first, to avoid walk_tg_tree_from() from finding us (via
	 * sched_cfs_period_timer()).
	 *
	 * For this to be effective, we have to wait for all pending users of
	 * this task group to leave their RCU critical section to ensure no new
	 * user will see our dying task group any more. Specifically ensure
	 * that tg_unthrottle_up() won't add decayed cfs_rq's to it.
	 *
	 * We therefore defer calling unregister_fair_sched_group() to
	 * sched_unregister_group() which is guarantied to get called only after the
	 * current RCU grace period has expired.
	 */
	spin_lock_irqsave(&task_group_lock, flags);
	list_del_rcu(&tg->list);
	list_del_rcu(&tg->siblings);
	spin_unlock_irqrestore(&task_group_lock, flags);
}

static void sched_change_group(struct task_struct *tsk)
{
	struct task_group *tg;

	/*
	 * All callers are synchronized by task_rq_lock(); we do not use RCU
	 * which is pointless here. Thus, we pass "true" to task_css_check()
	 * to prevent lockdep warnings.
	 */
	tg = container_of(task_css_check(tsk, cpu_cgrp_id, true),
			  struct task_group, css);
	tg = autogroup_task_group(tsk, tg);
	tsk->sched_task_group = tg;

#ifdef CONFIG_FAIR_GROUP_SCHED
	if (tsk->sched_class->task_change_group)
		tsk->sched_class->task_change_group(tsk);
	else
#endif
		set_task_rq(tsk, task_cpu(tsk));
}

/*
 * Change task's runqueue when it moves between groups.
 *
 * The caller of this function should have put the task in its new group by
 * now. This function just updates tsk->se.cfs_rq and tsk->se.parent to reflect
 * its new group.
 */
void sched_move_task(struct task_struct *tsk, bool for_autogroup)
{
	unsigned int queue_flags = DEQUEUE_SAVE | DEQUEUE_MOVE;
	bool resched = false;
	struct rq *rq;

	CLASS(task_rq_lock, rq_guard)(tsk);
	rq = rq_guard.rq;

	scoped_guard (sched_change, tsk, queue_flags) {
		sched_change_group(tsk);
		if (!for_autogroup)
			scx_cgroup_move_task(tsk);
		if (scope->running)
			resched = true;
	}

	if (resched)
		resched_curr(rq);
}

static struct cgroup_subsys_state *
cpu_cgroup_css_alloc(struct cgroup_subsys_state *parent_css)
{
	struct task_group *parent = css_tg(parent_css);
	struct task_group *tg;

	if (!parent) {
		/* This is early initialization for the top cgroup */
		return &root_task_group.css;
	}

	tg = sched_create_group(parent);
	if (IS_ERR(tg))
		return ERR_PTR(-ENOMEM);

	return &tg->css;
}

/* Expose task group only after completing cgroup initialization */
static int cpu_cgroup_css_online(struct cgroup_subsys_state *css)
{
	struct task_group *tg = css_tg(css);
	struct task_group *parent = css_tg(css->parent);
	int ret;

	ret = scx_tg_online(tg);
	if (ret)
		return ret;

	if (parent)
		sched_online_group(tg, parent);

#ifdef CONFIG_UCLAMP_TASK_GROUP
	/* Propagate the effective uclamp value for the new group */
	guard(mutex)(&uclamp_mutex);
	guard(rcu)();
	cpu_util_update_eff(css);
#endif

	return 0;
}

static void cpu_cgroup_css_offline(struct cgroup_subsys_state *css)
{
	struct task_group *tg = css_tg(css);

	scx_tg_offline(tg);
}

static void cpu_cgroup_css_released(struct cgroup_subsys_state *css)
{
	struct task_group *tg = css_tg(css);

	sched_release_group(tg);
}

static void cpu_cgroup_css_free(struct cgroup_subsys_state *css)
{
	struct task_group *tg = css_tg(css);

	/*
	 * Relies on the RCU grace period between css_released() and this.
	 */
	sched_unregister_group(tg);
}

static int cpu_cgroup_can_attach(struct cgroup_taskset *tset)
{
#ifdef CONFIG_RT_GROUP_SCHED
	struct task_struct *task;
	struct cgroup_subsys_state *css;

	if (!rt_group_sched_enabled())
		goto scx_check;

	cgroup_taskset_for_each(task, css, tset) {
		if (!sched_rt_can_attach(css_tg(css), task))
			return -EINVAL;
	}
scx_check:
#endif /* CONFIG_RT_GROUP_SCHED */
	return scx_cgroup_can_attach(tset);
}

static void cpu_cgroup_attach(struct cgroup_taskset *tset)
{
	struct task_struct *task;
	struct cgroup_subsys_state *css;

	cgroup_taskset_for_each(task, css, tset)
		sched_move_task(task, false);
}

static void cpu_cgroup_cancel_attach(struct cgroup_taskset *tset)
{
	scx_cgroup_cancel_attach(tset);
}

#ifdef CONFIG_UCLAMP_TASK_GROUP
static void cpu_util_update_eff(struct cgroup_subsys_state *css)
{
	struct cgroup_subsys_state *top_css = css;
	struct uclamp_se *uc_parent = NULL;
	struct uclamp_se *uc_se = NULL;
	unsigned int eff[UCLAMP_CNT];
	enum uclamp_id clamp_id;
	unsigned int clamps;

	lockdep_assert_held(&uclamp_mutex);
	WARN_ON_ONCE(!rcu_read_lock_held());

	css_for_each_descendant_pre(css, top_css) {
		uc_parent = css_tg(css)->parent
			? css_tg(css)->parent->uclamp : NULL;

		for_each_clamp_id(clamp_id) {
			/* Assume effective clamps matches requested clamps */
			eff[clamp_id] = css_tg(css)->uclamp_req[clamp_id].value;
			/* Cap effective clamps with parent's effective clamps */
			if (uc_parent &&
			    eff[clamp_id] > uc_parent[clamp_id].value) {
				eff[clamp_id] = uc_parent[clamp_id].value;
			}
		}
		/* Ensure protection is always capped by limit */
		eff[UCLAMP_MIN] = min(eff[UCLAMP_MIN], eff[UCLAMP_MAX]);

		/* Propagate most restrictive effective clamps */
		clamps = 0x0;
		uc_se = css_tg(css)->uclamp;
		for_each_clamp_id(clamp_id) {
			if (eff[clamp_id] == uc_se[clamp_id].value)
				continue;
			uc_se[clamp_id].value = eff[clamp_id];
			uc_se[clamp_id].bucket_id = uclamp_bucket_id(eff[clamp_id]);
			clamps |= (0x1 << clamp_id);
		}
		if (!clamps) {
			css = css_rightmost_descendant(css);
			continue;
		}

		/* Immediately update descendants RUNNABLE tasks */
		uclamp_update_active_tasks(css);
	}
}

/*
 * Integer 10^N with a given N exponent by casting to integer the literal "1eN"
 * C expression. Since there is no way to convert a macro argument (N) into a
 * character constant, use two levels of macros.
 */
#define _POW10(exp) ((unsigned int)1e##exp)
#define POW10(exp) _POW10(exp)

struct uclamp_request {
#define UCLAMP_PERCENT_SHIFT	2
#define UCLAMP_PERCENT_SCALE	(100 * POW10(UCLAMP_PERCENT_SHIFT))
	s64 percent;
	u64 util;
	int ret;
};

static inline struct uclamp_request
capacity_from_percent(char *buf)
{
	struct uclamp_request req = {
		.percent = UCLAMP_PERCENT_SCALE,
		.util = SCHED_CAPACITY_SCALE,
		.ret = 0,
	};

	buf = strim(buf);
	if (strcmp(buf, "max")) {
		req.ret = cgroup_parse_float(buf, UCLAMP_PERCENT_SHIFT,
					     &req.percent);
		if (req.ret)
			return req;
		if ((u64)req.percent > UCLAMP_PERCENT_SCALE) {
			req.ret = -ERANGE;
			return req;
		}

		req.util = req.percent << SCHED_CAPACITY_SHIFT;
		req.util = DIV_ROUND_CLOSEST_ULL(req.util, UCLAMP_PERCENT_SCALE);
	}

	return req;
}

static ssize_t cpu_uclamp_write(struct kernfs_open_file *of, char *buf,
				size_t nbytes, loff_t off,
				enum uclamp_id clamp_id)
{
	struct uclamp_request req;
	struct task_group *tg;

	req = capacity_from_percent(buf);
	if (req.ret)
		return req.ret;

	sched_uclamp_enable();

	guard(mutex)(&uclamp_mutex);
	guard(rcu)();

	tg = css_tg(of_css(of));
	if (tg->uclamp_req[clamp_id].value != req.util)
		uclamp_se_set(&tg->uclamp_req[clamp_id], req.util, false);

	/*
	 * Because of not recoverable conversion rounding we keep track of the
	 * exact requested value
	 */
	tg->uclamp_pct[clamp_id] = req.percent;

	/* Update effective clamps to track the most restrictive value */
	cpu_util_update_eff(of_css(of));

	return nbytes;
}

static ssize_t cpu_uclamp_min_write(struct kernfs_open_file *of,
				    char *buf, size_t nbytes,
				    loff_t off)
{
	return cpu_uclamp_write(of, buf, nbytes, off, UCLAMP_MIN);
}

static ssize_t cpu_uclamp_max_write(struct kernfs_open_file *of,
				    char *buf, size_t nbytes,
				    loff_t off)
{
	return cpu_uclamp_write(of, buf, nbytes, off, UCLAMP_MAX);
}

static inline void cpu_uclamp_print(struct seq_file *sf,
				    enum uclamp_id clamp_id)
{
	struct task_group *tg;
	u64 util_clamp;
	u64 percent;
	u32 rem;

	scoped_guard (rcu) {
		tg = css_tg(seq_css(sf));
		util_clamp = tg->uclamp_req[clamp_id].value;
	}

	if (util_clamp == SCHED_CAPACITY_SCALE) {
		seq_puts(sf, "max\n");
		return;
	}

	percent = tg->uclamp_pct[clamp_id];
	percent = div_u64_rem(percent, POW10(UCLAMP_PERCENT_SHIFT), &rem);
	seq_printf(sf, "%llu.%0*u\n", percent, UCLAMP_PERCENT_SHIFT, rem);
}

static int cpu_uclamp_min_show(struct seq_file *sf, void *v)
{
	cpu_uclamp_print(sf, UCLAMP_MIN);
	return 0;
}

static int cpu_uclamp_max_show(struct seq_file *sf, void *v)
{
	cpu_uclamp_print(sf, UCLAMP_MAX);
	return 0;
}
#endif /* CONFIG_UCLAMP_TASK_GROUP */

#ifdef CONFIG_GROUP_SCHED_WEIGHT
static unsigned long tg_weight(struct task_group *tg)
{
#ifdef CONFIG_FAIR_GROUP_SCHED
	return scale_load_down(tg->shares);
#else
	return sched_weight_from_cgroup(tg->scx.weight);
#endif
}

static int cpu_shares_write_u64(struct cgroup_subsys_state *css,
				struct cftype *cftype, u64 shareval)
{
	int ret;

	if (shareval > scale_load_down(ULONG_MAX))
		shareval = MAX_SHARES;
	ret = sched_group_set_shares(css_tg(css), scale_load(shareval));
	if (!ret)
		scx_group_set_weight(css_tg(css),
				     sched_weight_to_cgroup(shareval));
	return ret;
}

static u64 cpu_shares_read_u64(struct cgroup_subsys_state *css,
			       struct cftype *cft)
{
	return tg_weight(css_tg(css));
}
#endif /* CONFIG_GROUP_SCHED_WEIGHT */

#ifdef CONFIG_CFS_BANDWIDTH
static DEFINE_MUTEX(cfs_constraints_mutex);

static int __cfs_schedulable(struct task_group *tg, u64 period, u64 runtime);

static int tg_set_cfs_bandwidth(struct task_group *tg,
				u64 period_us, u64 quota_us, u64 burst_us)
{
	int i, ret = 0, runtime_enabled, runtime_was_enabled;
	struct cfs_bandwidth *cfs_b = &tg->cfs_bandwidth;
	u64 period, quota, burst;

	period = (u64)period_us * NSEC_PER_USEC;

	if (quota_us == RUNTIME_INF)
		quota = RUNTIME_INF;
	else
		quota = (u64)quota_us * NSEC_PER_USEC;

	burst = (u64)burst_us * NSEC_PER_USEC;

	/*
	 * Prevent race between setting of cfs_rq->runtime_enabled and
	 * unthrottle_offline_cfs_rqs().
	 */
	guard(cpus_read_lock)();
	guard(mutex)(&cfs_constraints_mutex);

	ret = __cfs_schedulable(tg, period, quota);
	if (ret)
		return ret;

	runtime_enabled = quota != RUNTIME_INF;
	runtime_was_enabled = cfs_b->quota != RUNTIME_INF;
	/*
	 * If we need to toggle cfs_bandwidth_used, off->on must occur
	 * before making related changes, and on->off must occur afterwards
	 */
	if (runtime_enabled && !runtime_was_enabled)
		cfs_bandwidth_usage_inc();

	scoped_guard (raw_spinlock_irq, &cfs_b->lock) {
		cfs_b->period = ns_to_ktime(period);
		cfs_b->quota = quota;
		cfs_b->burst = burst;

		__refill_cfs_bandwidth_runtime(cfs_b);

		/*
		 * Restart the period timer (if active) to handle new
		 * period expiry:
		 */
		if (runtime_enabled)
			start_cfs_bandwidth(cfs_b);
	}

	for_each_online_cpu(i) {
		struct cfs_rq *cfs_rq = tg->cfs_rq[i];
		struct rq *rq = cfs_rq->rq;

		guard(rq_lock_irq)(rq);
		cfs_rq->runtime_enabled = runtime_enabled;
		cfs_rq->runtime_remaining = 1;

		if (cfs_rq->throttled)
			unthrottle_cfs_rq(cfs_rq);
	}

	if (runtime_was_enabled && !runtime_enabled)
		cfs_bandwidth_usage_dec();

	return 0;
}

static u64 tg_get_cfs_period(struct task_group *tg)
{
	u64 cfs_period_us;

	cfs_period_us = ktime_to_ns(tg->cfs_bandwidth.period);
	do_div(cfs_period_us, NSEC_PER_USEC);

	return cfs_period_us;
}

static u64 tg_get_cfs_quota(struct task_group *tg)
{
	u64 quota_us;

	if (tg->cfs_bandwidth.quota == RUNTIME_INF)
		return RUNTIME_INF;

	quota_us = tg->cfs_bandwidth.quota;
	do_div(quota_us, NSEC_PER_USEC);

	return quota_us;
}

static u64 tg_get_cfs_burst(struct task_group *tg)
{
	u64 burst_us;

	burst_us = tg->cfs_bandwidth.burst;
	do_div(burst_us, NSEC_PER_USEC);

	return burst_us;
}

struct cfs_schedulable_data {
	struct task_group *tg;
	u64 period, quota;
};

/*
 * normalize group quota/period to be quota/max_period
 * note: units are usecs
 */
static u64 normalize_cfs_quota(struct task_group *tg,
			       struct cfs_schedulable_data *d)
{
	u64 quota, period;

	if (tg == d->tg) {
		period = d->period;
		quota = d->quota;
	} else {
		period = tg_get_cfs_period(tg);
		quota = tg_get_cfs_quota(tg);
	}

	/* note: these should typically be equivalent */
	if (quota == RUNTIME_INF || quota == -1)
		return RUNTIME_INF;

	return to_ratio(period, quota);
}

static int tg_cfs_schedulable_down(struct task_group *tg, void *data)
{
	struct cfs_schedulable_data *d = data;
	struct cfs_bandwidth *cfs_b = &tg->cfs_bandwidth;
	s64 quota = 0, parent_quota = -1;

	if (!tg->parent) {
		quota = RUNTIME_INF;
	} else {
		struct cfs_bandwidth *parent_b = &tg->parent->cfs_bandwidth;

		quota = normalize_cfs_quota(tg, d);
		parent_quota = parent_b->hierarchical_quota;

		/*
		 * Ensure max(child_quota) <= parent_quota.  On cgroup2,
		 * always take the non-RUNTIME_INF min.  On cgroup1, only
		 * inherit when no limit is set. In both cases this is used
		 * by the scheduler to determine if a given CFS task has a
		 * bandwidth constraint at some higher level.
		 */
		if (cgroup_subsys_on_dfl(cpu_cgrp_subsys)) {
			if (quota == RUNTIME_INF)
				quota = parent_quota;
			else if (parent_quota != RUNTIME_INF)
				quota = min(quota, parent_quota);
		} else {
			if (quota == RUNTIME_INF)
				quota = parent_quota;
			else if (parent_quota != RUNTIME_INF && quota > parent_quota)
				return -EINVAL;
		}
	}
	cfs_b->hierarchical_quota = quota;

	return 0;
}

static int __cfs_schedulable(struct task_group *tg, u64 period, u64 quota)
{
	struct cfs_schedulable_data data = {
		.tg = tg,
		.period = period,
		.quota = quota,
	};

	if (quota != RUNTIME_INF) {
		do_div(data.period, NSEC_PER_USEC);
		do_div(data.quota, NSEC_PER_USEC);
	}

	guard(rcu)();
	return walk_tg_tree(tg_cfs_schedulable_down, tg_nop, &data);
}

static int cpu_cfs_stat_show(struct seq_file *sf, void *v)
{
	struct task_group *tg = css_tg(seq_css(sf));
	struct cfs_bandwidth *cfs_b = &tg->cfs_bandwidth;

	seq_printf(sf, "nr_periods %d\n", cfs_b->nr_periods);
	seq_printf(sf, "nr_throttled %d\n", cfs_b->nr_throttled);
	seq_printf(sf, "throttled_time %llu\n", cfs_b->throttled_time);

	if (schedstat_enabled() && tg != &root_task_group) {
		struct sched_statistics *stats;
		u64 ws = 0;
		int i;

		for_each_possible_cpu(i) {
			stats = __schedstats_from_se(tg->se[i]);
			ws += schedstat_val(stats->wait_sum);
		}

		seq_printf(sf, "wait_sum %llu\n", ws);
	}

	seq_printf(sf, "nr_bursts %d\n", cfs_b->nr_burst);
	seq_printf(sf, "burst_time %llu\n", cfs_b->burst_time);

	return 0;
}

static u64 throttled_time_self(struct task_group *tg)
{
	int i;
	u64 total = 0;

	for_each_possible_cpu(i) {
		total += READ_ONCE(tg->cfs_rq[i]->throttled_clock_self_time);
	}

	return total;
}

static int cpu_cfs_local_stat_show(struct seq_file *sf, void *v)
{
	struct task_group *tg = css_tg(seq_css(sf));

	seq_printf(sf, "throttled_time %llu\n", throttled_time_self(tg));

	return 0;
}
#endif /* CONFIG_CFS_BANDWIDTH */

#ifdef CONFIG_GROUP_SCHED_BANDWIDTH
const u64 max_bw_quota_period_us = 1 * USEC_PER_SEC; /* 1s */
static const u64 min_bw_quota_period_us = 1 * USEC_PER_MSEC; /* 1ms */
/* More than 203 days if BW_SHIFT equals 20. */
static const u64 max_bw_runtime_us = MAX_BW;

static void tg_bandwidth(struct task_group *tg,
			 u64 *period_us_p, u64 *quota_us_p, u64 *burst_us_p)
{
#ifdef CONFIG_CFS_BANDWIDTH
	if (period_us_p)
		*period_us_p = tg_get_cfs_period(tg);
	if (quota_us_p)
		*quota_us_p = tg_get_cfs_quota(tg);
	if (burst_us_p)
		*burst_us_p = tg_get_cfs_burst(tg);
#else /* !CONFIG_CFS_BANDWIDTH */
	if (period_us_p)
		*period_us_p = tg->scx.bw_period_us;
	if (quota_us_p)
		*quota_us_p = tg->scx.bw_quota_us;
	if (burst_us_p)
		*burst_us_p = tg->scx.bw_burst_us;
#endif /* CONFIG_CFS_BANDWIDTH */
}

static u64 cpu_period_read_u64(struct cgroup_subsys_state *css,
			       struct cftype *cft)
{
	u64 period_us;

	tg_bandwidth(css_tg(css), &period_us, NULL, NULL);
	return period_us;
}

static int tg_set_bandwidth(struct task_group *tg,
			    u64 period_us, u64 quota_us, u64 burst_us)
{
	const u64 max_usec = U64_MAX / NSEC_PER_USEC;
	int ret = 0;

	if (tg == &root_task_group)
		return -EINVAL;

	/* Values should survive translation to nsec */
	if (period_us > max_usec ||
	    (quota_us != RUNTIME_INF && quota_us > max_usec) ||
	    burst_us > max_usec)
		return -EINVAL;

	/*
	 * Ensure we have some amount of bandwidth every period. This is to
	 * prevent reaching a state of large arrears when throttled via
	 * entity_tick() resulting in prolonged exit starvation.
	 */
	if (quota_us < min_bw_quota_period_us ||
	    period_us < min_bw_quota_period_us)
		return -EINVAL;

	/*
	 * Likewise, bound things on the other side by preventing insane quota
	 * periods.  This also allows us to normalize in computing quota
	 * feasibility.
	 */
	if (period_us > max_bw_quota_period_us)
		return -EINVAL;

	/*
	 * Bound quota to defend quota against overflow during bandwidth shift.
	 */
	if (quota_us != RUNTIME_INF && quota_us > max_bw_runtime_us)
		return -EINVAL;

	if (quota_us != RUNTIME_INF && (burst_us > quota_us ||
					burst_us + quota_us > max_bw_runtime_us))
		return -EINVAL;

#ifdef CONFIG_CFS_BANDWIDTH
	ret = tg_set_cfs_bandwidth(tg, period_us, quota_us, burst_us);
#endif /* CONFIG_CFS_BANDWIDTH */
	if (!ret)
		scx_group_set_bandwidth(tg, period_us, quota_us, burst_us);
	return ret;
}

static s64 cpu_quota_read_s64(struct cgroup_subsys_state *css,
			      struct cftype *cft)
{
	u64 quota_us;

	tg_bandwidth(css_tg(css), NULL, &quota_us, NULL);
	return quota_us;	/* (s64)RUNTIME_INF becomes -1 */
}

static u64 cpu_burst_read_u64(struct cgroup_subsys_state *css,
			      struct cftype *cft)
{
	u64 burst_us;

	tg_bandwidth(css_tg(css), NULL, NULL, &burst_us);
	return burst_us;
}

static int cpu_period_write_u64(struct cgroup_subsys_state *css,
				struct cftype *cftype, u64 period_us)
{
	struct task_group *tg = css_tg(css);
	u64 quota_us, burst_us;

	tg_bandwidth(tg, NULL, &quota_us, &burst_us);
	return tg_set_bandwidth(tg, period_us, quota_us, burst_us);
}

static int cpu_quota_write_s64(struct cgroup_subsys_state *css,
			       struct cftype *cftype, s64 quota_us)
{
	struct task_group *tg = css_tg(css);
	u64 period_us, burst_us;

	if (quota_us < 0)
		quota_us = RUNTIME_INF;

	tg_bandwidth(tg, &period_us, NULL, &burst_us);
	return tg_set_bandwidth(tg, period_us, quota_us, burst_us);
}

static int cpu_burst_write_u64(struct cgroup_subsys_state *css,
			       struct cftype *cftype, u64 burst_us)
{
	struct task_group *tg = css_tg(css);
	u64 period_us, quota_us;

	tg_bandwidth(tg, &period_us, &quota_us, NULL);
	return tg_set_bandwidth(tg, period_us, quota_us, burst_us);
}
#endif /* CONFIG_GROUP_SCHED_BANDWIDTH */

#ifdef CONFIG_RT_GROUP_SCHED
static int cpu_rt_runtime_write(struct cgroup_subsys_state *css,
				struct cftype *cft, s64 val)
{
	return sched_group_set_rt_runtime(css_tg(css), val);
}

static s64 cpu_rt_runtime_read(struct cgroup_subsys_state *css,
			       struct cftype *cft)
{
	return sched_group_rt_runtime(css_tg(css));
}

static int cpu_rt_period_write_uint(struct cgroup_subsys_state *css,
				    struct cftype *cftype, u64 rt_period_us)
{
	return sched_group_set_rt_period(css_tg(css), rt_period_us);
}

static u64 cpu_rt_period_read_uint(struct cgroup_subsys_state *css,
				   struct cftype *cft)
{
	return sched_group_rt_period(css_tg(css));
}
#endif /* CONFIG_RT_GROUP_SCHED */

#ifdef CONFIG_GROUP_SCHED_WEIGHT
static s64 cpu_idle_read_s64(struct cgroup_subsys_state *css,
			       struct cftype *cft)
{
	return css_tg(css)->idle;
}

static int cpu_idle_write_s64(struct cgroup_subsys_state *css,
				struct cftype *cft, s64 idle)
{
	int ret;

	ret = sched_group_set_idle(css_tg(css), idle);
	if (!ret)
		scx_group_set_idle(css_tg(css), idle);
	return ret;
}
#endif /* CONFIG_GROUP_SCHED_WEIGHT */

static struct cftype cpu_legacy_files[] = {
#ifdef CONFIG_GROUP_SCHED_WEIGHT
	{
		.name = "shares",
		.read_u64 = cpu_shares_read_u64,
		.write_u64 = cpu_shares_write_u64,
	},
	{
		.name = "idle",
		.read_s64 = cpu_idle_read_s64,
		.write_s64 = cpu_idle_write_s64,
	},
#endif
#ifdef CONFIG_GROUP_SCHED_BANDWIDTH
	{
		.name = "cfs_period_us",
		.read_u64 = cpu_period_read_u64,
		.write_u64 = cpu_period_write_u64,
	},
	{
		.name = "cfs_quota_us",
		.read_s64 = cpu_quota_read_s64,
		.write_s64 = cpu_quota_write_s64,
	},
	{
		.name = "cfs_burst_us",
		.read_u64 = cpu_burst_read_u64,
		.write_u64 = cpu_burst_write_u64,
	},
#endif
#ifdef CONFIG_CFS_BANDWIDTH
	{
		.name = "stat",
		.seq_show = cpu_cfs_stat_show,
	},
	{
		.name = "stat.local",
		.seq_show = cpu_cfs_local_stat_show,
	},
#endif
#ifdef CONFIG_UCLAMP_TASK_GROUP
	{
		.name = "uclamp.min",
		.flags = CFTYPE_NOT_ON_ROOT,
		.seq_show = cpu_uclamp_min_show,
		.write = cpu_uclamp_min_write,
	},
	{
		.name = "uclamp.max",
		.flags = CFTYPE_NOT_ON_ROOT,
		.seq_show = cpu_uclamp_max_show,
		.write = cpu_uclamp_max_write,
	},
#endif
	{ }	/* Terminate */
};

#ifdef CONFIG_RT_GROUP_SCHED
static struct cftype rt_group_files[] = {
	{
		.name = "rt_runtime_us",
		.read_s64 = cpu_rt_runtime_read,
		.write_s64 = cpu_rt_runtime_write,
	},
	{
		.name = "rt_period_us",
		.read_u64 = cpu_rt_period_read_uint,
		.write_u64 = cpu_rt_period_write_uint,
	},
	{ }	/* Terminate */
};

# ifdef CONFIG_RT_GROUP_SCHED_DEFAULT_DISABLED
DEFINE_STATIC_KEY_FALSE(rt_group_sched);
# else
DEFINE_STATIC_KEY_TRUE(rt_group_sched);
# endif

static int __init setup_rt_group_sched(char *str)
{
	long val;

	if (kstrtol(str, 0, &val) || val < 0 || val > 1) {
		pr_warn("Unable to set rt_group_sched\n");
		return 1;
	}
	if (val)
		static_branch_enable(&rt_group_sched);
	else
		static_branch_disable(&rt_group_sched);

	return 1;
}
__setup("rt_group_sched=", setup_rt_group_sched);

static int __init cpu_rt_group_init(void)
{
	if (!rt_group_sched_enabled())
		return 0;

	WARN_ON(cgroup_add_legacy_cftypes(&cpu_cgrp_subsys, rt_group_files));
	return 0;
}
subsys_initcall(cpu_rt_group_init);
#endif /* CONFIG_RT_GROUP_SCHED */

static int cpu_extra_stat_show(struct seq_file *sf,
			       struct cgroup_subsys_state *css)
{
#ifdef CONFIG_CFS_BANDWIDTH
	{
		struct task_group *tg = css_tg(css);
		struct cfs_bandwidth *cfs_b = &tg->cfs_bandwidth;
		u64 throttled_usec, burst_usec;

		throttled_usec = cfs_b->throttled_time;
		do_div(throttled_usec, NSEC_PER_USEC);
		burst_usec = cfs_b->burst_time;
		do_div(burst_usec, NSEC_PER_USEC);

		seq_printf(sf, "nr_periods %d\n"
			   "nr_throttled %d\n"
			   "throttled_usec %llu\n"
			   "nr_bursts %d\n"
			   "burst_usec %llu\n",
			   cfs_b->nr_periods, cfs_b->nr_throttled,
			   throttled_usec, cfs_b->nr_burst, burst_usec);
	}
#endif /* CONFIG_CFS_BANDWIDTH */
	return 0;
}

static int cpu_local_stat_show(struct seq_file *sf,
			       struct cgroup_subsys_state *css)
{
#ifdef CONFIG_CFS_BANDWIDTH
	{
		struct task_group *tg = css_tg(css);
		u64 throttled_self_usec;

		throttled_self_usec = throttled_time_self(tg);
		do_div(throttled_self_usec, NSEC_PER_USEC);

		seq_printf(sf, "throttled_usec %llu\n",
			   throttled_self_usec);
	}
#endif
	return 0;
}

#ifdef CONFIG_GROUP_SCHED_WEIGHT

static u64 cpu_weight_read_u64(struct cgroup_subsys_state *css,
			       struct cftype *cft)
{
	return sched_weight_to_cgroup(tg_weight(css_tg(css)));
}

static int cpu_weight_write_u64(struct cgroup_subsys_state *css,
				struct cftype *cft, u64 cgrp_weight)
{
	unsigned long weight;
	int ret;

	if (cgrp_weight < CGROUP_WEIGHT_MIN || cgrp_weight > CGROUP_WEIGHT_MAX)
		return -ERANGE;

	weight = sched_weight_from_cgroup(cgrp_weight);

	ret = sched_group_set_shares(css_tg(css), scale_load(weight));
	if (!ret)
		scx_group_set_weight(css_tg(css), cgrp_weight);
	return ret;
}

static s64 cpu_weight_nice_read_s64(struct cgroup_subsys_state *css,
				    struct cftype *cft)
{
	unsigned long weight = tg_weight(css_tg(css));
	int last_delta = INT_MAX;
	int prio, delta;

	/* find the closest nice value to the current weight */
	for (prio = 0; prio < ARRAY_SIZE(sched_prio_to_weight); prio++) {
		delta = abs(sched_prio_to_weight[prio] - weight);
		if (delta >= last_delta)
			break;
		last_delta = delta;
	}

	return PRIO_TO_NICE(prio - 1 + MAX_RT_PRIO);
}

static int cpu_weight_nice_write_s64(struct cgroup_subsys_state *css,
				     struct cftype *cft, s64 nice)
{
	unsigned long weight;
	int idx, ret;

	if (nice < MIN_NICE || nice > MAX_NICE)
		return -ERANGE;

	idx = NICE_TO_PRIO(nice) - MAX_RT_PRIO;
	idx = array_index_nospec(idx, 40);
	weight = sched_prio_to_weight[idx];

	ret = sched_group_set_shares(css_tg(css), scale_load(weight));
	if (!ret)
		scx_group_set_weight(css_tg(css),
				     sched_weight_to_cgroup(weight));
	return ret;
}
#endif /* CONFIG_GROUP_SCHED_WEIGHT */

static void __maybe_unused cpu_period_quota_print(struct seq_file *sf,
						  long period, long quota)
{
	if (quota < 0)
		seq_puts(sf, "max");
	else
		seq_printf(sf, "%ld", quota);

	seq_printf(sf, " %ld\n", period);
}

/* caller should put the current value in *@periodp before calling */
static int __maybe_unused cpu_period_quota_parse(char *buf, u64 *period_us_p,
						 u64 *quota_us_p)
{
	char tok[21];	/* U64_MAX */

	if (sscanf(buf, "%20s %llu", tok, period_us_p) < 1)
		return -EINVAL;

	if (sscanf(tok, "%llu", quota_us_p) < 1) {
		if (!strcmp(tok, "max"))
			*quota_us_p = RUNTIME_INF;
		else
			return -EINVAL;
	}

	return 0;
}

#ifdef CONFIG_GROUP_SCHED_BANDWIDTH
static int cpu_max_show(struct seq_file *sf, void *v)
{
	struct task_group *tg = css_tg(seq_css(sf));
	u64 period_us, quota_us;

	tg_bandwidth(tg, &period_us, &quota_us, NULL);
	cpu_period_quota_print(sf, period_us, quota_us);
	return 0;
}

static ssize_t cpu_max_write(struct kernfs_open_file *of,
			     char *buf, size_t nbytes, loff_t off)
{
	struct task_group *tg = css_tg(of_css(of));
	u64 period_us, quota_us, burst_us;
	int ret;

	tg_bandwidth(tg, &period_us, NULL, &burst_us);
	ret = cpu_period_quota_parse(buf, &period_us, &quota_us);
	if (!ret)
		ret = tg_set_bandwidth(tg, period_us, quota_us, burst_us);
	return ret ?: nbytes;
}
#endif /* CONFIG_CFS_BANDWIDTH */

static struct cftype cpu_files[] = {
#ifdef CONFIG_GROUP_SCHED_WEIGHT
	{
		.name = "weight",
		.flags = CFTYPE_NOT_ON_ROOT,
		.read_u64 = cpu_weight_read_u64,
		.write_u64 = cpu_weight_write_u64,
	},
	{
		.name = "weight.nice",
		.flags = CFTYPE_NOT_ON_ROOT,
		.read_s64 = cpu_weight_nice_read_s64,
		.write_s64 = cpu_weight_nice_write_s64,
	},
	{
		.name = "idle",
		.flags = CFTYPE_NOT_ON_ROOT,
		.read_s64 = cpu_idle_read_s64,
		.write_s64 = cpu_idle_write_s64,
	},
#endif
#ifdef CONFIG_GROUP_SCHED_BANDWIDTH
	{
		.name = "max",
		.flags = CFTYPE_NOT_ON_ROOT,
		.seq_show = cpu_max_show,
		.write = cpu_max_write,
	},
	{
		.name = "max.burst",
		.flags = CFTYPE_NOT_ON_ROOT,
		.read_u64 = cpu_burst_read_u64,
		.write_u64 = cpu_burst_write_u64,
	},
#endif /* CONFIG_CFS_BANDWIDTH */
#ifdef CONFIG_UCLAMP_TASK_GROUP
	{
		.name = "uclamp.min",
		.flags = CFTYPE_NOT_ON_ROOT,
		.seq_show = cpu_uclamp_min_show,
		.write = cpu_uclamp_min_write,
	},
	{
		.name = "uclamp.max",
		.flags = CFTYPE_NOT_ON_ROOT,
		.seq_show = cpu_uclamp_max_show,
		.write = cpu_uclamp_max_write,
	},
#endif /* CONFIG_UCLAMP_TASK_GROUP */
	{ }	/* terminate */
};

struct cgroup_subsys cpu_cgrp_subsys = {
	.css_alloc	= cpu_cgroup_css_alloc,
	.css_online	= cpu_cgroup_css_online,
	.css_offline	= cpu_cgroup_css_offline,
	.css_released	= cpu_cgroup_css_released,
	.css_free	= cpu_cgroup_css_free,
	.css_extra_stat_show = cpu_extra_stat_show,
	.css_local_stat_show = cpu_local_stat_show,
	.can_attach	= cpu_cgroup_can_attach,
	.attach		= cpu_cgroup_attach,
	.cancel_attach	= cpu_cgroup_cancel_attach,
	.legacy_cftypes	= cpu_legacy_files,
	.dfl_cftypes	= cpu_files,
	.early_init	= true,
	.threaded	= true,
};

#endif /* CONFIG_CGROUP_SCHED */

void dump_cpu_task(int cpu)
{
	if (in_hardirq() && cpu == smp_processor_id()) {
		struct pt_regs *regs;

		regs = get_irq_regs();
		if (regs) {
			show_regs(regs);
			return;
		}
	}

	if (trigger_single_cpu_backtrace(cpu))
		return;

	pr_info("Task dump for CPU %d:\n", cpu);
	sched_show_task(cpu_curr(cpu));
}

/*
 * Nice levels are multiplicative, with a gentle 10% change for every
 * nice level changed. I.e. when a CPU-bound task goes from nice 0 to
 * nice 1, it will get ~10% less CPU time than another CPU-bound task
 * that remained on nice 0.
 *
 * The "10% effect" is relative and cumulative: from _any_ nice level,
 * if you go up 1 level, it's -10% CPU usage, if you go down 1 level
 * it's +10% CPU usage. (to achieve that we use a multiplier of 1.25.
 * If a task goes up by ~10% and another task goes down by ~10% then
 * the relative distance between them is ~25%.)
 */
const int sched_prio_to_weight[40] = {
 /* -20 */     88761,     71755,     56483,     46273,     36291,
 /* -15 */     29154,     23254,     18705,     14949,     11916,
 /* -10 */      9548,      7620,      6100,      4904,      3906,
 /*  -5 */      3121,      2501,      1991,      1586,      1277,
 /*   0 */      1024,       820,       655,       526,       423,
 /*   5 */       335,       272,       215,       172,       137,
 /*  10 */       110,        87,        70,        56,        45,
 /*  15 */        36,        29,        23,        18,        15,
};

/*
 * Inverse (2^32/x) values of the sched_prio_to_weight[] array, pre-calculated.
 *
 * In cases where the weight does not change often, we can use the
 * pre-calculated inverse to speed up arithmetics by turning divisions
 * into multiplications:
 */
const u32 sched_prio_to_wmult[40] = {
 /* -20 */     48388,     59856,     76040,     92818,    118348,
 /* -15 */    147320,    184698,    229616,    287308,    360437,
 /* -10 */    449829,    563644,    704093,    875809,   1099582,
 /*  -5 */   1376151,   1717300,   2157191,   2708050,   3363326,
 /*   0 */   4194304,   5237765,   6557202,   8165337,  10153587,
 /*   5 */  12820798,  15790321,  19976592,  24970740,  31350126,
 /*  10 */  39045157,  49367440,  61356676,  76695844,  95443717,
 /*  15 */ 119304647, 148102320, 186737708, 238609294, 286331153,
};

void call_trace_sched_update_nr_running(struct rq *rq, int count)
{
        trace_sched_update_nr_running_tp(rq, count);
}

#ifdef CONFIG_SCHED_MM_CID
/*
 * Concurrency IDentifier management
 *
 * Serialization rules:
 *
 * mm::mm_cid::mutex:	Serializes fork() and exit() and therefore
 *			protects mm::mm_cid::users.
 *
 * mm::mm_cid::lock:	Serializes mm_update_max_cids() and
 *			mm_update_cpus_allowed(). Nests in mm_cid::mutex
 *			and runqueue lock.
 *
 * The mm_cidmask bitmap is not protected by any of the mm::mm_cid locks
 * and can only be modified with atomic operations.
 *
 * The mm::mm_cid:pcpu per CPU storage is protected by the CPUs runqueue
 * lock.
 *
 * CID ownership:
 *
 * A CID is either owned by a task (stored in task_struct::mm_cid.cid) or
 * by a CPU (stored in mm::mm_cid.pcpu::cid). CIDs owned by CPUs have the
 * MM_CID_ONCPU bit set. During transition from CPU to task ownership mode,
 * MM_CID_TRANSIT is set on the per task CIDs. When this bit is set the
 * task needs to drop the CID into the pool when scheduling out.  Both bits
 * (ONCPU and TRANSIT) are filtered out by task_cid() when the CID is
 * actually handed over to user space in the RSEQ memory.
 *
 * Mode switching:
 *
 * Switching to per CPU mode happens when the user count becomes greater
 * than the maximum number of CIDs, which is calculated by:
 *
 *	opt_cids = min(mm_cid::nr_cpus_allowed, mm_cid::users);
 *	max_cids = min(1.25 * opt_cids, num_possible_cpus());
 *
 * The +25% allowance is useful for tight CPU masks in scenarios where only
 * a few threads are created and destroyed to avoid frequent mode
 * switches. Though this allowance shrinks, the closer opt_cids becomes to
 * num_possible_cpus(), which is the (unfortunate) hard ABI limit.
 *
 * At the point of switching to per CPU mode the new user is not yet
 * visible in the system, so the task which initiated the fork() runs the
 * fixup function: mm_cid_fixup_tasks_to_cpu() walks the thread list and
 * either transfers each tasks owned CID to the CPU the task runs on or
 * drops it into the CID pool if a task is not on a CPU at that point in
 * time. Tasks which schedule in before the task walk reaches them do the
 * handover in mm_cid_schedin(). When mm_cid_fixup_tasks_to_cpus() completes
 * it's guaranteed that no task related to that MM owns a CID anymore.
 *
 * Switching back to task mode happens when the user count goes below the
 * threshold which was recorded on the per CPU mode switch:
 *
 *	pcpu_thrs = min(opt_cids - (opt_cids / 4), num_possible_cpus() / 2);
 *
 * This threshold is updated when a affinity change increases the number of
 * allowed CPUs for the MM, which might cause a switch back to per task
 * mode.
 *
 * If the switch back was initiated by a exiting task, then that task runs
 * the fixup function. If it was initiated by a affinity change, then it's
 * run either in the deferred update function in context of a workqueue or
 * by a task which forks a new one or by a task which exits. Whatever
 * happens first. mm_cid_fixup_cpus_to_task() walks through the possible
 * CPUs and either transfers the CPU owned CIDs to a related task which
 * runs on the CPU or drops it into the pool. Tasks which schedule in on a
 * CPU which the walk did not cover yet do the handover themself.
 *
 * This transition from CPU to per task ownership happens in two phases:
 *
 *  1) mm:mm_cid.transit contains MM_CID_TRANSIT This is OR'ed on the task
 *     CID and denotes that the CID is only temporarily owned by the
 *     task. When it schedules out the task drops the CID back into the
 *     pool if this bit is set.
 *
 *  2) The initiating context walks the per CPU space and after completion
 *     clears mm:mm_cid.transit. So after that point the CIDs are strictly
 *     task owned again.
 *
 * This two phase transition is required to prevent CID space exhaustion
 * during the transition as a direct transfer of ownership would fail if
 * two tasks are scheduled in on the same CPU before the fixup freed per
 * CPU CIDs.
 *
 * When mm_cid_fixup_cpus_to_tasks() completes it's guaranteed that no CID
 * related to that MM is owned by a CPU anymore.
 */

/*
 * Update the CID range properties when the constraints change. Invoked via
 * fork(), exit() and affinity changes
 */
static void __mm_update_max_cids(struct mm_mm_cid *mc)
{
	unsigned int opt_cids, max_cids;

	/* Calculate the new optimal constraint */
	opt_cids = min(mc->nr_cpus_allowed, mc->users);

	/* Adjust the maximum CIDs to +25% limited by the number of possible CPUs */
	max_cids = min(opt_cids + (opt_cids / 4), num_possible_cpus());
	WRITE_ONCE(mc->max_cids, max_cids);
}

static inline unsigned int mm_cid_calc_pcpu_thrs(struct mm_mm_cid *mc)
{
	unsigned int opt_cids;

	opt_cids = min(mc->nr_cpus_allowed, mc->users);
	/* Has to be at least 1 because 0 indicates PCPU mode off */
	return max(min(opt_cids - opt_cids / 4, num_possible_cpus() / 2), 1);
}

static bool mm_update_max_cids(struct mm_struct *mm)
{
	struct mm_mm_cid *mc = &mm->mm_cid;

	lockdep_assert_held(&mm->mm_cid.lock);

	/* Clear deferred mode switch flag. A change is handled by the caller */
	mc->update_deferred = false;
	__mm_update_max_cids(mc);

	/* Check whether owner mode must be changed */
	if (!mc->percpu) {
		/* Enable per CPU mode when the number of users is above max_cids */
		if (mc->users > mc->max_cids)
			mc->pcpu_thrs = mm_cid_calc_pcpu_thrs(mc);
	} else {
		/* Switch back to per task if user count under threshold */
		if (mc->users < mc->pcpu_thrs)
			mc->pcpu_thrs = 0;
	}

	/* Mode change required? */
	if (!!mc->percpu == !!mc->pcpu_thrs)
		return false;
	/* When switching back to per TASK mode, set the transition flag */
	if (!mc->pcpu_thrs)
		WRITE_ONCE(mc->transit, MM_CID_TRANSIT);
	WRITE_ONCE(mc->percpu, !!mc->pcpu_thrs);
	return true;
}

static inline void mm_update_cpus_allowed(struct mm_struct *mm, const struct cpumask *affmsk)
{
	struct cpumask *mm_allowed;
	struct mm_mm_cid *mc;
	unsigned int weight;

	if (!mm || !READ_ONCE(mm->mm_cid.users))
		return;
	/*
	 * mm::mm_cid::mm_cpus_allowed is the superset of each threads
	 * allowed CPUs mask which means it can only grow.
	 */
	mc = &mm->mm_cid;
	guard(raw_spinlock)(&mc->lock);
	mm_allowed = mm_cpus_allowed(mm);
	weight = cpumask_weighted_or(mm_allowed, mm_allowed, affmsk);
	if (weight == mc->nr_cpus_allowed)
		return;

	WRITE_ONCE(mc->nr_cpus_allowed, weight);
	__mm_update_max_cids(mc);
	if (!mc->percpu)
		return;

	/* Adjust the threshold to the wider set */
	mc->pcpu_thrs = mm_cid_calc_pcpu_thrs(mc);
	/* Switch back to per task mode? */
	if (mc->users >= mc->pcpu_thrs)
		return;

	/* Don't queue twice */
	if (mc->update_deferred)
		return;

	/* Queue the irq work, which schedules the real work */
	mc->update_deferred = true;
	irq_work_queue(&mc->irq_work);
}

static inline void mm_cid_transit_to_task(struct task_struct *t, struct mm_cid_pcpu *pcp)
{
	if (cid_on_cpu(t->mm_cid.cid)) {
		unsigned int cid = cpu_cid_to_cid(t->mm_cid.cid);

		t->mm_cid.cid = cid_to_transit_cid(cid);
		pcp->cid = t->mm_cid.cid;
	}
}

static void mm_cid_fixup_cpus_to_tasks(struct mm_struct *mm)
{
	unsigned int cpu;

	/* Walk the CPUs and fixup all stale CIDs */
	for_each_possible_cpu(cpu) {
		struct mm_cid_pcpu *pcp = per_cpu_ptr(mm->mm_cid.pcpu, cpu);
		struct rq *rq = cpu_rq(cpu);

		/* Remote access to mm::mm_cid::pcpu requires rq_lock */
		guard(rq_lock_irq)(rq);
		/* Is the CID still owned by the CPU? */
		if (cid_on_cpu(pcp->cid)) {
			/*
			 * If rq->curr has @mm, transfer it with the
			 * transition bit set. Otherwise drop it.
			 */
			if (rq->curr->mm == mm && rq->curr->mm_cid.active)
				mm_cid_transit_to_task(rq->curr, pcp);
			else
				mm_drop_cid_on_cpu(mm, pcp);

		} else if (rq->curr->mm == mm && rq->curr->mm_cid.active) {
			unsigned int cid = rq->curr->mm_cid.cid;

			/* Ensure it has the transition bit set */
			if (!cid_in_transit(cid)) {
				cid = cid_to_transit_cid(cid);
				rq->curr->mm_cid.cid = cid;
				pcp->cid = cid;
			}
		}
	}
	/* Clear the transition bit */
	WRITE_ONCE(mm->mm_cid.transit, 0);
}

static inline void mm_cid_transfer_to_cpu(struct task_struct *t, struct mm_cid_pcpu *pcp)
{
	if (cid_on_task(t->mm_cid.cid)) {
		t->mm_cid.cid = cid_to_cpu_cid(t->mm_cid.cid);
		pcp->cid = t->mm_cid.cid;
	}
}

static bool mm_cid_fixup_task_to_cpu(struct task_struct *t, struct mm_struct *mm)
{
	/* Remote access to mm::mm_cid::pcpu requires rq_lock */
	guard(task_rq_lock)(t);
	/* If the task is not active it is not in the users count */
	if (!t->mm_cid.active)
		return false;
	if (cid_on_task(t->mm_cid.cid)) {
		/* If running on the CPU, transfer the CID, otherwise drop it */
		if (task_rq(t)->curr == t)
			mm_cid_transfer_to_cpu(t, per_cpu_ptr(mm->mm_cid.pcpu, task_cpu(t)));
		else
			mm_unset_cid_on_task(t);
	}
	return true;
}

static void mm_cid_fixup_tasks_to_cpus(void)
{
	struct mm_struct *mm = current->mm;
	struct task_struct *p, *t;
	unsigned int users;

	/*
	 * This can obviously race with a concurrent affinity change, which
	 * increases the number of allowed CPUs for this mm, but that does
	 * not affect the mode and only changes the CID constraints. A
	 * possible switch back to per task mode happens either in the
	 * deferred handler function or in the next fork()/exit().
	 *
	 * The caller has already transferred. The newly incoming task is
	 * already accounted for, but not yet visible.
	 */
	users = mm->mm_cid.users - 2;
	if (!users)
		return;

	guard(rcu)();
	for_other_threads(current, t) {
		if (mm_cid_fixup_task_to_cpu(t, mm))
			users--;
	}

	if (!users)
		return;

	/* Happens only for VM_CLONE processes. */
	for_each_process_thread(p, t) {
		if (t == current || t->mm != mm)
			continue;
		if (mm_cid_fixup_task_to_cpu(t, mm)) {
			if (--users == 0)
				return;
		}
	}
}

static bool sched_mm_cid_add_user(struct task_struct *t, struct mm_struct *mm)
{
	t->mm_cid.active = 1;
	mm->mm_cid.users++;
	return mm_update_max_cids(mm);
}

void sched_mm_cid_fork(struct task_struct *t)
{
	struct mm_struct *mm = t->mm;
	bool percpu;

	WARN_ON_ONCE(!mm || t->mm_cid.cid != MM_CID_UNSET);

	guard(mutex)(&mm->mm_cid.mutex);
	scoped_guard(raw_spinlock_irq, &mm->mm_cid.lock) {
		struct mm_cid_pcpu *pcp = this_cpu_ptr(mm->mm_cid.pcpu);

		/* First user ? */
		if (!mm->mm_cid.users) {
			sched_mm_cid_add_user(t, mm);
			t->mm_cid.cid = mm_get_cid(mm);
			/* Required for execve() */
			pcp->cid = t->mm_cid.cid;
			return;
		}

		if (!sched_mm_cid_add_user(t, mm)) {
			if (!mm->mm_cid.percpu)
				t->mm_cid.cid = mm_get_cid(mm);
			return;
		}

		/* Handle the mode change and transfer current's CID */
		percpu = !!mm->mm_cid.percpu;
		if (!percpu)
			mm_cid_transit_to_task(current, pcp);
		else
			mm_cid_transfer_to_cpu(current, pcp);
	}

	if (percpu) {
		mm_cid_fixup_tasks_to_cpus();
	} else {
		mm_cid_fixup_cpus_to_tasks(mm);
		t->mm_cid.cid = mm_get_cid(mm);
	}
}

static bool sched_mm_cid_remove_user(struct task_struct *t)
{
	t->mm_cid.active = 0;
	scoped_guard(preempt) {
		/* Clear the transition bit */
		t->mm_cid.cid = cid_from_transit_cid(t->mm_cid.cid);
		mm_unset_cid_on_task(t);
	}
	t->mm->mm_cid.users--;
	return mm_update_max_cids(t->mm);
}

static bool __sched_mm_cid_exit(struct task_struct *t)
{
	struct mm_struct *mm = t->mm;

	if (!sched_mm_cid_remove_user(t))
		return false;
	/*
	 * Contrary to fork() this only deals with a switch back to per
	 * task mode either because the above decreased users or an
	 * affinity change increased the number of allowed CPUs and the
	 * deferred fixup did not run yet.
	 */
	if (WARN_ON_ONCE(mm->mm_cid.percpu))
		return false;
	/*
	 * A failed fork(2) cleanup never gets here, so @current must have
	 * the same MM as @t. That's true for exit() and the failed
	 * pthread_create() cleanup case.
	 */
	if (WARN_ON_ONCE(current->mm != mm))
		return false;
	return true;
}

/*
 * When a task exits, the MM CID held by the task is not longer required as
 * the task cannot return to user space.
 */
void sched_mm_cid_exit(struct task_struct *t)
{
	struct mm_struct *mm = t->mm;

	if (!mm || !t->mm_cid.active)
		return;
	/*
	 * Ensure that only one instance is doing MM CID operations within
	 * a MM. The common case is uncontended. The rare fixup case adds
	 * some overhead.
	 */
	scoped_guard(mutex, &mm->mm_cid.mutex) {
		/* mm_cid::mutex is sufficient to protect mm_cid::users */
		if (likely(mm->mm_cid.users > 1)) {
			scoped_guard(raw_spinlock_irq, &mm->mm_cid.lock) {
				if (!__sched_mm_cid_exit(t))
					return;
				/* Mode change required. Transfer currents CID */
				mm_cid_transit_to_task(current, this_cpu_ptr(mm->mm_cid.pcpu));
			}
			mm_cid_fixup_cpus_to_tasks(mm);
			return;
		}
		/* Last user */
		scoped_guard(raw_spinlock_irq, &mm->mm_cid.lock) {
			/* Required across execve() */
			if (t == current)
				mm_cid_transit_to_task(t, this_cpu_ptr(mm->mm_cid.pcpu));
			/* Ignore mode change. There is nothing to do. */
			sched_mm_cid_remove_user(t);
		}
	}

	/*
	 * As this is the last user (execve(), process exit or failed
	 * fork(2)) there is no concurrency anymore.
	 *
	 * Synchronize eventually pending work to ensure that there are no
	 * dangling references left. @t->mm_cid.users is zero so nothing
	 * can queue this work anymore.
	 */
	irq_work_sync(&mm->mm_cid.irq_work);
	cancel_work_sync(&mm->mm_cid.work);
}

/* Deactivate MM CID allocation across execve() */
void sched_mm_cid_before_execve(struct task_struct *t)
{
	sched_mm_cid_exit(t);
}

/* Reactivate MM CID after successful execve() */
void sched_mm_cid_after_execve(struct task_struct *t)
{
	sched_mm_cid_fork(t);
}

static void mm_cid_work_fn(struct work_struct *work)
{
	struct mm_struct *mm = container_of(work, struct mm_struct, mm_cid.work);

	guard(mutex)(&mm->mm_cid.mutex);
	/* Did the last user task exit already? */
	if (!mm->mm_cid.users)
		return;

	scoped_guard(raw_spinlock_irq, &mm->mm_cid.lock) {
		/* Have fork() or exit() handled it already? */
		if (!mm->mm_cid.update_deferred)
			return;
		/* This clears mm_cid::update_deferred */
		if (!mm_update_max_cids(mm))
			return;
		/* Affinity changes can only switch back to task mode */
		if (WARN_ON_ONCE(mm->mm_cid.percpu))
			return;
	}
	mm_cid_fixup_cpus_to_tasks(mm);
}

static void mm_cid_irq_work(struct irq_work *work)
{
	struct mm_struct *mm = container_of(work, struct mm_struct, mm_cid.irq_work);

	/*
	 * Needs to be unconditional because mm_cid::lock cannot be held
	 * when scheduling work as mm_update_cpus_allowed() nests inside
	 * rq::lock and schedule_work() might end up in wakeup...
	 */
	schedule_work(&mm->mm_cid.work);
}

<<<<<<< HEAD
void mm_init_cid(struct mm_struct *mm, struct task_struct *p)
{
	mm->mm_cid.max_cids = 0;
	mm->mm_cid.percpu = 0;
	mm->mm_cid.transit = 0;
	mm->mm_cid.nr_cpus_allowed = p->nr_cpus_allowed;
	mm->mm_cid.users = 0;
	mm->mm_cid.pcpu_thrs = 0;
	mm->mm_cid.update_deferred = 0;
	raw_spin_lock_init(&mm->mm_cid.lock);
	mutex_init(&mm->mm_cid.mutex);
	mm->mm_cid.irq_work = IRQ_WORK_INIT_HARD(mm_cid_irq_work);
	INIT_WORK(&mm->mm_cid.work, mm_cid_work_fn);
	cpumask_copy(mm_cpus_allowed(mm), &p->cpus_mask);
	bitmap_zero(mm_cidmask(mm), num_possible_cpus());
}
#else /* CONFIG_SCHED_MM_CID */
static inline void mm_update_cpus_allowed(struct mm_struct *mm, const struct cpumask *affmsk) { }
#endif /* !CONFIG_SCHED_MM_CID */

=======
>>>>>>> 9c0a5e83
static DEFINE_PER_CPU(struct sched_change_ctx, sched_change_ctx);

struct sched_change_ctx *sched_change_begin(struct task_struct *p, unsigned int flags)
{
	struct sched_change_ctx *ctx = this_cpu_ptr(&sched_change_ctx);
	struct rq *rq = task_rq(p);

	/*
	 * Must exclusively use matched flags since this is both dequeue and
	 * enqueue.
	 */
	WARN_ON_ONCE(flags & 0xFFFF0000);

	lockdep_assert_rq_held(rq);

	if (!(flags & DEQUEUE_NOCLOCK)) {
		update_rq_clock(rq);
		flags |= DEQUEUE_NOCLOCK;
	}

	if (flags & DEQUEUE_CLASS) {
		if (p->sched_class->switching_from)
			p->sched_class->switching_from(rq, p);
	}

	*ctx = (struct sched_change_ctx){
		.p = p,
		.flags = flags,
		.queued = task_on_rq_queued(p),
		.running = task_current_donor(rq, p),
	};

	if (!(flags & DEQUEUE_CLASS)) {
		if (p->sched_class->get_prio)
			ctx->prio = p->sched_class->get_prio(rq, p);
		else
			ctx->prio = p->prio;
	}

	if (ctx->queued)
		dequeue_task(rq, p, flags);
	if (ctx->running)
		put_prev_task(rq, p);

	if ((flags & DEQUEUE_CLASS) && p->sched_class->switched_from)
		p->sched_class->switched_from(rq, p);

	return ctx;
}

void sched_change_end(struct sched_change_ctx *ctx)
{
	struct task_struct *p = ctx->p;
	struct rq *rq = task_rq(p);

	lockdep_assert_rq_held(rq);

	if ((ctx->flags & ENQUEUE_CLASS) && p->sched_class->switching_to)
		p->sched_class->switching_to(rq, p);

	if (ctx->queued)
		enqueue_task(rq, p, ctx->flags);
	if (ctx->running)
		set_next_task(rq, p);

	if (ctx->flags & ENQUEUE_CLASS) {
		if (p->sched_class->switched_to)
			p->sched_class->switched_to(rq, p);
	} else {
		p->sched_class->prio_changed(rq, p, ctx->prio);
	}
}<|MERGE_RESOLUTION|>--- conflicted
+++ resolved
@@ -2668,15 +2668,8 @@
 static void
 do_set_cpus_allowed(struct task_struct *p, struct affinity_context *ctx)
 {
-<<<<<<< HEAD
 	scoped_guard (sched_change, p, DEQUEUE_SAVE)
 		p->sched_class->set_cpus_allowed(p, ctx);
-=======
-	scoped_guard (sched_change, p, DEQUEUE_SAVE) {
-		p->sched_class->set_cpus_allowed(p, ctx);
-		mm_set_cpus_allowed(p->mm, ctx->new_mask);
-	}
->>>>>>> 9c0a5e83
 }
 
 /*
@@ -7373,11 +7366,6 @@
 	__balance_callbacks(rq);
 	rq_repin_lock(rq, &rf);
 	__task_rq_unlock(rq, p, &rf);
-<<<<<<< HEAD
-=======
-
-	preempt_enable();
->>>>>>> 9c0a5e83
 }
 #endif /* CONFIG_RT_MUTEXES */
 
@@ -10747,7 +10735,6 @@
 	schedule_work(&mm->mm_cid.work);
 }
 
-<<<<<<< HEAD
 void mm_init_cid(struct mm_struct *mm, struct task_struct *p)
 {
 	mm->mm_cid.max_cids = 0;
@@ -10768,8 +10755,6 @@
 static inline void mm_update_cpus_allowed(struct mm_struct *mm, const struct cpumask *affmsk) { }
 #endif /* !CONFIG_SCHED_MM_CID */
 
-=======
->>>>>>> 9c0a5e83
 static DEFINE_PER_CPU(struct sched_change_ctx, sched_change_ctx);
 
 struct sched_change_ctx *sched_change_begin(struct task_struct *p, unsigned int flags)
