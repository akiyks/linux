/* SPDX-License-Identifier: GPL-2.0 */
/*
 * BPF extensible scheduler class: Documentation/scheduler/sched-ext.rst
 *
 * Copyright (c) 2022 Meta Platforms, Inc. and affiliates.
 * Copyright (c) 2022 Tejun Heo <tj@kernel.org>
 * Copyright (c) 2022 David Vernet <dvernet@meta.com>
 */
#include <linux/btf_ids.h>
#include "ext_idle.h"

/*
 * NOTE: sched_ext is in the process of growing multiple scheduler support and
 * scx_root usage is in a transitional state. Naked dereferences are safe if the
 * caller is one of the tasks attached to SCX and explicit RCU dereference is
 * necessary otherwise. Naked scx_root dereferences trigger sparse warnings but
 * are used as temporary markers to indicate that the dereferences need to be
 * updated to point to the associated scheduler instances rather than scx_root.
 */
static struct scx_sched __rcu *scx_root;

/*
 * During exit, a task may schedule after losing its PIDs. When disabling the
 * BPF scheduler, we need to be able to iterate tasks in every state to
 * guarantee system safety. Maintain a dedicated task list which contains every
 * task between its fork and eventual free.
 */
static DEFINE_SPINLOCK(scx_tasks_lock);
static LIST_HEAD(scx_tasks);

/* ops enable/disable */
static DEFINE_MUTEX(scx_enable_mutex);
DEFINE_STATIC_KEY_FALSE(__scx_enabled);
DEFINE_STATIC_PERCPU_RWSEM(scx_fork_rwsem);
static atomic_t scx_enable_state_var = ATOMIC_INIT(SCX_DISABLED);
static unsigned long scx_in_softlockup;
static atomic_t scx_breather_depth = ATOMIC_INIT(0);
static int scx_bypass_depth;
static bool scx_init_task_enabled;
static bool scx_switching_all;
DEFINE_STATIC_KEY_FALSE(__scx_switched_all);

static atomic_long_t scx_nr_rejected = ATOMIC_LONG_INIT(0);
static atomic_long_t scx_hotplug_seq = ATOMIC_LONG_INIT(0);

/*
 * A monotically increasing sequence number that is incremented every time a
 * scheduler is enabled. This can be used by to check if any custom sched_ext
 * scheduler has ever been used in the system.
 */
static atomic_long_t scx_enable_seq = ATOMIC_LONG_INIT(0);

/*
 * The maximum amount of time in jiffies that a task may be runnable without
 * being scheduled on a CPU. If this timeout is exceeded, it will trigger
 * scx_error().
 */
static unsigned long scx_watchdog_timeout;

/*
 * The last time the delayed work was run. This delayed work relies on
 * ksoftirqd being able to run to service timer interrupts, so it's possible
 * that this work itself could get wedged. To account for this, we check that
 * it's not stalled in the timer tick, and trigger an error if it is.
 */
static unsigned long scx_watchdog_timestamp = INITIAL_JIFFIES;

static struct delayed_work scx_watchdog_work;

/*
<<<<<<< HEAD
 * For %SCX_KICK_WAIT: Each CPU has a pointer to an array of pick_task sequence
=======
 * For %SCX_KICK_WAIT: Each CPU has a pointer to an array of kick_sync sequence
>>>>>>> ba53f22e
 * numbers. The arrays are allocated with kvzalloc() as size can exceed percpu
 * allocator limits on large machines. O(nr_cpu_ids^2) allocation, allocated
 * lazily when enabling and freed when disabling to avoid waste when sched_ext
 * isn't active.
 */
<<<<<<< HEAD
struct scx_kick_pseqs {
	struct rcu_head		rcu;
	unsigned long		seqs[];
};

static DEFINE_PER_CPU(struct scx_kick_pseqs __rcu *, scx_kick_pseqs);
=======
struct scx_kick_syncs {
	struct rcu_head		rcu;
	unsigned long		syncs[];
};

static DEFINE_PER_CPU(struct scx_kick_syncs __rcu *, scx_kick_syncs);
>>>>>>> ba53f22e

/*
 * Direct dispatch marker.
 *
 * Non-NULL values are used for direct dispatch from enqueue path. A valid
 * pointer points to the task currently being enqueued. An ERR_PTR value is used
 * to indicate that direct dispatch has already happened.
 */
static DEFINE_PER_CPU(struct task_struct *, direct_dispatch_task);

static const struct rhashtable_params dsq_hash_params = {
	.key_len		= sizeof_field(struct scx_dispatch_q, id),
	.key_offset		= offsetof(struct scx_dispatch_q, id),
	.head_offset		= offsetof(struct scx_dispatch_q, hash_node),
};

static LLIST_HEAD(dsqs_to_free);

/* dispatch buf */
struct scx_dsp_buf_ent {
	struct task_struct	*task;
	unsigned long		qseq;
	u64			dsq_id;
	u64			enq_flags;
};

static u32 scx_dsp_max_batch;

struct scx_dsp_ctx {
	struct rq		*rq;
	u32			cursor;
	u32			nr_tasks;
	struct scx_dsp_buf_ent	buf[];
};

static struct scx_dsp_ctx __percpu *scx_dsp_ctx;

/* string formatting from BPF */
struct scx_bstr_buf {
	u64			data[MAX_BPRINTF_VARARGS];
	char			line[SCX_EXIT_MSG_LEN];
};

static DEFINE_RAW_SPINLOCK(scx_exit_bstr_buf_lock);
static struct scx_bstr_buf scx_exit_bstr_buf;

/* ops debug dump */
struct scx_dump_data {
	s32			cpu;
	bool			first;
	s32			cursor;
	struct seq_buf		*s;
	const char		*prefix;
	struct scx_bstr_buf	buf;
};

static struct scx_dump_data scx_dump_data = {
	.cpu			= -1,
};

/* /sys/kernel/sched_ext interface */
static struct kset *scx_kset;

#define CREATE_TRACE_POINTS
#include <trace/events/sched_ext.h>

static void process_ddsp_deferred_locals(struct rq *rq);
static u32 reenq_local(struct rq *rq);
static void scx_kick_cpu(struct scx_sched *sch, s32 cpu, u64 flags);
static void scx_vexit(struct scx_sched *sch, enum scx_exit_kind kind,
		      s64 exit_code, const char *fmt, va_list args);

static __printf(4, 5) void scx_exit(struct scx_sched *sch,
				    enum scx_exit_kind kind, s64 exit_code,
				    const char *fmt, ...)
{
	va_list args;

	va_start(args, fmt);
	scx_vexit(sch, kind, exit_code, fmt, args);
	va_end(args);
}

#define scx_error(sch, fmt, args...)	scx_exit((sch), SCX_EXIT_ERROR, 0, fmt, ##args)

#define SCX_HAS_OP(sch, op)	test_bit(SCX_OP_IDX(op), (sch)->has_op)

static long jiffies_delta_msecs(unsigned long at, unsigned long now)
{
	if (time_after(at, now))
		return jiffies_to_msecs(at - now);
	else
		return -(long)jiffies_to_msecs(now - at);
}

/* if the highest set bit is N, return a mask with bits [N+1, 31] set */
static u32 higher_bits(u32 flags)
{
	return ~((1 << fls(flags)) - 1);
}

/* return the mask with only the highest bit set */
static u32 highest_bit(u32 flags)
{
	int bit = fls(flags);
	return ((u64)1 << bit) >> 1;
}

static bool u32_before(u32 a, u32 b)
{
	return (s32)(a - b) < 0;
}

static struct scx_dispatch_q *find_global_dsq(struct scx_sched *sch,
					      struct task_struct *p)
{
	return sch->global_dsqs[cpu_to_node(task_cpu(p))];
}

static struct scx_dispatch_q *find_user_dsq(struct scx_sched *sch, u64 dsq_id)
{
	return rhashtable_lookup(&sch->dsq_hash, &dsq_id, dsq_hash_params);
}

/*
 * scx_kf_mask enforcement. Some kfuncs can only be called from specific SCX
 * ops. When invoking SCX ops, SCX_CALL_OP[_RET]() should be used to indicate
 * the allowed kfuncs and those kfuncs should use scx_kf_allowed() to check
 * whether it's running from an allowed context.
 *
 * @mask is constant, always inline to cull the mask calculations.
 */
static __always_inline void scx_kf_allow(u32 mask)
{
	/* nesting is allowed only in increasing scx_kf_mask order */
	WARN_ONCE((mask | higher_bits(mask)) & current->scx.kf_mask,
		  "invalid nesting current->scx.kf_mask=0x%x mask=0x%x\n",
		  current->scx.kf_mask, mask);
	current->scx.kf_mask |= mask;
	barrier();
}

static void scx_kf_disallow(u32 mask)
{
	barrier();
	current->scx.kf_mask &= ~mask;
}

/*
 * Track the rq currently locked.
 *
 * This allows kfuncs to safely operate on rq from any scx ops callback,
 * knowing which rq is already locked.
 */
DEFINE_PER_CPU(struct rq *, scx_locked_rq_state);

static inline void update_locked_rq(struct rq *rq)
{
	/*
	 * Check whether @rq is actually locked. This can help expose bugs
	 * or incorrect assumptions about the context in which a kfunc or
	 * callback is executed.
	 */
	if (rq)
		lockdep_assert_rq_held(rq);
	__this_cpu_write(scx_locked_rq_state, rq);
}

#define SCX_CALL_OP(sch, mask, op, rq, args...)					\
do {										\
	if (rq)									\
		update_locked_rq(rq);						\
	if (mask) {								\
		scx_kf_allow(mask);						\
		(sch)->ops.op(args);						\
		scx_kf_disallow(mask);						\
	} else {								\
		(sch)->ops.op(args);						\
	}									\
	if (rq)									\
		update_locked_rq(NULL);						\
} while (0)

#define SCX_CALL_OP_RET(sch, mask, op, rq, args...)				\
({										\
	__typeof__((sch)->ops.op(args)) __ret;					\
										\
	if (rq)									\
		update_locked_rq(rq);						\
	if (mask) {								\
		scx_kf_allow(mask);						\
		__ret = (sch)->ops.op(args);					\
		scx_kf_disallow(mask);						\
	} else {								\
		__ret = (sch)->ops.op(args);					\
	}									\
	if (rq)									\
		update_locked_rq(NULL);						\
	__ret;									\
})

/*
 * Some kfuncs are allowed only on the tasks that are subjects of the
 * in-progress scx_ops operation for, e.g., locking guarantees. To enforce such
 * restrictions, the following SCX_CALL_OP_*() variants should be used when
 * invoking scx_ops operations that take task arguments. These can only be used
 * for non-nesting operations due to the way the tasks are tracked.
 *
 * kfuncs which can only operate on such tasks can in turn use
 * scx_kf_allowed_on_arg_tasks() to test whether the invocation is allowed on
 * the specific task.
 */
#define SCX_CALL_OP_TASK(sch, mask, op, rq, task, args...)			\
do {										\
	BUILD_BUG_ON((mask) & ~__SCX_KF_TERMINAL);				\
	current->scx.kf_tasks[0] = task;					\
	SCX_CALL_OP((sch), mask, op, rq, task, ##args);				\
	current->scx.kf_tasks[0] = NULL;					\
} while (0)

#define SCX_CALL_OP_TASK_RET(sch, mask, op, rq, task, args...)			\
({										\
	__typeof__((sch)->ops.op(task, ##args)) __ret;				\
	BUILD_BUG_ON((mask) & ~__SCX_KF_TERMINAL);				\
	current->scx.kf_tasks[0] = task;					\
	__ret = SCX_CALL_OP_RET((sch), mask, op, rq, task, ##args);		\
	current->scx.kf_tasks[0] = NULL;					\
	__ret;									\
})

#define SCX_CALL_OP_2TASKS_RET(sch, mask, op, rq, task0, task1, args...)	\
({										\
	__typeof__((sch)->ops.op(task0, task1, ##args)) __ret;			\
	BUILD_BUG_ON((mask) & ~__SCX_KF_TERMINAL);				\
	current->scx.kf_tasks[0] = task0;					\
	current->scx.kf_tasks[1] = task1;					\
	__ret = SCX_CALL_OP_RET((sch), mask, op, rq, task0, task1, ##args);	\
	current->scx.kf_tasks[0] = NULL;					\
	current->scx.kf_tasks[1] = NULL;					\
	__ret;									\
})

/* @mask is constant, always inline to cull unnecessary branches */
static __always_inline bool scx_kf_allowed(struct scx_sched *sch, u32 mask)
{
	if (unlikely(!(current->scx.kf_mask & mask))) {
		scx_error(sch, "kfunc with mask 0x%x called from an operation only allowing 0x%x",
			  mask, current->scx.kf_mask);
		return false;
	}

	/*
	 * Enforce nesting boundaries. e.g. A kfunc which can be called from
	 * DISPATCH must not be called if we're running DEQUEUE which is nested
	 * inside ops.dispatch(). We don't need to check boundaries for any
	 * blocking kfuncs as the verifier ensures they're only called from
	 * sleepable progs.
	 */
	if (unlikely(highest_bit(mask) == SCX_KF_CPU_RELEASE &&
		     (current->scx.kf_mask & higher_bits(SCX_KF_CPU_RELEASE)))) {
		scx_error(sch, "cpu_release kfunc called from a nested operation");
		return false;
	}

	if (unlikely(highest_bit(mask) == SCX_KF_DISPATCH &&
		     (current->scx.kf_mask & higher_bits(SCX_KF_DISPATCH)))) {
		scx_error(sch, "dispatch kfunc called from a nested operation");
		return false;
	}

	return true;
}

/* see SCX_CALL_OP_TASK() */
static __always_inline bool scx_kf_allowed_on_arg_tasks(struct scx_sched *sch,
							u32 mask,
							struct task_struct *p)
{
	if (!scx_kf_allowed(sch, mask))
		return false;

	if (unlikely((p != current->scx.kf_tasks[0] &&
		      p != current->scx.kf_tasks[1]))) {
		scx_error(sch, "called on a task not being operated on");
		return false;
	}

	return true;
}

/**
 * nldsq_next_task - Iterate to the next task in a non-local DSQ
 * @dsq: user dsq being iterated
 * @cur: current position, %NULL to start iteration
 * @rev: walk backwards
 *
 * Returns %NULL when iteration is finished.
 */
static struct task_struct *nldsq_next_task(struct scx_dispatch_q *dsq,
					   struct task_struct *cur, bool rev)
{
	struct list_head *list_node;
	struct scx_dsq_list_node *dsq_lnode;

	lockdep_assert_held(&dsq->lock);

	if (cur)
		list_node = &cur->scx.dsq_list.node;
	else
		list_node = &dsq->list;

	/* find the next task, need to skip BPF iteration cursors */
	do {
		if (rev)
			list_node = list_node->prev;
		else
			list_node = list_node->next;

		if (list_node == &dsq->list)
			return NULL;

		dsq_lnode = container_of(list_node, struct scx_dsq_list_node,
					 node);
	} while (dsq_lnode->flags & SCX_DSQ_LNODE_ITER_CURSOR);

	return container_of(dsq_lnode, struct task_struct, scx.dsq_list);
}

#define nldsq_for_each_task(p, dsq)						\
	for ((p) = nldsq_next_task((dsq), NULL, false); (p);			\
	     (p) = nldsq_next_task((dsq), (p), false))


/*
 * BPF DSQ iterator. Tasks in a non-local DSQ can be iterated in [reverse]
 * dispatch order. BPF-visible iterator is opaque and larger to allow future
 * changes without breaking backward compatibility. Can be used with
 * bpf_for_each(). See bpf_iter_scx_dsq_*().
 */
enum scx_dsq_iter_flags {
	/* iterate in the reverse dispatch order */
	SCX_DSQ_ITER_REV		= 1U << 16,

	__SCX_DSQ_ITER_HAS_SLICE	= 1U << 30,
	__SCX_DSQ_ITER_HAS_VTIME	= 1U << 31,

	__SCX_DSQ_ITER_USER_FLAGS	= SCX_DSQ_ITER_REV,
	__SCX_DSQ_ITER_ALL_FLAGS	= __SCX_DSQ_ITER_USER_FLAGS |
					  __SCX_DSQ_ITER_HAS_SLICE |
					  __SCX_DSQ_ITER_HAS_VTIME,
};

struct bpf_iter_scx_dsq_kern {
	struct scx_dsq_list_node	cursor;
	struct scx_dispatch_q		*dsq;
	u64				slice;
	u64				vtime;
} __attribute__((aligned(8)));

struct bpf_iter_scx_dsq {
	u64				__opaque[6];
} __attribute__((aligned(8)));


/*
 * SCX task iterator.
 */
struct scx_task_iter {
	struct sched_ext_entity		cursor;
	struct task_struct		*locked_task;
	struct rq			*rq;
	struct rq_flags			rf;
	u32				cnt;
	bool				list_locked;
};

/**
 * scx_task_iter_start - Lock scx_tasks_lock and start a task iteration
 * @iter: iterator to init
 *
 * Initialize @iter and return with scx_tasks_lock held. Once initialized, @iter
 * must eventually be stopped with scx_task_iter_stop().
 *
 * scx_tasks_lock and the rq lock may be released using scx_task_iter_unlock()
 * between this and the first next() call or between any two next() calls. If
 * the locks are released between two next() calls, the caller is responsible
 * for ensuring that the task being iterated remains accessible either through
 * RCU read lock or obtaining a reference count.
 *
 * All tasks which existed when the iteration started are guaranteed to be
 * visited as long as they are not dead.
 */
static void scx_task_iter_start(struct scx_task_iter *iter)
{
	memset(iter, 0, sizeof(*iter));

	spin_lock_irq(&scx_tasks_lock);

	iter->cursor = (struct sched_ext_entity){ .flags = SCX_TASK_CURSOR };
	list_add(&iter->cursor.tasks_node, &scx_tasks);
	iter->list_locked = true;
}

static void __scx_task_iter_rq_unlock(struct scx_task_iter *iter)
{
	if (iter->locked_task) {
		task_rq_unlock(iter->rq, iter->locked_task, &iter->rf);
		iter->locked_task = NULL;
	}
}

/**
 * scx_task_iter_unlock - Unlock rq and scx_tasks_lock held by a task iterator
 * @iter: iterator to unlock
 *
 * If @iter is in the middle of a locked iteration, it may be locking the rq of
 * the task currently being visited in addition to scx_tasks_lock. Unlock both.
 * This function can be safely called anytime during an iteration. The next
 * iterator operation will automatically restore the necessary locking.
 */
static void scx_task_iter_unlock(struct scx_task_iter *iter)
{
	__scx_task_iter_rq_unlock(iter);
	if (iter->list_locked) {
		iter->list_locked = false;
		spin_unlock_irq(&scx_tasks_lock);
	}
}

static void __scx_task_iter_maybe_relock(struct scx_task_iter *iter)
{
	if (!iter->list_locked) {
		spin_lock_irq(&scx_tasks_lock);
		iter->list_locked = true;
	}
}

/**
 * scx_task_iter_stop - Stop a task iteration and unlock scx_tasks_lock
 * @iter: iterator to exit
 *
 * Exit a previously initialized @iter. Must be called with scx_tasks_lock held
 * which is released on return. If the iterator holds a task's rq lock, that rq
 * lock is also released. See scx_task_iter_start() for details.
 */
static void scx_task_iter_stop(struct scx_task_iter *iter)
{
	__scx_task_iter_maybe_relock(iter);
	list_del_init(&iter->cursor.tasks_node);
	scx_task_iter_unlock(iter);
}

/**
 * scx_task_iter_next - Next task
 * @iter: iterator to walk
 *
 * Visit the next task. See scx_task_iter_start() for details. Locks are dropped
 * and re-acquired every %SCX_TASK_ITER_BATCH iterations to avoid causing stalls
 * by holding scx_tasks_lock for too long.
 */
static struct task_struct *scx_task_iter_next(struct scx_task_iter *iter)
{
	struct list_head *cursor = &iter->cursor.tasks_node;
	struct sched_ext_entity *pos;

	if (!(++iter->cnt % SCX_TASK_ITER_BATCH)) {
		scx_task_iter_unlock(iter);
		cond_resched();
	}

	__scx_task_iter_maybe_relock(iter);

	list_for_each_entry(pos, cursor, tasks_node) {
		if (&pos->tasks_node == &scx_tasks)
			return NULL;
		if (!(pos->flags & SCX_TASK_CURSOR)) {
			list_move(cursor, &pos->tasks_node);
			return container_of(pos, struct task_struct, scx);
		}
	}

	/* can't happen, should always terminate at scx_tasks above */
	BUG();
}

/**
 * scx_task_iter_next_locked - Next non-idle task with its rq locked
 * @iter: iterator to walk
 *
 * Visit the non-idle task with its rq lock held. Allows callers to specify
 * whether they would like to filter out dead tasks. See scx_task_iter_start()
 * for details.
 */
static struct task_struct *scx_task_iter_next_locked(struct scx_task_iter *iter)
{
	struct task_struct *p;

	__scx_task_iter_rq_unlock(iter);

	while ((p = scx_task_iter_next(iter))) {
		/*
		 * scx_task_iter is used to prepare and move tasks into SCX
		 * while loading the BPF scheduler and vice-versa while
		 * unloading. The init_tasks ("swappers") should be excluded
		 * from the iteration because:
		 *
		 * - It's unsafe to use __setschduler_prio() on an init_task to
		 *   determine the sched_class to use as it won't preserve its
		 *   idle_sched_class.
		 *
		 * - ops.init/exit_task() can easily be confused if called with
		 *   init_tasks as they, e.g., share PID 0.
		 *
		 * As init_tasks are never scheduled through SCX, they can be
		 * skipped safely. Note that is_idle_task() which tests %PF_IDLE
		 * doesn't work here:
		 *
		 * - %PF_IDLE may not be set for an init_task whose CPU hasn't
		 *   yet been onlined.
		 *
		 * - %PF_IDLE can be set on tasks that are not init_tasks. See
		 *   play_idle_precise() used by CONFIG_IDLE_INJECT.
		 *
		 * Test for idle_sched_class as only init_tasks are on it.
		 */
		if (p->sched_class != &idle_sched_class)
			break;
	}
	if (!p)
		return NULL;

	iter->rq = task_rq_lock(p, &iter->rf);
	iter->locked_task = p;

	return p;
}

/**
 * scx_add_event - Increase an event counter for 'name' by 'cnt'
 * @sch: scx_sched to account events for
 * @name: an event name defined in struct scx_event_stats
 * @cnt: the number of the event occurred
 *
 * This can be used when preemption is not disabled.
 */
#define scx_add_event(sch, name, cnt) do {					\
	this_cpu_add((sch)->pcpu->event_stats.name, (cnt));			\
	trace_sched_ext_event(#name, (cnt));					\
} while(0)

/**
 * __scx_add_event - Increase an event counter for 'name' by 'cnt'
 * @sch: scx_sched to account events for
 * @name: an event name defined in struct scx_event_stats
 * @cnt: the number of the event occurred
 *
 * This should be used only when preemption is disabled.
 */
#define __scx_add_event(sch, name, cnt) do {					\
	__this_cpu_add((sch)->pcpu->event_stats.name, (cnt));			\
	trace_sched_ext_event(#name, cnt);					\
} while(0)

/**
 * scx_agg_event - Aggregate an event counter 'kind' from 'src_e' to 'dst_e'
 * @dst_e: destination event stats
 * @src_e: source event stats
 * @kind: a kind of event to be aggregated
 */
#define scx_agg_event(dst_e, src_e, kind) do {					\
	(dst_e)->kind += READ_ONCE((src_e)->kind);				\
} while(0)

/**
 * scx_dump_event - Dump an event 'kind' in 'events' to 's'
 * @s: output seq_buf
 * @events: event stats
 * @kind: a kind of event to dump
 */
#define scx_dump_event(s, events, kind) do {					\
	dump_line(&(s), "%40s: %16lld", #kind, (events)->kind);			\
} while (0)


static void scx_read_events(struct scx_sched *sch,
			    struct scx_event_stats *events);

static enum scx_enable_state scx_enable_state(void)
{
	return atomic_read(&scx_enable_state_var);
}

static enum scx_enable_state scx_set_enable_state(enum scx_enable_state to)
{
	return atomic_xchg(&scx_enable_state_var, to);
}

static bool scx_tryset_enable_state(enum scx_enable_state to,
				    enum scx_enable_state from)
{
	int from_v = from;

	return atomic_try_cmpxchg(&scx_enable_state_var, &from_v, to);
}

/**
 * wait_ops_state - Busy-wait the specified ops state to end
 * @p: target task
 * @opss: state to wait the end of
 *
 * Busy-wait for @p to transition out of @opss. This can only be used when the
 * state part of @opss is %SCX_QUEUEING or %SCX_DISPATCHING. This function also
 * has load_acquire semantics to ensure that the caller can see the updates made
 * in the enqueueing and dispatching paths.
 */
static void wait_ops_state(struct task_struct *p, unsigned long opss)
{
	do {
		cpu_relax();
	} while (atomic_long_read_acquire(&p->scx.ops_state) == opss);
}

static inline bool __cpu_valid(s32 cpu)
{
	return likely(cpu >= 0 && cpu < nr_cpu_ids && cpu_possible(cpu));
}

/**
 * ops_cpu_valid - Verify a cpu number, to be used on ops input args
 * @sch: scx_sched to abort on error
 * @cpu: cpu number which came from a BPF ops
 * @where: extra information reported on error
 *
 * @cpu is a cpu number which came from the BPF scheduler and can be any value.
 * Verify that it is in range and one of the possible cpus. If invalid, trigger
 * an ops error.
 */
static bool ops_cpu_valid(struct scx_sched *sch, s32 cpu, const char *where)
{
	if (__cpu_valid(cpu)) {
		return true;
	} else {
		scx_error(sch, "invalid CPU %d%s%s", cpu, where ? " " : "", where ?: "");
		return false;
	}
}

/**
 * ops_sanitize_err - Sanitize a -errno value
 * @sch: scx_sched to error out on error
 * @ops_name: operation to blame on failure
 * @err: -errno value to sanitize
 *
 * Verify @err is a valid -errno. If not, trigger scx_error() and return
 * -%EPROTO. This is necessary because returning a rogue -errno up the chain can
 * cause misbehaviors. For an example, a large negative return from
 * ops.init_task() triggers an oops when passed up the call chain because the
 * value fails IS_ERR() test after being encoded with ERR_PTR() and then is
 * handled as a pointer.
 */
static int ops_sanitize_err(struct scx_sched *sch, const char *ops_name, s32 err)
{
	if (err < 0 && err >= -MAX_ERRNO)
		return err;

	scx_error(sch, "ops.%s() returned an invalid errno %d", ops_name, err);
	return -EPROTO;
}

static void run_deferred(struct rq *rq)
{
	process_ddsp_deferred_locals(rq);

	if (local_read(&rq->scx.reenq_local_deferred)) {
		local_set(&rq->scx.reenq_local_deferred, 0);
		reenq_local(rq);
	}
}

static void deferred_bal_cb_workfn(struct rq *rq)
{
	run_deferred(rq);
}

static void deferred_irq_workfn(struct irq_work *irq_work)
{
	struct rq *rq = container_of(irq_work, struct rq, scx.deferred_irq_work);

	raw_spin_rq_lock(rq);
	run_deferred(rq);
	raw_spin_rq_unlock(rq);
}

/**
 * schedule_deferred - Schedule execution of deferred actions on an rq
 * @rq: target rq
 *
 * Schedule execution of deferred actions on @rq. Deferred actions are executed
 * with @rq locked but unpinned, and thus can unlock @rq to e.g. migrate tasks
 * to other rqs.
 */
static void schedule_deferred(struct rq *rq)
{
	/*
	 * Queue an irq work. They are executed on IRQ re-enable which may take
	 * a bit longer than the scheduler hook in schedule_deferred_locked().
	 */
	irq_work_queue(&rq->scx.deferred_irq_work);
}

/**
 * schedule_deferred_locked - Schedule execution of deferred actions on an rq
 * @rq: target rq
 *
 * Schedule execution of deferred actions on @rq. Equivalent to
 * schedule_deferred() but requires @rq to be locked and can be more efficient.
 */
static void schedule_deferred_locked(struct rq *rq)
{
	lockdep_assert_rq_held(rq);

	/*
	 * If in the middle of waking up a task, task_woken_scx() will be called
	 * afterwards which will then run the deferred actions, no need to
	 * schedule anything.
	 */
	if (rq->scx.flags & SCX_RQ_IN_WAKEUP)
		return;

	/* Don't do anything if there already is a deferred operation. */
	if (rq->scx.flags & SCX_RQ_BAL_CB_PENDING)
		return;

	/*
	 * If in balance, the balance callbacks will be called before rq lock is
	 * released. Schedule one.
	 *
	 *
	 * We can't directly insert the callback into the
	 * rq's list: The call can drop its lock and make the pending balance
	 * callback visible to unrelated code paths that call rq_pin_lock().
	 *
	 * Just let balance_one() know that it must do it itself.
	 */
	if (rq->scx.flags & SCX_RQ_IN_BALANCE) {
		rq->scx.flags |= SCX_RQ_BAL_CB_PENDING;
		return;
	}

	/*
	 * No scheduler hooks available. Use the generic irq_work path. The
	 * above WAKEUP and BALANCE paths should cover most of the cases and the
	 * time to IRQ re-enable shouldn't be long.
	 */
	schedule_deferred(rq);
}

/**
 * touch_core_sched - Update timestamp used for core-sched task ordering
 * @rq: rq to read clock from, must be locked
 * @p: task to update the timestamp for
 *
 * Update @p->scx.core_sched_at timestamp. This is used by scx_prio_less() to
 * implement global or local-DSQ FIFO ordering for core-sched. Should be called
 * when a task becomes runnable and its turn on the CPU ends (e.g. slice
 * exhaustion).
 */
static void touch_core_sched(struct rq *rq, struct task_struct *p)
{
	lockdep_assert_rq_held(rq);

#ifdef CONFIG_SCHED_CORE
	/*
	 * It's okay to update the timestamp spuriously. Use
	 * sched_core_disabled() which is cheaper than enabled().
	 *
	 * As this is used to determine ordering between tasks of sibling CPUs,
	 * it may be better to use per-core dispatch sequence instead.
	 */
	if (!sched_core_disabled())
		p->scx.core_sched_at = sched_clock_cpu(cpu_of(rq));
#endif
}

/**
 * touch_core_sched_dispatch - Update core-sched timestamp on dispatch
 * @rq: rq to read clock from, must be locked
 * @p: task being dispatched
 *
 * If the BPF scheduler implements custom core-sched ordering via
 * ops.core_sched_before(), @p->scx.core_sched_at is used to implement FIFO
 * ordering within each local DSQ. This function is called from dispatch paths
 * and updates @p->scx.core_sched_at if custom core-sched ordering is in effect.
 */
static void touch_core_sched_dispatch(struct rq *rq, struct task_struct *p)
{
	lockdep_assert_rq_held(rq);

#ifdef CONFIG_SCHED_CORE
	if (unlikely(SCX_HAS_OP(scx_root, core_sched_before)))
		touch_core_sched(rq, p);
#endif
}

static void update_curr_scx(struct rq *rq)
{
	struct task_struct *curr = rq->curr;
	s64 delta_exec;

	delta_exec = update_curr_common(rq);
	if (unlikely(delta_exec <= 0))
		return;

	if (curr->scx.slice != SCX_SLICE_INF) {
		curr->scx.slice -= min_t(u64, curr->scx.slice, delta_exec);
		if (!curr->scx.slice)
			touch_core_sched(rq, curr);
	}
}

static bool scx_dsq_priq_less(struct rb_node *node_a,
			      const struct rb_node *node_b)
{
	const struct task_struct *a =
		container_of(node_a, struct task_struct, scx.dsq_priq);
	const struct task_struct *b =
		container_of(node_b, struct task_struct, scx.dsq_priq);

	return time_before64(a->scx.dsq_vtime, b->scx.dsq_vtime);
}

static void dsq_mod_nr(struct scx_dispatch_q *dsq, s32 delta)
{
	/* scx_bpf_dsq_nr_queued() reads ->nr without locking, use WRITE_ONCE() */
	WRITE_ONCE(dsq->nr, dsq->nr + delta);
}

static void refill_task_slice_dfl(struct scx_sched *sch, struct task_struct *p)
{
	p->scx.slice = SCX_SLICE_DFL;
	__scx_add_event(sch, SCX_EV_REFILL_SLICE_DFL, 1);
}

static void dispatch_enqueue(struct scx_sched *sch, struct scx_dispatch_q *dsq,
			     struct task_struct *p, u64 enq_flags)
{
	bool is_local = dsq->id == SCX_DSQ_LOCAL;

	WARN_ON_ONCE(p->scx.dsq || !list_empty(&p->scx.dsq_list.node));
	WARN_ON_ONCE((p->scx.dsq_flags & SCX_TASK_DSQ_ON_PRIQ) ||
		     !RB_EMPTY_NODE(&p->scx.dsq_priq));

	if (!is_local) {
		raw_spin_lock(&dsq->lock);
		if (unlikely(dsq->id == SCX_DSQ_INVALID)) {
			scx_error(sch, "attempting to dispatch to a destroyed dsq");
			/* fall back to the global dsq */
			raw_spin_unlock(&dsq->lock);
			dsq = find_global_dsq(sch, p);
			raw_spin_lock(&dsq->lock);
		}
	}

	if (unlikely((dsq->id & SCX_DSQ_FLAG_BUILTIN) &&
		     (enq_flags & SCX_ENQ_DSQ_PRIQ))) {
		/*
		 * SCX_DSQ_LOCAL and SCX_DSQ_GLOBAL DSQs always consume from
		 * their FIFO queues. To avoid confusion and accidentally
		 * starving vtime-dispatched tasks by FIFO-dispatched tasks, we
		 * disallow any internal DSQ from doing vtime ordering of
		 * tasks.
		 */
		scx_error(sch, "cannot use vtime ordering for built-in DSQs");
		enq_flags &= ~SCX_ENQ_DSQ_PRIQ;
	}

	if (enq_flags & SCX_ENQ_DSQ_PRIQ) {
		struct rb_node *rbp;

		/*
		 * A PRIQ DSQ shouldn't be using FIFO enqueueing. As tasks are
		 * linked to both the rbtree and list on PRIQs, this can only be
		 * tested easily when adding the first task.
		 */
		if (unlikely(RB_EMPTY_ROOT(&dsq->priq) &&
			     nldsq_next_task(dsq, NULL, false)))
			scx_error(sch, "DSQ ID 0x%016llx already had FIFO-enqueued tasks",
				  dsq->id);

		p->scx.dsq_flags |= SCX_TASK_DSQ_ON_PRIQ;
		rb_add(&p->scx.dsq_priq, &dsq->priq, scx_dsq_priq_less);

		/*
		 * Find the previous task and insert after it on the list so
		 * that @dsq->list is vtime ordered.
		 */
		rbp = rb_prev(&p->scx.dsq_priq);
		if (rbp) {
			struct task_struct *prev =
				container_of(rbp, struct task_struct,
					     scx.dsq_priq);
			list_add(&p->scx.dsq_list.node, &prev->scx.dsq_list.node);
			/* first task unchanged - no update needed */
		} else {
			list_add(&p->scx.dsq_list.node, &dsq->list);
			/* not builtin and new task is at head - use fastpath */
			rcu_assign_pointer(dsq->first_task, p);
		}
	} else {
		/* a FIFO DSQ shouldn't be using PRIQ enqueuing */
		if (unlikely(!RB_EMPTY_ROOT(&dsq->priq)))
			scx_error(sch, "DSQ ID 0x%016llx already had PRIQ-enqueued tasks",
				  dsq->id);

		if (enq_flags & (SCX_ENQ_HEAD | SCX_ENQ_PREEMPT)) {
			list_add(&p->scx.dsq_list.node, &dsq->list);
			/* new task inserted at head - use fastpath */
			if (!(dsq->id & SCX_DSQ_FLAG_BUILTIN))
				rcu_assign_pointer(dsq->first_task, p);
		} else {
			bool was_empty;

			was_empty = list_empty(&dsq->list);
			list_add_tail(&p->scx.dsq_list.node, &dsq->list);
			if (was_empty && !(dsq->id & SCX_DSQ_FLAG_BUILTIN))
				rcu_assign_pointer(dsq->first_task, p);
		}
	}

	/* seq records the order tasks are queued, used by BPF DSQ iterator */
	dsq->seq++;
	p->scx.dsq_seq = dsq->seq;

	dsq_mod_nr(dsq, 1);
	p->scx.dsq = dsq;

	/*
	 * scx.ddsp_dsq_id and scx.ddsp_enq_flags are only relevant on the
	 * direct dispatch path, but we clear them here because the direct
	 * dispatch verdict may be overridden on the enqueue path during e.g.
	 * bypass.
	 */
	p->scx.ddsp_dsq_id = SCX_DSQ_INVALID;
	p->scx.ddsp_enq_flags = 0;

	/*
	 * We're transitioning out of QUEUEING or DISPATCHING. store_release to
	 * match waiters' load_acquire.
	 */
	if (enq_flags & SCX_ENQ_CLEAR_OPSS)
		atomic_long_set_release(&p->scx.ops_state, SCX_OPSS_NONE);

	if (is_local) {
		struct rq *rq = container_of(dsq, struct rq, scx.local_dsq);
		bool preempt = false;

		if ((enq_flags & SCX_ENQ_PREEMPT) && p != rq->curr &&
		    rq->curr->sched_class == &ext_sched_class) {
			rq->curr->scx.slice = 0;
			preempt = true;
		}

		if (preempt || sched_class_above(&ext_sched_class,
						 rq->curr->sched_class))
			resched_curr(rq);
	} else {
		raw_spin_unlock(&dsq->lock);
	}
}

static void task_unlink_from_dsq(struct task_struct *p,
				 struct scx_dispatch_q *dsq)
{
	WARN_ON_ONCE(list_empty(&p->scx.dsq_list.node));

	if (p->scx.dsq_flags & SCX_TASK_DSQ_ON_PRIQ) {
		rb_erase(&p->scx.dsq_priq, &dsq->priq);
		RB_CLEAR_NODE(&p->scx.dsq_priq);
		p->scx.dsq_flags &= ~SCX_TASK_DSQ_ON_PRIQ;
	}

	list_del_init(&p->scx.dsq_list.node);
	dsq_mod_nr(dsq, -1);

	if (!(dsq->id & SCX_DSQ_FLAG_BUILTIN) && dsq->first_task == p) {
		struct task_struct *first_task;

		first_task = nldsq_next_task(dsq, NULL, false);
		rcu_assign_pointer(dsq->first_task, first_task);
	}
}

static void dispatch_dequeue(struct rq *rq, struct task_struct *p)
{
	struct scx_dispatch_q *dsq = p->scx.dsq;
	bool is_local = dsq == &rq->scx.local_dsq;

	if (!dsq) {
		/*
		 * If !dsq && on-list, @p is on @rq's ddsp_deferred_locals.
		 * Unlinking is all that's needed to cancel.
		 */
		if (unlikely(!list_empty(&p->scx.dsq_list.node)))
			list_del_init(&p->scx.dsq_list.node);

		/*
		 * When dispatching directly from the BPF scheduler to a local
		 * DSQ, the task isn't associated with any DSQ but
		 * @p->scx.holding_cpu may be set under the protection of
		 * %SCX_OPSS_DISPATCHING.
		 */
		if (p->scx.holding_cpu >= 0)
			p->scx.holding_cpu = -1;

		return;
	}

	if (!is_local)
		raw_spin_lock(&dsq->lock);

	/*
	 * Now that we hold @dsq->lock, @p->holding_cpu and @p->scx.dsq_* can't
	 * change underneath us.
	*/
	if (p->scx.holding_cpu < 0) {
		/* @p must still be on @dsq, dequeue */
		task_unlink_from_dsq(p, dsq);
	} else {
		/*
		 * We're racing against dispatch_to_local_dsq() which already
		 * removed @p from @dsq and set @p->scx.holding_cpu. Clear the
		 * holding_cpu which tells dispatch_to_local_dsq() that it lost
		 * the race.
		 */
		WARN_ON_ONCE(!list_empty(&p->scx.dsq_list.node));
		p->scx.holding_cpu = -1;
	}
	p->scx.dsq = NULL;

	if (!is_local)
		raw_spin_unlock(&dsq->lock);
}

static struct scx_dispatch_q *find_dsq_for_dispatch(struct scx_sched *sch,
						    struct rq *rq, u64 dsq_id,
						    struct task_struct *p)
{
	struct scx_dispatch_q *dsq;

	if (dsq_id == SCX_DSQ_LOCAL)
		return &rq->scx.local_dsq;

	if ((dsq_id & SCX_DSQ_LOCAL_ON) == SCX_DSQ_LOCAL_ON) {
		s32 cpu = dsq_id & SCX_DSQ_LOCAL_CPU_MASK;

		if (!ops_cpu_valid(sch, cpu, "in SCX_DSQ_LOCAL_ON dispatch verdict"))
			return find_global_dsq(sch, p);

		return &cpu_rq(cpu)->scx.local_dsq;
	}

	if (dsq_id == SCX_DSQ_GLOBAL)
		dsq = find_global_dsq(sch, p);
	else
		dsq = find_user_dsq(sch, dsq_id);

	if (unlikely(!dsq)) {
		scx_error(sch, "non-existent DSQ 0x%llx for %s[%d]",
			  dsq_id, p->comm, p->pid);
		return find_global_dsq(sch, p);
	}

	return dsq;
}

static void mark_direct_dispatch(struct scx_sched *sch,
				 struct task_struct *ddsp_task,
				 struct task_struct *p, u64 dsq_id,
				 u64 enq_flags)
{
	/*
	 * Mark that dispatch already happened from ops.select_cpu() or
	 * ops.enqueue() by spoiling direct_dispatch_task with a non-NULL value
	 * which can never match a valid task pointer.
	 */
	__this_cpu_write(direct_dispatch_task, ERR_PTR(-ESRCH));

	/* @p must match the task on the enqueue path */
	if (unlikely(p != ddsp_task)) {
		if (IS_ERR(ddsp_task))
			scx_error(sch, "%s[%d] already direct-dispatched",
				  p->comm, p->pid);
		else
			scx_error(sch, "scheduling for %s[%d] but trying to direct-dispatch %s[%d]",
				  ddsp_task->comm, ddsp_task->pid,
				  p->comm, p->pid);
		return;
	}

	WARN_ON_ONCE(p->scx.ddsp_dsq_id != SCX_DSQ_INVALID);
	WARN_ON_ONCE(p->scx.ddsp_enq_flags);

	p->scx.ddsp_dsq_id = dsq_id;
	p->scx.ddsp_enq_flags = enq_flags;
}

static void direct_dispatch(struct scx_sched *sch, struct task_struct *p,
			    u64 enq_flags)
{
	struct rq *rq = task_rq(p);
	struct scx_dispatch_q *dsq =
		find_dsq_for_dispatch(sch, rq, p->scx.ddsp_dsq_id, p);

	touch_core_sched_dispatch(rq, p);

	p->scx.ddsp_enq_flags |= enq_flags;

	/*
	 * We are in the enqueue path with @rq locked and pinned, and thus can't
	 * double lock a remote rq and enqueue to its local DSQ. For
	 * DSQ_LOCAL_ON verdicts targeting the local DSQ of a remote CPU, defer
	 * the enqueue so that it's executed when @rq can be unlocked.
	 */
	if (dsq->id == SCX_DSQ_LOCAL && dsq != &rq->scx.local_dsq) {
		unsigned long opss;

		opss = atomic_long_read(&p->scx.ops_state) & SCX_OPSS_STATE_MASK;

		switch (opss & SCX_OPSS_STATE_MASK) {
		case SCX_OPSS_NONE:
			break;
		case SCX_OPSS_QUEUEING:
			/*
			 * As @p was never passed to the BPF side, _release is
			 * not strictly necessary. Still do it for consistency.
			 */
			atomic_long_set_release(&p->scx.ops_state, SCX_OPSS_NONE);
			break;
		default:
			WARN_ONCE(true, "sched_ext: %s[%d] has invalid ops state 0x%lx in direct_dispatch()",
				  p->comm, p->pid, opss);
			atomic_long_set_release(&p->scx.ops_state, SCX_OPSS_NONE);
			break;
		}

		WARN_ON_ONCE(p->scx.dsq || !list_empty(&p->scx.dsq_list.node));
		list_add_tail(&p->scx.dsq_list.node,
			      &rq->scx.ddsp_deferred_locals);
		schedule_deferred_locked(rq);
		return;
	}

	dispatch_enqueue(sch, dsq, p,
			 p->scx.ddsp_enq_flags | SCX_ENQ_CLEAR_OPSS);
}

static bool scx_rq_online(struct rq *rq)
{
	/*
	 * Test both cpu_active() and %SCX_RQ_ONLINE. %SCX_RQ_ONLINE indicates
	 * the online state as seen from the BPF scheduler. cpu_active() test
	 * guarantees that, if this function returns %true, %SCX_RQ_ONLINE will
	 * stay set until the current scheduling operation is complete even if
	 * we aren't locking @rq.
	 */
	return likely((rq->scx.flags & SCX_RQ_ONLINE) && cpu_active(cpu_of(rq)));
}

static void do_enqueue_task(struct rq *rq, struct task_struct *p, u64 enq_flags,
			    int sticky_cpu)
{
	struct scx_sched *sch = scx_root;
	struct task_struct **ddsp_taskp;
	unsigned long qseq;

	WARN_ON_ONCE(!(p->scx.flags & SCX_TASK_QUEUED));

	/* rq migration */
	if (sticky_cpu == cpu_of(rq))
		goto local_norefill;

	/*
	 * If !scx_rq_online(), we already told the BPF scheduler that the CPU
	 * is offline and are just running the hotplug path. Don't bother the
	 * BPF scheduler.
	 */
	if (!scx_rq_online(rq))
		goto local;

	if (scx_rq_bypassing(rq)) {
		__scx_add_event(sch, SCX_EV_BYPASS_DISPATCH, 1);
		goto global;
	}

	if (p->scx.ddsp_dsq_id != SCX_DSQ_INVALID)
		goto direct;

	/* see %SCX_OPS_ENQ_EXITING */
	if (!(sch->ops.flags & SCX_OPS_ENQ_EXITING) &&
	    unlikely(p->flags & PF_EXITING)) {
		__scx_add_event(sch, SCX_EV_ENQ_SKIP_EXITING, 1);
		goto local;
	}

	/* see %SCX_OPS_ENQ_MIGRATION_DISABLED */
	if (!(sch->ops.flags & SCX_OPS_ENQ_MIGRATION_DISABLED) &&
	    is_migration_disabled(p)) {
		__scx_add_event(sch, SCX_EV_ENQ_SKIP_MIGRATION_DISABLED, 1);
		goto local;
	}

	if (unlikely(!SCX_HAS_OP(sch, enqueue)))
		goto global;

	/* DSQ bypass didn't trigger, enqueue on the BPF scheduler */
	qseq = rq->scx.ops_qseq++ << SCX_OPSS_QSEQ_SHIFT;

	WARN_ON_ONCE(atomic_long_read(&p->scx.ops_state) != SCX_OPSS_NONE);
	atomic_long_set(&p->scx.ops_state, SCX_OPSS_QUEUEING | qseq);

	ddsp_taskp = this_cpu_ptr(&direct_dispatch_task);
	WARN_ON_ONCE(*ddsp_taskp);
	*ddsp_taskp = p;

	SCX_CALL_OP_TASK(sch, SCX_KF_ENQUEUE, enqueue, rq, p, enq_flags);

	*ddsp_taskp = NULL;
	if (p->scx.ddsp_dsq_id != SCX_DSQ_INVALID)
		goto direct;

	/*
	 * If not directly dispatched, QUEUEING isn't clear yet and dispatch or
	 * dequeue may be waiting. The store_release matches their load_acquire.
	 */
	atomic_long_set_release(&p->scx.ops_state, SCX_OPSS_QUEUED | qseq);
	return;

direct:
	direct_dispatch(sch, p, enq_flags);
	return;

local:
	/*
	 * For task-ordering, slice refill must be treated as implying the end
	 * of the current slice. Otherwise, the longer @p stays on the CPU, the
	 * higher priority it becomes from scx_prio_less()'s POV.
	 */
	touch_core_sched(rq, p);
	refill_task_slice_dfl(sch, p);
local_norefill:
	dispatch_enqueue(sch, &rq->scx.local_dsq, p, enq_flags);
	return;

global:
	touch_core_sched(rq, p);	/* see the comment in local: */
	refill_task_slice_dfl(sch, p);
	dispatch_enqueue(sch, find_global_dsq(sch, p), p, enq_flags);
}

static bool task_runnable(const struct task_struct *p)
{
	return !list_empty(&p->scx.runnable_node);
}

static void set_task_runnable(struct rq *rq, struct task_struct *p)
{
	lockdep_assert_rq_held(rq);

	if (p->scx.flags & SCX_TASK_RESET_RUNNABLE_AT) {
		p->scx.runnable_at = jiffies;
		p->scx.flags &= ~SCX_TASK_RESET_RUNNABLE_AT;
	}

	/*
	 * list_add_tail() must be used. scx_bypass() depends on tasks being
	 * appended to the runnable_list.
	 */
	list_add_tail(&p->scx.runnable_node, &rq->scx.runnable_list);
}

static void clr_task_runnable(struct task_struct *p, bool reset_runnable_at)
{
	list_del_init(&p->scx.runnable_node);
	if (reset_runnable_at)
		p->scx.flags |= SCX_TASK_RESET_RUNNABLE_AT;
}

static void enqueue_task_scx(struct rq *rq, struct task_struct *p, int enq_flags)
{
	struct scx_sched *sch = scx_root;
	int sticky_cpu = p->scx.sticky_cpu;

	if (enq_flags & ENQUEUE_WAKEUP)
		rq->scx.flags |= SCX_RQ_IN_WAKEUP;

	enq_flags |= rq->scx.extra_enq_flags;

	if (sticky_cpu >= 0)
		p->scx.sticky_cpu = -1;

	/*
	 * Restoring a running task will be immediately followed by
	 * set_next_task_scx() which expects the task to not be on the BPF
	 * scheduler as tasks can only start running through local DSQs. Force
	 * direct-dispatch into the local DSQ by setting the sticky_cpu.
	 */
	if (unlikely(enq_flags & ENQUEUE_RESTORE) && task_current(rq, p))
		sticky_cpu = cpu_of(rq);

	if (p->scx.flags & SCX_TASK_QUEUED) {
		WARN_ON_ONCE(!task_runnable(p));
		goto out;
	}

	set_task_runnable(rq, p);
	p->scx.flags |= SCX_TASK_QUEUED;
	rq->scx.nr_running++;
	add_nr_running(rq, 1);

	if (SCX_HAS_OP(sch, runnable) && !task_on_rq_migrating(p))
		SCX_CALL_OP_TASK(sch, SCX_KF_REST, runnable, rq, p, enq_flags);

	if (enq_flags & SCX_ENQ_WAKEUP)
		touch_core_sched(rq, p);

	do_enqueue_task(rq, p, enq_flags, sticky_cpu);
out:
	rq->scx.flags &= ~SCX_RQ_IN_WAKEUP;

	if ((enq_flags & SCX_ENQ_CPU_SELECTED) &&
	    unlikely(cpu_of(rq) != p->scx.selected_cpu))
		__scx_add_event(sch, SCX_EV_SELECT_CPU_FALLBACK, 1);
}

static void ops_dequeue(struct rq *rq, struct task_struct *p, u64 deq_flags)
{
	struct scx_sched *sch = scx_root;
	unsigned long opss;

	/* dequeue is always temporary, don't reset runnable_at */
	clr_task_runnable(p, false);

	/* acquire ensures that we see the preceding updates on QUEUED */
	opss = atomic_long_read_acquire(&p->scx.ops_state);

	switch (opss & SCX_OPSS_STATE_MASK) {
	case SCX_OPSS_NONE:
		break;
	case SCX_OPSS_QUEUEING:
		/*
		 * QUEUEING is started and finished while holding @p's rq lock.
		 * As we're holding the rq lock now, we shouldn't see QUEUEING.
		 */
		BUG();
	case SCX_OPSS_QUEUED:
		if (SCX_HAS_OP(sch, dequeue))
			SCX_CALL_OP_TASK(sch, SCX_KF_REST, dequeue, rq,
					 p, deq_flags);

		if (atomic_long_try_cmpxchg(&p->scx.ops_state, &opss,
					    SCX_OPSS_NONE))
			break;
		fallthrough;
	case SCX_OPSS_DISPATCHING:
		/*
		 * If @p is being dispatched from the BPF scheduler to a DSQ,
		 * wait for the transfer to complete so that @p doesn't get
		 * added to its DSQ after dequeueing is complete.
		 *
		 * As we're waiting on DISPATCHING with the rq locked, the
		 * dispatching side shouldn't try to lock the rq while
		 * DISPATCHING is set. See dispatch_to_local_dsq().
		 *
		 * DISPATCHING shouldn't have qseq set and control can reach
		 * here with NONE @opss from the above QUEUED case block.
		 * Explicitly wait on %SCX_OPSS_DISPATCHING instead of @opss.
		 */
		wait_ops_state(p, SCX_OPSS_DISPATCHING);
		BUG_ON(atomic_long_read(&p->scx.ops_state) != SCX_OPSS_NONE);
		break;
	}
}

static bool dequeue_task_scx(struct rq *rq, struct task_struct *p, int deq_flags)
{
	struct scx_sched *sch = scx_root;

	if (!(p->scx.flags & SCX_TASK_QUEUED)) {
		WARN_ON_ONCE(task_runnable(p));
		return true;
	}

	ops_dequeue(rq, p, deq_flags);

	/*
	 * A currently running task which is going off @rq first gets dequeued
	 * and then stops running. As we want running <-> stopping transitions
	 * to be contained within runnable <-> quiescent transitions, trigger
	 * ->stopping() early here instead of in put_prev_task_scx().
	 *
	 * @p may go through multiple stopping <-> running transitions between
	 * here and put_prev_task_scx() if task attribute changes occur while
	 * balance_scx() leaves @rq unlocked. However, they don't contain any
	 * information meaningful to the BPF scheduler and can be suppressed by
	 * skipping the callbacks if the task is !QUEUED.
	 */
	if (SCX_HAS_OP(sch, stopping) && task_current(rq, p)) {
		update_curr_scx(rq);
		SCX_CALL_OP_TASK(sch, SCX_KF_REST, stopping, rq, p, false);
	}

	if (SCX_HAS_OP(sch, quiescent) && !task_on_rq_migrating(p))
		SCX_CALL_OP_TASK(sch, SCX_KF_REST, quiescent, rq, p, deq_flags);

	if (deq_flags & SCX_DEQ_SLEEP)
		p->scx.flags |= SCX_TASK_DEQD_FOR_SLEEP;
	else
		p->scx.flags &= ~SCX_TASK_DEQD_FOR_SLEEP;

	p->scx.flags &= ~SCX_TASK_QUEUED;
	rq->scx.nr_running--;
	sub_nr_running(rq, 1);

	dispatch_dequeue(rq, p);
	return true;
}

static void yield_task_scx(struct rq *rq)
{
	struct scx_sched *sch = scx_root;
	struct task_struct *p = rq->curr;

	if (SCX_HAS_OP(sch, yield))
		SCX_CALL_OP_2TASKS_RET(sch, SCX_KF_REST, yield, rq, p, NULL);
	else
		p->scx.slice = 0;
}

static bool yield_to_task_scx(struct rq *rq, struct task_struct *to)
{
	struct scx_sched *sch = scx_root;
	struct task_struct *from = rq->curr;

	if (SCX_HAS_OP(sch, yield))
		return SCX_CALL_OP_2TASKS_RET(sch, SCX_KF_REST, yield, rq,
					      from, to);
	else
		return false;
}

static void move_local_task_to_local_dsq(struct task_struct *p, u64 enq_flags,
					 struct scx_dispatch_q *src_dsq,
					 struct rq *dst_rq)
{
	struct scx_dispatch_q *dst_dsq = &dst_rq->scx.local_dsq;

	/* @dsq is locked and @p is on @dst_rq */
	lockdep_assert_held(&src_dsq->lock);
	lockdep_assert_rq_held(dst_rq);

	WARN_ON_ONCE(p->scx.holding_cpu >= 0);

	if (enq_flags & (SCX_ENQ_HEAD | SCX_ENQ_PREEMPT))
		list_add(&p->scx.dsq_list.node, &dst_dsq->list);
	else
		list_add_tail(&p->scx.dsq_list.node, &dst_dsq->list);

	dsq_mod_nr(dst_dsq, 1);
	p->scx.dsq = dst_dsq;
}

/**
 * move_remote_task_to_local_dsq - Move a task from a foreign rq to a local DSQ
 * @p: task to move
 * @enq_flags: %SCX_ENQ_*
 * @src_rq: rq to move the task from, locked on entry, released on return
 * @dst_rq: rq to move the task into, locked on return
 *
 * Move @p which is currently on @src_rq to @dst_rq's local DSQ.
 */
static void move_remote_task_to_local_dsq(struct task_struct *p, u64 enq_flags,
					  struct rq *src_rq, struct rq *dst_rq)
{
	lockdep_assert_rq_held(src_rq);

	/* the following marks @p MIGRATING which excludes dequeue */
	deactivate_task(src_rq, p, 0);
	set_task_cpu(p, cpu_of(dst_rq));
	p->scx.sticky_cpu = cpu_of(dst_rq);

	raw_spin_rq_unlock(src_rq);
	raw_spin_rq_lock(dst_rq);

	/*
	 * We want to pass scx-specific enq_flags but activate_task() will
	 * truncate the upper 32 bit. As we own @rq, we can pass them through
	 * @rq->scx.extra_enq_flags instead.
	 */
	WARN_ON_ONCE(!cpumask_test_cpu(cpu_of(dst_rq), p->cpus_ptr));
	WARN_ON_ONCE(dst_rq->scx.extra_enq_flags);
	dst_rq->scx.extra_enq_flags = enq_flags;
	activate_task(dst_rq, p, 0);
	dst_rq->scx.extra_enq_flags = 0;
}

/*
 * Similar to kernel/sched/core.c::is_cpu_allowed(). However, there are two
 * differences:
 *
 * - is_cpu_allowed() asks "Can this task run on this CPU?" while
 *   task_can_run_on_remote_rq() asks "Can the BPF scheduler migrate the task to
 *   this CPU?".
 *
 *   While migration is disabled, is_cpu_allowed() has to say "yes" as the task
 *   must be allowed to finish on the CPU that it's currently on regardless of
 *   the CPU state. However, task_can_run_on_remote_rq() must say "no" as the
 *   BPF scheduler shouldn't attempt to migrate a task which has migration
 *   disabled.
 *
 * - The BPF scheduler is bypassed while the rq is offline and we can always say
 *   no to the BPF scheduler initiated migrations while offline.
 *
 * The caller must ensure that @p and @rq are on different CPUs.
 */
static bool task_can_run_on_remote_rq(struct scx_sched *sch,
				      struct task_struct *p, struct rq *rq,
				      bool enforce)
{
	int cpu = cpu_of(rq);

	WARN_ON_ONCE(task_cpu(p) == cpu);

	/*
	 * If @p has migration disabled, @p->cpus_ptr is updated to contain only
	 * the pinned CPU in migrate_disable_switch() while @p is being switched
	 * out. However, put_prev_task_scx() is called before @p->cpus_ptr is
	 * updated and thus another CPU may see @p on a DSQ inbetween leading to
	 * @p passing the below task_allowed_on_cpu() check while migration is
	 * disabled.
	 *
	 * Test the migration disabled state first as the race window is narrow
	 * and the BPF scheduler failing to check migration disabled state can
	 * easily be masked if task_allowed_on_cpu() is done first.
	 */
	if (unlikely(is_migration_disabled(p))) {
		if (enforce)
			scx_error(sch, "SCX_DSQ_LOCAL[_ON] cannot move migration disabled %s[%d] from CPU %d to %d",
				  p->comm, p->pid, task_cpu(p), cpu);
		return false;
	}

	/*
	 * We don't require the BPF scheduler to avoid dispatching to offline
	 * CPUs mostly for convenience but also because CPUs can go offline
	 * between scx_bpf_dsq_insert() calls and here. Trigger error iff the
	 * picked CPU is outside the allowed mask.
	 */
	if (!task_allowed_on_cpu(p, cpu)) {
		if (enforce)
			scx_error(sch, "SCX_DSQ_LOCAL[_ON] target CPU %d not allowed for %s[%d]",
				  cpu, p->comm, p->pid);
		return false;
	}

	if (!scx_rq_online(rq)) {
		if (enforce)
			__scx_add_event(sch, SCX_EV_DISPATCH_LOCAL_DSQ_OFFLINE, 1);
		return false;
	}

	return true;
}

/**
 * unlink_dsq_and_lock_src_rq() - Unlink task from its DSQ and lock its task_rq
 * @p: target task
 * @dsq: locked DSQ @p is currently on
 * @src_rq: rq @p is currently on, stable with @dsq locked
 *
 * Called with @dsq locked but no rq's locked. We want to move @p to a different
 * DSQ, including any local DSQ, but are not locking @src_rq. Locking @src_rq is
 * required when transferring into a local DSQ. Even when transferring into a
 * non-local DSQ, it's better to use the same mechanism to protect against
 * dequeues and maintain the invariant that @p->scx.dsq can only change while
 * @src_rq is locked, which e.g. scx_dump_task() depends on.
 *
 * We want to grab @src_rq but that can deadlock if we try while locking @dsq,
 * so we want to unlink @p from @dsq, drop its lock and then lock @src_rq. As
 * this may race with dequeue, which can't drop the rq lock or fail, do a little
 * dancing from our side.
 *
 * @p->scx.holding_cpu is set to this CPU before @dsq is unlocked. If @p gets
 * dequeued after we unlock @dsq but before locking @src_rq, the holding_cpu
 * would be cleared to -1. While other cpus may have updated it to different
 * values afterwards, as this operation can't be preempted or recurse, the
 * holding_cpu can never become this CPU again before we're done. Thus, we can
 * tell whether we lost to dequeue by testing whether the holding_cpu still
 * points to this CPU. See dispatch_dequeue() for the counterpart.
 *
 * On return, @dsq is unlocked and @src_rq is locked. Returns %true if @p is
 * still valid. %false if lost to dequeue.
 */
static bool unlink_dsq_and_lock_src_rq(struct task_struct *p,
				       struct scx_dispatch_q *dsq,
				       struct rq *src_rq)
{
	s32 cpu = raw_smp_processor_id();

	lockdep_assert_held(&dsq->lock);

	WARN_ON_ONCE(p->scx.holding_cpu >= 0);
	task_unlink_from_dsq(p, dsq);
	p->scx.holding_cpu = cpu;

	raw_spin_unlock(&dsq->lock);
	raw_spin_rq_lock(src_rq);

	/* task_rq couldn't have changed if we're still the holding cpu */
	return likely(p->scx.holding_cpu == cpu) &&
		!WARN_ON_ONCE(src_rq != task_rq(p));
}

static bool consume_remote_task(struct rq *this_rq, struct task_struct *p,
				struct scx_dispatch_q *dsq, struct rq *src_rq)
{
	raw_spin_rq_unlock(this_rq);

	if (unlink_dsq_and_lock_src_rq(p, dsq, src_rq)) {
		move_remote_task_to_local_dsq(p, 0, src_rq, this_rq);
		return true;
	} else {
		raw_spin_rq_unlock(src_rq);
		raw_spin_rq_lock(this_rq);
		return false;
	}
}

/**
 * move_task_between_dsqs() - Move a task from one DSQ to another
 * @sch: scx_sched being operated on
 * @p: target task
 * @enq_flags: %SCX_ENQ_*
 * @src_dsq: DSQ @p is currently on, must not be a local DSQ
 * @dst_dsq: DSQ @p is being moved to, can be any DSQ
 *
 * Must be called with @p's task_rq and @src_dsq locked. If @dst_dsq is a local
 * DSQ and @p is on a different CPU, @p will be migrated and thus its task_rq
 * will change. As @p's task_rq is locked, this function doesn't need to use the
 * holding_cpu mechanism.
 *
 * On return, @src_dsq is unlocked and only @p's new task_rq, which is the
 * return value, is locked.
 */
static struct rq *move_task_between_dsqs(struct scx_sched *sch,
					 struct task_struct *p, u64 enq_flags,
					 struct scx_dispatch_q *src_dsq,
					 struct scx_dispatch_q *dst_dsq)
{
	struct rq *src_rq = task_rq(p), *dst_rq;

	BUG_ON(src_dsq->id == SCX_DSQ_LOCAL);
	lockdep_assert_held(&src_dsq->lock);
	lockdep_assert_rq_held(src_rq);

	if (dst_dsq->id == SCX_DSQ_LOCAL) {
		dst_rq = container_of(dst_dsq, struct rq, scx.local_dsq);
		if (src_rq != dst_rq &&
		    unlikely(!task_can_run_on_remote_rq(sch, p, dst_rq, true))) {
			dst_dsq = find_global_dsq(sch, p);
			dst_rq = src_rq;
		}
	} else {
		/* no need to migrate if destination is a non-local DSQ */
		dst_rq = src_rq;
	}

	/*
	 * Move @p into $dst_dsq. If $dst_dsq is the local DSQ of a different
	 * CPU, @p will be migrated.
	 */
	if (dst_dsq->id == SCX_DSQ_LOCAL) {
		/* @p is going from a non-local DSQ to a local DSQ */
		if (src_rq == dst_rq) {
			task_unlink_from_dsq(p, src_dsq);
			move_local_task_to_local_dsq(p, enq_flags,
						     src_dsq, dst_rq);
			raw_spin_unlock(&src_dsq->lock);
		} else {
			raw_spin_unlock(&src_dsq->lock);
			move_remote_task_to_local_dsq(p, enq_flags,
						      src_rq, dst_rq);
		}
	} else {
		/*
		 * @p is going from a non-local DSQ to a non-local DSQ. As
		 * $src_dsq is already locked, do an abbreviated dequeue.
		 */
		task_unlink_from_dsq(p, src_dsq);
		p->scx.dsq = NULL;
		raw_spin_unlock(&src_dsq->lock);

		dispatch_enqueue(sch, dst_dsq, p, enq_flags);
	}

	return dst_rq;
}

/*
 * A poorly behaving BPF scheduler can live-lock the system by e.g. incessantly
 * banging on the same DSQ on a large NUMA system to the point where switching
 * to the bypass mode can take a long time. Inject artificial delays while the
 * bypass mode is switching to guarantee timely completion.
 */
static void scx_breather(struct rq *rq)
{
	u64 until;

	lockdep_assert_rq_held(rq);

	if (likely(!atomic_read(&scx_breather_depth)))
		return;

	raw_spin_rq_unlock(rq);

	until = ktime_get_ns() + NSEC_PER_MSEC;

	do {
		int cnt = 1024;
		while (atomic_read(&scx_breather_depth) && --cnt)
			cpu_relax();
	} while (atomic_read(&scx_breather_depth) &&
		 time_before64(ktime_get_ns(), until));

	raw_spin_rq_lock(rq);
}

static bool consume_dispatch_q(struct scx_sched *sch, struct rq *rq,
			       struct scx_dispatch_q *dsq)
{
	struct task_struct *p;
retry:
	/*
	 * This retry loop can repeatedly race against scx_bypass() dequeueing
	 * tasks from @dsq trying to put the system into the bypass mode. On
	 * some multi-socket machines (e.g. 2x Intel 8480c), this can live-lock
	 * the machine into soft lockups. Give a breather.
	 */
	scx_breather(rq);

	/*
	 * The caller can't expect to successfully consume a task if the task's
	 * addition to @dsq isn't guaranteed to be visible somehow. Test
	 * @dsq->list without locking and skip if it seems empty.
	 */
	if (list_empty(&dsq->list))
		return false;

	raw_spin_lock(&dsq->lock);

	nldsq_for_each_task(p, dsq) {
		struct rq *task_rq = task_rq(p);

		if (rq == task_rq) {
			task_unlink_from_dsq(p, dsq);
			move_local_task_to_local_dsq(p, 0, dsq, rq);
			raw_spin_unlock(&dsq->lock);
			return true;
		}

		if (task_can_run_on_remote_rq(sch, p, rq, false)) {
			if (likely(consume_remote_task(rq, p, dsq, task_rq)))
				return true;
			goto retry;
		}
	}

	raw_spin_unlock(&dsq->lock);
	return false;
}

static bool consume_global_dsq(struct scx_sched *sch, struct rq *rq)
{
	int node = cpu_to_node(cpu_of(rq));

	return consume_dispatch_q(sch, rq, sch->global_dsqs[node]);
}

/**
 * dispatch_to_local_dsq - Dispatch a task to a local dsq
 * @sch: scx_sched being operated on
 * @rq: current rq which is locked
 * @dst_dsq: destination DSQ
 * @p: task to dispatch
 * @enq_flags: %SCX_ENQ_*
 *
 * We're holding @rq lock and want to dispatch @p to @dst_dsq which is a local
 * DSQ. This function performs all the synchronization dancing needed because
 * local DSQs are protected with rq locks.
 *
 * The caller must have exclusive ownership of @p (e.g. through
 * %SCX_OPSS_DISPATCHING).
 */
static void dispatch_to_local_dsq(struct scx_sched *sch, struct rq *rq,
				  struct scx_dispatch_q *dst_dsq,
				  struct task_struct *p, u64 enq_flags)
{
	struct rq *src_rq = task_rq(p);
	struct rq *dst_rq = container_of(dst_dsq, struct rq, scx.local_dsq);
	struct rq *locked_rq = rq;

	/*
	 * We're synchronized against dequeue through DISPATCHING. As @p can't
	 * be dequeued, its task_rq and cpus_allowed are stable too.
	 *
	 * If dispatching to @rq that @p is already on, no lock dancing needed.
	 */
	if (rq == src_rq && rq == dst_rq) {
		dispatch_enqueue(sch, dst_dsq, p,
				 enq_flags | SCX_ENQ_CLEAR_OPSS);
		return;
	}

	if (src_rq != dst_rq &&
	    unlikely(!task_can_run_on_remote_rq(sch, p, dst_rq, true))) {
		dispatch_enqueue(sch, find_global_dsq(sch, p), p,
				 enq_flags | SCX_ENQ_CLEAR_OPSS);
		return;
	}

	/*
	 * @p is on a possibly remote @src_rq which we need to lock to move the
	 * task. If dequeue is in progress, it'd be locking @src_rq and waiting
	 * on DISPATCHING, so we can't grab @src_rq lock while holding
	 * DISPATCHING.
	 *
	 * As DISPATCHING guarantees that @p is wholly ours, we can pretend that
	 * we're moving from a DSQ and use the same mechanism - mark the task
	 * under transfer with holding_cpu, release DISPATCHING and then follow
	 * the same protocol. See unlink_dsq_and_lock_src_rq().
	 */
	p->scx.holding_cpu = raw_smp_processor_id();

	/* store_release ensures that dequeue sees the above */
	atomic_long_set_release(&p->scx.ops_state, SCX_OPSS_NONE);

	/* switch to @src_rq lock */
	if (locked_rq != src_rq) {
		raw_spin_rq_unlock(locked_rq);
		locked_rq = src_rq;
		raw_spin_rq_lock(src_rq);
	}

	/* task_rq couldn't have changed if we're still the holding cpu */
	if (likely(p->scx.holding_cpu == raw_smp_processor_id()) &&
	    !WARN_ON_ONCE(src_rq != task_rq(p))) {
		/*
		 * If @p is staying on the same rq, there's no need to go
		 * through the full deactivate/activate cycle. Optimize by
		 * abbreviating move_remote_task_to_local_dsq().
		 */
		if (src_rq == dst_rq) {
			p->scx.holding_cpu = -1;
			dispatch_enqueue(sch, &dst_rq->scx.local_dsq, p,
					 enq_flags);
		} else {
			move_remote_task_to_local_dsq(p, enq_flags,
						      src_rq, dst_rq);
			/* task has been moved to dst_rq, which is now locked */
			locked_rq = dst_rq;
		}

		/* if the destination CPU is idle, wake it up */
		if (sched_class_above(p->sched_class, dst_rq->curr->sched_class))
			resched_curr(dst_rq);
	}

	/* switch back to @rq lock */
	if (locked_rq != rq) {
		raw_spin_rq_unlock(locked_rq);
		raw_spin_rq_lock(rq);
	}
}

/**
 * finish_dispatch - Asynchronously finish dispatching a task
 * @rq: current rq which is locked
 * @p: task to finish dispatching
 * @qseq_at_dispatch: qseq when @p started getting dispatched
 * @dsq_id: destination DSQ ID
 * @enq_flags: %SCX_ENQ_*
 *
 * Dispatching to local DSQs may need to wait for queueing to complete or
 * require rq lock dancing. As we don't wanna do either while inside
 * ops.dispatch() to avoid locking order inversion, we split dispatching into
 * two parts. scx_bpf_dsq_insert() which is called by ops.dispatch() records the
 * task and its qseq. Once ops.dispatch() returns, this function is called to
 * finish up.
 *
 * There is no guarantee that @p is still valid for dispatching or even that it
 * was valid in the first place. Make sure that the task is still owned by the
 * BPF scheduler and claim the ownership before dispatching.
 */
static void finish_dispatch(struct scx_sched *sch, struct rq *rq,
			    struct task_struct *p,
			    unsigned long qseq_at_dispatch,
			    u64 dsq_id, u64 enq_flags)
{
	struct scx_dispatch_q *dsq;
	unsigned long opss;

	touch_core_sched_dispatch(rq, p);
retry:
	/*
	 * No need for _acquire here. @p is accessed only after a successful
	 * try_cmpxchg to DISPATCHING.
	 */
	opss = atomic_long_read(&p->scx.ops_state);

	switch (opss & SCX_OPSS_STATE_MASK) {
	case SCX_OPSS_DISPATCHING:
	case SCX_OPSS_NONE:
		/* someone else already got to it */
		return;
	case SCX_OPSS_QUEUED:
		/*
		 * If qseq doesn't match, @p has gone through at least one
		 * dispatch/dequeue and re-enqueue cycle between
		 * scx_bpf_dsq_insert() and here and we have no claim on it.
		 */
		if ((opss & SCX_OPSS_QSEQ_MASK) != qseq_at_dispatch)
			return;

		/*
		 * While we know @p is accessible, we don't yet have a claim on
		 * it - the BPF scheduler is allowed to dispatch tasks
		 * spuriously and there can be a racing dequeue attempt. Let's
		 * claim @p by atomically transitioning it from QUEUED to
		 * DISPATCHING.
		 */
		if (likely(atomic_long_try_cmpxchg(&p->scx.ops_state, &opss,
						   SCX_OPSS_DISPATCHING)))
			break;
		goto retry;
	case SCX_OPSS_QUEUEING:
		/*
		 * do_enqueue_task() is in the process of transferring the task
		 * to the BPF scheduler while holding @p's rq lock. As we aren't
		 * holding any kernel or BPF resource that the enqueue path may
		 * depend upon, it's safe to wait.
		 */
		wait_ops_state(p, opss);
		goto retry;
	}

	BUG_ON(!(p->scx.flags & SCX_TASK_QUEUED));

	dsq = find_dsq_for_dispatch(sch, this_rq(), dsq_id, p);

	if (dsq->id == SCX_DSQ_LOCAL)
		dispatch_to_local_dsq(sch, rq, dsq, p, enq_flags);
	else
		dispatch_enqueue(sch, dsq, p, enq_flags | SCX_ENQ_CLEAR_OPSS);
}

static void flush_dispatch_buf(struct scx_sched *sch, struct rq *rq)
{
	struct scx_dsp_ctx *dspc = this_cpu_ptr(scx_dsp_ctx);
	u32 u;

	for (u = 0; u < dspc->cursor; u++) {
		struct scx_dsp_buf_ent *ent = &dspc->buf[u];

		finish_dispatch(sch, rq, ent->task, ent->qseq, ent->dsq_id,
				ent->enq_flags);
	}

	dspc->nr_tasks += dspc->cursor;
	dspc->cursor = 0;
}

static inline void maybe_queue_balance_callback(struct rq *rq)
{
	lockdep_assert_rq_held(rq);

	if (!(rq->scx.flags & SCX_RQ_BAL_CB_PENDING))
		return;

	queue_balance_callback(rq, &rq->scx.deferred_bal_cb,
				deferred_bal_cb_workfn);

	rq->scx.flags &= ~SCX_RQ_BAL_CB_PENDING;
}

static int balance_one(struct rq *rq, struct task_struct *prev)
{
	struct scx_sched *sch = scx_root;
	struct scx_dsp_ctx *dspc = this_cpu_ptr(scx_dsp_ctx);
	bool prev_on_scx = prev->sched_class == &ext_sched_class;
	bool prev_on_rq = prev->scx.flags & SCX_TASK_QUEUED;
	int nr_loops = SCX_DSP_MAX_LOOPS;

	lockdep_assert_rq_held(rq);
	rq->scx.flags |= SCX_RQ_IN_BALANCE;
	rq->scx.flags &= ~SCX_RQ_BAL_KEEP;

	if ((sch->ops.flags & SCX_OPS_HAS_CPU_PREEMPT) &&
	    unlikely(rq->scx.cpu_released)) {
		/*
		 * If the previous sched_class for the current CPU was not SCX,
		 * notify the BPF scheduler that it again has control of the
		 * core. This callback complements ->cpu_release(), which is
		 * emitted in switch_class().
		 */
		if (SCX_HAS_OP(sch, cpu_acquire))
			SCX_CALL_OP(sch, SCX_KF_REST, cpu_acquire, rq,
				    cpu_of(rq), NULL);
		rq->scx.cpu_released = false;
	}

	if (prev_on_scx) {
		update_curr_scx(rq);

		/*
		 * If @prev is runnable & has slice left, it has priority and
		 * fetching more just increases latency for the fetched tasks.
		 * Tell pick_task_scx() to keep running @prev. If the BPF
		 * scheduler wants to handle this explicitly, it should
		 * implement ->cpu_release().
		 *
		 * See scx_disable_workfn() for the explanation on the bypassing
		 * test.
		 */
		if (prev_on_rq && prev->scx.slice && !scx_rq_bypassing(rq)) {
			rq->scx.flags |= SCX_RQ_BAL_KEEP;
			goto has_tasks;
		}
	}

	/* if there already are tasks to run, nothing to do */
	if (rq->scx.local_dsq.nr)
		goto has_tasks;

	if (consume_global_dsq(sch, rq))
		goto has_tasks;

	if (unlikely(!SCX_HAS_OP(sch, dispatch)) ||
	    scx_rq_bypassing(rq) || !scx_rq_online(rq))
		goto no_tasks;

	dspc->rq = rq;

	/*
	 * The dispatch loop. Because flush_dispatch_buf() may drop the rq lock,
	 * the local DSQ might still end up empty after a successful
	 * ops.dispatch(). If the local DSQ is empty even after ops.dispatch()
	 * produced some tasks, retry. The BPF scheduler may depend on this
	 * looping behavior to simplify its implementation.
	 */
	do {
		dspc->nr_tasks = 0;

		SCX_CALL_OP(sch, SCX_KF_DISPATCH, dispatch, rq,
			    cpu_of(rq), prev_on_scx ? prev : NULL);

		flush_dispatch_buf(sch, rq);

		if (prev_on_rq && prev->scx.slice) {
			rq->scx.flags |= SCX_RQ_BAL_KEEP;
			goto has_tasks;
		}
		if (rq->scx.local_dsq.nr)
			goto has_tasks;
		if (consume_global_dsq(sch, rq))
			goto has_tasks;

		/*
		 * ops.dispatch() can trap us in this loop by repeatedly
		 * dispatching ineligible tasks. Break out once in a while to
		 * allow the watchdog to run. As IRQ can't be enabled in
		 * balance(), we want to complete this scheduling cycle and then
		 * start a new one. IOW, we want to call resched_curr() on the
		 * next, most likely idle, task, not the current one. Use
		 * scx_kick_cpu() for deferred kicking.
		 */
		if (unlikely(!--nr_loops)) {
			scx_kick_cpu(sch, cpu_of(rq), 0);
			break;
		}
	} while (dspc->nr_tasks);

no_tasks:
	/*
	 * Didn't find another task to run. Keep running @prev unless
	 * %SCX_OPS_ENQ_LAST is in effect.
	 */
	if (prev_on_rq &&
	    (!(sch->ops.flags & SCX_OPS_ENQ_LAST) || scx_rq_bypassing(rq))) {
		rq->scx.flags |= SCX_RQ_BAL_KEEP;
		__scx_add_event(sch, SCX_EV_DISPATCH_KEEP_LAST, 1);
		goto has_tasks;
	}
	rq->scx.flags &= ~SCX_RQ_IN_BALANCE;
	return false;

has_tasks:
	rq->scx.flags &= ~SCX_RQ_IN_BALANCE;
	return true;
}

static void process_ddsp_deferred_locals(struct rq *rq)
{
	struct task_struct *p;

	lockdep_assert_rq_held(rq);

	/*
	 * Now that @rq can be unlocked, execute the deferred enqueueing of
	 * tasks directly dispatched to the local DSQs of other CPUs. See
	 * direct_dispatch(). Keep popping from the head instead of using
	 * list_for_each_entry_safe() as dispatch_local_dsq() may unlock @rq
	 * temporarily.
	 */
	while ((p = list_first_entry_or_null(&rq->scx.ddsp_deferred_locals,
				struct task_struct, scx.dsq_list.node))) {
		struct scx_sched *sch = scx_root;
		struct scx_dispatch_q *dsq;

		list_del_init(&p->scx.dsq_list.node);

		dsq = find_dsq_for_dispatch(sch, rq, p->scx.ddsp_dsq_id, p);
		if (!WARN_ON_ONCE(dsq->id != SCX_DSQ_LOCAL))
			dispatch_to_local_dsq(sch, rq, dsq, p,
					      p->scx.ddsp_enq_flags);
	}
}

static void set_next_task_scx(struct rq *rq, struct task_struct *p, bool first)
{
	struct scx_sched *sch = scx_root;

	if (p->scx.flags & SCX_TASK_QUEUED) {
		/*
		 * Core-sched might decide to execute @p before it is
		 * dispatched. Call ops_dequeue() to notify the BPF scheduler.
		 */
		ops_dequeue(rq, p, SCX_DEQ_CORE_SCHED_EXEC);
		dispatch_dequeue(rq, p);
	}

	p->se.exec_start = rq_clock_task(rq);

	/* see dequeue_task_scx() on why we skip when !QUEUED */
	if (SCX_HAS_OP(sch, running) && (p->scx.flags & SCX_TASK_QUEUED))
		SCX_CALL_OP_TASK(sch, SCX_KF_REST, running, rq, p);

	clr_task_runnable(p, true);

	/*
	 * @p is getting newly scheduled or got kicked after someone updated its
	 * slice. Refresh whether tick can be stopped. See scx_can_stop_tick().
	 */
	if ((p->scx.slice == SCX_SLICE_INF) !=
	    (bool)(rq->scx.flags & SCX_RQ_CAN_STOP_TICK)) {
		if (p->scx.slice == SCX_SLICE_INF)
			rq->scx.flags |= SCX_RQ_CAN_STOP_TICK;
		else
			rq->scx.flags &= ~SCX_RQ_CAN_STOP_TICK;

		sched_update_tick_dependency(rq);

		/*
		 * For now, let's refresh the load_avgs just when transitioning
		 * in and out of nohz. In the future, we might want to add a
		 * mechanism which calls the following periodically on
		 * tick-stopped CPUs.
		 */
		update_other_load_avgs(rq);
	}
}

static enum scx_cpu_preempt_reason
preempt_reason_from_class(const struct sched_class *class)
{
	if (class == &stop_sched_class)
		return SCX_CPU_PREEMPT_STOP;
	if (class == &dl_sched_class)
		return SCX_CPU_PREEMPT_DL;
	if (class == &rt_sched_class)
		return SCX_CPU_PREEMPT_RT;
	return SCX_CPU_PREEMPT_UNKNOWN;
}

static void switch_class(struct rq *rq, struct task_struct *next)
{
	struct scx_sched *sch = scx_root;
	const struct sched_class *next_class = next->sched_class;

	if (!(sch->ops.flags & SCX_OPS_HAS_CPU_PREEMPT))
		return;

	/*
	 * The callback is conceptually meant to convey that the CPU is no
	 * longer under the control of SCX. Therefore, don't invoke the callback
	 * if the next class is below SCX (in which case the BPF scheduler has
	 * actively decided not to schedule any tasks on the CPU).
	 */
	if (sched_class_above(&ext_sched_class, next_class))
		return;

	/*
	 * At this point we know that SCX was preempted by a higher priority
	 * sched_class, so invoke the ->cpu_release() callback if we have not
	 * done so already. We only send the callback once between SCX being
	 * preempted, and it regaining control of the CPU.
	 *
	 * ->cpu_release() complements ->cpu_acquire(), which is emitted the
	 *  next time that balance_scx() is invoked.
	 */
	if (!rq->scx.cpu_released) {
		if (SCX_HAS_OP(sch, cpu_release)) {
			struct scx_cpu_release_args args = {
				.reason = preempt_reason_from_class(next_class),
				.task = next,
			};

			SCX_CALL_OP(sch, SCX_KF_CPU_RELEASE, cpu_release, rq,
				    cpu_of(rq), &args);
		}
		rq->scx.cpu_released = true;
	}
}

static void put_prev_task_scx(struct rq *rq, struct task_struct *p,
			      struct task_struct *next)
{
	struct scx_sched *sch = scx_root;

	/* see kick_cpus_irq_workfn() */
	smp_store_release(&rq->scx.kick_sync, rq->scx.kick_sync + 1);

	update_curr_scx(rq);

	/* see dequeue_task_scx() on why we skip when !QUEUED */
	if (SCX_HAS_OP(sch, stopping) && (p->scx.flags & SCX_TASK_QUEUED))
		SCX_CALL_OP_TASK(sch, SCX_KF_REST, stopping, rq, p, true);

	if (p->scx.flags & SCX_TASK_QUEUED) {
		set_task_runnable(rq, p);

		/*
		 * If @p has slice left and is being put, @p is getting
		 * preempted by a higher priority scheduler class or core-sched
		 * forcing a different task. Leave it at the head of the local
		 * DSQ.
		 */
		if (p->scx.slice && !scx_rq_bypassing(rq)) {
			dispatch_enqueue(sch, &rq->scx.local_dsq, p,
					 SCX_ENQ_HEAD);
			goto switch_class;
		}

		/*
		 * If @p is runnable but we're about to enter a lower
		 * sched_class, %SCX_OPS_ENQ_LAST must be set. Tell
		 * ops.enqueue() that @p is the only one available for this cpu,
		 * which should trigger an explicit follow-up scheduling event.
		 */
		if (sched_class_above(&ext_sched_class, next->sched_class)) {
			WARN_ON_ONCE(!(sch->ops.flags & SCX_OPS_ENQ_LAST));
			do_enqueue_task(rq, p, SCX_ENQ_LAST, -1);
		} else {
			do_enqueue_task(rq, p, 0, -1);
		}
	}

switch_class:
	if (next && next->sched_class != &ext_sched_class)
		switch_class(rq, next);
}

static struct task_struct *first_local_task(struct rq *rq)
{
	return list_first_entry_or_null(&rq->scx.local_dsq.list,
					struct task_struct, scx.dsq_list.node);
}

<<<<<<< HEAD
static struct task_struct *pick_task_scx(struct rq *rq, struct rq_flags *rf)
=======
static struct task_struct *
do_pick_task_scx(struct rq *rq, struct rq_flags *rf, bool force_scx)
>>>>>>> ba53f22e
{
	struct task_struct *prev = rq->curr;
	bool keep_prev, kick_idle = false;
	struct task_struct *p;
<<<<<<< HEAD

	rq_modified_clear(rq);
	rq_unpin_lock(rq, rf);
	balance_one(rq, prev);
	rq_repin_lock(rq, rf);
	maybe_queue_balance_callback(rq);
	if (rq_modified_above(rq, &ext_sched_class))
=======

	/* see kick_cpus_irq_workfn() */
	smp_store_release(&rq->scx.kick_sync, rq->scx.kick_sync + 1);

	rq_modified_clear(rq);

	rq_unpin_lock(rq, rf);
	balance_one(rq, prev);
	rq_repin_lock(rq, rf);

	maybe_queue_balance_callback(rq);

	/*
	 * If any higher-priority sched class enqueued a runnable task on
	 * this rq during balance_one(), abort and return RETRY_TASK, so
	 * that the scheduler loop can restart.
	 *
	 * If @force_scx is true, always try to pick a SCHED_EXT task,
	 * regardless of any higher-priority sched classes activity.
	 */
	if (!force_scx && rq_modified_above(rq, &ext_sched_class))
>>>>>>> ba53f22e
		return RETRY_TASK;

	keep_prev = rq->scx.flags & SCX_RQ_BAL_KEEP;
	if (unlikely(keep_prev &&
		     prev->sched_class != &ext_sched_class)) {
		WARN_ON_ONCE(scx_enable_state() == SCX_ENABLED);
		keep_prev = false;
	}

	/*
	 * If balance_scx() is telling us to keep running @prev, replenish slice
	 * if necessary and keep running @prev. Otherwise, pop the first one
	 * from the local DSQ.
	 */
	if (keep_prev) {
		p = prev;
		if (!p->scx.slice)
			refill_task_slice_dfl(rcu_dereference_sched(scx_root), p);
	} else {
		p = first_local_task(rq);
		if (!p) {
			if (kick_idle)
				scx_kick_cpu(rcu_dereference_sched(scx_root),
					     cpu_of(rq), SCX_KICK_IDLE);
			return NULL;
		}

		if (unlikely(!p->scx.slice)) {
			struct scx_sched *sch = rcu_dereference_sched(scx_root);

			if (!scx_rq_bypassing(rq) && !sch->warned_zero_slice) {
				printk_deferred(KERN_WARNING "sched_ext: %s[%d] has zero slice in %s()\n",
						p->comm, p->pid, __func__);
				sch->warned_zero_slice = true;
			}
			refill_task_slice_dfl(sch, p);
		}
	}

	return p;
}

static struct task_struct *pick_task_scx(struct rq *rq, struct rq_flags *rf)
{
	return do_pick_task_scx(rq, rf, false);
}

#ifdef CONFIG_SCHED_CORE
/**
 * scx_prio_less - Task ordering for core-sched
 * @a: task A
 * @b: task B
 * @in_fi: in forced idle state
 *
 * Core-sched is implemented as an additional scheduling layer on top of the
 * usual sched_class'es and needs to find out the expected task ordering. For
 * SCX, core-sched calls this function to interrogate the task ordering.
 *
 * Unless overridden by ops.core_sched_before(), @p->scx.core_sched_at is used
 * to implement the default task ordering. The older the timestamp, the higher
 * priority the task - the global FIFO ordering matching the default scheduling
 * behavior.
 *
 * When ops.core_sched_before() is enabled, @p->scx.core_sched_at is used to
 * implement FIFO ordering within each local DSQ. See pick_task_scx().
 */
bool scx_prio_less(const struct task_struct *a, const struct task_struct *b,
		   bool in_fi)
{
	struct scx_sched *sch = scx_root;

	/*
	 * The const qualifiers are dropped from task_struct pointers when
	 * calling ops.core_sched_before(). Accesses are controlled by the
	 * verifier.
	 */
	if (SCX_HAS_OP(sch, core_sched_before) &&
	    !scx_rq_bypassing(task_rq(a)))
		return SCX_CALL_OP_2TASKS_RET(sch, SCX_KF_REST, core_sched_before,
					      NULL,
					      (struct task_struct *)a,
					      (struct task_struct *)b);
	else
		return time_after64(a->scx.core_sched_at, b->scx.core_sched_at);
}
#endif	/* CONFIG_SCHED_CORE */

static int select_task_rq_scx(struct task_struct *p, int prev_cpu, int wake_flags)
{
	struct scx_sched *sch = scx_root;
	bool rq_bypass;

	/*
	 * sched_exec() calls with %WF_EXEC when @p is about to exec(2) as it
	 * can be a good migration opportunity with low cache and memory
	 * footprint. Returning a CPU different than @prev_cpu triggers
	 * immediate rq migration. However, for SCX, as the current rq
	 * association doesn't dictate where the task is going to run, this
	 * doesn't fit well. If necessary, we can later add a dedicated method
	 * which can decide to preempt self to force it through the regular
	 * scheduling path.
	 */
	if (unlikely(wake_flags & WF_EXEC))
		return prev_cpu;

	rq_bypass = scx_rq_bypassing(task_rq(p));
	if (likely(SCX_HAS_OP(sch, select_cpu)) && !rq_bypass) {
		s32 cpu;
		struct task_struct **ddsp_taskp;

		ddsp_taskp = this_cpu_ptr(&direct_dispatch_task);
		WARN_ON_ONCE(*ddsp_taskp);
		*ddsp_taskp = p;

		cpu = SCX_CALL_OP_TASK_RET(sch,
					   SCX_KF_ENQUEUE | SCX_KF_SELECT_CPU,
					   select_cpu, NULL, p, prev_cpu,
					   wake_flags);
		p->scx.selected_cpu = cpu;
		*ddsp_taskp = NULL;
		if (ops_cpu_valid(sch, cpu, "from ops.select_cpu()"))
			return cpu;
		else
			return prev_cpu;
	} else {
		s32 cpu;

		cpu = scx_select_cpu_dfl(p, prev_cpu, wake_flags, NULL, 0);
		if (cpu >= 0) {
			refill_task_slice_dfl(sch, p);
			p->scx.ddsp_dsq_id = SCX_DSQ_LOCAL;
		} else {
			cpu = prev_cpu;
		}
		p->scx.selected_cpu = cpu;

		if (rq_bypass)
			__scx_add_event(sch, SCX_EV_BYPASS_DISPATCH, 1);
		return cpu;
	}
}

static void task_woken_scx(struct rq *rq, struct task_struct *p)
{
	run_deferred(rq);
}

static void set_cpus_allowed_scx(struct task_struct *p,
				 struct affinity_context *ac)
{
	struct scx_sched *sch = scx_root;

	set_cpus_allowed_common(p, ac);

	/*
	 * The effective cpumask is stored in @p->cpus_ptr which may temporarily
	 * differ from the configured one in @p->cpus_mask. Always tell the bpf
	 * scheduler the effective one.
	 *
	 * Fine-grained memory write control is enforced by BPF making the const
	 * designation pointless. Cast it away when calling the operation.
	 */
	if (SCX_HAS_OP(sch, set_cpumask))
		SCX_CALL_OP_TASK(sch, SCX_KF_REST, set_cpumask, NULL,
				 p, (struct cpumask *)p->cpus_ptr);
}

static void handle_hotplug(struct rq *rq, bool online)
{
	struct scx_sched *sch = scx_root;
	int cpu = cpu_of(rq);

	atomic_long_inc(&scx_hotplug_seq);

	/*
	 * scx_root updates are protected by cpus_read_lock() and will stay
	 * stable here. Note that we can't depend on scx_enabled() test as the
	 * hotplug ops need to be enabled before __scx_enabled is set.
	 */
	if (unlikely(!sch))
		return;

	if (scx_enabled())
		scx_idle_update_selcpu_topology(&sch->ops);

	if (online && SCX_HAS_OP(sch, cpu_online))
		SCX_CALL_OP(sch, SCX_KF_UNLOCKED, cpu_online, NULL, cpu);
	else if (!online && SCX_HAS_OP(sch, cpu_offline))
		SCX_CALL_OP(sch, SCX_KF_UNLOCKED, cpu_offline, NULL, cpu);
	else
		scx_exit(sch, SCX_EXIT_UNREG_KERN,
			 SCX_ECODE_ACT_RESTART | SCX_ECODE_RSN_HOTPLUG,
			 "cpu %d going %s, exiting scheduler", cpu,
			 online ? "online" : "offline");
}

void scx_rq_activate(struct rq *rq)
{
	handle_hotplug(rq, true);
}

void scx_rq_deactivate(struct rq *rq)
{
	handle_hotplug(rq, false);
}

static void rq_online_scx(struct rq *rq)
{
	rq->scx.flags |= SCX_RQ_ONLINE;
}

static void rq_offline_scx(struct rq *rq)
{
	rq->scx.flags &= ~SCX_RQ_ONLINE;
}


static bool check_rq_for_timeouts(struct rq *rq)
{
	struct scx_sched *sch;
	struct task_struct *p;
	struct rq_flags rf;
	bool timed_out = false;

	rq_lock_irqsave(rq, &rf);
	sch = rcu_dereference_bh(scx_root);
	if (unlikely(!sch))
		goto out_unlock;

	list_for_each_entry(p, &rq->scx.runnable_list, scx.runnable_node) {
		unsigned long last_runnable = p->scx.runnable_at;

		if (unlikely(time_after(jiffies,
					last_runnable + scx_watchdog_timeout))) {
			u32 dur_ms = jiffies_to_msecs(jiffies - last_runnable);

			scx_exit(sch, SCX_EXIT_ERROR_STALL, 0,
				 "%s[%d] failed to run for %u.%03us",
				 p->comm, p->pid, dur_ms / 1000, dur_ms % 1000);
			timed_out = true;
			break;
		}
	}
out_unlock:
	rq_unlock_irqrestore(rq, &rf);
	return timed_out;
}

static void scx_watchdog_workfn(struct work_struct *work)
{
	int cpu;

	WRITE_ONCE(scx_watchdog_timestamp, jiffies);

	for_each_online_cpu(cpu) {
		if (unlikely(check_rq_for_timeouts(cpu_rq(cpu))))
			break;

		cond_resched();
	}
	queue_delayed_work(system_unbound_wq, to_delayed_work(work),
			   scx_watchdog_timeout / 2);
}

void scx_tick(struct rq *rq)
{
	struct scx_sched *sch;
	unsigned long last_check;

	if (!scx_enabled())
		return;

	sch = rcu_dereference_bh(scx_root);
	if (unlikely(!sch))
		return;

	last_check = READ_ONCE(scx_watchdog_timestamp);
	if (unlikely(time_after(jiffies,
				last_check + READ_ONCE(scx_watchdog_timeout)))) {
		u32 dur_ms = jiffies_to_msecs(jiffies - last_check);

		scx_exit(sch, SCX_EXIT_ERROR_STALL, 0,
			 "watchdog failed to check in for %u.%03us",
			 dur_ms / 1000, dur_ms % 1000);
	}

	update_other_load_avgs(rq);
}

static void task_tick_scx(struct rq *rq, struct task_struct *curr, int queued)
{
	struct scx_sched *sch = scx_root;

	update_curr_scx(rq);

	/*
	 * While disabling, always resched and refresh core-sched timestamp as
	 * we can't trust the slice management or ops.core_sched_before().
	 */
	if (scx_rq_bypassing(rq)) {
		curr->scx.slice = 0;
		touch_core_sched(rq, curr);
	} else if (SCX_HAS_OP(sch, tick)) {
		SCX_CALL_OP_TASK(sch, SCX_KF_REST, tick, rq, curr);
	}

	if (!curr->scx.slice)
		resched_curr(rq);
}

#ifdef CONFIG_EXT_GROUP_SCHED
static struct cgroup *tg_cgrp(struct task_group *tg)
{
	/*
	 * If CGROUP_SCHED is disabled, @tg is NULL. If @tg is an autogroup,
	 * @tg->css.cgroup is NULL. In both cases, @tg can be treated as the
	 * root cgroup.
	 */
	if (tg && tg->css.cgroup)
		return tg->css.cgroup;
	else
		return &cgrp_dfl_root.cgrp;
}

#define SCX_INIT_TASK_ARGS_CGROUP(tg)		.cgroup = tg_cgrp(tg),

#else	/* CONFIG_EXT_GROUP_SCHED */

#define SCX_INIT_TASK_ARGS_CGROUP(tg)

#endif	/* CONFIG_EXT_GROUP_SCHED */

static enum scx_task_state scx_get_task_state(const struct task_struct *p)
{
	return (p->scx.flags & SCX_TASK_STATE_MASK) >> SCX_TASK_STATE_SHIFT;
}

static void scx_set_task_state(struct task_struct *p, enum scx_task_state state)
{
	enum scx_task_state prev_state = scx_get_task_state(p);
	bool warn = false;

	BUILD_BUG_ON(SCX_TASK_NR_STATES > (1 << SCX_TASK_STATE_BITS));

	switch (state) {
	case SCX_TASK_NONE:
		break;
	case SCX_TASK_INIT:
		warn = prev_state != SCX_TASK_NONE;
		break;
	case SCX_TASK_READY:
		warn = prev_state == SCX_TASK_NONE;
		break;
	case SCX_TASK_ENABLED:
		warn = prev_state != SCX_TASK_READY;
		break;
	default:
		warn = true;
		return;
	}

	WARN_ONCE(warn, "sched_ext: Invalid task state transition %d -> %d for %s[%d]",
		  prev_state, state, p->comm, p->pid);

	p->scx.flags &= ~SCX_TASK_STATE_MASK;
	p->scx.flags |= state << SCX_TASK_STATE_SHIFT;
}

static int scx_init_task(struct task_struct *p, struct task_group *tg, bool fork)
{
	struct scx_sched *sch = scx_root;
	int ret;

	p->scx.disallow = false;

	if (SCX_HAS_OP(sch, init_task)) {
		struct scx_init_task_args args = {
			SCX_INIT_TASK_ARGS_CGROUP(tg)
			.fork = fork,
		};

		ret = SCX_CALL_OP_RET(sch, SCX_KF_UNLOCKED, init_task, NULL,
				      p, &args);
		if (unlikely(ret)) {
			ret = ops_sanitize_err(sch, "init_task", ret);
			return ret;
		}
	}

	scx_set_task_state(p, SCX_TASK_INIT);

	if (p->scx.disallow) {
		if (!fork) {
			struct rq *rq;
			struct rq_flags rf;

			rq = task_rq_lock(p, &rf);

			/*
			 * We're in the load path and @p->policy will be applied
			 * right after. Reverting @p->policy here and rejecting
			 * %SCHED_EXT transitions from scx_check_setscheduler()
			 * guarantees that if ops.init_task() sets @p->disallow,
			 * @p can never be in SCX.
			 */
			if (p->policy == SCHED_EXT) {
				p->policy = SCHED_NORMAL;
				atomic_long_inc(&scx_nr_rejected);
			}

			task_rq_unlock(rq, p, &rf);
		} else if (p->policy == SCHED_EXT) {
			scx_error(sch, "ops.init_task() set task->scx.disallow for %s[%d] during fork",
				  p->comm, p->pid);
		}
	}

	p->scx.flags |= SCX_TASK_RESET_RUNNABLE_AT;
	return 0;
}

static void scx_enable_task(struct task_struct *p)
{
	struct scx_sched *sch = scx_root;
	struct rq *rq = task_rq(p);
	u32 weight;

	lockdep_assert_rq_held(rq);

	/*
	 * Set the weight before calling ops.enable() so that the scheduler
	 * doesn't see a stale value if they inspect the task struct.
	 */
	if (task_has_idle_policy(p))
		weight = WEIGHT_IDLEPRIO;
	else
		weight = sched_prio_to_weight[p->static_prio - MAX_RT_PRIO];

	p->scx.weight = sched_weight_to_cgroup(weight);

	if (SCX_HAS_OP(sch, enable))
		SCX_CALL_OP_TASK(sch, SCX_KF_REST, enable, rq, p);
	scx_set_task_state(p, SCX_TASK_ENABLED);

	if (SCX_HAS_OP(sch, set_weight))
		SCX_CALL_OP_TASK(sch, SCX_KF_REST, set_weight, rq,
				 p, p->scx.weight);
}

static void scx_disable_task(struct task_struct *p)
{
	struct scx_sched *sch = scx_root;
	struct rq *rq = task_rq(p);

	lockdep_assert_rq_held(rq);
	WARN_ON_ONCE(scx_get_task_state(p) != SCX_TASK_ENABLED);

	if (SCX_HAS_OP(sch, disable))
		SCX_CALL_OP_TASK(sch, SCX_KF_REST, disable, rq, p);
	scx_set_task_state(p, SCX_TASK_READY);
}

static void scx_exit_task(struct task_struct *p)
{
	struct scx_sched *sch = scx_root;
	struct scx_exit_task_args args = {
		.cancelled = false,
	};

	lockdep_assert_rq_held(task_rq(p));

	switch (scx_get_task_state(p)) {
	case SCX_TASK_NONE:
		return;
	case SCX_TASK_INIT:
		args.cancelled = true;
		break;
	case SCX_TASK_READY:
		break;
	case SCX_TASK_ENABLED:
		scx_disable_task(p);
		break;
	default:
		WARN_ON_ONCE(true);
		return;
	}

	if (SCX_HAS_OP(sch, exit_task))
		SCX_CALL_OP_TASK(sch, SCX_KF_REST, exit_task, task_rq(p),
				 p, &args);
	scx_set_task_state(p, SCX_TASK_NONE);
}

void init_scx_entity(struct sched_ext_entity *scx)
{
	memset(scx, 0, sizeof(*scx));
	INIT_LIST_HEAD(&scx->dsq_list.node);
	RB_CLEAR_NODE(&scx->dsq_priq);
	scx->sticky_cpu = -1;
	scx->holding_cpu = -1;
	INIT_LIST_HEAD(&scx->runnable_node);
	scx->runnable_at = jiffies;
	scx->ddsp_dsq_id = SCX_DSQ_INVALID;
	scx->slice = SCX_SLICE_DFL;
}

void scx_pre_fork(struct task_struct *p)
{
	/*
	 * BPF scheduler enable/disable paths want to be able to iterate and
	 * update all tasks which can become complex when racing forks. As
	 * enable/disable are very cold paths, let's use a percpu_rwsem to
	 * exclude forks.
	 */
	percpu_down_read(&scx_fork_rwsem);
}

int scx_fork(struct task_struct *p)
{
	percpu_rwsem_assert_held(&scx_fork_rwsem);

	if (scx_init_task_enabled)
		return scx_init_task(p, task_group(p), true);
	else
		return 0;
}

void scx_post_fork(struct task_struct *p)
{
	if (scx_init_task_enabled) {
		scx_set_task_state(p, SCX_TASK_READY);

		/*
		 * Enable the task immediately if it's running on sched_ext.
		 * Otherwise, it'll be enabled in switching_to_scx() if and
		 * when it's ever configured to run with a SCHED_EXT policy.
		 */
		if (p->sched_class == &ext_sched_class) {
			struct rq_flags rf;
			struct rq *rq;

			rq = task_rq_lock(p, &rf);
			scx_enable_task(p);
			task_rq_unlock(rq, p, &rf);
		}
	}

	spin_lock_irq(&scx_tasks_lock);
	list_add_tail(&p->scx.tasks_node, &scx_tasks);
	spin_unlock_irq(&scx_tasks_lock);

	percpu_up_read(&scx_fork_rwsem);
}

void scx_cancel_fork(struct task_struct *p)
{
	if (scx_enabled()) {
		struct rq *rq;
		struct rq_flags rf;

		rq = task_rq_lock(p, &rf);
		WARN_ON_ONCE(scx_get_task_state(p) >= SCX_TASK_READY);
		scx_exit_task(p);
		task_rq_unlock(rq, p, &rf);
	}

	percpu_up_read(&scx_fork_rwsem);
}

void sched_ext_dead(struct task_struct *p)
{
	unsigned long flags;

	spin_lock_irqsave(&scx_tasks_lock, flags);
	list_del_init(&p->scx.tasks_node);
	spin_unlock_irqrestore(&scx_tasks_lock, flags);

	/*
	 * @p is off scx_tasks and wholly ours. scx_enable()'s READY -> ENABLED
	 * transitions can't race us. Disable ops for @p.
	 */
	if (scx_get_task_state(p) != SCX_TASK_NONE) {
		struct rq_flags rf;
		struct rq *rq;

		rq = task_rq_lock(p, &rf);
		scx_exit_task(p);
		task_rq_unlock(rq, p, &rf);
	}
}

static void reweight_task_scx(struct rq *rq, struct task_struct *p,
			      const struct load_weight *lw)
{
	struct scx_sched *sch = scx_root;

	lockdep_assert_rq_held(task_rq(p));

	p->scx.weight = sched_weight_to_cgroup(scale_load_down(lw->weight));
	if (SCX_HAS_OP(sch, set_weight))
		SCX_CALL_OP_TASK(sch, SCX_KF_REST, set_weight, rq,
				 p, p->scx.weight);
}

static void prio_changed_scx(struct rq *rq, struct task_struct *p, u64 oldprio)
{
}

static void switching_to_scx(struct rq *rq, struct task_struct *p)
{
	struct scx_sched *sch = scx_root;

	scx_enable_task(p);

	/*
	 * set_cpus_allowed_scx() is not called while @p is associated with a
	 * different scheduler class. Keep the BPF scheduler up-to-date.
	 */
	if (SCX_HAS_OP(sch, set_cpumask))
		SCX_CALL_OP_TASK(sch, SCX_KF_REST, set_cpumask, rq,
				 p, (struct cpumask *)p->cpus_ptr);
}

static void switched_from_scx(struct rq *rq, struct task_struct *p)
{
	scx_disable_task(p);
}

static void wakeup_preempt_scx(struct rq *rq, struct task_struct *p,int wake_flags) {}
static void switched_to_scx(struct rq *rq, struct task_struct *p) {}

int scx_check_setscheduler(struct task_struct *p, int policy)
{
	lockdep_assert_rq_held(task_rq(p));

	/* if disallow, reject transitioning into SCX */
	if (scx_enabled() && READ_ONCE(p->scx.disallow) &&
	    p->policy != policy && policy == SCHED_EXT)
		return -EACCES;

	return 0;
}

#ifdef CONFIG_NO_HZ_FULL
bool scx_can_stop_tick(struct rq *rq)
{
	struct task_struct *p = rq->curr;

	if (scx_rq_bypassing(rq))
		return false;

	if (p->sched_class != &ext_sched_class)
		return true;

	/*
	 * @rq can dispatch from different DSQs, so we can't tell whether it
	 * needs the tick or not by looking at nr_running. Allow stopping ticks
	 * iff the BPF scheduler indicated so. See set_next_task_scx().
	 */
	return rq->scx.flags & SCX_RQ_CAN_STOP_TICK;
}
#endif

#ifdef CONFIG_EXT_GROUP_SCHED

DEFINE_STATIC_PERCPU_RWSEM(scx_cgroup_ops_rwsem);
static bool scx_cgroup_enabled;

void scx_tg_init(struct task_group *tg)
{
	tg->scx.weight = CGROUP_WEIGHT_DFL;
	tg->scx.bw_period_us = default_bw_period_us();
	tg->scx.bw_quota_us = RUNTIME_INF;
	tg->scx.idle = false;
}

int scx_tg_online(struct task_group *tg)
{
	struct scx_sched *sch = scx_root;
	int ret = 0;

	WARN_ON_ONCE(tg->scx.flags & (SCX_TG_ONLINE | SCX_TG_INITED));

	if (scx_cgroup_enabled) {
		if (SCX_HAS_OP(sch, cgroup_init)) {
			struct scx_cgroup_init_args args =
				{ .weight = tg->scx.weight,
				  .bw_period_us = tg->scx.bw_period_us,
				  .bw_quota_us = tg->scx.bw_quota_us,
				  .bw_burst_us = tg->scx.bw_burst_us };

			ret = SCX_CALL_OP_RET(sch, SCX_KF_UNLOCKED, cgroup_init,
					      NULL, tg->css.cgroup, &args);
			if (ret)
				ret = ops_sanitize_err(sch, "cgroup_init", ret);
		}
		if (ret == 0)
			tg->scx.flags |= SCX_TG_ONLINE | SCX_TG_INITED;
	} else {
		tg->scx.flags |= SCX_TG_ONLINE;
	}

	return ret;
}

void scx_tg_offline(struct task_group *tg)
{
	struct scx_sched *sch = scx_root;

	WARN_ON_ONCE(!(tg->scx.flags & SCX_TG_ONLINE));

	if (scx_cgroup_enabled && SCX_HAS_OP(sch, cgroup_exit) &&
	    (tg->scx.flags & SCX_TG_INITED))
		SCX_CALL_OP(sch, SCX_KF_UNLOCKED, cgroup_exit, NULL,
			    tg->css.cgroup);
	tg->scx.flags &= ~(SCX_TG_ONLINE | SCX_TG_INITED);
}

int scx_cgroup_can_attach(struct cgroup_taskset *tset)
{
	struct scx_sched *sch = scx_root;
	struct cgroup_subsys_state *css;
	struct task_struct *p;
	int ret;

	if (!scx_cgroup_enabled)
		return 0;

	cgroup_taskset_for_each(p, css, tset) {
		struct cgroup *from = tg_cgrp(task_group(p));
		struct cgroup *to = tg_cgrp(css_tg(css));

		WARN_ON_ONCE(p->scx.cgrp_moving_from);

		/*
		 * sched_move_task() omits identity migrations. Let's match the
		 * behavior so that ops.cgroup_prep_move() and ops.cgroup_move()
		 * always match one-to-one.
		 */
		if (from == to)
			continue;

		if (SCX_HAS_OP(sch, cgroup_prep_move)) {
			ret = SCX_CALL_OP_RET(sch, SCX_KF_UNLOCKED,
					      cgroup_prep_move, NULL,
					      p, from, css->cgroup);
			if (ret)
				goto err;
		}

		p->scx.cgrp_moving_from = from;
	}

	return 0;

err:
	cgroup_taskset_for_each(p, css, tset) {
		if (SCX_HAS_OP(sch, cgroup_cancel_move) &&
		    p->scx.cgrp_moving_from)
			SCX_CALL_OP(sch, SCX_KF_UNLOCKED, cgroup_cancel_move, NULL,
				    p, p->scx.cgrp_moving_from, css->cgroup);
		p->scx.cgrp_moving_from = NULL;
	}

	return ops_sanitize_err(sch, "cgroup_prep_move", ret);
}

void scx_cgroup_move_task(struct task_struct *p)
{
	struct scx_sched *sch = scx_root;

	if (!scx_cgroup_enabled)
		return;

	/*
	 * @p must have ops.cgroup_prep_move() called on it and thus
	 * cgrp_moving_from set.
	 */
	if (SCX_HAS_OP(sch, cgroup_move) &&
	    !WARN_ON_ONCE(!p->scx.cgrp_moving_from))
		SCX_CALL_OP_TASK(sch, SCX_KF_UNLOCKED, cgroup_move, NULL,
				 p, p->scx.cgrp_moving_from,
				 tg_cgrp(task_group(p)));
	p->scx.cgrp_moving_from = NULL;
}

void scx_cgroup_cancel_attach(struct cgroup_taskset *tset)
{
	struct scx_sched *sch = scx_root;
	struct cgroup_subsys_state *css;
	struct task_struct *p;

	if (!scx_cgroup_enabled)
		return;

	cgroup_taskset_for_each(p, css, tset) {
		if (SCX_HAS_OP(sch, cgroup_cancel_move) &&
		    p->scx.cgrp_moving_from)
			SCX_CALL_OP(sch, SCX_KF_UNLOCKED, cgroup_cancel_move, NULL,
				    p, p->scx.cgrp_moving_from, css->cgroup);
		p->scx.cgrp_moving_from = NULL;
	}
}

void scx_group_set_weight(struct task_group *tg, unsigned long weight)
{
	struct scx_sched *sch = scx_root;

	percpu_down_read(&scx_cgroup_ops_rwsem);

	if (scx_cgroup_enabled && SCX_HAS_OP(sch, cgroup_set_weight) &&
	    tg->scx.weight != weight)
		SCX_CALL_OP(sch, SCX_KF_UNLOCKED, cgroup_set_weight, NULL,
			    tg_cgrp(tg), weight);

	tg->scx.weight = weight;

	percpu_up_read(&scx_cgroup_ops_rwsem);
}

void scx_group_set_idle(struct task_group *tg, bool idle)
{
	struct scx_sched *sch = scx_root;

	percpu_down_read(&scx_cgroup_ops_rwsem);

	if (scx_cgroup_enabled && SCX_HAS_OP(sch, cgroup_set_idle))
		SCX_CALL_OP(sch, SCX_KF_UNLOCKED, cgroup_set_idle, NULL,
			    tg_cgrp(tg), idle);

	/* Update the task group's idle state */
	tg->scx.idle = idle;

	percpu_up_read(&scx_cgroup_ops_rwsem);
}

void scx_group_set_bandwidth(struct task_group *tg,
			     u64 period_us, u64 quota_us, u64 burst_us)
{
	struct scx_sched *sch = scx_root;

	percpu_down_read(&scx_cgroup_ops_rwsem);

	if (scx_cgroup_enabled && SCX_HAS_OP(sch, cgroup_set_bandwidth) &&
	    (tg->scx.bw_period_us != period_us ||
	     tg->scx.bw_quota_us != quota_us ||
	     tg->scx.bw_burst_us != burst_us))
		SCX_CALL_OP(sch, SCX_KF_UNLOCKED, cgroup_set_bandwidth, NULL,
			    tg_cgrp(tg), period_us, quota_us, burst_us);

	tg->scx.bw_period_us = period_us;
	tg->scx.bw_quota_us = quota_us;
	tg->scx.bw_burst_us = burst_us;

	percpu_up_read(&scx_cgroup_ops_rwsem);
}

static void scx_cgroup_lock(void)
{
	percpu_down_write(&scx_cgroup_ops_rwsem);
	cgroup_lock();
}

static void scx_cgroup_unlock(void)
{
	cgroup_unlock();
	percpu_up_write(&scx_cgroup_ops_rwsem);
}

#else	/* CONFIG_EXT_GROUP_SCHED */

static void scx_cgroup_lock(void) {}
static void scx_cgroup_unlock(void) {}

#endif	/* CONFIG_EXT_GROUP_SCHED */

/*
 * Omitted operations:
 *
 * - wakeup_preempt: NOOP as it isn't useful in the wakeup path because the task
 *   isn't tied to the CPU at that point. Preemption is implemented by resetting
 *   the victim task's slice to 0 and triggering reschedule on the target CPU.
 *
 * - migrate_task_rq: Unnecessary as task to cpu mapping is transient.
 *
 * - task_fork/dead: We need fork/dead notifications for all tasks regardless of
 *   their current sched_class. Call them directly from sched core instead.
 */
DEFINE_SCHED_CLASS(ext) = {
	.queue_mask		= 1,

	.enqueue_task		= enqueue_task_scx,
	.dequeue_task		= dequeue_task_scx,
	.yield_task		= yield_task_scx,
	.yield_to_task		= yield_to_task_scx,

	.wakeup_preempt		= wakeup_preempt_scx,

	.pick_task		= pick_task_scx,

	.put_prev_task		= put_prev_task_scx,
	.set_next_task		= set_next_task_scx,

	.select_task_rq		= select_task_rq_scx,
	.task_woken		= task_woken_scx,
	.set_cpus_allowed	= set_cpus_allowed_scx,

	.rq_online		= rq_online_scx,
	.rq_offline		= rq_offline_scx,

	.task_tick		= task_tick_scx,

	.switching_to		= switching_to_scx,
	.switched_from		= switched_from_scx,
	.switched_to		= switched_to_scx,
	.reweight_task		= reweight_task_scx,
	.prio_changed		= prio_changed_scx,

	.update_curr		= update_curr_scx,

#ifdef CONFIG_UCLAMP_TASK
	.uclamp_enabled		= 1,
#endif
};

static void init_dsq(struct scx_dispatch_q *dsq, u64 dsq_id)
{
	memset(dsq, 0, sizeof(*dsq));

	raw_spin_lock_init(&dsq->lock);
	INIT_LIST_HEAD(&dsq->list);
	dsq->id = dsq_id;
}

static void free_dsq_irq_workfn(struct irq_work *irq_work)
{
	struct llist_node *to_free = llist_del_all(&dsqs_to_free);
	struct scx_dispatch_q *dsq, *tmp_dsq;

	llist_for_each_entry_safe(dsq, tmp_dsq, to_free, free_node)
		kfree_rcu(dsq, rcu);
}

static DEFINE_IRQ_WORK(free_dsq_irq_work, free_dsq_irq_workfn);

static void destroy_dsq(struct scx_sched *sch, u64 dsq_id)
{
	struct scx_dispatch_q *dsq;
	unsigned long flags;

	rcu_read_lock();

	dsq = find_user_dsq(sch, dsq_id);
	if (!dsq)
		goto out_unlock_rcu;

	raw_spin_lock_irqsave(&dsq->lock, flags);

	if (dsq->nr) {
		scx_error(sch, "attempting to destroy in-use dsq 0x%016llx (nr=%u)",
			  dsq->id, dsq->nr);
		goto out_unlock_dsq;
	}

	if (rhashtable_remove_fast(&sch->dsq_hash, &dsq->hash_node,
				   dsq_hash_params))
		goto out_unlock_dsq;

	/*
	 * Mark dead by invalidating ->id to prevent dispatch_enqueue() from
	 * queueing more tasks. As this function can be called from anywhere,
	 * freeing is bounced through an irq work to avoid nesting RCU
	 * operations inside scheduler locks.
	 */
	dsq->id = SCX_DSQ_INVALID;
	llist_add(&dsq->free_node, &dsqs_to_free);
	irq_work_queue(&free_dsq_irq_work);

out_unlock_dsq:
	raw_spin_unlock_irqrestore(&dsq->lock, flags);
out_unlock_rcu:
	rcu_read_unlock();
}

#ifdef CONFIG_EXT_GROUP_SCHED
static void scx_cgroup_exit(struct scx_sched *sch)
{
	struct cgroup_subsys_state *css;

	scx_cgroup_enabled = false;

	/*
	 * scx_tg_on/offline() are excluded through cgroup_lock(). If we walk
	 * cgroups and exit all the inited ones, all online cgroups are exited.
	 */
	css_for_each_descendant_post(css, &root_task_group.css) {
		struct task_group *tg = css_tg(css);

		if (!(tg->scx.flags & SCX_TG_INITED))
			continue;
		tg->scx.flags &= ~SCX_TG_INITED;

		if (!sch->ops.cgroup_exit)
			continue;

		SCX_CALL_OP(sch, SCX_KF_UNLOCKED, cgroup_exit, NULL,
			    css->cgroup);
	}
}

static int scx_cgroup_init(struct scx_sched *sch)
{
	struct cgroup_subsys_state *css;
	int ret;

	/*
	 * scx_tg_on/offline() are excluded through cgroup_lock(). If we walk
	 * cgroups and init, all online cgroups are initialized.
	 */
	css_for_each_descendant_pre(css, &root_task_group.css) {
		struct task_group *tg = css_tg(css);
		struct scx_cgroup_init_args args = {
			.weight = tg->scx.weight,
			.bw_period_us = tg->scx.bw_period_us,
			.bw_quota_us = tg->scx.bw_quota_us,
			.bw_burst_us = tg->scx.bw_burst_us,
		};

		if ((tg->scx.flags &
		     (SCX_TG_ONLINE | SCX_TG_INITED)) != SCX_TG_ONLINE)
			continue;

		if (!sch->ops.cgroup_init) {
			tg->scx.flags |= SCX_TG_INITED;
			continue;
		}

		ret = SCX_CALL_OP_RET(sch, SCX_KF_UNLOCKED, cgroup_init, NULL,
				      css->cgroup, &args);
		if (ret) {
			css_put(css);
			scx_error(sch, "ops.cgroup_init() failed (%d)", ret);
			return ret;
		}
		tg->scx.flags |= SCX_TG_INITED;
	}

	WARN_ON_ONCE(scx_cgroup_enabled);
	scx_cgroup_enabled = true;

	return 0;
}

#else
static void scx_cgroup_exit(struct scx_sched *sch) {}
static int scx_cgroup_init(struct scx_sched *sch) { return 0; }
#endif


/********************************************************************************
 * Sysfs interface and ops enable/disable.
 */

#define SCX_ATTR(_name)								\
	static struct kobj_attribute scx_attr_##_name = {			\
		.attr = { .name = __stringify(_name), .mode = 0444 },		\
		.show = scx_attr_##_name##_show,				\
	}

static ssize_t scx_attr_state_show(struct kobject *kobj,
				   struct kobj_attribute *ka, char *buf)
{
	return sysfs_emit(buf, "%s\n", scx_enable_state_str[scx_enable_state()]);
}
SCX_ATTR(state);

static ssize_t scx_attr_switch_all_show(struct kobject *kobj,
					struct kobj_attribute *ka, char *buf)
{
	return sysfs_emit(buf, "%d\n", READ_ONCE(scx_switching_all));
}
SCX_ATTR(switch_all);

static ssize_t scx_attr_nr_rejected_show(struct kobject *kobj,
					 struct kobj_attribute *ka, char *buf)
{
	return sysfs_emit(buf, "%ld\n", atomic_long_read(&scx_nr_rejected));
}
SCX_ATTR(nr_rejected);

static ssize_t scx_attr_hotplug_seq_show(struct kobject *kobj,
					 struct kobj_attribute *ka, char *buf)
{
	return sysfs_emit(buf, "%ld\n", atomic_long_read(&scx_hotplug_seq));
}
SCX_ATTR(hotplug_seq);

static ssize_t scx_attr_enable_seq_show(struct kobject *kobj,
					struct kobj_attribute *ka, char *buf)
{
	return sysfs_emit(buf, "%ld\n", atomic_long_read(&scx_enable_seq));
}
SCX_ATTR(enable_seq);

static struct attribute *scx_global_attrs[] = {
	&scx_attr_state.attr,
	&scx_attr_switch_all.attr,
	&scx_attr_nr_rejected.attr,
	&scx_attr_hotplug_seq.attr,
	&scx_attr_enable_seq.attr,
	NULL,
};

static const struct attribute_group scx_global_attr_group = {
	.attrs = scx_global_attrs,
};

static void free_exit_info(struct scx_exit_info *ei);

static void scx_sched_free_rcu_work(struct work_struct *work)
{
	struct rcu_work *rcu_work = to_rcu_work(work);
	struct scx_sched *sch = container_of(rcu_work, struct scx_sched, rcu_work);
	struct rhashtable_iter rht_iter;
	struct scx_dispatch_q *dsq;
	int node;

	irq_work_sync(&sch->error_irq_work);
	kthread_stop(sch->helper->task);

	free_percpu(sch->pcpu);

	for_each_node_state(node, N_POSSIBLE)
		kfree(sch->global_dsqs[node]);
	kfree(sch->global_dsqs);

	rhashtable_walk_enter(&sch->dsq_hash, &rht_iter);
	do {
		rhashtable_walk_start(&rht_iter);

		while ((dsq = rhashtable_walk_next(&rht_iter)) && !IS_ERR(dsq))
			destroy_dsq(sch, dsq->id);

		rhashtable_walk_stop(&rht_iter);
	} while (dsq == ERR_PTR(-EAGAIN));
	rhashtable_walk_exit(&rht_iter);

	rhashtable_free_and_destroy(&sch->dsq_hash, NULL, NULL);
	free_exit_info(sch->exit_info);
	kfree(sch);
}

static void scx_kobj_release(struct kobject *kobj)
{
	struct scx_sched *sch = container_of(kobj, struct scx_sched, kobj);

	INIT_RCU_WORK(&sch->rcu_work, scx_sched_free_rcu_work);
	queue_rcu_work(system_unbound_wq, &sch->rcu_work);
}

static ssize_t scx_attr_ops_show(struct kobject *kobj,
				 struct kobj_attribute *ka, char *buf)
{
	return sysfs_emit(buf, "%s\n", scx_root->ops.name);
}
SCX_ATTR(ops);

#define scx_attr_event_show(buf, at, events, kind) ({				\
	sysfs_emit_at(buf, at, "%s %llu\n", #kind, (events)->kind);		\
})

static ssize_t scx_attr_events_show(struct kobject *kobj,
				    struct kobj_attribute *ka, char *buf)
{
	struct scx_sched *sch = container_of(kobj, struct scx_sched, kobj);
	struct scx_event_stats events;
	int at = 0;

	scx_read_events(sch, &events);
	at += scx_attr_event_show(buf, at, &events, SCX_EV_SELECT_CPU_FALLBACK);
	at += scx_attr_event_show(buf, at, &events, SCX_EV_DISPATCH_LOCAL_DSQ_OFFLINE);
	at += scx_attr_event_show(buf, at, &events, SCX_EV_DISPATCH_KEEP_LAST);
	at += scx_attr_event_show(buf, at, &events, SCX_EV_ENQ_SKIP_EXITING);
	at += scx_attr_event_show(buf, at, &events, SCX_EV_ENQ_SKIP_MIGRATION_DISABLED);
	at += scx_attr_event_show(buf, at, &events, SCX_EV_REFILL_SLICE_DFL);
	at += scx_attr_event_show(buf, at, &events, SCX_EV_BYPASS_DURATION);
	at += scx_attr_event_show(buf, at, &events, SCX_EV_BYPASS_DISPATCH);
	at += scx_attr_event_show(buf, at, &events, SCX_EV_BYPASS_ACTIVATE);
	return at;
}
SCX_ATTR(events);

static struct attribute *scx_sched_attrs[] = {
	&scx_attr_ops.attr,
	&scx_attr_events.attr,
	NULL,
};
ATTRIBUTE_GROUPS(scx_sched);

static const struct kobj_type scx_ktype = {
	.release = scx_kobj_release,
	.sysfs_ops = &kobj_sysfs_ops,
	.default_groups = scx_sched_groups,
};

static int scx_uevent(const struct kobject *kobj, struct kobj_uevent_env *env)
{
	return add_uevent_var(env, "SCXOPS=%s", scx_root->ops.name);
}

static const struct kset_uevent_ops scx_uevent_ops = {
	.uevent = scx_uevent,
};

/*
 * Used by sched_fork() and __setscheduler_prio() to pick the matching
 * sched_class. dl/rt are already handled.
 */
bool task_should_scx(int policy)
{
	if (!scx_enabled() || unlikely(scx_enable_state() == SCX_DISABLING))
		return false;
	if (READ_ONCE(scx_switching_all))
		return true;
	return policy == SCHED_EXT;
}

bool scx_allow_ttwu_queue(const struct task_struct *p)
{
	struct scx_sched *sch;

	if (!scx_enabled())
		return true;

	sch = rcu_dereference_sched(scx_root);
	if (unlikely(!sch))
		return true;

	if (sch->ops.flags & SCX_OPS_ALLOW_QUEUED_WAKEUP)
		return true;

	if (unlikely(p->sched_class != &ext_sched_class))
		return true;

	return false;
}

/**
 * scx_rcu_cpu_stall - sched_ext RCU CPU stall handler
 *
 * While there are various reasons why RCU CPU stalls can occur on a system
 * that may not be caused by the current BPF scheduler, try kicking out the
 * current scheduler in an attempt to recover the system to a good state before
 * issuing panics.
 */
bool scx_rcu_cpu_stall(void)
{
	struct scx_sched *sch;

	rcu_read_lock();

	sch = rcu_dereference(scx_root);
	if (unlikely(!sch)) {
		rcu_read_unlock();
		return false;
	}

	switch (scx_enable_state()) {
	case SCX_ENABLING:
	case SCX_ENABLED:
		break;
	default:
		rcu_read_unlock();
		return false;
	}

	scx_error(sch, "RCU CPU stall detected!");
	rcu_read_unlock();

	return true;
}

/**
 * scx_softlockup - sched_ext softlockup handler
 * @dur_s: number of seconds of CPU stuck due to soft lockup
 *
 * On some multi-socket setups (e.g. 2x Intel 8480c), the BPF scheduler can
 * live-lock the system by making many CPUs target the same DSQ to the point
 * where soft-lockup detection triggers. This function is called from
 * soft-lockup watchdog when the triggering point is close and tries to unjam
 * the system by enabling the breather and aborting the BPF scheduler.
 */
void scx_softlockup(u32 dur_s)
{
	struct scx_sched *sch;

	rcu_read_lock();

	sch = rcu_dereference(scx_root);
	if (unlikely(!sch))
		goto out_unlock;

	switch (scx_enable_state()) {
	case SCX_ENABLING:
	case SCX_ENABLED:
		break;
	default:
		goto out_unlock;
	}

	/* allow only one instance, cleared at the end of scx_bypass() */
	if (test_and_set_bit(0, &scx_in_softlockup))
		goto out_unlock;

	printk_deferred(KERN_ERR "sched_ext: Soft lockup - CPU%d stuck for %us, disabling \"%s\"\n",
			smp_processor_id(), dur_s, scx_root->ops.name);

	/*
	 * Some CPUs may be trapped in the dispatch paths. Enable breather
	 * immediately; otherwise, we might even be able to get to scx_bypass().
	 */
	atomic_inc(&scx_breather_depth);

	scx_error(sch, "soft lockup - CPU#%d stuck for %us", smp_processor_id(), dur_s);
out_unlock:
	rcu_read_unlock();
}

static void scx_clear_softlockup(void)
{
	if (test_and_clear_bit(0, &scx_in_softlockup))
		atomic_dec(&scx_breather_depth);
}

/**
 * scx_bypass - [Un]bypass scx_ops and guarantee forward progress
 * @bypass: true for bypass, false for unbypass
 *
 * Bypassing guarantees that all runnable tasks make forward progress without
 * trusting the BPF scheduler. We can't grab any mutexes or rwsems as they might
 * be held by tasks that the BPF scheduler is forgetting to run, which
 * unfortunately also excludes toggling the static branches.
 *
 * Let's work around by overriding a couple ops and modifying behaviors based on
 * the DISABLING state and then cycling the queued tasks through dequeue/enqueue
 * to force global FIFO scheduling.
 *
 * - ops.select_cpu() is ignored and the default select_cpu() is used.
 *
 * - ops.enqueue() is ignored and tasks are queued in simple global FIFO order.
 *   %SCX_OPS_ENQ_LAST is also ignored.
 *
 * - ops.dispatch() is ignored.
 *
 * - balance_scx() does not set %SCX_RQ_BAL_KEEP on non-zero slice as slice
 *   can't be trusted. Whenever a tick triggers, the running task is rotated to
 *   the tail of the queue with core_sched_at touched.
 *
 * - pick_next_task() suppresses zero slice warning.
 *
 * - scx_kick_cpu() is disabled to avoid irq_work malfunction during PM
 *   operations.
 *
 * - scx_prio_less() reverts to the default core_sched_at order.
 */
static void scx_bypass(bool bypass)
{
	static DEFINE_RAW_SPINLOCK(bypass_lock);
	static unsigned long bypass_timestamp;
	struct scx_sched *sch;
	unsigned long flags;
	int cpu;

	raw_spin_lock_irqsave(&bypass_lock, flags);
	sch = rcu_dereference_bh(scx_root);

	if (bypass) {
		scx_bypass_depth++;
		WARN_ON_ONCE(scx_bypass_depth <= 0);
		if (scx_bypass_depth != 1)
			goto unlock;
		bypass_timestamp = ktime_get_ns();
		if (sch)
			scx_add_event(sch, SCX_EV_BYPASS_ACTIVATE, 1);
	} else {
		scx_bypass_depth--;
		WARN_ON_ONCE(scx_bypass_depth < 0);
		if (scx_bypass_depth != 0)
			goto unlock;
		if (sch)
			scx_add_event(sch, SCX_EV_BYPASS_DURATION,
				      ktime_get_ns() - bypass_timestamp);
	}

	atomic_inc(&scx_breather_depth);

	/*
	 * No task property is changing. We just need to make sure all currently
	 * queued tasks are re-queued according to the new scx_rq_bypassing()
	 * state. As an optimization, walk each rq's runnable_list instead of
	 * the scx_tasks list.
	 *
	 * This function can't trust the scheduler and thus can't use
	 * cpus_read_lock(). Walk all possible CPUs instead of online.
	 */
	for_each_possible_cpu(cpu) {
		struct rq *rq = cpu_rq(cpu);
		struct task_struct *p, *n;

		raw_spin_rq_lock(rq);

		if (bypass) {
			WARN_ON_ONCE(rq->scx.flags & SCX_RQ_BYPASSING);
			rq->scx.flags |= SCX_RQ_BYPASSING;
		} else {
			WARN_ON_ONCE(!(rq->scx.flags & SCX_RQ_BYPASSING));
			rq->scx.flags &= ~SCX_RQ_BYPASSING;
		}

		/*
		 * We need to guarantee that no tasks are on the BPF scheduler
		 * while bypassing. Either we see enabled or the enable path
		 * sees scx_rq_bypassing() before moving tasks to SCX.
		 */
		if (!scx_enabled()) {
			raw_spin_rq_unlock(rq);
			continue;
		}

		/*
		 * The use of list_for_each_entry_safe_reverse() is required
		 * because each task is going to be removed from and added back
		 * to the runnable_list during iteration. Because they're added
		 * to the tail of the list, safe reverse iteration can still
		 * visit all nodes.
		 */
		list_for_each_entry_safe_reverse(p, n, &rq->scx.runnable_list,
						 scx.runnable_node) {
			/* cycling deq/enq is enough, see the function comment */
			scoped_guard (sched_change, p, DEQUEUE_SAVE | DEQUEUE_MOVE) {
				/* nothing */ ;
			}
		}

		/* resched to restore ticks and idle state */
		if (cpu_online(cpu) || cpu == smp_processor_id())
			resched_curr(rq);

		raw_spin_rq_unlock(rq);
	}

	atomic_dec(&scx_breather_depth);
unlock:
	raw_spin_unlock_irqrestore(&bypass_lock, flags);
	scx_clear_softlockup();
}

static void free_exit_info(struct scx_exit_info *ei)
{
	kvfree(ei->dump);
	kfree(ei->msg);
	kfree(ei->bt);
	kfree(ei);
}

static struct scx_exit_info *alloc_exit_info(size_t exit_dump_len)
{
	struct scx_exit_info *ei;

	ei = kzalloc(sizeof(*ei), GFP_KERNEL);
	if (!ei)
		return NULL;

	ei->bt = kcalloc(SCX_EXIT_BT_LEN, sizeof(ei->bt[0]), GFP_KERNEL);
	ei->msg = kzalloc(SCX_EXIT_MSG_LEN, GFP_KERNEL);
	ei->dump = kvzalloc(exit_dump_len, GFP_KERNEL);

	if (!ei->bt || !ei->msg || !ei->dump) {
		free_exit_info(ei);
		return NULL;
	}

	return ei;
}

static const char *scx_exit_reason(enum scx_exit_kind kind)
{
	switch (kind) {
	case SCX_EXIT_UNREG:
		return "unregistered from user space";
	case SCX_EXIT_UNREG_BPF:
		return "unregistered from BPF";
	case SCX_EXIT_UNREG_KERN:
		return "unregistered from the main kernel";
	case SCX_EXIT_SYSRQ:
		return "disabled by sysrq-S";
	case SCX_EXIT_ERROR:
		return "runtime error";
	case SCX_EXIT_ERROR_BPF:
		return "scx_bpf_error";
	case SCX_EXIT_ERROR_STALL:
		return "runnable task stall";
	default:
		return "<UNKNOWN>";
	}
}

<<<<<<< HEAD
static void free_kick_pseqs_rcu(struct rcu_head *rcu)
{
	struct scx_kick_pseqs *pseqs = container_of(rcu, struct scx_kick_pseqs, rcu);

	kvfree(pseqs);
}

static void free_kick_pseqs(void)
=======
static void free_kick_syncs_rcu(struct rcu_head *rcu)
{
	struct scx_kick_syncs *ksyncs = container_of(rcu, struct scx_kick_syncs, rcu);

	kvfree(ksyncs);
}

static void free_kick_syncs(void)
>>>>>>> ba53f22e
{
	int cpu;

	for_each_possible_cpu(cpu) {
<<<<<<< HEAD
		struct scx_kick_pseqs **pseqs = per_cpu_ptr(&scx_kick_pseqs, cpu);
		struct scx_kick_pseqs *to_free;

		to_free = rcu_replace_pointer(*pseqs, NULL, true);
		if (to_free)
			call_rcu(&to_free->rcu, free_kick_pseqs_rcu);
=======
		struct scx_kick_syncs **ksyncs = per_cpu_ptr(&scx_kick_syncs, cpu);
		struct scx_kick_syncs *to_free;

		to_free = rcu_replace_pointer(*ksyncs, NULL, true);
		if (to_free)
			call_rcu(&to_free->rcu, free_kick_syncs_rcu);
>>>>>>> ba53f22e
	}
}

static void scx_disable_workfn(struct kthread_work *work)
{
	struct scx_sched *sch = container_of(work, struct scx_sched, disable_work);
	struct scx_exit_info *ei = sch->exit_info;
	struct scx_task_iter sti;
	struct task_struct *p;
	int kind, cpu;

	kind = atomic_read(&sch->exit_kind);
	while (true) {
		if (kind == SCX_EXIT_DONE)	/* already disabled? */
			return;
		WARN_ON_ONCE(kind == SCX_EXIT_NONE);
		if (atomic_try_cmpxchg(&sch->exit_kind, &kind, SCX_EXIT_DONE))
			break;
	}
	ei->kind = kind;
	ei->reason = scx_exit_reason(ei->kind);

	/* guarantee forward progress by bypassing scx_ops */
	scx_bypass(true);

	switch (scx_set_enable_state(SCX_DISABLING)) {
	case SCX_DISABLING:
		WARN_ONCE(true, "sched_ext: duplicate disabling instance?");
		break;
	case SCX_DISABLED:
		pr_warn("sched_ext: ops error detected without ops (%s)\n",
			sch->exit_info->msg);
		WARN_ON_ONCE(scx_set_enable_state(SCX_DISABLED) != SCX_DISABLING);
		goto done;
	default:
		break;
	}

	/*
	 * Here, every runnable task is guaranteed to make forward progress and
	 * we can safely use blocking synchronization constructs. Actually
	 * disable ops.
	 */
	mutex_lock(&scx_enable_mutex);

	static_branch_disable(&__scx_switched_all);
	WRITE_ONCE(scx_switching_all, false);

	/*
	 * Shut down cgroup support before tasks so that the cgroup attach path
	 * doesn't race against scx_exit_task().
	 */
	scx_cgroup_lock();
	scx_cgroup_exit(sch);
	scx_cgroup_unlock();

	/*
	 * The BPF scheduler is going away. All tasks including %TASK_DEAD ones
	 * must be switched out and exited synchronously.
	 */
	percpu_down_write(&scx_fork_rwsem);

	scx_init_task_enabled = false;

	scx_task_iter_start(&sti);
	while ((p = scx_task_iter_next_locked(&sti))) {
		unsigned int queue_flags = DEQUEUE_SAVE | DEQUEUE_MOVE | DEQUEUE_NOCLOCK;
		const struct sched_class *old_class = p->sched_class;
		const struct sched_class *new_class =
			__setscheduler_class(p->policy, p->prio);
<<<<<<< HEAD

		update_rq_clock(task_rq(p));

		if (old_class != new_class)
			queue_flags |= DEQUEUE_CLASS;

=======

		update_rq_clock(task_rq(p));

		if (old_class != new_class)
			queue_flags |= DEQUEUE_CLASS;

>>>>>>> ba53f22e
		scoped_guard (sched_change, p, queue_flags) {
			p->sched_class = new_class;
		}

		scx_exit_task(p);
	}
	scx_task_iter_stop(&sti);
	percpu_up_write(&scx_fork_rwsem);

	/*
	 * Invalidate all the rq clocks to prevent getting outdated
	 * rq clocks from a previous scx scheduler.
	 */
	for_each_possible_cpu(cpu) {
		struct rq *rq = cpu_rq(cpu);
		scx_rq_clock_invalidate(rq);
	}

	/* no task is on scx, turn off all the switches and flush in-progress calls */
	static_branch_disable(&__scx_enabled);
	bitmap_zero(sch->has_op, SCX_OPI_END);
	scx_idle_disable();
	synchronize_rcu();

	if (ei->kind >= SCX_EXIT_ERROR) {
		pr_err("sched_ext: BPF scheduler \"%s\" disabled (%s)\n",
		       sch->ops.name, ei->reason);

		if (ei->msg[0] != '\0')
			pr_err("sched_ext: %s: %s\n", sch->ops.name, ei->msg);
#ifdef CONFIG_STACKTRACE
		stack_trace_print(ei->bt, ei->bt_len, 2);
#endif
	} else {
		pr_info("sched_ext: BPF scheduler \"%s\" disabled (%s)\n",
			sch->ops.name, ei->reason);
	}

	if (sch->ops.exit)
		SCX_CALL_OP(sch, SCX_KF_UNLOCKED, exit, NULL, ei);

	cancel_delayed_work_sync(&scx_watchdog_work);

	/*
	 * scx_root clearing must be inside cpus_read_lock(). See
	 * handle_hotplug().
	 */
	cpus_read_lock();
	RCU_INIT_POINTER(scx_root, NULL);
	cpus_read_unlock();

	/*
	 * Delete the kobject from the hierarchy synchronously. Otherwise, sysfs
	 * could observe an object of the same name still in the hierarchy when
	 * the next scheduler is loaded.
	 */
	kobject_del(&sch->kobj);

	free_percpu(scx_dsp_ctx);
	scx_dsp_ctx = NULL;
	scx_dsp_max_batch = 0;
<<<<<<< HEAD
	free_kick_pseqs();
=======
	free_kick_syncs();
>>>>>>> ba53f22e

	mutex_unlock(&scx_enable_mutex);

	WARN_ON_ONCE(scx_set_enable_state(SCX_DISABLED) != SCX_DISABLING);
done:
	scx_bypass(false);
}

static void scx_disable(enum scx_exit_kind kind)
{
	int none = SCX_EXIT_NONE;
	struct scx_sched *sch;

	if (WARN_ON_ONCE(kind == SCX_EXIT_NONE || kind == SCX_EXIT_DONE))
		kind = SCX_EXIT_ERROR;

	rcu_read_lock();
	sch = rcu_dereference(scx_root);
	if (sch) {
		atomic_try_cmpxchg(&sch->exit_kind, &none, kind);
		kthread_queue_work(sch->helper, &sch->disable_work);
	}
	rcu_read_unlock();
}

static void dump_newline(struct seq_buf *s)
{
	trace_sched_ext_dump("");

	/* @s may be zero sized and seq_buf triggers WARN if so */
	if (s->size)
		seq_buf_putc(s, '\n');
}

static __printf(2, 3) void dump_line(struct seq_buf *s, const char *fmt, ...)
{
	va_list args;

#ifdef CONFIG_TRACEPOINTS
	if (trace_sched_ext_dump_enabled()) {
		/* protected by scx_dump_state()::dump_lock */
		static char line_buf[SCX_EXIT_MSG_LEN];

		va_start(args, fmt);
		vscnprintf(line_buf, sizeof(line_buf), fmt, args);
		va_end(args);

		trace_sched_ext_dump(line_buf);
	}
#endif
	/* @s may be zero sized and seq_buf triggers WARN if so */
	if (s->size) {
		va_start(args, fmt);
		seq_buf_vprintf(s, fmt, args);
		va_end(args);

		seq_buf_putc(s, '\n');
	}
}

static void dump_stack_trace(struct seq_buf *s, const char *prefix,
			     const unsigned long *bt, unsigned int len)
{
	unsigned int i;

	for (i = 0; i < len; i++)
		dump_line(s, "%s%pS", prefix, (void *)bt[i]);
}

static void ops_dump_init(struct seq_buf *s, const char *prefix)
{
	struct scx_dump_data *dd = &scx_dump_data;

	lockdep_assert_irqs_disabled();

	dd->cpu = smp_processor_id();		/* allow scx_bpf_dump() */
	dd->first = true;
	dd->cursor = 0;
	dd->s = s;
	dd->prefix = prefix;
}

static void ops_dump_flush(void)
{
	struct scx_dump_data *dd = &scx_dump_data;
	char *line = dd->buf.line;

	if (!dd->cursor)
		return;

	/*
	 * There's something to flush and this is the first line. Insert a blank
	 * line to distinguish ops dump.
	 */
	if (dd->first) {
		dump_newline(dd->s);
		dd->first = false;
	}

	/*
	 * There may be multiple lines in $line. Scan and emit each line
	 * separately.
	 */
	while (true) {
		char *end = line;
		char c;

		while (*end != '\n' && *end != '\0')
			end++;

		/*
		 * If $line overflowed, it may not have newline at the end.
		 * Always emit with a newline.
		 */
		c = *end;
		*end = '\0';
		dump_line(dd->s, "%s%s", dd->prefix, line);
		if (c == '\0')
			break;

		/* move to the next line */
		end++;
		if (*end == '\0')
			break;
		line = end;
	}

	dd->cursor = 0;
}

static void ops_dump_exit(void)
{
	ops_dump_flush();
	scx_dump_data.cpu = -1;
}

static void scx_dump_task(struct seq_buf *s, struct scx_dump_ctx *dctx,
			  struct task_struct *p, char marker)
{
	static unsigned long bt[SCX_EXIT_BT_LEN];
	struct scx_sched *sch = scx_root;
	char dsq_id_buf[19] = "(n/a)";
	unsigned long ops_state = atomic_long_read(&p->scx.ops_state);
	unsigned int bt_len = 0;

	if (p->scx.dsq)
		scnprintf(dsq_id_buf, sizeof(dsq_id_buf), "0x%llx",
			  (unsigned long long)p->scx.dsq->id);

	dump_newline(s);
	dump_line(s, " %c%c %s[%d] %+ldms",
		  marker, task_state_to_char(p), p->comm, p->pid,
		  jiffies_delta_msecs(p->scx.runnable_at, dctx->at_jiffies));
	dump_line(s, "      scx_state/flags=%u/0x%x dsq_flags=0x%x ops_state/qseq=%lu/%lu",
		  scx_get_task_state(p), p->scx.flags & ~SCX_TASK_STATE_MASK,
		  p->scx.dsq_flags, ops_state & SCX_OPSS_STATE_MASK,
		  ops_state >> SCX_OPSS_QSEQ_SHIFT);
	dump_line(s, "      sticky/holding_cpu=%d/%d dsq_id=%s",
		  p->scx.sticky_cpu, p->scx.holding_cpu, dsq_id_buf);
	dump_line(s, "      dsq_vtime=%llu slice=%llu weight=%u",
		  p->scx.dsq_vtime, p->scx.slice, p->scx.weight);
	dump_line(s, "      cpus=%*pb no_mig=%u", cpumask_pr_args(p->cpus_ptr),
		  p->migration_disabled);

	if (SCX_HAS_OP(sch, dump_task)) {
		ops_dump_init(s, "    ");
		SCX_CALL_OP(sch, SCX_KF_REST, dump_task, NULL, dctx, p);
		ops_dump_exit();
	}

#ifdef CONFIG_STACKTRACE
	bt_len = stack_trace_save_tsk(p, bt, SCX_EXIT_BT_LEN, 1);
#endif
	if (bt_len) {
		dump_newline(s);
		dump_stack_trace(s, "    ", bt, bt_len);
	}
}

static void scx_dump_state(struct scx_exit_info *ei, size_t dump_len)
{
	static DEFINE_SPINLOCK(dump_lock);
	static const char trunc_marker[] = "\n\n~~~~ TRUNCATED ~~~~\n";
	struct scx_sched *sch = scx_root;
	struct scx_dump_ctx dctx = {
		.kind = ei->kind,
		.exit_code = ei->exit_code,
		.reason = ei->reason,
		.at_ns = ktime_get_ns(),
		.at_jiffies = jiffies,
	};
	struct seq_buf s;
	struct scx_event_stats events;
	unsigned long flags;
	char *buf;
	int cpu;

	spin_lock_irqsave(&dump_lock, flags);

	seq_buf_init(&s, ei->dump, dump_len);

	if (ei->kind == SCX_EXIT_NONE) {
		dump_line(&s, "Debug dump triggered by %s", ei->reason);
	} else {
		dump_line(&s, "%s[%d] triggered exit kind %d:",
			  current->comm, current->pid, ei->kind);
		dump_line(&s, "  %s (%s)", ei->reason, ei->msg);
		dump_newline(&s);
		dump_line(&s, "Backtrace:");
		dump_stack_trace(&s, "  ", ei->bt, ei->bt_len);
	}

	if (SCX_HAS_OP(sch, dump)) {
		ops_dump_init(&s, "");
		SCX_CALL_OP(sch, SCX_KF_UNLOCKED, dump, NULL, &dctx);
		ops_dump_exit();
	}

	dump_newline(&s);
	dump_line(&s, "CPU states");
	dump_line(&s, "----------");

	for_each_possible_cpu(cpu) {
		struct rq *rq = cpu_rq(cpu);
		struct rq_flags rf;
		struct task_struct *p;
		struct seq_buf ns;
		size_t avail, used;
		bool idle;

		rq_lock(rq, &rf);

		idle = list_empty(&rq->scx.runnable_list) &&
			rq->curr->sched_class == &idle_sched_class;

		if (idle && !SCX_HAS_OP(sch, dump_cpu))
			goto next;

		/*
		 * We don't yet know whether ops.dump_cpu() will produce output
		 * and we may want to skip the default CPU dump if it doesn't.
		 * Use a nested seq_buf to generate the standard dump so that we
		 * can decide whether to commit later.
		 */
		avail = seq_buf_get_buf(&s, &buf);
		seq_buf_init(&ns, buf, avail);

		dump_newline(&ns);
		dump_line(&ns, "CPU %-4d: nr_run=%u flags=0x%x cpu_rel=%d ops_qseq=%lu ksync=%lu",
			  cpu, rq->scx.nr_running, rq->scx.flags,
			  rq->scx.cpu_released, rq->scx.ops_qseq,
			  rq->scx.kick_sync);
		dump_line(&ns, "          curr=%s[%d] class=%ps",
			  rq->curr->comm, rq->curr->pid,
			  rq->curr->sched_class);
		if (!cpumask_empty(rq->scx.cpus_to_kick))
			dump_line(&ns, "  cpus_to_kick   : %*pb",
				  cpumask_pr_args(rq->scx.cpus_to_kick));
		if (!cpumask_empty(rq->scx.cpus_to_kick_if_idle))
			dump_line(&ns, "  idle_to_kick   : %*pb",
				  cpumask_pr_args(rq->scx.cpus_to_kick_if_idle));
		if (!cpumask_empty(rq->scx.cpus_to_preempt))
			dump_line(&ns, "  cpus_to_preempt: %*pb",
				  cpumask_pr_args(rq->scx.cpus_to_preempt));
		if (!cpumask_empty(rq->scx.cpus_to_wait))
			dump_line(&ns, "  cpus_to_wait   : %*pb",
				  cpumask_pr_args(rq->scx.cpus_to_wait));

		used = seq_buf_used(&ns);
		if (SCX_HAS_OP(sch, dump_cpu)) {
			ops_dump_init(&ns, "  ");
			SCX_CALL_OP(sch, SCX_KF_REST, dump_cpu, NULL,
				    &dctx, cpu, idle);
			ops_dump_exit();
		}

		/*
		 * If idle && nothing generated by ops.dump_cpu(), there's
		 * nothing interesting. Skip.
		 */
		if (idle && used == seq_buf_used(&ns))
			goto next;

		/*
		 * $s may already have overflowed when $ns was created. If so,
		 * calling commit on it will trigger BUG.
		 */
		if (avail) {
			seq_buf_commit(&s, seq_buf_used(&ns));
			if (seq_buf_has_overflowed(&ns))
				seq_buf_set_overflow(&s);
		}

		if (rq->curr->sched_class == &ext_sched_class)
			scx_dump_task(&s, &dctx, rq->curr, '*');

		list_for_each_entry(p, &rq->scx.runnable_list, scx.runnable_node)
			scx_dump_task(&s, &dctx, p, ' ');
	next:
		rq_unlock(rq, &rf);
	}

	dump_newline(&s);
	dump_line(&s, "Event counters");
	dump_line(&s, "--------------");

	scx_read_events(sch, &events);
	scx_dump_event(s, &events, SCX_EV_SELECT_CPU_FALLBACK);
	scx_dump_event(s, &events, SCX_EV_DISPATCH_LOCAL_DSQ_OFFLINE);
	scx_dump_event(s, &events, SCX_EV_DISPATCH_KEEP_LAST);
	scx_dump_event(s, &events, SCX_EV_ENQ_SKIP_EXITING);
	scx_dump_event(s, &events, SCX_EV_ENQ_SKIP_MIGRATION_DISABLED);
	scx_dump_event(s, &events, SCX_EV_REFILL_SLICE_DFL);
	scx_dump_event(s, &events, SCX_EV_BYPASS_DURATION);
	scx_dump_event(s, &events, SCX_EV_BYPASS_DISPATCH);
	scx_dump_event(s, &events, SCX_EV_BYPASS_ACTIVATE);

	if (seq_buf_has_overflowed(&s) && dump_len >= sizeof(trunc_marker))
		memcpy(ei->dump + dump_len - sizeof(trunc_marker),
		       trunc_marker, sizeof(trunc_marker));

	spin_unlock_irqrestore(&dump_lock, flags);
}

static void scx_error_irq_workfn(struct irq_work *irq_work)
{
	struct scx_sched *sch = container_of(irq_work, struct scx_sched, error_irq_work);
	struct scx_exit_info *ei = sch->exit_info;

	if (ei->kind >= SCX_EXIT_ERROR)
		scx_dump_state(ei, sch->ops.exit_dump_len);

	kthread_queue_work(sch->helper, &sch->disable_work);
}

static void scx_vexit(struct scx_sched *sch,
		      enum scx_exit_kind kind, s64 exit_code,
		      const char *fmt, va_list args)
{
	struct scx_exit_info *ei = sch->exit_info;
	int none = SCX_EXIT_NONE;

	if (!atomic_try_cmpxchg(&sch->exit_kind, &none, kind))
		return;

	ei->exit_code = exit_code;
#ifdef CONFIG_STACKTRACE
	if (kind >= SCX_EXIT_ERROR)
		ei->bt_len = stack_trace_save(ei->bt, SCX_EXIT_BT_LEN, 1);
#endif
	vscnprintf(ei->msg, SCX_EXIT_MSG_LEN, fmt, args);

	/*
	 * Set ei->kind and ->reason for scx_dump_state(). They'll be set again
	 * in scx_disable_workfn().
	 */
	ei->kind = kind;
	ei->reason = scx_exit_reason(ei->kind);

	irq_work_queue(&sch->error_irq_work);
}

<<<<<<< HEAD
static int alloc_kick_pseqs(void)
=======
static int alloc_kick_syncs(void)
>>>>>>> ba53f22e
{
	int cpu;

	/*
	 * Allocate per-CPU arrays sized by nr_cpu_ids. Use kvzalloc as size
	 * can exceed percpu allocator limits on large machines.
	 */
	for_each_possible_cpu(cpu) {
<<<<<<< HEAD
		struct scx_kick_pseqs **pseqs = per_cpu_ptr(&scx_kick_pseqs, cpu);
		struct scx_kick_pseqs *new_pseqs;

		WARN_ON_ONCE(rcu_access_pointer(*pseqs));

		new_pseqs = kvzalloc_node(struct_size(new_pseqs, seqs, nr_cpu_ids),
					  GFP_KERNEL, cpu_to_node(cpu));
		if (!new_pseqs) {
			free_kick_pseqs();
			return -ENOMEM;
		}

		rcu_assign_pointer(*pseqs, new_pseqs);
=======
		struct scx_kick_syncs **ksyncs = per_cpu_ptr(&scx_kick_syncs, cpu);
		struct scx_kick_syncs *new_ksyncs;

		WARN_ON_ONCE(rcu_access_pointer(*ksyncs));

		new_ksyncs = kvzalloc_node(struct_size(new_ksyncs, syncs, nr_cpu_ids),
					   GFP_KERNEL, cpu_to_node(cpu));
		if (!new_ksyncs) {
			free_kick_syncs();
			return -ENOMEM;
		}

		rcu_assign_pointer(*ksyncs, new_ksyncs);
>>>>>>> ba53f22e
	}

	return 0;
}

static struct scx_sched *scx_alloc_and_add_sched(struct sched_ext_ops *ops)
{
	struct scx_sched *sch;
	int node, ret;

	sch = kzalloc(sizeof(*sch), GFP_KERNEL);
	if (!sch)
		return ERR_PTR(-ENOMEM);

	sch->exit_info = alloc_exit_info(ops->exit_dump_len);
	if (!sch->exit_info) {
		ret = -ENOMEM;
		goto err_free_sch;
	}

	ret = rhashtable_init(&sch->dsq_hash, &dsq_hash_params);
	if (ret < 0)
		goto err_free_ei;

	sch->global_dsqs = kcalloc(nr_node_ids, sizeof(sch->global_dsqs[0]),
				   GFP_KERNEL);
	if (!sch->global_dsqs) {
		ret = -ENOMEM;
		goto err_free_hash;
	}

	for_each_node_state(node, N_POSSIBLE) {
		struct scx_dispatch_q *dsq;

		dsq = kzalloc_node(sizeof(*dsq), GFP_KERNEL, node);
		if (!dsq) {
			ret = -ENOMEM;
			goto err_free_gdsqs;
		}

		init_dsq(dsq, SCX_DSQ_GLOBAL);
		sch->global_dsqs[node] = dsq;
	}

	sch->pcpu = alloc_percpu(struct scx_sched_pcpu);
	if (!sch->pcpu)
		goto err_free_gdsqs;

	sch->helper = kthread_run_worker(0, "sched_ext_helper");
	if (!sch->helper)
		goto err_free_pcpu;
	sched_set_fifo(sch->helper->task);

	atomic_set(&sch->exit_kind, SCX_EXIT_NONE);
	init_irq_work(&sch->error_irq_work, scx_error_irq_workfn);
	kthread_init_work(&sch->disable_work, scx_disable_workfn);
	sch->ops = *ops;
	ops->priv = sch;

	sch->kobj.kset = scx_kset;
	ret = kobject_init_and_add(&sch->kobj, &scx_ktype, NULL, "root");
	if (ret < 0)
		goto err_stop_helper;

	return sch;

err_stop_helper:
	kthread_stop(sch->helper->task);
err_free_pcpu:
	free_percpu(sch->pcpu);
err_free_gdsqs:
	for_each_node_state(node, N_POSSIBLE)
		kfree(sch->global_dsqs[node]);
	kfree(sch->global_dsqs);
err_free_hash:
	rhashtable_free_and_destroy(&sch->dsq_hash, NULL, NULL);
err_free_ei:
	free_exit_info(sch->exit_info);
err_free_sch:
	kfree(sch);
	return ERR_PTR(ret);
}

static int check_hotplug_seq(struct scx_sched *sch,
			      const struct sched_ext_ops *ops)
{
	unsigned long long global_hotplug_seq;

	/*
	 * If a hotplug event has occurred between when a scheduler was
	 * initialized, and when we were able to attach, exit and notify user
	 * space about it.
	 */
	if (ops->hotplug_seq) {
		global_hotplug_seq = atomic_long_read(&scx_hotplug_seq);
		if (ops->hotplug_seq != global_hotplug_seq) {
			scx_exit(sch, SCX_EXIT_UNREG_KERN,
				 SCX_ECODE_ACT_RESTART | SCX_ECODE_RSN_HOTPLUG,
				 "expected hotplug seq %llu did not match actual %llu",
				 ops->hotplug_seq, global_hotplug_seq);
			return -EBUSY;
		}
	}

	return 0;
}

static int validate_ops(struct scx_sched *sch, const struct sched_ext_ops *ops)
{
	/*
	 * It doesn't make sense to specify the SCX_OPS_ENQ_LAST flag if the
	 * ops.enqueue() callback isn't implemented.
	 */
	if ((ops->flags & SCX_OPS_ENQ_LAST) && !ops->enqueue) {
		scx_error(sch, "SCX_OPS_ENQ_LAST requires ops.enqueue() to be implemented");
		return -EINVAL;
	}

	/*
	 * SCX_OPS_BUILTIN_IDLE_PER_NODE requires built-in CPU idle
	 * selection policy to be enabled.
	 */
	if ((ops->flags & SCX_OPS_BUILTIN_IDLE_PER_NODE) &&
	    (ops->update_idle && !(ops->flags & SCX_OPS_KEEP_BUILTIN_IDLE))) {
		scx_error(sch, "SCX_OPS_BUILTIN_IDLE_PER_NODE requires CPU idle selection enabled");
		return -EINVAL;
	}

	if (ops->flags & SCX_OPS_HAS_CGROUP_WEIGHT)
		pr_warn("SCX_OPS_HAS_CGROUP_WEIGHT is deprecated and a noop\n");

	if (ops->cpu_acquire || ops->cpu_release)
		pr_warn("ops->cpu_acquire/release() are deprecated, use sched_switch TP instead\n");

	return 0;
}

static int scx_enable(struct sched_ext_ops *ops, struct bpf_link *link)
{
	struct scx_sched *sch;
	struct scx_task_iter sti;
	struct task_struct *p;
	unsigned long timeout;
	int i, cpu, ret;

	if (!cpumask_equal(housekeeping_cpumask(HK_TYPE_DOMAIN),
			   cpu_possible_mask)) {
		pr_err("sched_ext: Not compatible with \"isolcpus=\" domain isolation\n");
		return -EINVAL;
	}

	mutex_lock(&scx_enable_mutex);

	if (scx_enable_state() != SCX_DISABLED) {
		ret = -EBUSY;
		goto err_unlock;
	}

<<<<<<< HEAD
	ret = alloc_kick_pseqs();
=======
	ret = alloc_kick_syncs();
>>>>>>> ba53f22e
	if (ret)
		goto err_unlock;

	sch = scx_alloc_and_add_sched(ops);
	if (IS_ERR(sch)) {
		ret = PTR_ERR(sch);
<<<<<<< HEAD
		goto err_free_pseqs;
=======
		goto err_free_ksyncs;
>>>>>>> ba53f22e
	}

	/*
	 * Transition to ENABLING and clear exit info to arm the disable path.
	 * Failure triggers full disabling from here on.
	 */
	WARN_ON_ONCE(scx_set_enable_state(SCX_ENABLING) != SCX_DISABLED);
	WARN_ON_ONCE(scx_root);

	atomic_long_set(&scx_nr_rejected, 0);

	for_each_possible_cpu(cpu)
		cpu_rq(cpu)->scx.cpuperf_target = SCX_CPUPERF_ONE;

	/*
	 * Keep CPUs stable during enable so that the BPF scheduler can track
	 * online CPUs by watching ->on/offline_cpu() after ->init().
	 */
	cpus_read_lock();

	/*
	 * Make the scheduler instance visible. Must be inside cpus_read_lock().
	 * See handle_hotplug().
	 */
	rcu_assign_pointer(scx_root, sch);

	scx_idle_enable(ops);

	if (sch->ops.init) {
		ret = SCX_CALL_OP_RET(sch, SCX_KF_UNLOCKED, init, NULL);
		if (ret) {
			ret = ops_sanitize_err(sch, "init", ret);
			cpus_read_unlock();
			scx_error(sch, "ops.init() failed (%d)", ret);
			goto err_disable;
		}
		sch->exit_info->flags |= SCX_EFLAG_INITIALIZED;
	}

	for (i = SCX_OPI_CPU_HOTPLUG_BEGIN; i < SCX_OPI_CPU_HOTPLUG_END; i++)
		if (((void (**)(void))ops)[i])
			set_bit(i, sch->has_op);

	ret = check_hotplug_seq(sch, ops);
	if (ret) {
		cpus_read_unlock();
		goto err_disable;
	}
	scx_idle_update_selcpu_topology(ops);

	cpus_read_unlock();

	ret = validate_ops(sch, ops);
	if (ret)
		goto err_disable;

	WARN_ON_ONCE(scx_dsp_ctx);
	scx_dsp_max_batch = ops->dispatch_max_batch ?: SCX_DSP_DFL_MAX_BATCH;
	scx_dsp_ctx = __alloc_percpu(struct_size_t(struct scx_dsp_ctx, buf,
						   scx_dsp_max_batch),
				     __alignof__(struct scx_dsp_ctx));
	if (!scx_dsp_ctx) {
		ret = -ENOMEM;
		goto err_disable;
	}

	if (ops->timeout_ms)
		timeout = msecs_to_jiffies(ops->timeout_ms);
	else
		timeout = SCX_WATCHDOG_MAX_TIMEOUT;

	WRITE_ONCE(scx_watchdog_timeout, timeout);
	WRITE_ONCE(scx_watchdog_timestamp, jiffies);
	queue_delayed_work(system_unbound_wq, &scx_watchdog_work,
			   scx_watchdog_timeout / 2);

	/*
	 * Once __scx_enabled is set, %current can be switched to SCX anytime.
	 * This can lead to stalls as some BPF schedulers (e.g. userspace
	 * scheduling) may not function correctly before all tasks are switched.
	 * Init in bypass mode to guarantee forward progress.
	 */
	scx_bypass(true);

	for (i = SCX_OPI_NORMAL_BEGIN; i < SCX_OPI_NORMAL_END; i++)
		if (((void (**)(void))ops)[i])
			set_bit(i, sch->has_op);

	if (sch->ops.cpu_acquire || sch->ops.cpu_release)
		sch->ops.flags |= SCX_OPS_HAS_CPU_PREEMPT;

	/*
	 * Lock out forks, cgroup on/offlining and moves before opening the
	 * floodgate so that they don't wander into the operations prematurely.
	 */
	percpu_down_write(&scx_fork_rwsem);

	WARN_ON_ONCE(scx_init_task_enabled);
	scx_init_task_enabled = true;

	/*
	 * Enable ops for every task. Fork is excluded by scx_fork_rwsem
	 * preventing new tasks from being added. No need to exclude tasks
	 * leaving as sched_ext_free() can handle both prepped and enabled
	 * tasks. Prep all tasks first and then enable them with preemption
	 * disabled.
	 *
	 * All cgroups should be initialized before scx_init_task() so that the
	 * BPF scheduler can reliably track each task's cgroup membership from
	 * scx_init_task(). Lock out cgroup on/offlining and task migrations
	 * while tasks are being initialized so that scx_cgroup_can_attach()
	 * never sees uninitialized tasks.
	 */
	scx_cgroup_lock();
	ret = scx_cgroup_init(sch);
	if (ret)
		goto err_disable_unlock_all;

	scx_task_iter_start(&sti);
	while ((p = scx_task_iter_next_locked(&sti))) {
		/*
		 * @p may already be dead, have lost all its usages counts and
		 * be waiting for RCU grace period before being freed. @p can't
		 * be initialized for SCX in such cases and should be ignored.
		 */
		if (!tryget_task_struct(p))
			continue;

		scx_task_iter_unlock(&sti);

		ret = scx_init_task(p, task_group(p), false);
		if (ret) {
			put_task_struct(p);
			scx_task_iter_stop(&sti);
			scx_error(sch, "ops.init_task() failed (%d) for %s[%d]",
				  ret, p->comm, p->pid);
			goto err_disable_unlock_all;
		}

		scx_set_task_state(p, SCX_TASK_READY);

		put_task_struct(p);
	}
	scx_task_iter_stop(&sti);
	scx_cgroup_unlock();
	percpu_up_write(&scx_fork_rwsem);

	/*
	 * All tasks are READY. It's safe to turn on scx_enabled() and switch
	 * all eligible tasks.
	 */
	WRITE_ONCE(scx_switching_all, !(ops->flags & SCX_OPS_SWITCH_PARTIAL));
	static_branch_enable(&__scx_enabled);

	/*
	 * We're fully committed and can't fail. The task READY -> ENABLED
	 * transitions here are synchronized against sched_ext_free() through
	 * scx_tasks_lock.
	 */
	percpu_down_write(&scx_fork_rwsem);
	scx_task_iter_start(&sti);
	while ((p = scx_task_iter_next_locked(&sti))) {
		unsigned int queue_flags = DEQUEUE_SAVE | DEQUEUE_MOVE;
		const struct sched_class *old_class = p->sched_class;
		const struct sched_class *new_class =
			__setscheduler_class(p->policy, p->prio);

		if (scx_get_task_state(p) != SCX_TASK_READY)
			continue;

		if (old_class != new_class)
			queue_flags |= DEQUEUE_CLASS;

		scoped_guard (sched_change, p, queue_flags) {
			p->scx.slice = SCX_SLICE_DFL;
			p->sched_class = new_class;
		}
<<<<<<< HEAD

		put_task_struct(p);
=======
>>>>>>> ba53f22e
	}
	scx_task_iter_stop(&sti);
	percpu_up_write(&scx_fork_rwsem);

	scx_bypass(false);

	if (!scx_tryset_enable_state(SCX_ENABLED, SCX_ENABLING)) {
		WARN_ON_ONCE(atomic_read(&sch->exit_kind) == SCX_EXIT_NONE);
		goto err_disable;
	}

	if (!(ops->flags & SCX_OPS_SWITCH_PARTIAL))
		static_branch_enable(&__scx_switched_all);

	pr_info("sched_ext: BPF scheduler \"%s\" enabled%s\n",
		sch->ops.name, scx_switched_all() ? "" : " (partial)");
	kobject_uevent(&sch->kobj, KOBJ_ADD);
	mutex_unlock(&scx_enable_mutex);

	atomic_long_inc(&scx_enable_seq);

	return 0;

<<<<<<< HEAD
err_free_pseqs:
	free_kick_pseqs();
=======
err_free_ksyncs:
	free_kick_syncs();
>>>>>>> ba53f22e
err_unlock:
	mutex_unlock(&scx_enable_mutex);
	return ret;

err_disable_unlock_all:
	scx_cgroup_unlock();
	percpu_up_write(&scx_fork_rwsem);
	/* we'll soon enter disable path, keep bypass on */
err_disable:
	mutex_unlock(&scx_enable_mutex);
	/*
	 * Returning an error code here would not pass all the error information
	 * to userspace. Record errno using scx_error() for cases scx_error()
	 * wasn't already invoked and exit indicating success so that the error
	 * is notified through ops.exit() with all the details.
	 *
	 * Flush scx_disable_work to ensure that error is reported before init
	 * completion. sch's base reference will be put by bpf_scx_unreg().
	 */
	scx_error(sch, "scx_enable() failed (%d)", ret);
	kthread_flush_work(&sch->disable_work);
	return 0;
}


/********************************************************************************
 * bpf_struct_ops plumbing.
 */
#include <linux/bpf_verifier.h>
#include <linux/bpf.h>
#include <linux/btf.h>

static const struct btf_type *task_struct_type;

static bool bpf_scx_is_valid_access(int off, int size,
				    enum bpf_access_type type,
				    const struct bpf_prog *prog,
				    struct bpf_insn_access_aux *info)
{
	if (type != BPF_READ)
		return false;
	if (off < 0 || off >= sizeof(__u64) * MAX_BPF_FUNC_ARGS)
		return false;
	if (off % size != 0)
		return false;

	return btf_ctx_access(off, size, type, prog, info);
}

static int bpf_scx_btf_struct_access(struct bpf_verifier_log *log,
				     const struct bpf_reg_state *reg, int off,
				     int size)
{
	const struct btf_type *t;

	t = btf_type_by_id(reg->btf, reg->btf_id);
	if (t == task_struct_type) {
		if (off >= offsetof(struct task_struct, scx.slice) &&
		    off + size <= offsetofend(struct task_struct, scx.slice))
			return SCALAR_VALUE;
		if (off >= offsetof(struct task_struct, scx.dsq_vtime) &&
		    off + size <= offsetofend(struct task_struct, scx.dsq_vtime))
			return SCALAR_VALUE;
		if (off >= offsetof(struct task_struct, scx.disallow) &&
		    off + size <= offsetofend(struct task_struct, scx.disallow))
			return SCALAR_VALUE;
	}

	return -EACCES;
}

static const struct bpf_verifier_ops bpf_scx_verifier_ops = {
	.get_func_proto = bpf_base_func_proto,
	.is_valid_access = bpf_scx_is_valid_access,
	.btf_struct_access = bpf_scx_btf_struct_access,
};

static int bpf_scx_init_member(const struct btf_type *t,
			       const struct btf_member *member,
			       void *kdata, const void *udata)
{
	const struct sched_ext_ops *uops = udata;
	struct sched_ext_ops *ops = kdata;
	u32 moff = __btf_member_bit_offset(t, member) / 8;
	int ret;

	switch (moff) {
	case offsetof(struct sched_ext_ops, dispatch_max_batch):
		if (*(u32 *)(udata + moff) > INT_MAX)
			return -E2BIG;
		ops->dispatch_max_batch = *(u32 *)(udata + moff);
		return 1;
	case offsetof(struct sched_ext_ops, flags):
		if (*(u64 *)(udata + moff) & ~SCX_OPS_ALL_FLAGS)
			return -EINVAL;
		ops->flags = *(u64 *)(udata + moff);
		return 1;
	case offsetof(struct sched_ext_ops, name):
		ret = bpf_obj_name_cpy(ops->name, uops->name,
				       sizeof(ops->name));
		if (ret < 0)
			return ret;
		if (ret == 0)
			return -EINVAL;
		return 1;
	case offsetof(struct sched_ext_ops, timeout_ms):
		if (msecs_to_jiffies(*(u32 *)(udata + moff)) >
		    SCX_WATCHDOG_MAX_TIMEOUT)
			return -E2BIG;
		ops->timeout_ms = *(u32 *)(udata + moff);
		return 1;
	case offsetof(struct sched_ext_ops, exit_dump_len):
		ops->exit_dump_len =
			*(u32 *)(udata + moff) ?: SCX_EXIT_DUMP_DFL_LEN;
		return 1;
	case offsetof(struct sched_ext_ops, hotplug_seq):
		ops->hotplug_seq = *(u64 *)(udata + moff);
		return 1;
	}

	return 0;
}

static int bpf_scx_check_member(const struct btf_type *t,
				const struct btf_member *member,
				const struct bpf_prog *prog)
{
	u32 moff = __btf_member_bit_offset(t, member) / 8;

	switch (moff) {
	case offsetof(struct sched_ext_ops, init_task):
#ifdef CONFIG_EXT_GROUP_SCHED
	case offsetof(struct sched_ext_ops, cgroup_init):
	case offsetof(struct sched_ext_ops, cgroup_exit):
	case offsetof(struct sched_ext_ops, cgroup_prep_move):
#endif
	case offsetof(struct sched_ext_ops, cpu_online):
	case offsetof(struct sched_ext_ops, cpu_offline):
	case offsetof(struct sched_ext_ops, init):
	case offsetof(struct sched_ext_ops, exit):
		break;
	default:
		if (prog->sleepable)
			return -EINVAL;
	}

	return 0;
}

static int bpf_scx_reg(void *kdata, struct bpf_link *link)
{
	return scx_enable(kdata, link);
}

static void bpf_scx_unreg(void *kdata, struct bpf_link *link)
{
	struct sched_ext_ops *ops = kdata;
	struct scx_sched *sch = ops->priv;

	scx_disable(SCX_EXIT_UNREG);
	kthread_flush_work(&sch->disable_work);
	kobject_put(&sch->kobj);
}

static int bpf_scx_init(struct btf *btf)
{
	task_struct_type = btf_type_by_id(btf, btf_tracing_ids[BTF_TRACING_TYPE_TASK]);

	return 0;
}

static int bpf_scx_update(void *kdata, void *old_kdata, struct bpf_link *link)
{
	/*
	 * sched_ext does not support updating the actively-loaded BPF
	 * scheduler, as registering a BPF scheduler can always fail if the
	 * scheduler returns an error code for e.g. ops.init(), ops.init_task(),
	 * etc. Similarly, we can always race with unregistration happening
	 * elsewhere, such as with sysrq.
	 */
	return -EOPNOTSUPP;
}

static int bpf_scx_validate(void *kdata)
{
	return 0;
}

static s32 sched_ext_ops__select_cpu(struct task_struct *p, s32 prev_cpu, u64 wake_flags) { return -EINVAL; }
static void sched_ext_ops__enqueue(struct task_struct *p, u64 enq_flags) {}
static void sched_ext_ops__dequeue(struct task_struct *p, u64 enq_flags) {}
static void sched_ext_ops__dispatch(s32 prev_cpu, struct task_struct *prev__nullable) {}
static void sched_ext_ops__tick(struct task_struct *p) {}
static void sched_ext_ops__runnable(struct task_struct *p, u64 enq_flags) {}
static void sched_ext_ops__running(struct task_struct *p) {}
static void sched_ext_ops__stopping(struct task_struct *p, bool runnable) {}
static void sched_ext_ops__quiescent(struct task_struct *p, u64 deq_flags) {}
static bool sched_ext_ops__yield(struct task_struct *from, struct task_struct *to__nullable) { return false; }
static bool sched_ext_ops__core_sched_before(struct task_struct *a, struct task_struct *b) { return false; }
static void sched_ext_ops__set_weight(struct task_struct *p, u32 weight) {}
static void sched_ext_ops__set_cpumask(struct task_struct *p, const struct cpumask *mask) {}
static void sched_ext_ops__update_idle(s32 cpu, bool idle) {}
static void sched_ext_ops__cpu_acquire(s32 cpu, struct scx_cpu_acquire_args *args) {}
static void sched_ext_ops__cpu_release(s32 cpu, struct scx_cpu_release_args *args) {}
static s32 sched_ext_ops__init_task(struct task_struct *p, struct scx_init_task_args *args) { return -EINVAL; }
static void sched_ext_ops__exit_task(struct task_struct *p, struct scx_exit_task_args *args) {}
static void sched_ext_ops__enable(struct task_struct *p) {}
static void sched_ext_ops__disable(struct task_struct *p) {}
#ifdef CONFIG_EXT_GROUP_SCHED
static s32 sched_ext_ops__cgroup_init(struct cgroup *cgrp, struct scx_cgroup_init_args *args) { return -EINVAL; }
static void sched_ext_ops__cgroup_exit(struct cgroup *cgrp) {}
static s32 sched_ext_ops__cgroup_prep_move(struct task_struct *p, struct cgroup *from, struct cgroup *to) { return -EINVAL; }
static void sched_ext_ops__cgroup_move(struct task_struct *p, struct cgroup *from, struct cgroup *to) {}
static void sched_ext_ops__cgroup_cancel_move(struct task_struct *p, struct cgroup *from, struct cgroup *to) {}
static void sched_ext_ops__cgroup_set_weight(struct cgroup *cgrp, u32 weight) {}
static void sched_ext_ops__cgroup_set_bandwidth(struct cgroup *cgrp, u64 period_us, u64 quota_us, u64 burst_us) {}
static void sched_ext_ops__cgroup_set_idle(struct cgroup *cgrp, bool idle) {}
#endif
static void sched_ext_ops__cpu_online(s32 cpu) {}
static void sched_ext_ops__cpu_offline(s32 cpu) {}
static s32 sched_ext_ops__init(void) { return -EINVAL; }
static void sched_ext_ops__exit(struct scx_exit_info *info) {}
static void sched_ext_ops__dump(struct scx_dump_ctx *ctx) {}
static void sched_ext_ops__dump_cpu(struct scx_dump_ctx *ctx, s32 cpu, bool idle) {}
static void sched_ext_ops__dump_task(struct scx_dump_ctx *ctx, struct task_struct *p) {}

static struct sched_ext_ops __bpf_ops_sched_ext_ops = {
	.select_cpu		= sched_ext_ops__select_cpu,
	.enqueue		= sched_ext_ops__enqueue,
	.dequeue		= sched_ext_ops__dequeue,
	.dispatch		= sched_ext_ops__dispatch,
	.tick			= sched_ext_ops__tick,
	.runnable		= sched_ext_ops__runnable,
	.running		= sched_ext_ops__running,
	.stopping		= sched_ext_ops__stopping,
	.quiescent		= sched_ext_ops__quiescent,
	.yield			= sched_ext_ops__yield,
	.core_sched_before	= sched_ext_ops__core_sched_before,
	.set_weight		= sched_ext_ops__set_weight,
	.set_cpumask		= sched_ext_ops__set_cpumask,
	.update_idle		= sched_ext_ops__update_idle,
	.cpu_acquire		= sched_ext_ops__cpu_acquire,
	.cpu_release		= sched_ext_ops__cpu_release,
	.init_task		= sched_ext_ops__init_task,
	.exit_task		= sched_ext_ops__exit_task,
	.enable			= sched_ext_ops__enable,
	.disable		= sched_ext_ops__disable,
#ifdef CONFIG_EXT_GROUP_SCHED
	.cgroup_init		= sched_ext_ops__cgroup_init,
	.cgroup_exit		= sched_ext_ops__cgroup_exit,
	.cgroup_prep_move	= sched_ext_ops__cgroup_prep_move,
	.cgroup_move		= sched_ext_ops__cgroup_move,
	.cgroup_cancel_move	= sched_ext_ops__cgroup_cancel_move,
	.cgroup_set_weight	= sched_ext_ops__cgroup_set_weight,
	.cgroup_set_bandwidth	= sched_ext_ops__cgroup_set_bandwidth,
	.cgroup_set_idle	= sched_ext_ops__cgroup_set_idle,
#endif
	.cpu_online		= sched_ext_ops__cpu_online,
	.cpu_offline		= sched_ext_ops__cpu_offline,
	.init			= sched_ext_ops__init,
	.exit			= sched_ext_ops__exit,
	.dump			= sched_ext_ops__dump,
	.dump_cpu		= sched_ext_ops__dump_cpu,
	.dump_task		= sched_ext_ops__dump_task,
};

static struct bpf_struct_ops bpf_sched_ext_ops = {
	.verifier_ops = &bpf_scx_verifier_ops,
	.reg = bpf_scx_reg,
	.unreg = bpf_scx_unreg,
	.check_member = bpf_scx_check_member,
	.init_member = bpf_scx_init_member,
	.init = bpf_scx_init,
	.update = bpf_scx_update,
	.validate = bpf_scx_validate,
	.name = "sched_ext_ops",
	.owner = THIS_MODULE,
	.cfi_stubs = &__bpf_ops_sched_ext_ops
};


/********************************************************************************
 * System integration and init.
 */

static void sysrq_handle_sched_ext_reset(u8 key)
{
	scx_disable(SCX_EXIT_SYSRQ);
}

static const struct sysrq_key_op sysrq_sched_ext_reset_op = {
	.handler	= sysrq_handle_sched_ext_reset,
	.help_msg	= "reset-sched-ext(S)",
	.action_msg	= "Disable sched_ext and revert all tasks to CFS",
	.enable_mask	= SYSRQ_ENABLE_RTNICE,
};

static void sysrq_handle_sched_ext_dump(u8 key)
{
	struct scx_exit_info ei = { .kind = SCX_EXIT_NONE, .reason = "SysRq-D" };

	if (scx_enabled())
		scx_dump_state(&ei, 0);
}

static const struct sysrq_key_op sysrq_sched_ext_dump_op = {
	.handler	= sysrq_handle_sched_ext_dump,
	.help_msg	= "dump-sched-ext(D)",
	.action_msg	= "Trigger sched_ext debug dump",
	.enable_mask	= SYSRQ_ENABLE_RTNICE,
};

static bool can_skip_idle_kick(struct rq *rq)
{
	lockdep_assert_rq_held(rq);

	/*
	 * We can skip idle kicking if @rq is going to go through at least one
	 * full SCX scheduling cycle before going idle. Just checking whether
	 * curr is not idle is insufficient because we could be racing
	 * balance_one() trying to pull the next task from a remote rq, which
	 * may fail, and @rq may become idle afterwards.
	 *
	 * The race window is small and we don't and can't guarantee that @rq is
	 * only kicked while idle anyway. Skip only when sure.
	 */
	return !is_idle_task(rq->curr) && !(rq->scx.flags & SCX_RQ_IN_BALANCE);
}

static bool kick_one_cpu(s32 cpu, struct rq *this_rq, unsigned long *ksyncs)
{
	struct rq *rq = cpu_rq(cpu);
	struct scx_rq *this_scx = &this_rq->scx;
	const struct sched_class *cur_class;
	bool should_wait = false;
	unsigned long flags;

	raw_spin_rq_lock_irqsave(rq, flags);
	cur_class = rq->curr->sched_class;

	/*
	 * During CPU hotplug, a CPU may depend on kicking itself to make
	 * forward progress. Allow kicking self regardless of online state. If
	 * @cpu is running a higher class task, we have no control over @cpu.
	 * Skip kicking.
	 */
	if ((cpu_online(cpu) || cpu == cpu_of(this_rq)) &&
	    !sched_class_above(cur_class, &ext_sched_class)) {
		if (cpumask_test_cpu(cpu, this_scx->cpus_to_preempt)) {
			if (cur_class == &ext_sched_class)
				rq->curr->scx.slice = 0;
			cpumask_clear_cpu(cpu, this_scx->cpus_to_preempt);
		}

		if (cpumask_test_cpu(cpu, this_scx->cpus_to_wait)) {
			if (cur_class == &ext_sched_class) {
				ksyncs[cpu] = rq->scx.kick_sync;
				should_wait = true;
			} else {
				cpumask_clear_cpu(cpu, this_scx->cpus_to_wait);
			}
		}

		resched_curr(rq);
	} else {
		cpumask_clear_cpu(cpu, this_scx->cpus_to_preempt);
		cpumask_clear_cpu(cpu, this_scx->cpus_to_wait);
	}

	raw_spin_rq_unlock_irqrestore(rq, flags);

	return should_wait;
}

static void kick_one_cpu_if_idle(s32 cpu, struct rq *this_rq)
{
	struct rq *rq = cpu_rq(cpu);
	unsigned long flags;

	raw_spin_rq_lock_irqsave(rq, flags);

	if (!can_skip_idle_kick(rq) &&
	    (cpu_online(cpu) || cpu == cpu_of(this_rq)))
		resched_curr(rq);

	raw_spin_rq_unlock_irqrestore(rq, flags);
}

static void kick_cpus_irq_workfn(struct irq_work *irq_work)
{
	struct rq *this_rq = this_rq();
	struct scx_rq *this_scx = &this_rq->scx;
<<<<<<< HEAD
	struct scx_kick_pseqs __rcu *pseqs_pcpu = __this_cpu_read(scx_kick_pseqs);
	bool should_wait = false;
	unsigned long *pseqs;
	s32 cpu;

	if (unlikely(!pseqs_pcpu)) {
		pr_warn_once("kick_cpus_irq_workfn() called with NULL scx_kick_pseqs");
		return;
	}

	pseqs = rcu_dereference_bh(pseqs_pcpu)->seqs;
=======
	struct scx_kick_syncs __rcu *ksyncs_pcpu = __this_cpu_read(scx_kick_syncs);
	bool should_wait = false;
	unsigned long *ksyncs;
	s32 cpu;

	if (unlikely(!ksyncs_pcpu)) {
		pr_warn_once("kick_cpus_irq_workfn() called with NULL scx_kick_syncs");
		return;
	}

	ksyncs = rcu_dereference_bh(ksyncs_pcpu)->syncs;
>>>>>>> ba53f22e

	for_each_cpu(cpu, this_scx->cpus_to_kick) {
		should_wait |= kick_one_cpu(cpu, this_rq, ksyncs);
		cpumask_clear_cpu(cpu, this_scx->cpus_to_kick);
		cpumask_clear_cpu(cpu, this_scx->cpus_to_kick_if_idle);
	}

	for_each_cpu(cpu, this_scx->cpus_to_kick_if_idle) {
		kick_one_cpu_if_idle(cpu, this_rq);
		cpumask_clear_cpu(cpu, this_scx->cpus_to_kick_if_idle);
	}

	if (!should_wait)
		return;

	for_each_cpu(cpu, this_scx->cpus_to_wait) {
		unsigned long *wait_kick_sync = &cpu_rq(cpu)->scx.kick_sync;

		/*
		 * Busy-wait until the task running at the time of kicking is no
		 * longer running. This can be used to implement e.g. core
		 * scheduling.
		 *
		 * smp_cond_load_acquire() pairs with store_releases in
		 * pick_task_scx() and put_prev_task_scx(). The former breaks
		 * the wait if SCX's scheduling path is entered even if the same
		 * task is picked subsequently. The latter is necessary to break
		 * the wait when $cpu is taken by a higher sched class.
		 */
		if (cpu != cpu_of(this_rq))
			smp_cond_load_acquire(wait_kick_sync, VAL != ksyncs[cpu]);

		cpumask_clear_cpu(cpu, this_scx->cpus_to_wait);
	}
}

/**
 * print_scx_info - print out sched_ext scheduler state
 * @log_lvl: the log level to use when printing
 * @p: target task
 *
 * If a sched_ext scheduler is enabled, print the name and state of the
 * scheduler. If @p is on sched_ext, print further information about the task.
 *
 * This function can be safely called on any task as long as the task_struct
 * itself is accessible. While safe, this function isn't synchronized and may
 * print out mixups or garbages of limited length.
 */
void print_scx_info(const char *log_lvl, struct task_struct *p)
{
	struct scx_sched *sch = scx_root;
	enum scx_enable_state state = scx_enable_state();
	const char *all = READ_ONCE(scx_switching_all) ? "+all" : "";
	char runnable_at_buf[22] = "?";
	struct sched_class *class;
	unsigned long runnable_at;

	if (state == SCX_DISABLED)
		return;

	/*
	 * Carefully check if the task was running on sched_ext, and then
	 * carefully copy the time it's been runnable, and its state.
	 */
	if (copy_from_kernel_nofault(&class, &p->sched_class, sizeof(class)) ||
	    class != &ext_sched_class) {
		printk("%sSched_ext: %s (%s%s)", log_lvl, sch->ops.name,
		       scx_enable_state_str[state], all);
		return;
	}

	if (!copy_from_kernel_nofault(&runnable_at, &p->scx.runnable_at,
				      sizeof(runnable_at)))
		scnprintf(runnable_at_buf, sizeof(runnable_at_buf), "%+ldms",
			  jiffies_delta_msecs(runnable_at, jiffies));

	/* print everything onto one line to conserve console space */
	printk("%sSched_ext: %s (%s%s), task: runnable_at=%s",
	       log_lvl, sch->ops.name, scx_enable_state_str[state], all,
	       runnable_at_buf);
}

static int scx_pm_handler(struct notifier_block *nb, unsigned long event, void *ptr)
{
	/*
	 * SCX schedulers often have userspace components which are sometimes
	 * involved in critial scheduling paths. PM operations involve freezing
	 * userspace which can lead to scheduling misbehaviors including stalls.
	 * Let's bypass while PM operations are in progress.
	 */
	switch (event) {
	case PM_HIBERNATION_PREPARE:
	case PM_SUSPEND_PREPARE:
	case PM_RESTORE_PREPARE:
		scx_bypass(true);
		break;
	case PM_POST_HIBERNATION:
	case PM_POST_SUSPEND:
	case PM_POST_RESTORE:
		scx_bypass(false);
		break;
	}

	return NOTIFY_OK;
}

static struct notifier_block scx_pm_notifier = {
	.notifier_call = scx_pm_handler,
};

void __init init_sched_ext_class(void)
{
	s32 cpu, v;

	/*
	 * The following is to prevent the compiler from optimizing out the enum
	 * definitions so that BPF scheduler implementations can use them
	 * through the generated vmlinux.h.
	 */
	WRITE_ONCE(v, SCX_ENQ_WAKEUP | SCX_DEQ_SLEEP | SCX_KICK_PREEMPT |
		   SCX_TG_ONLINE);

	scx_idle_init_masks();

	for_each_possible_cpu(cpu) {
		struct rq *rq = cpu_rq(cpu);
		int  n = cpu_to_node(cpu);

		init_dsq(&rq->scx.local_dsq, SCX_DSQ_LOCAL);
		INIT_LIST_HEAD(&rq->scx.runnable_list);
		INIT_LIST_HEAD(&rq->scx.ddsp_deferred_locals);

		BUG_ON(!zalloc_cpumask_var_node(&rq->scx.cpus_to_kick, GFP_KERNEL, n));
		BUG_ON(!zalloc_cpumask_var_node(&rq->scx.cpus_to_kick_if_idle, GFP_KERNEL, n));
		BUG_ON(!zalloc_cpumask_var_node(&rq->scx.cpus_to_preempt, GFP_KERNEL, n));
		BUG_ON(!zalloc_cpumask_var_node(&rq->scx.cpus_to_wait, GFP_KERNEL, n));
		init_irq_work(&rq->scx.deferred_irq_work, deferred_irq_workfn);
		init_irq_work(&rq->scx.kick_cpus_irq_work, kick_cpus_irq_workfn);

		if (cpu_online(cpu))
			cpu_rq(cpu)->scx.flags |= SCX_RQ_ONLINE;
	}

	register_sysrq_key('S', &sysrq_sched_ext_reset_op);
	register_sysrq_key('D', &sysrq_sched_ext_dump_op);
	INIT_DELAYED_WORK(&scx_watchdog_work, scx_watchdog_workfn);
}


/********************************************************************************
 * Helpers that can be called from the BPF scheduler.
 */
static bool scx_dsq_insert_preamble(struct scx_sched *sch, struct task_struct *p,
				    u64 enq_flags)
{
	if (!scx_kf_allowed(sch, SCX_KF_ENQUEUE | SCX_KF_DISPATCH))
		return false;

	lockdep_assert_irqs_disabled();

	if (unlikely(!p)) {
		scx_error(sch, "called with NULL task");
		return false;
	}

	if (unlikely(enq_flags & __SCX_ENQ_INTERNAL_MASK)) {
		scx_error(sch, "invalid enq_flags 0x%llx", enq_flags);
		return false;
	}

	return true;
}

static void scx_dsq_insert_commit(struct scx_sched *sch, struct task_struct *p,
				  u64 dsq_id, u64 enq_flags)
{
	struct scx_dsp_ctx *dspc = this_cpu_ptr(scx_dsp_ctx);
	struct task_struct *ddsp_task;

	ddsp_task = __this_cpu_read(direct_dispatch_task);
	if (ddsp_task) {
		mark_direct_dispatch(sch, ddsp_task, p, dsq_id, enq_flags);
		return;
	}

	if (unlikely(dspc->cursor >= scx_dsp_max_batch)) {
		scx_error(sch, "dispatch buffer overflow");
		return;
	}

	dspc->buf[dspc->cursor++] = (struct scx_dsp_buf_ent){
		.task = p,
		.qseq = atomic_long_read(&p->scx.ops_state) & SCX_OPSS_QSEQ_MASK,
		.dsq_id = dsq_id,
		.enq_flags = enq_flags,
	};
}

__bpf_kfunc_start_defs();

/**
 * scx_bpf_dsq_insert - Insert a task into the FIFO queue of a DSQ
 * @p: task_struct to insert
 * @dsq_id: DSQ to insert into
 * @slice: duration @p can run for in nsecs, 0 to keep the current value
 * @enq_flags: SCX_ENQ_*
 *
 * Insert @p into the FIFO queue of the DSQ identified by @dsq_id. It is safe to
 * call this function spuriously. Can be called from ops.enqueue(),
 * ops.select_cpu(), and ops.dispatch().
 *
 * When called from ops.select_cpu() or ops.enqueue(), it's for direct dispatch
 * and @p must match the task being enqueued.
 *
 * When called from ops.select_cpu(), @enq_flags and @dsp_id are stored, and @p
 * will be directly inserted into the corresponding dispatch queue after
 * ops.select_cpu() returns. If @p is inserted into SCX_DSQ_LOCAL, it will be
 * inserted into the local DSQ of the CPU returned by ops.select_cpu().
 * @enq_flags are OR'd with the enqueue flags on the enqueue path before the
 * task is inserted.
 *
 * When called from ops.dispatch(), there are no restrictions on @p or @dsq_id
 * and this function can be called upto ops.dispatch_max_batch times to insert
 * multiple tasks. scx_bpf_dispatch_nr_slots() returns the number of the
 * remaining slots. scx_bpf_dsq_move_to_local() flushes the batch and resets the
 * counter.
 *
 * This function doesn't have any locking restrictions and may be called under
 * BPF locks (in the future when BPF introduces more flexible locking).
 *
 * @p is allowed to run for @slice. The scheduling path is triggered on slice
 * exhaustion. If zero, the current residual slice is maintained. If
 * %SCX_SLICE_INF, @p never expires and the BPF scheduler must kick the CPU with
 * scx_bpf_kick_cpu() to trigger scheduling.
 *
 * Returns %true on successful insertion, %false on failure. On the root
 * scheduler, %false return triggers scheduler abort and the caller doesn't need
 * to check the return value.
 */
__bpf_kfunc bool scx_bpf_dsq_insert___v2(struct task_struct *p, u64 dsq_id,
					 u64 slice, u64 enq_flags)
{
	struct scx_sched *sch;

	guard(rcu)();
	sch = rcu_dereference(scx_root);
	if (unlikely(!sch))
		return false;

	if (!scx_dsq_insert_preamble(sch, p, enq_flags))
		return false;

	if (slice)
		p->scx.slice = slice;
	else
		p->scx.slice = p->scx.slice ?: 1;

	scx_dsq_insert_commit(sch, p, dsq_id, enq_flags);

	return true;
}

/*
 * COMPAT: Will be removed in v6.23 along with the ___v2 suffix.
 */
__bpf_kfunc void scx_bpf_dsq_insert(struct task_struct *p, u64 dsq_id,
					     u64 slice, u64 enq_flags)
{
	scx_bpf_dsq_insert___v2(p, dsq_id, slice, enq_flags);
}

static bool scx_dsq_insert_vtime(struct scx_sched *sch, struct task_struct *p,
				 u64 dsq_id, u64 slice, u64 vtime, u64 enq_flags)
{
	if (!scx_dsq_insert_preamble(sch, p, enq_flags))
		return false;

	if (slice)
		p->scx.slice = slice;
	else
		p->scx.slice = p->scx.slice ?: 1;

	p->scx.dsq_vtime = vtime;

	scx_dsq_insert_commit(sch, p, dsq_id, enq_flags | SCX_ENQ_DSQ_PRIQ);

	return true;
}

struct scx_bpf_dsq_insert_vtime_args {
	/* @p can't be packed together as KF_RCU is not transitive */
	u64			dsq_id;
	u64			slice;
	u64			vtime;
	u64			enq_flags;
};

/**
 * __scx_bpf_dsq_insert_vtime - Arg-wrapped vtime DSQ insertion
 * @p: task_struct to insert
 * @args: struct containing the rest of the arguments
 *       @args->dsq_id: DSQ to insert into
 *       @args->slice: duration @p can run for in nsecs, 0 to keep the current value
 *       @args->vtime: @p's ordering inside the vtime-sorted queue of the target DSQ
 *       @args->enq_flags: SCX_ENQ_*
 *
 * Wrapper kfunc that takes arguments via struct to work around BPF's 5 argument
 * limit. BPF programs should use scx_bpf_dsq_insert_vtime() which is provided
 * as an inline wrapper in common.bpf.h.
 *
 * Insert @p into the vtime priority queue of the DSQ identified by
 * @args->dsq_id. Tasks queued into the priority queue are ordered by
 * @args->vtime. All other aspects are identical to scx_bpf_dsq_insert().
 *
 * @args->vtime ordering is according to time_before64() which considers
 * wrapping. A numerically larger vtime may indicate an earlier position in the
 * ordering and vice-versa.
 *
 * A DSQ can only be used as a FIFO or priority queue at any given time and this
 * function must not be called on a DSQ which already has one or more FIFO tasks
 * queued and vice-versa. Also, the built-in DSQs (SCX_DSQ_LOCAL and
 * SCX_DSQ_GLOBAL) cannot be used as priority queues.
 *
 * Returns %true on successful insertion, %false on failure. On the root
 * scheduler, %false return triggers scheduler abort and the caller doesn't need
 * to check the return value.
 */
__bpf_kfunc bool
__scx_bpf_dsq_insert_vtime(struct task_struct *p,
			   struct scx_bpf_dsq_insert_vtime_args *args)
{
	struct scx_sched *sch;

	guard(rcu)();

	sch = rcu_dereference(scx_root);
	if (unlikely(!sch))
		return false;

	return scx_dsq_insert_vtime(sch, p, args->dsq_id, args->slice,
				    args->vtime, args->enq_flags);
}

/*
 * COMPAT: Will be removed in v6.23.
 */
__bpf_kfunc void scx_bpf_dsq_insert_vtime(struct task_struct *p, u64 dsq_id,
					  u64 slice, u64 vtime, u64 enq_flags)
{
	struct scx_sched *sch;

	guard(rcu)();

	sch = rcu_dereference(scx_root);
	if (unlikely(!sch))
		return;

	scx_dsq_insert_vtime(sch, p, dsq_id, slice, vtime, enq_flags);
}

__bpf_kfunc_end_defs();

BTF_KFUNCS_START(scx_kfunc_ids_enqueue_dispatch)
BTF_ID_FLAGS(func, scx_bpf_dsq_insert, KF_RCU)
BTF_ID_FLAGS(func, scx_bpf_dsq_insert___v2, KF_RCU)
BTF_ID_FLAGS(func, __scx_bpf_dsq_insert_vtime, KF_RCU)
BTF_ID_FLAGS(func, scx_bpf_dsq_insert_vtime, KF_RCU)
BTF_KFUNCS_END(scx_kfunc_ids_enqueue_dispatch)

static const struct btf_kfunc_id_set scx_kfunc_set_enqueue_dispatch = {
	.owner			= THIS_MODULE,
	.set			= &scx_kfunc_ids_enqueue_dispatch,
};

static bool scx_dsq_move(struct bpf_iter_scx_dsq_kern *kit,
			 struct task_struct *p, u64 dsq_id, u64 enq_flags)
{
	struct scx_sched *sch = scx_root;
	struct scx_dispatch_q *src_dsq = kit->dsq, *dst_dsq;
	struct rq *this_rq, *src_rq, *locked_rq;
	bool dispatched = false;
	bool in_balance;
	unsigned long flags;

	if (!scx_kf_allowed_if_unlocked() &&
	    !scx_kf_allowed(sch, SCX_KF_DISPATCH))
		return false;

	/*
	 * Can be called from either ops.dispatch() locking this_rq() or any
	 * context where no rq lock is held. If latter, lock @p's task_rq which
	 * we'll likely need anyway.
	 */
	src_rq = task_rq(p);

	local_irq_save(flags);
	this_rq = this_rq();
	in_balance = this_rq->scx.flags & SCX_RQ_IN_BALANCE;

	if (in_balance) {
		if (this_rq != src_rq) {
			raw_spin_rq_unlock(this_rq);
			raw_spin_rq_lock(src_rq);
		}
	} else {
		raw_spin_rq_lock(src_rq);
	}

	/*
	 * If the BPF scheduler keeps calling this function repeatedly, it can
	 * cause similar live-lock conditions as consume_dispatch_q(). Insert a
	 * breather if necessary.
	 */
	scx_breather(src_rq);

	locked_rq = src_rq;
	raw_spin_lock(&src_dsq->lock);

	/*
	 * Did someone else get to it? @p could have already left $src_dsq, got
	 * re-enqueud, or be in the process of being consumed by someone else.
	 */
	if (unlikely(p->scx.dsq != src_dsq ||
		     u32_before(kit->cursor.priv, p->scx.dsq_seq) ||
		     p->scx.holding_cpu >= 0) ||
	    WARN_ON_ONCE(src_rq != task_rq(p))) {
		raw_spin_unlock(&src_dsq->lock);
		goto out;
	}

	/* @p is still on $src_dsq and stable, determine the destination */
	dst_dsq = find_dsq_for_dispatch(sch, this_rq, dsq_id, p);

	/*
	 * Apply vtime and slice updates before moving so that the new time is
	 * visible before inserting into $dst_dsq. @p is still on $src_dsq but
	 * this is safe as we're locking it.
	 */
	if (kit->cursor.flags & __SCX_DSQ_ITER_HAS_VTIME)
		p->scx.dsq_vtime = kit->vtime;
	if (kit->cursor.flags & __SCX_DSQ_ITER_HAS_SLICE)
		p->scx.slice = kit->slice;

	/* execute move */
	locked_rq = move_task_between_dsqs(sch, p, enq_flags, src_dsq, dst_dsq);
	dispatched = true;
out:
	if (in_balance) {
		if (this_rq != locked_rq) {
			raw_spin_rq_unlock(locked_rq);
			raw_spin_rq_lock(this_rq);
		}
	} else {
		raw_spin_rq_unlock_irqrestore(locked_rq, flags);
	}

	kit->cursor.flags &= ~(__SCX_DSQ_ITER_HAS_SLICE |
			       __SCX_DSQ_ITER_HAS_VTIME);
	return dispatched;
}

__bpf_kfunc_start_defs();

/**
 * scx_bpf_dispatch_nr_slots - Return the number of remaining dispatch slots
 *
 * Can only be called from ops.dispatch().
 */
__bpf_kfunc u32 scx_bpf_dispatch_nr_slots(void)
{
	struct scx_sched *sch;

	guard(rcu)();

	sch = rcu_dereference(scx_root);
	if (unlikely(!sch))
		return 0;

	if (!scx_kf_allowed(sch, SCX_KF_DISPATCH))
		return 0;

	return scx_dsp_max_batch - __this_cpu_read(scx_dsp_ctx->cursor);
}

/**
 * scx_bpf_dispatch_cancel - Cancel the latest dispatch
 *
 * Cancel the latest dispatch. Can be called multiple times to cancel further
 * dispatches. Can only be called from ops.dispatch().
 */
__bpf_kfunc void scx_bpf_dispatch_cancel(void)
{
	struct scx_dsp_ctx *dspc = this_cpu_ptr(scx_dsp_ctx);
	struct scx_sched *sch;

	guard(rcu)();

	sch = rcu_dereference(scx_root);
	if (unlikely(!sch))
		return;

	if (!scx_kf_allowed(sch, SCX_KF_DISPATCH))
		return;

	if (dspc->cursor > 0)
		dspc->cursor--;
	else
		scx_error(sch, "dispatch buffer underflow");
}

/**
 * scx_bpf_dsq_move_to_local - move a task from a DSQ to the current CPU's local DSQ
 * @dsq_id: DSQ to move task from
 *
 * Move a task from the non-local DSQ identified by @dsq_id to the current CPU's
 * local DSQ for execution. Can only be called from ops.dispatch().
 *
 * This function flushes the in-flight dispatches from scx_bpf_dsq_insert()
 * before trying to move from the specified DSQ. It may also grab rq locks and
 * thus can't be called under any BPF locks.
 *
 * Returns %true if a task has been moved, %false if there isn't any task to
 * move.
 */
__bpf_kfunc bool scx_bpf_dsq_move_to_local(u64 dsq_id)
{
	struct scx_dsp_ctx *dspc = this_cpu_ptr(scx_dsp_ctx);
	struct scx_dispatch_q *dsq;
	struct scx_sched *sch;

	guard(rcu)();

	sch = rcu_dereference(scx_root);
	if (unlikely(!sch))
		return false;

	if (!scx_kf_allowed(sch, SCX_KF_DISPATCH))
		return false;

	flush_dispatch_buf(sch, dspc->rq);

	dsq = find_user_dsq(sch, dsq_id);
	if (unlikely(!dsq)) {
		scx_error(sch, "invalid DSQ ID 0x%016llx", dsq_id);
		return false;
	}

	if (consume_dispatch_q(sch, dspc->rq, dsq)) {
		/*
		 * A successfully consumed task can be dequeued before it starts
		 * running while the CPU is trying to migrate other dispatched
		 * tasks. Bump nr_tasks to tell balance_scx() to retry on empty
		 * local DSQ.
		 */
		dspc->nr_tasks++;
		return true;
	} else {
		return false;
	}
}

/**
 * scx_bpf_dsq_move_set_slice - Override slice when moving between DSQs
 * @it__iter: DSQ iterator in progress
 * @slice: duration the moved task can run for in nsecs
 *
 * Override the slice of the next task that will be moved from @it__iter using
 * scx_bpf_dsq_move[_vtime](). If this function is not called, the previous
 * slice duration is kept.
 */
__bpf_kfunc void scx_bpf_dsq_move_set_slice(struct bpf_iter_scx_dsq *it__iter,
					    u64 slice)
{
	struct bpf_iter_scx_dsq_kern *kit = (void *)it__iter;

	kit->slice = slice;
	kit->cursor.flags |= __SCX_DSQ_ITER_HAS_SLICE;
}

/**
 * scx_bpf_dsq_move_set_vtime - Override vtime when moving between DSQs
 * @it__iter: DSQ iterator in progress
 * @vtime: task's ordering inside the vtime-sorted queue of the target DSQ
 *
 * Override the vtime of the next task that will be moved from @it__iter using
 * scx_bpf_dsq_move_vtime(). If this function is not called, the previous slice
 * vtime is kept. If scx_bpf_dsq_move() is used to dispatch the next task, the
 * override is ignored and cleared.
 */
__bpf_kfunc void scx_bpf_dsq_move_set_vtime(struct bpf_iter_scx_dsq *it__iter,
					    u64 vtime)
{
	struct bpf_iter_scx_dsq_kern *kit = (void *)it__iter;

	kit->vtime = vtime;
	kit->cursor.flags |= __SCX_DSQ_ITER_HAS_VTIME;
}

/**
 * scx_bpf_dsq_move - Move a task from DSQ iteration to a DSQ
 * @it__iter: DSQ iterator in progress
 * @p: task to transfer
 * @dsq_id: DSQ to move @p to
 * @enq_flags: SCX_ENQ_*
 *
 * Transfer @p which is on the DSQ currently iterated by @it__iter to the DSQ
 * specified by @dsq_id. All DSQs - local DSQs, global DSQ and user DSQs - can
 * be the destination.
 *
 * For the transfer to be successful, @p must still be on the DSQ and have been
 * queued before the DSQ iteration started. This function doesn't care whether
 * @p was obtained from the DSQ iteration. @p just has to be on the DSQ and have
 * been queued before the iteration started.
 *
 * @p's slice is kept by default. Use scx_bpf_dsq_move_set_slice() to update.
 *
 * Can be called from ops.dispatch() or any BPF context which doesn't hold a rq
 * lock (e.g. BPF timers or SYSCALL programs).
 *
 * Returns %true if @p has been consumed, %false if @p had already been
 * consumed, dequeued, or, for sub-scheds, @dsq_id points to a disallowed local
 * DSQ.
 */
__bpf_kfunc bool scx_bpf_dsq_move(struct bpf_iter_scx_dsq *it__iter,
				  struct task_struct *p, u64 dsq_id,
				  u64 enq_flags)
{
	return scx_dsq_move((struct bpf_iter_scx_dsq_kern *)it__iter,
			    p, dsq_id, enq_flags);
}

/**
 * scx_bpf_dsq_move_vtime - Move a task from DSQ iteration to a PRIQ DSQ
 * @it__iter: DSQ iterator in progress
 * @p: task to transfer
 * @dsq_id: DSQ to move @p to
 * @enq_flags: SCX_ENQ_*
 *
 * Transfer @p which is on the DSQ currently iterated by @it__iter to the
 * priority queue of the DSQ specified by @dsq_id. The destination must be a
 * user DSQ as only user DSQs support priority queue.
 *
 * @p's slice and vtime are kept by default. Use scx_bpf_dsq_move_set_slice()
 * and scx_bpf_dsq_move_set_vtime() to update.
 *
 * All other aspects are identical to scx_bpf_dsq_move(). See
 * scx_bpf_dsq_insert_vtime() for more information on @vtime.
 */
__bpf_kfunc bool scx_bpf_dsq_move_vtime(struct bpf_iter_scx_dsq *it__iter,
					struct task_struct *p, u64 dsq_id,
					u64 enq_flags)
{
	return scx_dsq_move((struct bpf_iter_scx_dsq_kern *)it__iter,
			    p, dsq_id, enq_flags | SCX_ENQ_DSQ_PRIQ);
}

__bpf_kfunc_end_defs();

BTF_KFUNCS_START(scx_kfunc_ids_dispatch)
BTF_ID_FLAGS(func, scx_bpf_dispatch_nr_slots)
BTF_ID_FLAGS(func, scx_bpf_dispatch_cancel)
BTF_ID_FLAGS(func, scx_bpf_dsq_move_to_local)
BTF_ID_FLAGS(func, scx_bpf_dsq_move_set_slice, KF_RCU)
BTF_ID_FLAGS(func, scx_bpf_dsq_move_set_vtime, KF_RCU)
BTF_ID_FLAGS(func, scx_bpf_dsq_move, KF_RCU)
BTF_ID_FLAGS(func, scx_bpf_dsq_move_vtime, KF_RCU)
BTF_KFUNCS_END(scx_kfunc_ids_dispatch)

static const struct btf_kfunc_id_set scx_kfunc_set_dispatch = {
	.owner			= THIS_MODULE,
	.set			= &scx_kfunc_ids_dispatch,
};

static u32 reenq_local(struct rq *rq)
{
	LIST_HEAD(tasks);
	u32 nr_enqueued = 0;
	struct task_struct *p, *n;

	lockdep_assert_rq_held(rq);

	/*
	 * The BPF scheduler may choose to dispatch tasks back to
	 * @rq->scx.local_dsq. Move all candidate tasks off to a private list
	 * first to avoid processing the same tasks repeatedly.
	 */
	list_for_each_entry_safe(p, n, &rq->scx.local_dsq.list,
				 scx.dsq_list.node) {
		/*
		 * If @p is being migrated, @p's current CPU may not agree with
		 * its allowed CPUs and the migration_cpu_stop is about to
		 * deactivate and re-activate @p anyway. Skip re-enqueueing.
		 *
		 * While racing sched property changes may also dequeue and
		 * re-enqueue a migrating task while its current CPU and allowed
		 * CPUs disagree, they use %ENQUEUE_RESTORE which is bypassed to
		 * the current local DSQ for running tasks and thus are not
		 * visible to the BPF scheduler.
		 */
		if (p->migration_pending)
			continue;

		dispatch_dequeue(rq, p);
		list_add_tail(&p->scx.dsq_list.node, &tasks);
	}

	list_for_each_entry_safe(p, n, &tasks, scx.dsq_list.node) {
		list_del_init(&p->scx.dsq_list.node);
		do_enqueue_task(rq, p, SCX_ENQ_REENQ, -1);
		nr_enqueued++;
	}

	return nr_enqueued;
}

__bpf_kfunc_start_defs();

/**
 * scx_bpf_reenqueue_local - Re-enqueue tasks on a local DSQ
 *
 * Iterate over all of the tasks currently enqueued on the local DSQ of the
 * caller's CPU, and re-enqueue them in the BPF scheduler. Returns the number of
 * processed tasks. Can only be called from ops.cpu_release().
 *
 * COMPAT: Will be removed in v6.23 along with the ___v2 suffix on the void
 * returning variant that can be called from anywhere.
 */
__bpf_kfunc u32 scx_bpf_reenqueue_local(void)
{
	struct scx_sched *sch;
	struct rq *rq;

	guard(rcu)();
	sch = rcu_dereference(scx_root);
	if (unlikely(!sch))
		return 0;

	if (!scx_kf_allowed(sch, SCX_KF_CPU_RELEASE))
		return 0;

	rq = cpu_rq(smp_processor_id());
	lockdep_assert_rq_held(rq);

	return reenq_local(rq);
}

__bpf_kfunc_end_defs();

BTF_KFUNCS_START(scx_kfunc_ids_cpu_release)
BTF_ID_FLAGS(func, scx_bpf_reenqueue_local)
BTF_KFUNCS_END(scx_kfunc_ids_cpu_release)

static const struct btf_kfunc_id_set scx_kfunc_set_cpu_release = {
	.owner			= THIS_MODULE,
	.set			= &scx_kfunc_ids_cpu_release,
};

__bpf_kfunc_start_defs();

/**
 * scx_bpf_create_dsq - Create a custom DSQ
 * @dsq_id: DSQ to create
 * @node: NUMA node to allocate from
 *
 * Create a custom DSQ identified by @dsq_id. Can be called from any sleepable
 * scx callback, and any BPF_PROG_TYPE_SYSCALL prog.
 */
__bpf_kfunc s32 scx_bpf_create_dsq(u64 dsq_id, s32 node)
{
	struct scx_dispatch_q *dsq;
	struct scx_sched *sch;
	s32 ret;

	if (unlikely(node >= (int)nr_node_ids ||
		     (node < 0 && node != NUMA_NO_NODE)))
		return -EINVAL;

	if (unlikely(dsq_id & SCX_DSQ_FLAG_BUILTIN))
		return -EINVAL;

	dsq = kmalloc_node(sizeof(*dsq), GFP_KERNEL, node);
	if (!dsq)
		return -ENOMEM;

	init_dsq(dsq, dsq_id);

	rcu_read_lock();

	sch = rcu_dereference(scx_root);
	if (sch)
		ret = rhashtable_lookup_insert_fast(&sch->dsq_hash, &dsq->hash_node,
						    dsq_hash_params);
	else
		ret = -ENODEV;

	rcu_read_unlock();
	if (ret)
		kfree(dsq);
	return ret;
}

__bpf_kfunc_end_defs();

BTF_KFUNCS_START(scx_kfunc_ids_unlocked)
BTF_ID_FLAGS(func, scx_bpf_create_dsq, KF_SLEEPABLE)
BTF_ID_FLAGS(func, scx_bpf_dsq_move_set_slice, KF_RCU)
BTF_ID_FLAGS(func, scx_bpf_dsq_move_set_vtime, KF_RCU)
BTF_ID_FLAGS(func, scx_bpf_dsq_move, KF_RCU)
BTF_ID_FLAGS(func, scx_bpf_dsq_move_vtime, KF_RCU)
BTF_KFUNCS_END(scx_kfunc_ids_unlocked)

static const struct btf_kfunc_id_set scx_kfunc_set_unlocked = {
	.owner			= THIS_MODULE,
	.set			= &scx_kfunc_ids_unlocked,
};

__bpf_kfunc_start_defs();

/**
 * scx_bpf_task_set_slice - Set task's time slice
 * @p: task of interest
 * @slice: time slice to set in nsecs
 *
 * Set @p's time slice to @slice. Returns %true on success, %false if the
 * calling scheduler doesn't have authority over @p.
 */
__bpf_kfunc bool scx_bpf_task_set_slice(struct task_struct *p, u64 slice)
{
	p->scx.slice = slice;
	return true;
}

/**
 * scx_bpf_task_set_dsq_vtime - Set task's virtual time for DSQ ordering
 * @p: task of interest
 * @vtime: virtual time to set
 *
 * Set @p's virtual time to @vtime. Returns %true on success, %false if the
 * calling scheduler doesn't have authority over @p.
 */
__bpf_kfunc bool scx_bpf_task_set_dsq_vtime(struct task_struct *p, u64 vtime)
{
	p->scx.dsq_vtime = vtime;
	return true;
}

static void scx_kick_cpu(struct scx_sched *sch, s32 cpu, u64 flags)
{
	struct rq *this_rq;
	unsigned long irq_flags;

	if (!ops_cpu_valid(sch, cpu, NULL))
		return;

	local_irq_save(irq_flags);

	this_rq = this_rq();

	/*
	 * While bypassing for PM ops, IRQ handling may not be online which can
	 * lead to irq_work_queue() malfunction such as infinite busy wait for
	 * IRQ status update. Suppress kicking.
	 */
	if (scx_rq_bypassing(this_rq))
		goto out;

	/*
	 * Actual kicking is bounced to kick_cpus_irq_workfn() to avoid nesting
	 * rq locks. We can probably be smarter and avoid bouncing if called
	 * from ops which don't hold a rq lock.
	 */
	if (flags & SCX_KICK_IDLE) {
		struct rq *target_rq = cpu_rq(cpu);

		if (unlikely(flags & (SCX_KICK_PREEMPT | SCX_KICK_WAIT)))
			scx_error(sch, "PREEMPT/WAIT cannot be used with SCX_KICK_IDLE");

		if (raw_spin_rq_trylock(target_rq)) {
			if (can_skip_idle_kick(target_rq)) {
				raw_spin_rq_unlock(target_rq);
				goto out;
			}
			raw_spin_rq_unlock(target_rq);
		}
		cpumask_set_cpu(cpu, this_rq->scx.cpus_to_kick_if_idle);
	} else {
		cpumask_set_cpu(cpu, this_rq->scx.cpus_to_kick);

		if (flags & SCX_KICK_PREEMPT)
			cpumask_set_cpu(cpu, this_rq->scx.cpus_to_preempt);
		if (flags & SCX_KICK_WAIT)
			cpumask_set_cpu(cpu, this_rq->scx.cpus_to_wait);
	}

	irq_work_queue(&this_rq->scx.kick_cpus_irq_work);
out:
	local_irq_restore(irq_flags);
}

/**
 * scx_bpf_kick_cpu - Trigger reschedule on a CPU
 * @cpu: cpu to kick
 * @flags: %SCX_KICK_* flags
 *
 * Kick @cpu into rescheduling. This can be used to wake up an idle CPU or
 * trigger rescheduling on a busy CPU. This can be called from any online
 * scx_ops operation and the actual kicking is performed asynchronously through
 * an irq work.
 */
__bpf_kfunc void scx_bpf_kick_cpu(s32 cpu, u64 flags)
{
	struct scx_sched *sch;

	guard(rcu)();
	sch = rcu_dereference(scx_root);
	if (likely(sch))
		scx_kick_cpu(sch, cpu, flags);
}

/**
 * scx_bpf_dsq_nr_queued - Return the number of queued tasks
 * @dsq_id: id of the DSQ
 *
 * Return the number of tasks in the DSQ matching @dsq_id. If not found,
 * -%ENOENT is returned.
 */
__bpf_kfunc s32 scx_bpf_dsq_nr_queued(u64 dsq_id)
{
	struct scx_sched *sch;
	struct scx_dispatch_q *dsq;
	s32 ret;

	preempt_disable();

	sch = rcu_dereference_sched(scx_root);
	if (unlikely(!sch)) {
		ret = -ENODEV;
		goto out;
	}

	if (dsq_id == SCX_DSQ_LOCAL) {
		ret = READ_ONCE(this_rq()->scx.local_dsq.nr);
		goto out;
	} else if ((dsq_id & SCX_DSQ_LOCAL_ON) == SCX_DSQ_LOCAL_ON) {
		s32 cpu = dsq_id & SCX_DSQ_LOCAL_CPU_MASK;

		if (ops_cpu_valid(sch, cpu, NULL)) {
			ret = READ_ONCE(cpu_rq(cpu)->scx.local_dsq.nr);
			goto out;
		}
	} else {
		dsq = find_user_dsq(sch, dsq_id);
		if (dsq) {
			ret = READ_ONCE(dsq->nr);
			goto out;
		}
	}
	ret = -ENOENT;
out:
	preempt_enable();
	return ret;
}

/**
 * scx_bpf_destroy_dsq - Destroy a custom DSQ
 * @dsq_id: DSQ to destroy
 *
 * Destroy the custom DSQ identified by @dsq_id. Only DSQs created with
 * scx_bpf_create_dsq() can be destroyed. The caller must ensure that the DSQ is
 * empty and no further tasks are dispatched to it. Ignored if called on a DSQ
 * which doesn't exist. Can be called from any online scx_ops operations.
 */
__bpf_kfunc void scx_bpf_destroy_dsq(u64 dsq_id)
{
	struct scx_sched *sch;

	rcu_read_lock();
	sch = rcu_dereference(scx_root);
	if (sch)
		destroy_dsq(sch, dsq_id);
	rcu_read_unlock();
}

/**
 * bpf_iter_scx_dsq_new - Create a DSQ iterator
 * @it: iterator to initialize
 * @dsq_id: DSQ to iterate
 * @flags: %SCX_DSQ_ITER_*
 *
 * Initialize BPF iterator @it which can be used with bpf_for_each() to walk
 * tasks in the DSQ specified by @dsq_id. Iteration using @it only includes
 * tasks which are already queued when this function is invoked.
 */
__bpf_kfunc int bpf_iter_scx_dsq_new(struct bpf_iter_scx_dsq *it, u64 dsq_id,
				     u64 flags)
{
	struct bpf_iter_scx_dsq_kern *kit = (void *)it;
	struct scx_sched *sch;

	BUILD_BUG_ON(sizeof(struct bpf_iter_scx_dsq_kern) >
		     sizeof(struct bpf_iter_scx_dsq));
	BUILD_BUG_ON(__alignof__(struct bpf_iter_scx_dsq_kern) !=
		     __alignof__(struct bpf_iter_scx_dsq));
	BUILD_BUG_ON(__SCX_DSQ_ITER_ALL_FLAGS &
		     ((1U << __SCX_DSQ_LNODE_PRIV_SHIFT) - 1));

	/*
	 * next() and destroy() will be called regardless of the return value.
	 * Always clear $kit->dsq.
	 */
	kit->dsq = NULL;

	sch = rcu_dereference_check(scx_root, rcu_read_lock_bh_held());
	if (unlikely(!sch))
		return -ENODEV;

	if (flags & ~__SCX_DSQ_ITER_USER_FLAGS)
		return -EINVAL;

	kit->dsq = find_user_dsq(sch, dsq_id);
	if (!kit->dsq)
		return -ENOENT;

	INIT_LIST_HEAD(&kit->cursor.node);
	kit->cursor.flags = SCX_DSQ_LNODE_ITER_CURSOR | flags;
	kit->cursor.priv = READ_ONCE(kit->dsq->seq);

	return 0;
}

/**
 * bpf_iter_scx_dsq_next - Progress a DSQ iterator
 * @it: iterator to progress
 *
 * Return the next task. See bpf_iter_scx_dsq_new().
 */
__bpf_kfunc struct task_struct *bpf_iter_scx_dsq_next(struct bpf_iter_scx_dsq *it)
{
	struct bpf_iter_scx_dsq_kern *kit = (void *)it;
	bool rev = kit->cursor.flags & SCX_DSQ_ITER_REV;
	struct task_struct *p;
	unsigned long flags;

	if (!kit->dsq)
		return NULL;

	raw_spin_lock_irqsave(&kit->dsq->lock, flags);

	if (list_empty(&kit->cursor.node))
		p = NULL;
	else
		p = container_of(&kit->cursor, struct task_struct, scx.dsq_list);

	/*
	 * Only tasks which were queued before the iteration started are
	 * visible. This bounds BPF iterations and guarantees that vtime never
	 * jumps in the other direction while iterating.
	 */
	do {
		p = nldsq_next_task(kit->dsq, p, rev);
	} while (p && unlikely(u32_before(kit->cursor.priv, p->scx.dsq_seq)));

	if (p) {
		if (rev)
			list_move_tail(&kit->cursor.node, &p->scx.dsq_list.node);
		else
			list_move(&kit->cursor.node, &p->scx.dsq_list.node);
	} else {
		list_del_init(&kit->cursor.node);
	}

	raw_spin_unlock_irqrestore(&kit->dsq->lock, flags);

	return p;
}

/**
 * bpf_iter_scx_dsq_destroy - Destroy a DSQ iterator
 * @it: iterator to destroy
 *
 * Undo scx_iter_scx_dsq_new().
 */
__bpf_kfunc void bpf_iter_scx_dsq_destroy(struct bpf_iter_scx_dsq *it)
{
	struct bpf_iter_scx_dsq_kern *kit = (void *)it;

	if (!kit->dsq)
		return;

	if (!list_empty(&kit->cursor.node)) {
		unsigned long flags;

		raw_spin_lock_irqsave(&kit->dsq->lock, flags);
		list_del_init(&kit->cursor.node);
		raw_spin_unlock_irqrestore(&kit->dsq->lock, flags);
	}
	kit->dsq = NULL;
}

/**
 * scx_bpf_dsq_peek - Lockless peek at the first element.
 * @dsq_id: DSQ to examine.
 *
 * Read the first element in the DSQ. This is semantically equivalent to using
 * the DSQ iterator, but is lockfree. Of course, like any lockless operation,
 * this provides only a point-in-time snapshot, and the contents may change
 * by the time any subsequent locking operation reads the queue.
 *
 * Returns the pointer, or NULL indicates an empty queue OR internal error.
 */
__bpf_kfunc struct task_struct *scx_bpf_dsq_peek(u64 dsq_id)
{
	struct scx_sched *sch;
	struct scx_dispatch_q *dsq;

	sch = rcu_dereference(scx_root);
	if (unlikely(!sch))
		return NULL;

	if (unlikely(dsq_id & SCX_DSQ_FLAG_BUILTIN)) {
		scx_error(sch, "peek disallowed on builtin DSQ 0x%llx", dsq_id);
		return NULL;
	}

	dsq = find_user_dsq(sch, dsq_id);
	if (unlikely(!dsq)) {
		scx_error(sch, "peek on non-existent DSQ 0x%llx", dsq_id);
		return NULL;
	}

	return rcu_dereference(dsq->first_task);
}

__bpf_kfunc_end_defs();

static s32 __bstr_format(struct scx_sched *sch, u64 *data_buf, char *line_buf,
			 size_t line_size, char *fmt, unsigned long long *data,
			 u32 data__sz)
{
	struct bpf_bprintf_data bprintf_data = { .get_bin_args = true };
	s32 ret;

	if (data__sz % 8 || data__sz > MAX_BPRINTF_VARARGS * 8 ||
	    (data__sz && !data)) {
		scx_error(sch, "invalid data=%p and data__sz=%u", (void *)data, data__sz);
		return -EINVAL;
	}

	ret = copy_from_kernel_nofault(data_buf, data, data__sz);
	if (ret < 0) {
		scx_error(sch, "failed to read data fields (%d)", ret);
		return ret;
	}

	ret = bpf_bprintf_prepare(fmt, UINT_MAX, data_buf, data__sz / 8,
				  &bprintf_data);
	if (ret < 0) {
		scx_error(sch, "format preparation failed (%d)", ret);
		return ret;
	}

	ret = bstr_printf(line_buf, line_size, fmt,
			  bprintf_data.bin_args);
	bpf_bprintf_cleanup(&bprintf_data);
	if (ret < 0) {
		scx_error(sch, "(\"%s\", %p, %u) failed to format", fmt, data, data__sz);
		return ret;
	}

	return ret;
}

static s32 bstr_format(struct scx_sched *sch, struct scx_bstr_buf *buf,
		       char *fmt, unsigned long long *data, u32 data__sz)
{
	return __bstr_format(sch, buf->data, buf->line, sizeof(buf->line),
			     fmt, data, data__sz);
}

__bpf_kfunc_start_defs();

/**
 * scx_bpf_exit_bstr - Gracefully exit the BPF scheduler.
 * @exit_code: Exit value to pass to user space via struct scx_exit_info.
 * @fmt: error message format string
 * @data: format string parameters packaged using ___bpf_fill() macro
 * @data__sz: @data len, must end in '__sz' for the verifier
 *
 * Indicate that the BPF scheduler wants to exit gracefully, and initiate ops
 * disabling.
 */
__bpf_kfunc void scx_bpf_exit_bstr(s64 exit_code, char *fmt,
				   unsigned long long *data, u32 data__sz)
{
	struct scx_sched *sch;
	unsigned long flags;

	raw_spin_lock_irqsave(&scx_exit_bstr_buf_lock, flags);
	sch = rcu_dereference_bh(scx_root);
	if (likely(sch) &&
	    bstr_format(sch, &scx_exit_bstr_buf, fmt, data, data__sz) >= 0)
		scx_exit(sch, SCX_EXIT_UNREG_BPF, exit_code, "%s", scx_exit_bstr_buf.line);
	raw_spin_unlock_irqrestore(&scx_exit_bstr_buf_lock, flags);
}

/**
 * scx_bpf_error_bstr - Indicate fatal error
 * @fmt: error message format string
 * @data: format string parameters packaged using ___bpf_fill() macro
 * @data__sz: @data len, must end in '__sz' for the verifier
 *
 * Indicate that the BPF scheduler encountered a fatal error and initiate ops
 * disabling.
 */
__bpf_kfunc void scx_bpf_error_bstr(char *fmt, unsigned long long *data,
				    u32 data__sz)
{
	struct scx_sched *sch;
	unsigned long flags;

	raw_spin_lock_irqsave(&scx_exit_bstr_buf_lock, flags);
	sch = rcu_dereference_bh(scx_root);
	if (likely(sch) &&
	    bstr_format(sch, &scx_exit_bstr_buf, fmt, data, data__sz) >= 0)
		scx_exit(sch, SCX_EXIT_ERROR_BPF, 0, "%s", scx_exit_bstr_buf.line);
	raw_spin_unlock_irqrestore(&scx_exit_bstr_buf_lock, flags);
}

/**
 * scx_bpf_dump_bstr - Generate extra debug dump specific to the BPF scheduler
 * @fmt: format string
 * @data: format string parameters packaged using ___bpf_fill() macro
 * @data__sz: @data len, must end in '__sz' for the verifier
 *
 * To be called through scx_bpf_dump() helper from ops.dump(), dump_cpu() and
 * dump_task() to generate extra debug dump specific to the BPF scheduler.
 *
 * The extra dump may be multiple lines. A single line may be split over
 * multiple calls. The last line is automatically terminated.
 */
__bpf_kfunc void scx_bpf_dump_bstr(char *fmt, unsigned long long *data,
				   u32 data__sz)
{
	struct scx_sched *sch;
	struct scx_dump_data *dd = &scx_dump_data;
	struct scx_bstr_buf *buf = &dd->buf;
	s32 ret;

	guard(rcu)();

	sch = rcu_dereference(scx_root);
	if (unlikely(!sch))
		return;

	if (raw_smp_processor_id() != dd->cpu) {
		scx_error(sch, "scx_bpf_dump() must only be called from ops.dump() and friends");
		return;
	}

	/* append the formatted string to the line buf */
	ret = __bstr_format(sch, buf->data, buf->line + dd->cursor,
			    sizeof(buf->line) - dd->cursor, fmt, data, data__sz);
	if (ret < 0) {
		dump_line(dd->s, "%s[!] (\"%s\", %p, %u) failed to format (%d)",
			  dd->prefix, fmt, data, data__sz, ret);
		return;
	}

	dd->cursor += ret;
	dd->cursor = min_t(s32, dd->cursor, sizeof(buf->line));

	if (!dd->cursor)
		return;

	/*
	 * If the line buf overflowed or ends in a newline, flush it into the
	 * dump. This is to allow the caller to generate a single line over
	 * multiple calls. As ops_dump_flush() can also handle multiple lines in
	 * the line buf, the only case which can lead to an unexpected
	 * truncation is when the caller keeps generating newlines in the middle
	 * instead of the end consecutively. Don't do that.
	 */
	if (dd->cursor >= sizeof(buf->line) || buf->line[dd->cursor - 1] == '\n')
		ops_dump_flush();
}

/**
 * scx_bpf_reenqueue_local - Re-enqueue tasks on a local DSQ
 *
 * Iterate over all of the tasks currently enqueued on the local DSQ of the
 * caller's CPU, and re-enqueue them in the BPF scheduler. Can be called from
 * anywhere.
 */
__bpf_kfunc void scx_bpf_reenqueue_local___v2(void)
{
	struct rq *rq;

	guard(preempt)();

	rq = this_rq();
	local_set(&rq->scx.reenq_local_deferred, 1);
	schedule_deferred(rq);
}

/**
 * scx_bpf_cpuperf_cap - Query the maximum relative capacity of a CPU
 * @cpu: CPU of interest
 *
 * Return the maximum relative capacity of @cpu in relation to the most
 * performant CPU in the system. The return value is in the range [1,
 * %SCX_CPUPERF_ONE]. See scx_bpf_cpuperf_cur().
 */
__bpf_kfunc u32 scx_bpf_cpuperf_cap(s32 cpu)
{
	struct scx_sched *sch;

	guard(rcu)();

	sch = rcu_dereference(scx_root);
	if (likely(sch) && ops_cpu_valid(sch, cpu, NULL))
		return arch_scale_cpu_capacity(cpu);
	else
		return SCX_CPUPERF_ONE;
}

/**
 * scx_bpf_cpuperf_cur - Query the current relative performance of a CPU
 * @cpu: CPU of interest
 *
 * Return the current relative performance of @cpu in relation to its maximum.
 * The return value is in the range [1, %SCX_CPUPERF_ONE].
 *
 * The current performance level of a CPU in relation to the maximum performance
 * available in the system can be calculated as follows:
 *
 *   scx_bpf_cpuperf_cap() * scx_bpf_cpuperf_cur() / %SCX_CPUPERF_ONE
 *
 * The result is in the range [1, %SCX_CPUPERF_ONE].
 */
__bpf_kfunc u32 scx_bpf_cpuperf_cur(s32 cpu)
{
	struct scx_sched *sch;

	guard(rcu)();

	sch = rcu_dereference(scx_root);
	if (likely(sch) && ops_cpu_valid(sch, cpu, NULL))
		return arch_scale_freq_capacity(cpu);
	else
		return SCX_CPUPERF_ONE;
}

/**
 * scx_bpf_cpuperf_set - Set the relative performance target of a CPU
 * @cpu: CPU of interest
 * @perf: target performance level [0, %SCX_CPUPERF_ONE]
 *
 * Set the target performance level of @cpu to @perf. @perf is in linear
 * relative scale between 0 and %SCX_CPUPERF_ONE. This determines how the
 * schedutil cpufreq governor chooses the target frequency.
 *
 * The actual performance level chosen, CPU grouping, and the overhead and
 * latency of the operations are dependent on the hardware and cpufreq driver in
 * use. Consult hardware and cpufreq documentation for more information. The
 * current performance level can be monitored using scx_bpf_cpuperf_cur().
 */
__bpf_kfunc void scx_bpf_cpuperf_set(s32 cpu, u32 perf)
{
	struct scx_sched *sch;

	guard(rcu)();

	sch = rcu_dereference(scx_root);
	if (unlikely(!sch))
		return;

	if (unlikely(perf > SCX_CPUPERF_ONE)) {
		scx_error(sch, "Invalid cpuperf target %u for CPU %d", perf, cpu);
		return;
	}

	if (ops_cpu_valid(sch, cpu, NULL)) {
		struct rq *rq = cpu_rq(cpu), *locked_rq = scx_locked_rq();
		struct rq_flags rf;

		/*
		 * When called with an rq lock held, restrict the operation
		 * to the corresponding CPU to prevent ABBA deadlocks.
		 */
		if (locked_rq && rq != locked_rq) {
			scx_error(sch, "Invalid target CPU %d", cpu);
			return;
		}

		/*
		 * If no rq lock is held, allow to operate on any CPU by
		 * acquiring the corresponding rq lock.
		 */
		if (!locked_rq) {
			rq_lock_irqsave(rq, &rf);
			update_rq_clock(rq);
		}

		rq->scx.cpuperf_target = perf;
		cpufreq_update_util(rq, 0);

		if (!locked_rq)
			rq_unlock_irqrestore(rq, &rf);
	}
}

/**
 * scx_bpf_nr_node_ids - Return the number of possible node IDs
 *
 * All valid node IDs in the system are smaller than the returned value.
 */
__bpf_kfunc u32 scx_bpf_nr_node_ids(void)
{
	return nr_node_ids;
}

/**
 * scx_bpf_nr_cpu_ids - Return the number of possible CPU IDs
 *
 * All valid CPU IDs in the system are smaller than the returned value.
 */
__bpf_kfunc u32 scx_bpf_nr_cpu_ids(void)
{
	return nr_cpu_ids;
}

/**
 * scx_bpf_get_possible_cpumask - Get a referenced kptr to cpu_possible_mask
 */
__bpf_kfunc const struct cpumask *scx_bpf_get_possible_cpumask(void)
{
	return cpu_possible_mask;
}

/**
 * scx_bpf_get_online_cpumask - Get a referenced kptr to cpu_online_mask
 */
__bpf_kfunc const struct cpumask *scx_bpf_get_online_cpumask(void)
{
	return cpu_online_mask;
}

/**
 * scx_bpf_put_cpumask - Release a possible/online cpumask
 * @cpumask: cpumask to release
 */
__bpf_kfunc void scx_bpf_put_cpumask(const struct cpumask *cpumask)
{
	/*
	 * Empty function body because we aren't actually acquiring or releasing
	 * a reference to a global cpumask, which is read-only in the caller and
	 * is never released. The acquire / release semantics here are just used
	 * to make the cpumask is a trusted pointer in the caller.
	 */
}

/**
 * scx_bpf_task_running - Is task currently running?
 * @p: task of interest
 */
__bpf_kfunc bool scx_bpf_task_running(const struct task_struct *p)
{
	return task_rq(p)->curr == p;
}

/**
 * scx_bpf_task_cpu - CPU a task is currently associated with
 * @p: task of interest
 */
__bpf_kfunc s32 scx_bpf_task_cpu(const struct task_struct *p)
{
	return task_cpu(p);
}

/**
 * scx_bpf_cpu_rq - Fetch the rq of a CPU
 * @cpu: CPU of the rq
 */
__bpf_kfunc struct rq *scx_bpf_cpu_rq(s32 cpu)
{
	struct scx_sched *sch;

	guard(rcu)();

	sch = rcu_dereference(scx_root);
	if (unlikely(!sch))
		return NULL;

	if (!ops_cpu_valid(sch, cpu, NULL))
		return NULL;

	if (!sch->warned_deprecated_rq) {
		printk_deferred(KERN_WARNING "sched_ext: %s() is deprecated; "
				"use scx_bpf_locked_rq() when holding rq lock "
				"or scx_bpf_cpu_curr() to read remote curr safely.\n", __func__);
		sch->warned_deprecated_rq = true;
	}

	return cpu_rq(cpu);
}

/**
 * scx_bpf_locked_rq - Return the rq currently locked by SCX
 *
 * Returns the rq if a rq lock is currently held by SCX.
 * Otherwise emits an error and returns NULL.
 */
__bpf_kfunc struct rq *scx_bpf_locked_rq(void)
{
	struct scx_sched *sch;
	struct rq *rq;

	guard(preempt)();

	sch = rcu_dereference_sched(scx_root);
	if (unlikely(!sch))
		return NULL;

	rq = scx_locked_rq();
	if (!rq) {
		scx_error(sch, "accessing rq without holding rq lock");
		return NULL;
	}

	return rq;
}

/**
 * scx_bpf_cpu_curr - Return remote CPU's curr task
 * @cpu: CPU of interest
 *
 * Callers must hold RCU read lock (KF_RCU).
 */
__bpf_kfunc struct task_struct *scx_bpf_cpu_curr(s32 cpu)
{
	struct scx_sched *sch;

	guard(rcu)();

	sch = rcu_dereference(scx_root);
	if (unlikely(!sch))
		return NULL;

	if (!ops_cpu_valid(sch, cpu, NULL))
		return NULL;

	return rcu_dereference(cpu_rq(cpu)->curr);
}

/**
 * scx_bpf_task_cgroup - Return the sched cgroup of a task
 * @p: task of interest
 *
 * @p->sched_task_group->css.cgroup represents the cgroup @p is associated with
 * from the scheduler's POV. SCX operations should use this function to
 * determine @p's current cgroup as, unlike following @p->cgroups,
 * @p->sched_task_group is protected by @p's rq lock and thus atomic w.r.t. all
 * rq-locked operations. Can be called on the parameter tasks of rq-locked
 * operations. The restriction guarantees that @p's rq is locked by the caller.
 */
#ifdef CONFIG_CGROUP_SCHED
__bpf_kfunc struct cgroup *scx_bpf_task_cgroup(struct task_struct *p)
{
	struct task_group *tg = p->sched_task_group;
	struct cgroup *cgrp = &cgrp_dfl_root.cgrp;
	struct scx_sched *sch;

	guard(rcu)();

	sch = rcu_dereference(scx_root);
	if (unlikely(!sch))
		goto out;

	if (!scx_kf_allowed_on_arg_tasks(sch, __SCX_KF_RQ_LOCKED, p))
		goto out;

	cgrp = tg_cgrp(tg);

out:
	cgroup_get(cgrp);
	return cgrp;
}
#endif

/**
 * scx_bpf_now - Returns a high-performance monotonically non-decreasing
 * clock for the current CPU. The clock returned is in nanoseconds.
 *
 * It provides the following properties:
 *
 * 1) High performance: Many BPF schedulers call bpf_ktime_get_ns() frequently
 *  to account for execution time and track tasks' runtime properties.
 *  Unfortunately, in some hardware platforms, bpf_ktime_get_ns() -- which
 *  eventually reads a hardware timestamp counter -- is neither performant nor
 *  scalable. scx_bpf_now() aims to provide a high-performance clock by
 *  using the rq clock in the scheduler core whenever possible.
 *
 * 2) High enough resolution for the BPF scheduler use cases: In most BPF
 *  scheduler use cases, the required clock resolution is lower than the most
 *  accurate hardware clock (e.g., rdtsc in x86). scx_bpf_now() basically
 *  uses the rq clock in the scheduler core whenever it is valid. It considers
 *  that the rq clock is valid from the time the rq clock is updated
 *  (update_rq_clock) until the rq is unlocked (rq_unpin_lock).
 *
 * 3) Monotonically non-decreasing clock for the same CPU: scx_bpf_now()
 *  guarantees the clock never goes backward when comparing them in the same
 *  CPU. On the other hand, when comparing clocks in different CPUs, there
 *  is no such guarantee -- the clock can go backward. It provides a
 *  monotonically *non-decreasing* clock so that it would provide the same
 *  clock values in two different scx_bpf_now() calls in the same CPU
 *  during the same period of when the rq clock is valid.
 */
__bpf_kfunc u64 scx_bpf_now(void)
{
	struct rq *rq;
	u64 clock;

	preempt_disable();

	rq = this_rq();
	if (smp_load_acquire(&rq->scx.flags) & SCX_RQ_CLK_VALID) {
		/*
		 * If the rq clock is valid, use the cached rq clock.
		 *
		 * Note that scx_bpf_now() is re-entrant between a process
		 * context and an interrupt context (e.g., timer interrupt).
		 * However, we don't need to consider the race between them
		 * because such race is not observable from a caller.
		 */
		clock = READ_ONCE(rq->scx.clock);
	} else {
		/*
		 * Otherwise, return a fresh rq clock.
		 *
		 * The rq clock is updated outside of the rq lock.
		 * In this case, keep the updated rq clock invalid so the next
		 * kfunc call outside the rq lock gets a fresh rq clock.
		 */
		clock = sched_clock_cpu(cpu_of(rq));
	}

	preempt_enable();

	return clock;
}

static void scx_read_events(struct scx_sched *sch, struct scx_event_stats *events)
{
	struct scx_event_stats *e_cpu;
	int cpu;

	/* Aggregate per-CPU event counters into @events. */
	memset(events, 0, sizeof(*events));
	for_each_possible_cpu(cpu) {
		e_cpu = &per_cpu_ptr(sch->pcpu, cpu)->event_stats;
		scx_agg_event(events, e_cpu, SCX_EV_SELECT_CPU_FALLBACK);
		scx_agg_event(events, e_cpu, SCX_EV_DISPATCH_LOCAL_DSQ_OFFLINE);
		scx_agg_event(events, e_cpu, SCX_EV_DISPATCH_KEEP_LAST);
		scx_agg_event(events, e_cpu, SCX_EV_ENQ_SKIP_EXITING);
		scx_agg_event(events, e_cpu, SCX_EV_ENQ_SKIP_MIGRATION_DISABLED);
		scx_agg_event(events, e_cpu, SCX_EV_REFILL_SLICE_DFL);
		scx_agg_event(events, e_cpu, SCX_EV_BYPASS_DURATION);
		scx_agg_event(events, e_cpu, SCX_EV_BYPASS_DISPATCH);
		scx_agg_event(events, e_cpu, SCX_EV_BYPASS_ACTIVATE);
	}
}

/*
 * scx_bpf_events - Get a system-wide event counter to
 * @events: output buffer from a BPF program
 * @events__sz: @events len, must end in '__sz'' for the verifier
 */
__bpf_kfunc void scx_bpf_events(struct scx_event_stats *events,
				size_t events__sz)
{
	struct scx_sched *sch;
	struct scx_event_stats e_sys;

	rcu_read_lock();
	sch = rcu_dereference(scx_root);
	if (sch)
		scx_read_events(sch, &e_sys);
	else
		memset(&e_sys, 0, sizeof(e_sys));
	rcu_read_unlock();

	/*
	 * We cannot entirely trust a BPF-provided size since a BPF program
	 * might be compiled against a different vmlinux.h, of which
	 * scx_event_stats would be larger (a newer vmlinux.h) or smaller
	 * (an older vmlinux.h). Hence, we use the smaller size to avoid
	 * memory corruption.
	 */
	events__sz = min(events__sz, sizeof(*events));
	memcpy(events, &e_sys, events__sz);
}

__bpf_kfunc_end_defs();

BTF_KFUNCS_START(scx_kfunc_ids_any)
BTF_ID_FLAGS(func, scx_bpf_task_set_slice, KF_RCU);
BTF_ID_FLAGS(func, scx_bpf_task_set_dsq_vtime, KF_RCU);
BTF_ID_FLAGS(func, scx_bpf_kick_cpu)
BTF_ID_FLAGS(func, scx_bpf_dsq_nr_queued)
BTF_ID_FLAGS(func, scx_bpf_destroy_dsq)
BTF_ID_FLAGS(func, scx_bpf_dsq_peek, KF_RCU_PROTECTED | KF_RET_NULL)
BTF_ID_FLAGS(func, bpf_iter_scx_dsq_new, KF_ITER_NEW | KF_RCU_PROTECTED)
BTF_ID_FLAGS(func, bpf_iter_scx_dsq_next, KF_ITER_NEXT | KF_RET_NULL)
BTF_ID_FLAGS(func, bpf_iter_scx_dsq_destroy, KF_ITER_DESTROY)
BTF_ID_FLAGS(func, scx_bpf_exit_bstr, KF_TRUSTED_ARGS)
BTF_ID_FLAGS(func, scx_bpf_error_bstr, KF_TRUSTED_ARGS)
BTF_ID_FLAGS(func, scx_bpf_dump_bstr, KF_TRUSTED_ARGS)
BTF_ID_FLAGS(func, scx_bpf_reenqueue_local___v2)
BTF_ID_FLAGS(func, scx_bpf_cpuperf_cap)
BTF_ID_FLAGS(func, scx_bpf_cpuperf_cur)
BTF_ID_FLAGS(func, scx_bpf_cpuperf_set)
BTF_ID_FLAGS(func, scx_bpf_nr_node_ids)
BTF_ID_FLAGS(func, scx_bpf_nr_cpu_ids)
BTF_ID_FLAGS(func, scx_bpf_get_possible_cpumask, KF_ACQUIRE)
BTF_ID_FLAGS(func, scx_bpf_get_online_cpumask, KF_ACQUIRE)
BTF_ID_FLAGS(func, scx_bpf_put_cpumask, KF_RELEASE)
BTF_ID_FLAGS(func, scx_bpf_task_running, KF_RCU)
BTF_ID_FLAGS(func, scx_bpf_task_cpu, KF_RCU)
BTF_ID_FLAGS(func, scx_bpf_cpu_rq)
BTF_ID_FLAGS(func, scx_bpf_locked_rq, KF_RET_NULL)
BTF_ID_FLAGS(func, scx_bpf_cpu_curr, KF_RET_NULL | KF_RCU_PROTECTED)
#ifdef CONFIG_CGROUP_SCHED
BTF_ID_FLAGS(func, scx_bpf_task_cgroup, KF_RCU | KF_ACQUIRE)
#endif
BTF_ID_FLAGS(func, scx_bpf_now)
BTF_ID_FLAGS(func, scx_bpf_events, KF_TRUSTED_ARGS)
BTF_KFUNCS_END(scx_kfunc_ids_any)

static const struct btf_kfunc_id_set scx_kfunc_set_any = {
	.owner			= THIS_MODULE,
	.set			= &scx_kfunc_ids_any,
};

static int __init scx_init(void)
{
	int ret;

	/*
	 * kfunc registration can't be done from init_sched_ext_class() as
	 * register_btf_kfunc_id_set() needs most of the system to be up.
	 *
	 * Some kfuncs are context-sensitive and can only be called from
	 * specific SCX ops. They are grouped into BTF sets accordingly.
	 * Unfortunately, BPF currently doesn't have a way of enforcing such
	 * restrictions. Eventually, the verifier should be able to enforce
	 * them. For now, register them the same and make each kfunc explicitly
	 * check using scx_kf_allowed().
	 */
	if ((ret = register_btf_kfunc_id_set(BPF_PROG_TYPE_STRUCT_OPS,
					     &scx_kfunc_set_enqueue_dispatch)) ||
	    (ret = register_btf_kfunc_id_set(BPF_PROG_TYPE_STRUCT_OPS,
					     &scx_kfunc_set_dispatch)) ||
	    (ret = register_btf_kfunc_id_set(BPF_PROG_TYPE_STRUCT_OPS,
					     &scx_kfunc_set_cpu_release)) ||
	    (ret = register_btf_kfunc_id_set(BPF_PROG_TYPE_STRUCT_OPS,
					     &scx_kfunc_set_unlocked)) ||
	    (ret = register_btf_kfunc_id_set(BPF_PROG_TYPE_SYSCALL,
					     &scx_kfunc_set_unlocked)) ||
	    (ret = register_btf_kfunc_id_set(BPF_PROG_TYPE_STRUCT_OPS,
					     &scx_kfunc_set_any)) ||
	    (ret = register_btf_kfunc_id_set(BPF_PROG_TYPE_TRACING,
					     &scx_kfunc_set_any)) ||
	    (ret = register_btf_kfunc_id_set(BPF_PROG_TYPE_SYSCALL,
					     &scx_kfunc_set_any))) {
		pr_err("sched_ext: Failed to register kfunc sets (%d)\n", ret);
		return ret;
	}

	ret = scx_idle_init();
	if (ret) {
		pr_err("sched_ext: Failed to initialize idle tracking (%d)\n", ret);
		return ret;
	}

	ret = register_bpf_struct_ops(&bpf_sched_ext_ops, sched_ext_ops);
	if (ret) {
		pr_err("sched_ext: Failed to register struct_ops (%d)\n", ret);
		return ret;
	}

	ret = register_pm_notifier(&scx_pm_notifier);
	if (ret) {
		pr_err("sched_ext: Failed to register PM notifier (%d)\n", ret);
		return ret;
	}

	scx_kset = kset_create_and_add("sched_ext", &scx_uevent_ops, kernel_kobj);
	if (!scx_kset) {
		pr_err("sched_ext: Failed to create /sys/kernel/sched_ext\n");
		return -ENOMEM;
	}

	ret = sysfs_create_group(&scx_kset->kobj, &scx_global_attr_group);
	if (ret < 0) {
		pr_err("sched_ext: Failed to add global attributes\n");
		return ret;
	}

	return 0;
}
__initcall(scx_init);<|MERGE_RESOLUTION|>--- conflicted
+++ resolved
@@ -68,31 +68,18 @@
 static struct delayed_work scx_watchdog_work;
 
 /*
-<<<<<<< HEAD
- * For %SCX_KICK_WAIT: Each CPU has a pointer to an array of pick_task sequence
-=======
  * For %SCX_KICK_WAIT: Each CPU has a pointer to an array of kick_sync sequence
->>>>>>> ba53f22e
  * numbers. The arrays are allocated with kvzalloc() as size can exceed percpu
  * allocator limits on large machines. O(nr_cpu_ids^2) allocation, allocated
  * lazily when enabling and freed when disabling to avoid waste when sched_ext
  * isn't active.
  */
-<<<<<<< HEAD
-struct scx_kick_pseqs {
-	struct rcu_head		rcu;
-	unsigned long		seqs[];
-};
-
-static DEFINE_PER_CPU(struct scx_kick_pseqs __rcu *, scx_kick_pseqs);
-=======
 struct scx_kick_syncs {
 	struct rcu_head		rcu;
 	unsigned long		syncs[];
 };
 
 static DEFINE_PER_CPU(struct scx_kick_syncs __rcu *, scx_kick_syncs);
->>>>>>> ba53f22e
 
 /*
  * Direct dispatch marker.
@@ -2379,25 +2366,12 @@
 					struct task_struct, scx.dsq_list.node);
 }
 
-<<<<<<< HEAD
-static struct task_struct *pick_task_scx(struct rq *rq, struct rq_flags *rf)
-=======
 static struct task_struct *
 do_pick_task_scx(struct rq *rq, struct rq_flags *rf, bool force_scx)
->>>>>>> ba53f22e
 {
 	struct task_struct *prev = rq->curr;
 	bool keep_prev, kick_idle = false;
 	struct task_struct *p;
-<<<<<<< HEAD
-
-	rq_modified_clear(rq);
-	rq_unpin_lock(rq, rf);
-	balance_one(rq, prev);
-	rq_repin_lock(rq, rf);
-	maybe_queue_balance_callback(rq);
-	if (rq_modified_above(rq, &ext_sched_class))
-=======
 
 	/* see kick_cpus_irq_workfn() */
 	smp_store_release(&rq->scx.kick_sync, rq->scx.kick_sync + 1);
@@ -2419,7 +2393,6 @@
 	 * regardless of any higher-priority sched classes activity.
 	 */
 	if (!force_scx && rq_modified_above(rq, &ext_sched_class))
->>>>>>> ba53f22e
 		return RETRY_TASK;
 
 	keep_prev = rq->scx.flags & SCX_RQ_BAL_KEEP;
@@ -3927,16 +3900,6 @@
 	}
 }
 
-<<<<<<< HEAD
-static void free_kick_pseqs_rcu(struct rcu_head *rcu)
-{
-	struct scx_kick_pseqs *pseqs = container_of(rcu, struct scx_kick_pseqs, rcu);
-
-	kvfree(pseqs);
-}
-
-static void free_kick_pseqs(void)
-=======
 static void free_kick_syncs_rcu(struct rcu_head *rcu)
 {
 	struct scx_kick_syncs *ksyncs = container_of(rcu, struct scx_kick_syncs, rcu);
@@ -3945,26 +3908,16 @@
 }
 
 static void free_kick_syncs(void)
->>>>>>> ba53f22e
 {
 	int cpu;
 
 	for_each_possible_cpu(cpu) {
-<<<<<<< HEAD
-		struct scx_kick_pseqs **pseqs = per_cpu_ptr(&scx_kick_pseqs, cpu);
-		struct scx_kick_pseqs *to_free;
-
-		to_free = rcu_replace_pointer(*pseqs, NULL, true);
-		if (to_free)
-			call_rcu(&to_free->rcu, free_kick_pseqs_rcu);
-=======
 		struct scx_kick_syncs **ksyncs = per_cpu_ptr(&scx_kick_syncs, cpu);
 		struct scx_kick_syncs *to_free;
 
 		to_free = rcu_replace_pointer(*ksyncs, NULL, true);
 		if (to_free)
 			call_rcu(&to_free->rcu, free_kick_syncs_rcu);
->>>>>>> ba53f22e
 	}
 }
 
@@ -4035,21 +3988,12 @@
 		const struct sched_class *old_class = p->sched_class;
 		const struct sched_class *new_class =
 			__setscheduler_class(p->policy, p->prio);
-<<<<<<< HEAD
 
 		update_rq_clock(task_rq(p));
 
 		if (old_class != new_class)
 			queue_flags |= DEQUEUE_CLASS;
 
-=======
-
-		update_rq_clock(task_rq(p));
-
-		if (old_class != new_class)
-			queue_flags |= DEQUEUE_CLASS;
-
->>>>>>> ba53f22e
 		scoped_guard (sched_change, p, queue_flags) {
 			p->sched_class = new_class;
 		}
@@ -4111,11 +4055,7 @@
 	free_percpu(scx_dsp_ctx);
 	scx_dsp_ctx = NULL;
 	scx_dsp_max_batch = 0;
-<<<<<<< HEAD
-	free_kick_pseqs();
-=======
 	free_kick_syncs();
->>>>>>> ba53f22e
 
 	mutex_unlock(&scx_enable_mutex);
 
@@ -4478,11 +4418,7 @@
 	irq_work_queue(&sch->error_irq_work);
 }
 
-<<<<<<< HEAD
-static int alloc_kick_pseqs(void)
-=======
 static int alloc_kick_syncs(void)
->>>>>>> ba53f22e
 {
 	int cpu;
 
@@ -4491,21 +4427,6 @@
 	 * can exceed percpu allocator limits on large machines.
 	 */
 	for_each_possible_cpu(cpu) {
-<<<<<<< HEAD
-		struct scx_kick_pseqs **pseqs = per_cpu_ptr(&scx_kick_pseqs, cpu);
-		struct scx_kick_pseqs *new_pseqs;
-
-		WARN_ON_ONCE(rcu_access_pointer(*pseqs));
-
-		new_pseqs = kvzalloc_node(struct_size(new_pseqs, seqs, nr_cpu_ids),
-					  GFP_KERNEL, cpu_to_node(cpu));
-		if (!new_pseqs) {
-			free_kick_pseqs();
-			return -ENOMEM;
-		}
-
-		rcu_assign_pointer(*pseqs, new_pseqs);
-=======
 		struct scx_kick_syncs **ksyncs = per_cpu_ptr(&scx_kick_syncs, cpu);
 		struct scx_kick_syncs *new_ksyncs;
 
@@ -4519,7 +4440,6 @@
 		}
 
 		rcu_assign_pointer(*ksyncs, new_ksyncs);
->>>>>>> ba53f22e
 	}
 
 	return 0;
@@ -4678,22 +4598,14 @@
 		goto err_unlock;
 	}
 
-<<<<<<< HEAD
-	ret = alloc_kick_pseqs();
-=======
 	ret = alloc_kick_syncs();
->>>>>>> ba53f22e
 	if (ret)
 		goto err_unlock;
 
 	sch = scx_alloc_and_add_sched(ops);
 	if (IS_ERR(sch)) {
 		ret = PTR_ERR(sch);
-<<<<<<< HEAD
-		goto err_free_pseqs;
-=======
 		goto err_free_ksyncs;
->>>>>>> ba53f22e
 	}
 
 	/*
@@ -4871,11 +4783,6 @@
 			p->scx.slice = SCX_SLICE_DFL;
 			p->sched_class = new_class;
 		}
-<<<<<<< HEAD
-
-		put_task_struct(p);
-=======
->>>>>>> ba53f22e
 	}
 	scx_task_iter_stop(&sti);
 	percpu_up_write(&scx_fork_rwsem);
@@ -4899,13 +4806,8 @@
 
 	return 0;
 
-<<<<<<< HEAD
-err_free_pseqs:
-	free_kick_pseqs();
-=======
 err_free_ksyncs:
 	free_kick_syncs();
->>>>>>> ba53f22e
 err_unlock:
 	mutex_unlock(&scx_enable_mutex);
 	return ret;
@@ -5298,19 +5200,6 @@
 {
 	struct rq *this_rq = this_rq();
 	struct scx_rq *this_scx = &this_rq->scx;
-<<<<<<< HEAD
-	struct scx_kick_pseqs __rcu *pseqs_pcpu = __this_cpu_read(scx_kick_pseqs);
-	bool should_wait = false;
-	unsigned long *pseqs;
-	s32 cpu;
-
-	if (unlikely(!pseqs_pcpu)) {
-		pr_warn_once("kick_cpus_irq_workfn() called with NULL scx_kick_pseqs");
-		return;
-	}
-
-	pseqs = rcu_dereference_bh(pseqs_pcpu)->seqs;
-=======
 	struct scx_kick_syncs __rcu *ksyncs_pcpu = __this_cpu_read(scx_kick_syncs);
 	bool should_wait = false;
 	unsigned long *ksyncs;
@@ -5322,7 +5211,6 @@
 	}
 
 	ksyncs = rcu_dereference_bh(ksyncs_pcpu)->syncs;
->>>>>>> ba53f22e
 
 	for_each_cpu(cpu, this_scx->cpus_to_kick) {
 		should_wait |= kick_one_cpu(cpu, this_rq, ksyncs);
