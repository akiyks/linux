/* SPDX-License-Identifier: GPL-2.0 */
/*
 * BPF extensible scheduler class: Documentation/scheduler/sched-ext.rst
 *
 * Copyright (c) 2022 Meta Platforms, Inc. and affiliates.
 * Copyright (c) 2022 Tejun Heo <tj@kernel.org>
 * Copyright (c) 2022 David Vernet <dvernet@meta.com>
 */
#include <linux/btf_ids.h>
#include "ext_idle.h"

#define SCX_OP_IDX(op)		(offsetof(struct sched_ext_ops, op) / sizeof(void (*)(void)))

enum scx_consts {
	SCX_DSP_DFL_MAX_BATCH		= 32,
	SCX_DSP_MAX_LOOPS		= 32,
	SCX_WATCHDOG_MAX_TIMEOUT	= 30 * HZ,

	SCX_EXIT_BT_LEN			= 64,
	SCX_EXIT_MSG_LEN		= 1024,
	SCX_EXIT_DUMP_DFL_LEN		= 32768,

	SCX_CPUPERF_ONE			= SCHED_CAPACITY_SCALE,

	/*
	 * Iterating all tasks may take a while. Periodically drop
	 * scx_tasks_lock to avoid causing e.g. CSD and RCU stalls.
	 */
	SCX_TASK_ITER_BATCH		= 32,
};

enum scx_exit_kind {
	SCX_EXIT_NONE,
	SCX_EXIT_DONE,

	SCX_EXIT_UNREG = 64,	/* user-space initiated unregistration */
	SCX_EXIT_UNREG_BPF,	/* BPF-initiated unregistration */
	SCX_EXIT_UNREG_KERN,	/* kernel-initiated unregistration */
	SCX_EXIT_SYSRQ,		/* requested by 'S' sysrq */

	SCX_EXIT_ERROR = 1024,	/* runtime error, error msg contains details */
	SCX_EXIT_ERROR_BPF,	/* ERROR but triggered through scx_bpf_error() */
	SCX_EXIT_ERROR_STALL,	/* watchdog detected stalled runnable tasks */
};

/*
 * An exit code can be specified when exiting with scx_bpf_exit() or scx_exit(),
 * corresponding to exit_kind UNREG_BPF and UNREG_KERN respectively. The codes
 * are 64bit of the format:
 *
 *   Bits: [63  ..  48 47   ..  32 31 .. 0]
 *         [ SYS ACT ] [ SYS RSN ] [ USR  ]
 *
 *   SYS ACT: System-defined exit actions
 *   SYS RSN: System-defined exit reasons
 *   USR    : User-defined exit codes and reasons
 *
 * Using the above, users may communicate intention and context by ORing system
 * actions and/or system reasons with a user-defined exit code.
 */
enum scx_exit_code {
	/* Reasons */
	SCX_ECODE_RSN_HOTPLUG	= 1LLU << 32,

	/* Actions */
	SCX_ECODE_ACT_RESTART	= 1LLU << 48,
};

/*
 * scx_exit_info is passed to ops.exit() to describe why the BPF scheduler is
 * being disabled.
 */
struct scx_exit_info {
	/* %SCX_EXIT_* - broad category of the exit reason */
	enum scx_exit_kind	kind;

	/* exit code if gracefully exiting */
	s64			exit_code;

	/* textual representation of the above */
	const char		*reason;

	/* backtrace if exiting due to an error */
	unsigned long		*bt;
	u32			bt_len;

	/* informational message */
	char			*msg;

	/* debug dump */
	char			*dump;
};

/* sched_ext_ops.flags */
enum scx_ops_flags {
	/*
	 * Keep built-in idle tracking even if ops.update_idle() is implemented.
	 */
	SCX_OPS_KEEP_BUILTIN_IDLE	= 1LLU << 0,

	/*
	 * By default, if there are no other task to run on the CPU, ext core
	 * keeps running the current task even after its slice expires. If this
	 * flag is specified, such tasks are passed to ops.enqueue() with
	 * %SCX_ENQ_LAST. See the comment above %SCX_ENQ_LAST for more info.
	 */
	SCX_OPS_ENQ_LAST		= 1LLU << 1,

	/*
	 * An exiting task may schedule after PF_EXITING is set. In such cases,
	 * bpf_task_from_pid() may not be able to find the task and if the BPF
	 * scheduler depends on pid lookup for dispatching, the task will be
	 * lost leading to various issues including RCU grace period stalls.
	 *
	 * To mask this problem, by default, unhashed tasks are automatically
	 * dispatched to the local DSQ on enqueue. If the BPF scheduler doesn't
	 * depend on pid lookups and wants to handle these tasks directly, the
	 * following flag can be used.
	 */
	SCX_OPS_ENQ_EXITING		= 1LLU << 2,

	/*
	 * If set, only tasks with policy set to SCHED_EXT are attached to
	 * sched_ext. If clear, SCHED_NORMAL tasks are also included.
	 */
	SCX_OPS_SWITCH_PARTIAL		= 1LLU << 3,

	/*
	 * A migration disabled task can only execute on its current CPU. By
	 * default, such tasks are automatically put on the CPU's local DSQ with
	 * the default slice on enqueue. If this ops flag is set, they also go
	 * through ops.enqueue().
	 *
	 * A migration disabled task never invokes ops.select_cpu() as it can
	 * only select the current CPU. Also, p->cpus_ptr will only contain its
	 * current CPU while p->nr_cpus_allowed keeps tracking p->user_cpus_ptr
	 * and thus may disagree with cpumask_weight(p->cpus_ptr).
	 */
	SCX_OPS_ENQ_MIGRATION_DISABLED	= 1LLU << 4,

	/*
	 * Queued wakeup (ttwu_queue) is a wakeup optimization that invokes
	 * ops.enqueue() on the ops.select_cpu() selected or the wakee's
	 * previous CPU via IPI (inter-processor interrupt) to reduce cacheline
	 * transfers. When this optimization is enabled, ops.select_cpu() is
	 * skipped in some cases (when racing against the wakee switching out).
	 * As the BPF scheduler may depend on ops.select_cpu() being invoked
	 * during wakeups, queued wakeup is disabled by default.
	 *
	 * If this ops flag is set, queued wakeup optimization is enabled and
	 * the BPF scheduler must be able to handle ops.enqueue() invoked on the
	 * wakee's CPU without preceding ops.select_cpu() even for tasks which
	 * may be executed on multiple CPUs.
	 */
	SCX_OPS_ALLOW_QUEUED_WAKEUP	= 1LLU << 5,

	/*
	 * If set, enable per-node idle cpumasks. If clear, use a single global
	 * flat idle cpumask.
	 */
	SCX_OPS_BUILTIN_IDLE_PER_NODE	= 1LLU << 6,

	/*
	 * CPU cgroup support flags
	 */
	SCX_OPS_HAS_CGROUP_WEIGHT = 1LLU << 16,	/* DEPRECATED, will be removed on 6.18 */

	SCX_OPS_ALL_FLAGS	= SCX_OPS_KEEP_BUILTIN_IDLE |
				  SCX_OPS_ENQ_LAST |
				  SCX_OPS_ENQ_EXITING |
				  SCX_OPS_ENQ_MIGRATION_DISABLED |
				  SCX_OPS_ALLOW_QUEUED_WAKEUP |
				  SCX_OPS_SWITCH_PARTIAL |
				  SCX_OPS_BUILTIN_IDLE_PER_NODE |
				  SCX_OPS_HAS_CGROUP_WEIGHT,
};

/* argument container for ops.init_task() */
struct scx_init_task_args {
	/*
	 * Set if ops.init_task() is being invoked on the fork path, as opposed
	 * to the scheduler transition path.
	 */
	bool			fork;
#ifdef CONFIG_EXT_GROUP_SCHED
	/* the cgroup the task is joining */
	struct cgroup		*cgroup;
#endif
};

/* argument container for ops.exit_task() */
struct scx_exit_task_args {
	/* Whether the task exited before running on sched_ext. */
	bool cancelled;
};

/* argument container for ops->cgroup_init() */
struct scx_cgroup_init_args {
	/* the weight of the cgroup [1..10000] */
	u32			weight;
};

enum scx_cpu_preempt_reason {
	/* next task is being scheduled by &sched_class_rt */
	SCX_CPU_PREEMPT_RT,
	/* next task is being scheduled by &sched_class_dl */
	SCX_CPU_PREEMPT_DL,
	/* next task is being scheduled by &sched_class_stop */
	SCX_CPU_PREEMPT_STOP,
	/* unknown reason for SCX being preempted */
	SCX_CPU_PREEMPT_UNKNOWN,
};

/*
 * Argument container for ops->cpu_acquire(). Currently empty, but may be
 * expanded in the future.
 */
struct scx_cpu_acquire_args {};

/* argument container for ops->cpu_release() */
struct scx_cpu_release_args {
	/* the reason the CPU was preempted */
	enum scx_cpu_preempt_reason reason;

	/* the task that's going to be scheduled on the CPU */
	struct task_struct	*task;
};

/*
 * Informational context provided to dump operations.
 */
struct scx_dump_ctx {
	enum scx_exit_kind	kind;
	s64			exit_code;
	const char		*reason;
	u64			at_ns;
	u64			at_jiffies;
};

/**
 * struct sched_ext_ops - Operation table for BPF scheduler implementation
 *
 * A BPF scheduler can implement an arbitrary scheduling policy by
 * implementing and loading operations in this table. Note that a userland
 * scheduling policy can also be implemented using the BPF scheduler
 * as a shim layer.
 */
struct sched_ext_ops {
	/**
	 * @select_cpu: Pick the target CPU for a task which is being woken up
	 * @p: task being woken up
	 * @prev_cpu: the cpu @p was on before sleeping
	 * @wake_flags: SCX_WAKE_*
	 *
	 * Decision made here isn't final. @p may be moved to any CPU while it
	 * is getting dispatched for execution later. However, as @p is not on
	 * the rq at this point, getting the eventual execution CPU right here
	 * saves a small bit of overhead down the line.
	 *
	 * If an idle CPU is returned, the CPU is kicked and will try to
	 * dispatch. While an explicit custom mechanism can be added,
	 * select_cpu() serves as the default way to wake up idle CPUs.
	 *
	 * @p may be inserted into a DSQ directly by calling
	 * scx_bpf_dsq_insert(). If so, the ops.enqueue() will be skipped.
	 * Directly inserting into %SCX_DSQ_LOCAL will put @p in the local DSQ
	 * of the CPU returned by this operation.
	 *
	 * Note that select_cpu() is never called for tasks that can only run
	 * on a single CPU or tasks with migration disabled, as they don't have
	 * the option to select a different CPU. See select_task_rq() for
	 * details.
	 */
	s32 (*select_cpu)(struct task_struct *p, s32 prev_cpu, u64 wake_flags);

	/**
	 * @enqueue: Enqueue a task on the BPF scheduler
	 * @p: task being enqueued
	 * @enq_flags: %SCX_ENQ_*
	 *
	 * @p is ready to run. Insert directly into a DSQ by calling
	 * scx_bpf_dsq_insert() or enqueue on the BPF scheduler. If not directly
	 * inserted, the bpf scheduler owns @p and if it fails to dispatch @p,
	 * the task will stall.
	 *
	 * If @p was inserted into a DSQ from ops.select_cpu(), this callback is
	 * skipped.
	 */
	void (*enqueue)(struct task_struct *p, u64 enq_flags);

	/**
	 * @dequeue: Remove a task from the BPF scheduler
	 * @p: task being dequeued
	 * @deq_flags: %SCX_DEQ_*
	 *
	 * Remove @p from the BPF scheduler. This is usually called to isolate
	 * the task while updating its scheduling properties (e.g. priority).
	 *
	 * The ext core keeps track of whether the BPF side owns a given task or
	 * not and can gracefully ignore spurious dispatches from BPF side,
	 * which makes it safe to not implement this method. However, depending
	 * on the scheduling logic, this can lead to confusing behaviors - e.g.
	 * scheduling position not being updated across a priority change.
	 */
	void (*dequeue)(struct task_struct *p, u64 deq_flags);

	/**
	 * @dispatch: Dispatch tasks from the BPF scheduler and/or user DSQs
	 * @cpu: CPU to dispatch tasks for
	 * @prev: previous task being switched out
	 *
	 * Called when a CPU's local dsq is empty. The operation should dispatch
	 * one or more tasks from the BPF scheduler into the DSQs using
	 * scx_bpf_dsq_insert() and/or move from user DSQs into the local DSQ
	 * using scx_bpf_dsq_move_to_local().
	 *
	 * The maximum number of times scx_bpf_dsq_insert() can be called
	 * without an intervening scx_bpf_dsq_move_to_local() is specified by
	 * ops.dispatch_max_batch. See the comments on top of the two functions
	 * for more details.
	 *
	 * When not %NULL, @prev is an SCX task with its slice depleted. If
	 * @prev is still runnable as indicated by set %SCX_TASK_QUEUED in
	 * @prev->scx.flags, it is not enqueued yet and will be enqueued after
	 * ops.dispatch() returns. To keep executing @prev, return without
	 * dispatching or moving any tasks. Also see %SCX_OPS_ENQ_LAST.
	 */
	void (*dispatch)(s32 cpu, struct task_struct *prev);

	/**
	 * @tick: Periodic tick
	 * @p: task running currently
	 *
	 * This operation is called every 1/HZ seconds on CPUs which are
	 * executing an SCX task. Setting @p->scx.slice to 0 will trigger an
	 * immediate dispatch cycle on the CPU.
	 */
	void (*tick)(struct task_struct *p);

	/**
	 * @runnable: A task is becoming runnable on its associated CPU
	 * @p: task becoming runnable
	 * @enq_flags: %SCX_ENQ_*
	 *
	 * This and the following three functions can be used to track a task's
	 * execution state transitions. A task becomes ->runnable() on a CPU,
	 * and then goes through one or more ->running() and ->stopping() pairs
	 * as it runs on the CPU, and eventually becomes ->quiescent() when it's
	 * done running on the CPU.
	 *
	 * @p is becoming runnable on the CPU because it's
	 *
	 * - waking up (%SCX_ENQ_WAKEUP)
	 * - being moved from another CPU
	 * - being restored after temporarily taken off the queue for an
	 *   attribute change.
	 *
	 * This and ->enqueue() are related but not coupled. This operation
	 * notifies @p's state transition and may not be followed by ->enqueue()
	 * e.g. when @p is being dispatched to a remote CPU, or when @p is
	 * being enqueued on a CPU experiencing a hotplug event. Likewise, a
	 * task may be ->enqueue()'d without being preceded by this operation
	 * e.g. after exhausting its slice.
	 */
	void (*runnable)(struct task_struct *p, u64 enq_flags);

	/**
	 * @running: A task is starting to run on its associated CPU
	 * @p: task starting to run
	 *
	 * See ->runnable() for explanation on the task state notifiers.
	 */
	void (*running)(struct task_struct *p);

	/**
	 * @stopping: A task is stopping execution
	 * @p: task stopping to run
	 * @runnable: is task @p still runnable?
	 *
	 * See ->runnable() for explanation on the task state notifiers. If
	 * !@runnable, ->quiescent() will be invoked after this operation
	 * returns.
	 */
	void (*stopping)(struct task_struct *p, bool runnable);

	/**
	 * @quiescent: A task is becoming not runnable on its associated CPU
	 * @p: task becoming not runnable
	 * @deq_flags: %SCX_DEQ_*
	 *
	 * See ->runnable() for explanation on the task state notifiers.
	 *
	 * @p is becoming quiescent on the CPU because it's
	 *
	 * - sleeping (%SCX_DEQ_SLEEP)
	 * - being moved to another CPU
	 * - being temporarily taken off the queue for an attribute change
	 *   (%SCX_DEQ_SAVE)
	 *
	 * This and ->dequeue() are related but not coupled. This operation
	 * notifies @p's state transition and may not be preceded by ->dequeue()
	 * e.g. when @p is being dispatched to a remote CPU.
	 */
	void (*quiescent)(struct task_struct *p, u64 deq_flags);

	/**
	 * @yield: Yield CPU
	 * @from: yielding task
	 * @to: optional yield target task
	 *
	 * If @to is NULL, @from is yielding the CPU to other runnable tasks.
	 * The BPF scheduler should ensure that other available tasks are
	 * dispatched before the yielding task. Return value is ignored in this
	 * case.
	 *
	 * If @to is not-NULL, @from wants to yield the CPU to @to. If the bpf
	 * scheduler can implement the request, return %true; otherwise, %false.
	 */
	bool (*yield)(struct task_struct *from, struct task_struct *to);

	/**
	 * @core_sched_before: Task ordering for core-sched
	 * @a: task A
	 * @b: task B
	 *
	 * Used by core-sched to determine the ordering between two tasks. See
	 * Documentation/admin-guide/hw-vuln/core-scheduling.rst for details on
	 * core-sched.
	 *
	 * Both @a and @b are runnable and may or may not currently be queued on
	 * the BPF scheduler. Should return %true if @a should run before @b.
	 * %false if there's no required ordering or @b should run before @a.
	 *
	 * If not specified, the default is ordering them according to when they
	 * became runnable.
	 */
	bool (*core_sched_before)(struct task_struct *a, struct task_struct *b);

	/**
	 * @set_weight: Set task weight
	 * @p: task to set weight for
	 * @weight: new weight [1..10000]
	 *
	 * Update @p's weight to @weight.
	 */
	void (*set_weight)(struct task_struct *p, u32 weight);

	/**
	 * @set_cpumask: Set CPU affinity
	 * @p: task to set CPU affinity for
	 * @cpumask: cpumask of cpus that @p can run on
	 *
	 * Update @p's CPU affinity to @cpumask.
	 */
	void (*set_cpumask)(struct task_struct *p,
			    const struct cpumask *cpumask);

	/**
	 * @update_idle: Update the idle state of a CPU
	 * @cpu: CPU to update the idle state for
	 * @idle: whether entering or exiting the idle state
	 *
	 * This operation is called when @rq's CPU goes or leaves the idle
	 * state. By default, implementing this operation disables the built-in
	 * idle CPU tracking and the following helpers become unavailable:
	 *
	 * - scx_bpf_select_cpu_dfl()
	 * - scx_bpf_select_cpu_and()
	 * - scx_bpf_test_and_clear_cpu_idle()
	 * - scx_bpf_pick_idle_cpu()
	 *
	 * The user also must implement ops.select_cpu() as the default
	 * implementation relies on scx_bpf_select_cpu_dfl().
	 *
	 * Specify the %SCX_OPS_KEEP_BUILTIN_IDLE flag to keep the built-in idle
	 * tracking.
	 */
	void (*update_idle)(s32 cpu, bool idle);

	/**
	 * @cpu_acquire: A CPU is becoming available to the BPF scheduler
	 * @cpu: The CPU being acquired by the BPF scheduler.
	 * @args: Acquire arguments, see the struct definition.
	 *
	 * A CPU that was previously released from the BPF scheduler is now once
	 * again under its control.
	 */
	void (*cpu_acquire)(s32 cpu, struct scx_cpu_acquire_args *args);

	/**
	 * @cpu_release: A CPU is taken away from the BPF scheduler
	 * @cpu: The CPU being released by the BPF scheduler.
	 * @args: Release arguments, see the struct definition.
	 *
	 * The specified CPU is no longer under the control of the BPF
	 * scheduler. This could be because it was preempted by a higher
	 * priority sched_class, though there may be other reasons as well. The
	 * caller should consult @args->reason to determine the cause.
	 */
	void (*cpu_release)(s32 cpu, struct scx_cpu_release_args *args);

	/**
	 * @init_task: Initialize a task to run in a BPF scheduler
	 * @p: task to initialize for BPF scheduling
	 * @args: init arguments, see the struct definition
	 *
	 * Either we're loading a BPF scheduler or a new task is being forked.
	 * Initialize @p for BPF scheduling. This operation may block and can
	 * be used for allocations, and is called exactly once for a task.
	 *
	 * Return 0 for success, -errno for failure. An error return while
	 * loading will abort loading of the BPF scheduler. During a fork, it
	 * will abort that specific fork.
	 */
	s32 (*init_task)(struct task_struct *p, struct scx_init_task_args *args);

	/**
	 * @exit_task: Exit a previously-running task from the system
	 * @p: task to exit
	 * @args: exit arguments, see the struct definition
	 *
	 * @p is exiting or the BPF scheduler is being unloaded. Perform any
	 * necessary cleanup for @p.
	 */
	void (*exit_task)(struct task_struct *p, struct scx_exit_task_args *args);

	/**
	 * @enable: Enable BPF scheduling for a task
	 * @p: task to enable BPF scheduling for
	 *
	 * Enable @p for BPF scheduling. enable() is called on @p any time it
	 * enters SCX, and is always paired with a matching disable().
	 */
	void (*enable)(struct task_struct *p);

	/**
	 * @disable: Disable BPF scheduling for a task
	 * @p: task to disable BPF scheduling for
	 *
	 * @p is exiting, leaving SCX or the BPF scheduler is being unloaded.
	 * Disable BPF scheduling for @p. A disable() call is always matched
	 * with a prior enable() call.
	 */
	void (*disable)(struct task_struct *p);

	/**
	 * @dump: Dump BPF scheduler state on error
	 * @ctx: debug dump context
	 *
	 * Use scx_bpf_dump() to generate BPF scheduler specific debug dump.
	 */
	void (*dump)(struct scx_dump_ctx *ctx);

	/**
	 * @dump_cpu: Dump BPF scheduler state for a CPU on error
	 * @ctx: debug dump context
	 * @cpu: CPU to generate debug dump for
	 * @idle: @cpu is currently idle without any runnable tasks
	 *
	 * Use scx_bpf_dump() to generate BPF scheduler specific debug dump for
	 * @cpu. If @idle is %true and this operation doesn't produce any
	 * output, @cpu is skipped for dump.
	 */
	void (*dump_cpu)(struct scx_dump_ctx *ctx, s32 cpu, bool idle);

	/**
	 * @dump_task: Dump BPF scheduler state for a runnable task on error
	 * @ctx: debug dump context
	 * @p: runnable task to generate debug dump for
	 *
	 * Use scx_bpf_dump() to generate BPF scheduler specific debug dump for
	 * @p.
	 */
	void (*dump_task)(struct scx_dump_ctx *ctx, struct task_struct *p);

#ifdef CONFIG_EXT_GROUP_SCHED
	/**
	 * @cgroup_init: Initialize a cgroup
	 * @cgrp: cgroup being initialized
	 * @args: init arguments, see the struct definition
	 *
	 * Either the BPF scheduler is being loaded or @cgrp created, initialize
	 * @cgrp for sched_ext. This operation may block.
	 *
	 * Return 0 for success, -errno for failure. An error return while
	 * loading will abort loading of the BPF scheduler. During cgroup
	 * creation, it will abort the specific cgroup creation.
	 */
	s32 (*cgroup_init)(struct cgroup *cgrp,
			   struct scx_cgroup_init_args *args);

	/**
	 * @cgroup_exit: Exit a cgroup
	 * @cgrp: cgroup being exited
	 *
	 * Either the BPF scheduler is being unloaded or @cgrp destroyed, exit
	 * @cgrp for sched_ext. This operation my block.
	 */
	void (*cgroup_exit)(struct cgroup *cgrp);

	/**
	 * @cgroup_prep_move: Prepare a task to be moved to a different cgroup
	 * @p: task being moved
	 * @from: cgroup @p is being moved from
	 * @to: cgroup @p is being moved to
	 *
	 * Prepare @p for move from cgroup @from to @to. This operation may
	 * block and can be used for allocations.
	 *
	 * Return 0 for success, -errno for failure. An error return aborts the
	 * migration.
	 */
	s32 (*cgroup_prep_move)(struct task_struct *p,
				struct cgroup *from, struct cgroup *to);

	/**
	 * @cgroup_move: Commit cgroup move
	 * @p: task being moved
	 * @from: cgroup @p is being moved from
	 * @to: cgroup @p is being moved to
	 *
	 * Commit the move. @p is dequeued during this operation.
	 */
	void (*cgroup_move)(struct task_struct *p,
			    struct cgroup *from, struct cgroup *to);

	/**
	 * @cgroup_cancel_move: Cancel cgroup move
	 * @p: task whose cgroup move is being canceled
	 * @from: cgroup @p was being moved from
	 * @to: cgroup @p was being moved to
	 *
	 * @p was cgroup_prep_move()'d but failed before reaching cgroup_move().
	 * Undo the preparation.
	 */
	void (*cgroup_cancel_move)(struct task_struct *p,
				   struct cgroup *from, struct cgroup *to);

	/**
	 * @cgroup_set_weight: A cgroup's weight is being changed
	 * @cgrp: cgroup whose weight is being updated
	 * @weight: new weight [1..10000]
	 *
	 * Update @tg's weight to @weight.
	 */
	void (*cgroup_set_weight)(struct cgroup *cgrp, u32 weight);
#endif	/* CONFIG_EXT_GROUP_SCHED */

	/*
	 * All online ops must come before ops.cpu_online().
	 */

	/**
	 * @cpu_online: A CPU became online
	 * @cpu: CPU which just came up
	 *
	 * @cpu just came online. @cpu will not call ops.enqueue() or
	 * ops.dispatch(), nor run tasks associated with other CPUs beforehand.
	 */
	void (*cpu_online)(s32 cpu);

	/**
	 * @cpu_offline: A CPU is going offline
	 * @cpu: CPU which is going offline
	 *
	 * @cpu is going offline. @cpu will not call ops.enqueue() or
	 * ops.dispatch(), nor run tasks associated with other CPUs afterwards.
	 */
	void (*cpu_offline)(s32 cpu);

	/*
	 * All CPU hotplug ops must come before ops.init().
	 */

	/**
	 * @init: Initialize the BPF scheduler
	 */
	s32 (*init)(void);

	/**
	 * @exit: Clean up after the BPF scheduler
	 * @info: Exit info
	 *
	 * ops.exit() is also called on ops.init() failure, which is a bit
	 * unusual. This is to allow rich reporting through @info on how
	 * ops.init() failed.
	 */
	void (*exit)(struct scx_exit_info *info);

	/**
	 * @dispatch_max_batch: Max nr of tasks that dispatch() can dispatch
	 */
	u32 dispatch_max_batch;

	/**
	 * @flags: %SCX_OPS_* flags
	 */
	u64 flags;

	/**
	 * @timeout_ms: The maximum amount of time, in milliseconds, that a
	 * runnable task should be able to wait before being scheduled. The
	 * maximum timeout may not exceed the default timeout of 30 seconds.
	 *
	 * Defaults to the maximum allowed timeout value of 30 seconds.
	 */
	u32 timeout_ms;

	/**
	 * @exit_dump_len: scx_exit_info.dump buffer length. If 0, the default
	 * value of 32768 is used.
	 */
	u32 exit_dump_len;

	/**
	 * @hotplug_seq: A sequence number that may be set by the scheduler to
	 * detect when a hotplug event has occurred during the loading process.
	 * If 0, no detection occurs. Otherwise, the scheduler will fail to
	 * load if the sequence number does not match @scx_hotplug_seq on the
	 * enable path.
	 */
	u64 hotplug_seq;

	/**
	 * @name: BPF scheduler's name
	 *
	 * Must be a non-zero valid BPF object name including only isalnum(),
	 * '_' and '.' chars. Shows up in kernel.sched_ext_ops sysctl while the
	 * BPF scheduler is enabled.
	 */
	char name[SCX_OPS_NAME_LEN];
};

enum scx_opi {
	SCX_OPI_BEGIN			= 0,
	SCX_OPI_NORMAL_BEGIN		= 0,
	SCX_OPI_NORMAL_END		= SCX_OP_IDX(cpu_online),
	SCX_OPI_CPU_HOTPLUG_BEGIN	= SCX_OP_IDX(cpu_online),
	SCX_OPI_CPU_HOTPLUG_END		= SCX_OP_IDX(init),
	SCX_OPI_END			= SCX_OP_IDX(init),
};

enum scx_wake_flags {
	/* expose select WF_* flags as enums */
	SCX_WAKE_FORK		= WF_FORK,
	SCX_WAKE_TTWU		= WF_TTWU,
	SCX_WAKE_SYNC		= WF_SYNC,
};

enum scx_enq_flags {
	/* expose select ENQUEUE_* flags as enums */
	SCX_ENQ_WAKEUP		= ENQUEUE_WAKEUP,
	SCX_ENQ_HEAD		= ENQUEUE_HEAD,
	SCX_ENQ_CPU_SELECTED	= ENQUEUE_RQ_SELECTED,

	/* high 32bits are SCX specific */

	/*
	 * Set the following to trigger preemption when calling
	 * scx_bpf_dsq_insert() with a local dsq as the target. The slice of the
	 * current task is cleared to zero and the CPU is kicked into the
	 * scheduling path. Implies %SCX_ENQ_HEAD.
	 */
	SCX_ENQ_PREEMPT		= 1LLU << 32,

	/*
	 * The task being enqueued was previously enqueued on the current CPU's
	 * %SCX_DSQ_LOCAL, but was removed from it in a call to the
	 * bpf_scx_reenqueue_local() kfunc. If bpf_scx_reenqueue_local() was
	 * invoked in a ->cpu_release() callback, and the task is again
	 * dispatched back to %SCX_LOCAL_DSQ by this current ->enqueue(), the
	 * task will not be scheduled on the CPU until at least the next invocation
	 * of the ->cpu_acquire() callback.
	 */
	SCX_ENQ_REENQ		= 1LLU << 40,

	/*
	 * The task being enqueued is the only task available for the cpu. By
	 * default, ext core keeps executing such tasks but when
	 * %SCX_OPS_ENQ_LAST is specified, they're ops.enqueue()'d with the
	 * %SCX_ENQ_LAST flag set.
	 *
	 * The BPF scheduler is responsible for triggering a follow-up
	 * scheduling event. Otherwise, Execution may stall.
	 */
	SCX_ENQ_LAST		= 1LLU << 41,

	/* high 8 bits are internal */
	__SCX_ENQ_INTERNAL_MASK	= 0xffLLU << 56,

	SCX_ENQ_CLEAR_OPSS	= 1LLU << 56,
	SCX_ENQ_DSQ_PRIQ	= 1LLU << 57,
};

enum scx_deq_flags {
	/* expose select DEQUEUE_* flags as enums */
	SCX_DEQ_SLEEP		= DEQUEUE_SLEEP,

	/* high 32bits are SCX specific */

	/*
	 * The generic core-sched layer decided to execute the task even though
	 * it hasn't been dispatched yet. Dequeue from the BPF side.
	 */
	SCX_DEQ_CORE_SCHED_EXEC	= 1LLU << 32,
};

enum scx_pick_idle_cpu_flags {
	SCX_PICK_IDLE_CORE	= 1LLU << 0,	/* pick a CPU whose SMT siblings are also idle */
	SCX_PICK_IDLE_IN_NODE	= 1LLU << 1,	/* pick a CPU in the same target NUMA node */
};

enum scx_kick_flags {
	/*
	 * Kick the target CPU if idle. Guarantees that the target CPU goes
	 * through at least one full scheduling cycle before going idle. If the
	 * target CPU can be determined to be currently not idle and going to go
	 * through a scheduling cycle before going idle, noop.
	 */
	SCX_KICK_IDLE		= 1LLU << 0,

	/*
	 * Preempt the current task and execute the dispatch path. If the
	 * current task of the target CPU is an SCX task, its ->scx.slice is
	 * cleared to zero before the scheduling path is invoked so that the
	 * task expires and the dispatch path is invoked.
	 */
	SCX_KICK_PREEMPT	= 1LLU << 1,

	/*
	 * Wait for the CPU to be rescheduled. The scx_bpf_kick_cpu() call will
	 * return after the target CPU finishes picking the next task.
	 */
	SCX_KICK_WAIT		= 1LLU << 2,
};

enum scx_tg_flags {
	SCX_TG_ONLINE		= 1U << 0,
	SCX_TG_INITED		= 1U << 1,
};

enum scx_enable_state {
	SCX_ENABLING,
	SCX_ENABLED,
	SCX_DISABLING,
	SCX_DISABLED,
};

static const char *scx_enable_state_str[] = {
	[SCX_ENABLING]		= "enabling",
	[SCX_ENABLED]		= "enabled",
	[SCX_DISABLING]		= "disabling",
	[SCX_DISABLED]		= "disabled",
};

/*
 * sched_ext_entity->ops_state
 *
 * Used to track the task ownership between the SCX core and the BPF scheduler.
 * State transitions look as follows:
 *
 * NONE -> QUEUEING -> QUEUED -> DISPATCHING
 *   ^              |                 |
 *   |              v                 v
 *   \-------------------------------/
 *
 * QUEUEING and DISPATCHING states can be waited upon. See wait_ops_state() call
 * sites for explanations on the conditions being waited upon and why they are
 * safe. Transitions out of them into NONE or QUEUED must store_release and the
 * waiters should load_acquire.
 *
 * Tracking scx_ops_state enables sched_ext core to reliably determine whether
 * any given task can be dispatched by the BPF scheduler at all times and thus
 * relaxes the requirements on the BPF scheduler. This allows the BPF scheduler
 * to try to dispatch any task anytime regardless of its state as the SCX core
 * can safely reject invalid dispatches.
 */
enum scx_ops_state {
	SCX_OPSS_NONE,		/* owned by the SCX core */
	SCX_OPSS_QUEUEING,	/* in transit to the BPF scheduler */
	SCX_OPSS_QUEUED,	/* owned by the BPF scheduler */
	SCX_OPSS_DISPATCHING,	/* in transit back to the SCX core */

	/*
	 * QSEQ brands each QUEUED instance so that, when dispatch races
	 * dequeue/requeue, the dispatcher can tell whether it still has a claim
	 * on the task being dispatched.
	 *
	 * As some 32bit archs can't do 64bit store_release/load_acquire,
	 * p->scx.ops_state is atomic_long_t which leaves 30 bits for QSEQ on
	 * 32bit machines. The dispatch race window QSEQ protects is very narrow
	 * and runs with IRQ disabled. 30 bits should be sufficient.
	 */
	SCX_OPSS_QSEQ_SHIFT	= 2,
};

/* Use macros to ensure that the type is unsigned long for the masks */
#define SCX_OPSS_STATE_MASK	((1LU << SCX_OPSS_QSEQ_SHIFT) - 1)
#define SCX_OPSS_QSEQ_MASK	(~SCX_OPSS_STATE_MASK)

/*
 * During exit, a task may schedule after losing its PIDs. When disabling the
 * BPF scheduler, we need to be able to iterate tasks in every state to
 * guarantee system safety. Maintain a dedicated task list which contains every
 * task between its fork and eventual free.
 */
static DEFINE_SPINLOCK(scx_tasks_lock);
static LIST_HEAD(scx_tasks);

/* ops enable/disable */
static struct kthread_worker *scx_helper;
static DEFINE_MUTEX(scx_enable_mutex);
DEFINE_STATIC_KEY_FALSE(__scx_enabled);
DEFINE_STATIC_PERCPU_RWSEM(scx_fork_rwsem);
static atomic_t scx_enable_state_var = ATOMIC_INIT(SCX_DISABLED);
static unsigned long scx_in_softlockup;
static atomic_t scx_breather_depth = ATOMIC_INIT(0);
static int scx_bypass_depth;
static bool scx_init_task_enabled;
static bool scx_switching_all;
DEFINE_STATIC_KEY_FALSE(__scx_switched_all);

static struct sched_ext_ops scx_ops;
static bool scx_warned_zero_slice;

DEFINE_STATIC_KEY_FALSE(scx_ops_allow_queued_wakeup);
static DEFINE_STATIC_KEY_FALSE(scx_ops_enq_last);
static DEFINE_STATIC_KEY_FALSE(scx_ops_enq_exiting);
static DEFINE_STATIC_KEY_FALSE(scx_ops_enq_migration_disabled);
static DEFINE_STATIC_KEY_FALSE(scx_ops_cpu_preempt);

static struct static_key_false scx_has_op[SCX_OPI_END] =
	{ [0 ... SCX_OPI_END-1] = STATIC_KEY_FALSE_INIT };

static atomic_t scx_exit_kind = ATOMIC_INIT(SCX_EXIT_DONE);
static struct scx_exit_info *scx_exit_info;

static atomic_long_t scx_nr_rejected = ATOMIC_LONG_INIT(0);
static atomic_long_t scx_hotplug_seq = ATOMIC_LONG_INIT(0);

/*
 * A monotically increasing sequence number that is incremented every time a
 * scheduler is enabled. This can be used by to check if any custom sched_ext
 * scheduler has ever been used in the system.
 */
static atomic_long_t scx_enable_seq = ATOMIC_LONG_INIT(0);

/*
 * The maximum amount of time in jiffies that a task may be runnable without
 * being scheduled on a CPU. If this timeout is exceeded, it will trigger
 * scx_error().
 */
static unsigned long scx_watchdog_timeout;

/*
 * The last time the delayed work was run. This delayed work relies on
 * ksoftirqd being able to run to service timer interrupts, so it's possible
 * that this work itself could get wedged. To account for this, we check that
 * it's not stalled in the timer tick, and trigger an error if it is.
 */
static unsigned long scx_watchdog_timestamp = INITIAL_JIFFIES;

static struct delayed_work scx_watchdog_work;

/* for %SCX_KICK_WAIT */
static unsigned long __percpu *scx_kick_cpus_pnt_seqs;

/*
 * Direct dispatch marker.
 *
 * Non-NULL values are used for direct dispatch from enqueue path. A valid
 * pointer points to the task currently being enqueued. An ERR_PTR value is used
 * to indicate that direct dispatch has already happened.
 */
static DEFINE_PER_CPU(struct task_struct *, direct_dispatch_task);

/*
 * Dispatch queues.
 *
 * The global DSQ (%SCX_DSQ_GLOBAL) is split per-node for scalability. This is
 * to avoid live-locking in bypass mode where all tasks are dispatched to
 * %SCX_DSQ_GLOBAL and all CPUs consume from it. If per-node split isn't
 * sufficient, it can be further split.
 */
static struct scx_dispatch_q **global_dsqs;

static const struct rhashtable_params dsq_hash_params = {
	.key_len		= sizeof_field(struct scx_dispatch_q, id),
	.key_offset		= offsetof(struct scx_dispatch_q, id),
	.head_offset		= offsetof(struct scx_dispatch_q, hash_node),
};

static struct rhashtable dsq_hash;
static LLIST_HEAD(dsqs_to_free);

/* dispatch buf */
struct scx_dsp_buf_ent {
	struct task_struct	*task;
	unsigned long		qseq;
	u64			dsq_id;
	u64			enq_flags;
};

static u32 scx_dsp_max_batch;

struct scx_dsp_ctx {
	struct rq		*rq;
	u32			cursor;
	u32			nr_tasks;
	struct scx_dsp_buf_ent	buf[];
};

static struct scx_dsp_ctx __percpu *scx_dsp_ctx;

/* string formatting from BPF */
struct scx_bstr_buf {
	u64			data[MAX_BPRINTF_VARARGS];
	char			line[SCX_EXIT_MSG_LEN];
};

static DEFINE_RAW_SPINLOCK(scx_exit_bstr_buf_lock);
static struct scx_bstr_buf scx_exit_bstr_buf;

/* ops debug dump */
struct scx_dump_data {
	s32			cpu;
	bool			first;
	s32			cursor;
	struct seq_buf		*s;
	const char		*prefix;
	struct scx_bstr_buf	buf;
};

static struct scx_dump_data scx_dump_data = {
	.cpu			= -1,
};

/* /sys/kernel/sched_ext interface */
static struct kset *scx_kset;
static struct kobject *scx_root_kobj;

#define CREATE_TRACE_POINTS
#include <trace/events/sched_ext.h>

static void process_ddsp_deferred_locals(struct rq *rq);
static void scx_bpf_kick_cpu(s32 cpu, u64 flags);
static __printf(3, 4) void __scx_exit(enum scx_exit_kind kind, s64 exit_code,
				      const char *fmt, ...);

#define __scx_error(err, fmt, args...)						\
	__scx_exit((err), 0, fmt, ##args)

#define scx_exit(code, fmt, args...)						\
	__scx_exit(SCX_EXIT_UNREG_KERN, (code), fmt, ##args)

#define scx_error(fmt, args...)							\
	__scx_error(SCX_EXIT_ERROR, fmt, ##args)

#define SCX_HAS_OP(op)	static_branch_likely(&scx_has_op[SCX_OP_IDX(op)])

static long jiffies_delta_msecs(unsigned long at, unsigned long now)
{
	if (time_after(at, now))
		return jiffies_to_msecs(at - now);
	else
		return -(long)jiffies_to_msecs(now - at);
}

/* if the highest set bit is N, return a mask with bits [N+1, 31] set */
static u32 higher_bits(u32 flags)
{
	return ~((1 << fls(flags)) - 1);
}

/* return the mask with only the highest bit set */
static u32 highest_bit(u32 flags)
{
	int bit = fls(flags);
	return ((u64)1 << bit) >> 1;
}

static bool u32_before(u32 a, u32 b)
{
	return (s32)(a - b) < 0;
}

static struct scx_dispatch_q *find_global_dsq(struct task_struct *p)
{
	return global_dsqs[cpu_to_node(task_cpu(p))];
}

static struct scx_dispatch_q *find_user_dsq(u64 dsq_id)
{
	return rhashtable_lookup_fast(&dsq_hash, &dsq_id, dsq_hash_params);
}

/*
 * scx_kf_mask enforcement. Some kfuncs can only be called from specific SCX
 * ops. When invoking SCX ops, SCX_CALL_OP[_RET]() should be used to indicate
 * the allowed kfuncs and those kfuncs should use scx_kf_allowed() to check
 * whether it's running from an allowed context.
 *
 * @mask is constant, always inline to cull the mask calculations.
 */
static __always_inline void scx_kf_allow(u32 mask)
{
	/* nesting is allowed only in increasing scx_kf_mask order */
	WARN_ONCE((mask | higher_bits(mask)) & current->scx.kf_mask,
		  "invalid nesting current->scx.kf_mask=0x%x mask=0x%x\n",
		  current->scx.kf_mask, mask);
	current->scx.kf_mask |= mask;
	barrier();
}

static void scx_kf_disallow(u32 mask)
{
	barrier();
	current->scx.kf_mask &= ~mask;
}

#define SCX_CALL_OP(mask, op, args...)						\
do {										\
	if (mask) {								\
		scx_kf_allow(mask);						\
		scx_ops.op(args);						\
		scx_kf_disallow(mask);						\
	} else {								\
		scx_ops.op(args);						\
	}									\
} while (0)

#define SCX_CALL_OP_RET(mask, op, args...)					\
({										\
	__typeof__(scx_ops.op(args)) __ret;					\
	if (mask) {								\
		scx_kf_allow(mask);						\
		__ret = scx_ops.op(args);					\
		scx_kf_disallow(mask);						\
	} else {								\
		__ret = scx_ops.op(args);					\
	}									\
	__ret;									\
})

/*
 * Some kfuncs are allowed only on the tasks that are subjects of the
 * in-progress scx_ops operation for, e.g., locking guarantees. To enforce such
 * restrictions, the following SCX_CALL_OP_*() variants should be used when
 * invoking scx_ops operations that take task arguments. These can only be used
 * for non-nesting operations due to the way the tasks are tracked.
 *
 * kfuncs which can only operate on such tasks can in turn use
 * scx_kf_allowed_on_arg_tasks() to test whether the invocation is allowed on
 * the specific task.
 */
#define SCX_CALL_OP_TASK(mask, op, task, args...)				\
do {										\
	BUILD_BUG_ON((mask) & ~__SCX_KF_TERMINAL);				\
	current->scx.kf_tasks[0] = task;					\
	SCX_CALL_OP(mask, op, task, ##args);					\
	current->scx.kf_tasks[0] = NULL;					\
} while (0)

#define SCX_CALL_OP_TASK_RET(mask, op, task, args...)				\
({										\
	__typeof__(scx_ops.op(task, ##args)) __ret;				\
	BUILD_BUG_ON((mask) & ~__SCX_KF_TERMINAL);				\
	current->scx.kf_tasks[0] = task;					\
	__ret = SCX_CALL_OP_RET(mask, op, task, ##args);			\
	current->scx.kf_tasks[0] = NULL;					\
	__ret;									\
})

#define SCX_CALL_OP_2TASKS_RET(mask, op, task0, task1, args...)			\
({										\
	__typeof__(scx_ops.op(task0, task1, ##args)) __ret;			\
	BUILD_BUG_ON((mask) & ~__SCX_KF_TERMINAL);				\
	current->scx.kf_tasks[0] = task0;					\
	current->scx.kf_tasks[1] = task1;					\
	__ret = SCX_CALL_OP_RET(mask, op, task0, task1, ##args);		\
	current->scx.kf_tasks[0] = NULL;					\
	current->scx.kf_tasks[1] = NULL;					\
	__ret;									\
})

/* @mask is constant, always inline to cull unnecessary branches */
static __always_inline bool scx_kf_allowed(u32 mask)
{
	if (unlikely(!(current->scx.kf_mask & mask))) {
		scx_error("kfunc with mask 0x%x called from an operation only allowing 0x%x",
			  mask, current->scx.kf_mask);
		return false;
	}

	/*
	 * Enforce nesting boundaries. e.g. A kfunc which can be called from
	 * DISPATCH must not be called if we're running DEQUEUE which is nested
	 * inside ops.dispatch(). We don't need to check boundaries for any
	 * blocking kfuncs as the verifier ensures they're only called from
	 * sleepable progs.
	 */
	if (unlikely(highest_bit(mask) == SCX_KF_CPU_RELEASE &&
		     (current->scx.kf_mask & higher_bits(SCX_KF_CPU_RELEASE)))) {
		scx_error("cpu_release kfunc called from a nested operation");
		return false;
	}

	if (unlikely(highest_bit(mask) == SCX_KF_DISPATCH &&
		     (current->scx.kf_mask & higher_bits(SCX_KF_DISPATCH)))) {
		scx_error("dispatch kfunc called from a nested operation");
		return false;
	}

	return true;
}

/* see SCX_CALL_OP_TASK() */
static __always_inline bool scx_kf_allowed_on_arg_tasks(u32 mask,
							struct task_struct *p)
{
	if (!scx_kf_allowed(mask))
		return false;

	if (unlikely((p != current->scx.kf_tasks[0] &&
		      p != current->scx.kf_tasks[1]))) {
		scx_error("called on a task not being operated on");
		return false;
	}

	return true;
}

static bool scx_kf_allowed_if_unlocked(void)
{
	return !current->scx.kf_mask;
}

/**
 * nldsq_next_task - Iterate to the next task in a non-local DSQ
 * @dsq: user dsq being iterated
 * @cur: current position, %NULL to start iteration
 * @rev: walk backwards
 *
 * Returns %NULL when iteration is finished.
 */
static struct task_struct *nldsq_next_task(struct scx_dispatch_q *dsq,
					   struct task_struct *cur, bool rev)
{
	struct list_head *list_node;
	struct scx_dsq_list_node *dsq_lnode;

	lockdep_assert_held(&dsq->lock);

	if (cur)
		list_node = &cur->scx.dsq_list.node;
	else
		list_node = &dsq->list;

	/* find the next task, need to skip BPF iteration cursors */
	do {
		if (rev)
			list_node = list_node->prev;
		else
			list_node = list_node->next;

		if (list_node == &dsq->list)
			return NULL;

		dsq_lnode = container_of(list_node, struct scx_dsq_list_node,
					 node);
	} while (dsq_lnode->flags & SCX_DSQ_LNODE_ITER_CURSOR);

	return container_of(dsq_lnode, struct task_struct, scx.dsq_list);
}

#define nldsq_for_each_task(p, dsq)						\
	for ((p) = nldsq_next_task((dsq), NULL, false); (p);			\
	     (p) = nldsq_next_task((dsq), (p), false))


/*
 * BPF DSQ iterator. Tasks in a non-local DSQ can be iterated in [reverse]
 * dispatch order. BPF-visible iterator is opaque and larger to allow future
 * changes without breaking backward compatibility. Can be used with
 * bpf_for_each(). See bpf_iter_scx_dsq_*().
 */
enum scx_dsq_iter_flags {
	/* iterate in the reverse dispatch order */
	SCX_DSQ_ITER_REV		= 1U << 16,

	__SCX_DSQ_ITER_HAS_SLICE	= 1U << 30,
	__SCX_DSQ_ITER_HAS_VTIME	= 1U << 31,

	__SCX_DSQ_ITER_USER_FLAGS	= SCX_DSQ_ITER_REV,
	__SCX_DSQ_ITER_ALL_FLAGS	= __SCX_DSQ_ITER_USER_FLAGS |
					  __SCX_DSQ_ITER_HAS_SLICE |
					  __SCX_DSQ_ITER_HAS_VTIME,
};

struct bpf_iter_scx_dsq_kern {
	struct scx_dsq_list_node	cursor;
	struct scx_dispatch_q		*dsq;
	u64				slice;
	u64				vtime;
} __attribute__((aligned(8)));

struct bpf_iter_scx_dsq {
	u64				__opaque[6];
} __attribute__((aligned(8)));


/*
 * SCX task iterator.
 */
struct scx_task_iter {
	struct sched_ext_entity		cursor;
	struct task_struct		*locked;
	struct rq			*rq;
	struct rq_flags			rf;
	u32				cnt;
};

/**
 * scx_task_iter_start - Lock scx_tasks_lock and start a task iteration
 * @iter: iterator to init
 *
 * Initialize @iter and return with scx_tasks_lock held. Once initialized, @iter
 * must eventually be stopped with scx_task_iter_stop().
 *
 * scx_tasks_lock and the rq lock may be released using scx_task_iter_unlock()
 * between this and the first next() call or between any two next() calls. If
 * the locks are released between two next() calls, the caller is responsible
 * for ensuring that the task being iterated remains accessible either through
 * RCU read lock or obtaining a reference count.
 *
 * All tasks which existed when the iteration started are guaranteed to be
 * visited as long as they still exist.
 */
static void scx_task_iter_start(struct scx_task_iter *iter)
{
	BUILD_BUG_ON(__SCX_DSQ_ITER_ALL_FLAGS &
		     ((1U << __SCX_DSQ_LNODE_PRIV_SHIFT) - 1));

	spin_lock_irq(&scx_tasks_lock);

	iter->cursor = (struct sched_ext_entity){ .flags = SCX_TASK_CURSOR };
	list_add(&iter->cursor.tasks_node, &scx_tasks);
	iter->locked = NULL;
	iter->cnt = 0;
}

static void __scx_task_iter_rq_unlock(struct scx_task_iter *iter)
{
	if (iter->locked) {
		task_rq_unlock(iter->rq, iter->locked, &iter->rf);
		iter->locked = NULL;
	}
}

/**
 * scx_task_iter_unlock - Unlock rq and scx_tasks_lock held by a task iterator
 * @iter: iterator to unlock
 *
 * If @iter is in the middle of a locked iteration, it may be locking the rq of
 * the task currently being visited in addition to scx_tasks_lock. Unlock both.
 * This function can be safely called anytime during an iteration.
 */
static void scx_task_iter_unlock(struct scx_task_iter *iter)
{
	__scx_task_iter_rq_unlock(iter);
	spin_unlock_irq(&scx_tasks_lock);
}

/**
 * scx_task_iter_relock - Lock scx_tasks_lock released by scx_task_iter_unlock()
 * @iter: iterator to re-lock
 *
 * Re-lock scx_tasks_lock unlocked by scx_task_iter_unlock(). Note that it
 * doesn't re-lock the rq lock. Must be called before other iterator operations.
 */
static void scx_task_iter_relock(struct scx_task_iter *iter)
{
	spin_lock_irq(&scx_tasks_lock);
}

/**
 * scx_task_iter_stop - Stop a task iteration and unlock scx_tasks_lock
 * @iter: iterator to exit
 *
 * Exit a previously initialized @iter. Must be called with scx_tasks_lock held
 * which is released on return. If the iterator holds a task's rq lock, that rq
 * lock is also released. See scx_task_iter_start() for details.
 */
static void scx_task_iter_stop(struct scx_task_iter *iter)
{
	list_del_init(&iter->cursor.tasks_node);
	scx_task_iter_unlock(iter);
}

/**
 * scx_task_iter_next - Next task
 * @iter: iterator to walk
 *
 * Visit the next task. See scx_task_iter_start() for details. Locks are dropped
 * and re-acquired every %SCX_TASK_ITER_BATCH iterations to avoid causing stalls
 * by holding scx_tasks_lock for too long.
 */
static struct task_struct *scx_task_iter_next(struct scx_task_iter *iter)
{
	struct list_head *cursor = &iter->cursor.tasks_node;
	struct sched_ext_entity *pos;

	if (!(++iter->cnt % SCX_TASK_ITER_BATCH)) {
		scx_task_iter_unlock(iter);
		cond_resched();
		scx_task_iter_relock(iter);
	}

	list_for_each_entry(pos, cursor, tasks_node) {
		if (&pos->tasks_node == &scx_tasks)
			return NULL;
		if (!(pos->flags & SCX_TASK_CURSOR)) {
			list_move(cursor, &pos->tasks_node);
			return container_of(pos, struct task_struct, scx);
		}
	}

	/* can't happen, should always terminate at scx_tasks above */
	BUG();
}

/**
 * scx_task_iter_next_locked - Next non-idle task with its rq locked
 * @iter: iterator to walk
 *
 * Visit the non-idle task with its rq lock held. Allows callers to specify
 * whether they would like to filter out dead tasks. See scx_task_iter_start()
 * for details.
 */
static struct task_struct *scx_task_iter_next_locked(struct scx_task_iter *iter)
{
	struct task_struct *p;

	__scx_task_iter_rq_unlock(iter);

	while ((p = scx_task_iter_next(iter))) {
		/*
		 * scx_task_iter is used to prepare and move tasks into SCX
		 * while loading the BPF scheduler and vice-versa while
		 * unloading. The init_tasks ("swappers") should be excluded
		 * from the iteration because:
		 *
		 * - It's unsafe to use __setschduler_prio() on an init_task to
		 *   determine the sched_class to use as it won't preserve its
		 *   idle_sched_class.
		 *
		 * - ops.init/exit_task() can easily be confused if called with
		 *   init_tasks as they, e.g., share PID 0.
		 *
		 * As init_tasks are never scheduled through SCX, they can be
		 * skipped safely. Note that is_idle_task() which tests %PF_IDLE
		 * doesn't work here:
		 *
		 * - %PF_IDLE may not be set for an init_task whose CPU hasn't
		 *   yet been onlined.
		 *
		 * - %PF_IDLE can be set on tasks that are not init_tasks. See
		 *   play_idle_precise() used by CONFIG_IDLE_INJECT.
		 *
		 * Test for idle_sched_class as only init_tasks are on it.
		 */
		if (p->sched_class != &idle_sched_class)
			break;
	}
	if (!p)
		return NULL;

	iter->rq = task_rq_lock(p, &iter->rf);
	iter->locked = p;

	return p;
}

/*
 * Collection of event counters. Event types are placed in descending order.
 */
struct scx_event_stats {
	/*
	 * If ops.select_cpu() returns a CPU which can't be used by the task,
	 * the core scheduler code silently picks a fallback CPU.
	 */
	s64		SCX_EV_SELECT_CPU_FALLBACK;

	/*
	 * When dispatching to a local DSQ, the CPU may have gone offline in
	 * the meantime. In this case, the task is bounced to the global DSQ.
	 */
	s64		SCX_EV_DISPATCH_LOCAL_DSQ_OFFLINE;

	/*
	 * If SCX_OPS_ENQ_LAST is not set, the number of times that a task
	 * continued to run because there were no other tasks on the CPU.
	 */
	s64		SCX_EV_DISPATCH_KEEP_LAST;

	/*
	 * If SCX_OPS_ENQ_EXITING is not set, the number of times that a task
	 * is dispatched to a local DSQ when exiting.
	 */
	s64		SCX_EV_ENQ_SKIP_EXITING;

	/*
	 * If SCX_OPS_ENQ_MIGRATION_DISABLED is not set, the number of times a
	 * migration disabled task skips ops.enqueue() and is dispatched to its
	 * local DSQ.
	 */
	s64		SCX_EV_ENQ_SKIP_MIGRATION_DISABLED;

	/*
	 * The total number of tasks enqueued (or pick_task-ed) with a
	 * default time slice (SCX_SLICE_DFL).
	 */
	s64		SCX_EV_ENQ_SLICE_DFL;

	/*
	 * The total duration of bypass modes in nanoseconds.
	 */
	s64		SCX_EV_BYPASS_DURATION;

	/*
	 * The number of tasks dispatched in the bypassing mode.
	 */
	s64		SCX_EV_BYPASS_DISPATCH;

	/*
	 * The number of times the bypassing mode has been activated.
	 */
	s64		SCX_EV_BYPASS_ACTIVATE;
};

/*
 * The event counter is organized by a per-CPU variable to minimize the
 * accounting overhead without synchronization. A system-wide view on the
 * event counter is constructed when requested by scx_bpf_get_event_stat().
 */
static DEFINE_PER_CPU(struct scx_event_stats, event_stats_cpu);

/**
 * scx_add_event - Increase an event counter for 'name' by 'cnt'
 * @name: an event name defined in struct scx_event_stats
 * @cnt: the number of the event occured
 *
 * This can be used when preemption is not disabled.
 */
#define scx_add_event(name, cnt) do {						\
	this_cpu_add(event_stats_cpu.name, cnt);				\
	trace_sched_ext_event(#name, cnt);					\
} while(0)

/**
 * __scx_add_event - Increase an event counter for 'name' by 'cnt'
 * @name: an event name defined in struct scx_event_stats
 * @cnt: the number of the event occured
 *
 * This should be used only when preemption is disabled.
 */
#define __scx_add_event(name, cnt) do {						\
	__this_cpu_add(event_stats_cpu.name, cnt);				\
	trace_sched_ext_event(#name, cnt);					\
} while(0)

/**
 * scx_agg_event - Aggregate an event counter 'kind' from 'src_e' to 'dst_e'
 * @dst_e: destination event stats
 * @src_e: source event stats
 * @kind: a kind of event to be aggregated
 */
#define scx_agg_event(dst_e, src_e, kind) do {					\
	(dst_e)->kind += READ_ONCE((src_e)->kind);				\
} while(0)

/**
 * scx_dump_event - Dump an event 'kind' in 'events' to 's'
 * @s: output seq_buf
 * @events: event stats
 * @kind: a kind of event to dump
 */
#define scx_dump_event(s, events, kind) do {					\
	dump_line(&(s), "%40s: %16lld", #kind, (events)->kind);			\
} while (0)


static void scx_bpf_events(struct scx_event_stats *events, size_t events__sz);

static enum scx_enable_state scx_enable_state(void)
{
	return atomic_read(&scx_enable_state_var);
}

static enum scx_enable_state scx_set_enable_state(enum scx_enable_state to)
{
	return atomic_xchg(&scx_enable_state_var, to);
}

static bool scx_tryset_enable_state(enum scx_enable_state to,
				    enum scx_enable_state from)
{
	int from_v = from;

	return atomic_try_cmpxchg(&scx_enable_state_var, &from_v, to);
}

static bool scx_rq_bypassing(struct rq *rq)
{
	return unlikely(rq->scx.flags & SCX_RQ_BYPASSING);
}

/**
 * wait_ops_state - Busy-wait the specified ops state to end
 * @p: target task
 * @opss: state to wait the end of
 *
 * Busy-wait for @p to transition out of @opss. This can only be used when the
 * state part of @opss is %SCX_QUEUEING or %SCX_DISPATCHING. This function also
 * has load_acquire semantics to ensure that the caller can see the updates made
 * in the enqueueing and dispatching paths.
 */
static void wait_ops_state(struct task_struct *p, unsigned long opss)
{
	do {
		cpu_relax();
	} while (atomic_long_read_acquire(&p->scx.ops_state) == opss);
}

/**
 * ops_cpu_valid - Verify a cpu number
 * @cpu: cpu number which came from a BPF ops
 * @where: extra information reported on error
 *
 * @cpu is a cpu number which came from the BPF scheduler and can be any value.
 * Verify that it is in range and one of the possible cpus. If invalid, trigger
 * an ops error.
 */
static bool ops_cpu_valid(s32 cpu, const char *where)
{
	if (likely(cpu >= 0 && cpu < nr_cpu_ids && cpu_possible(cpu))) {
		return true;
	} else {
		scx_error("invalid CPU %d%s%s", cpu, where ? " " : "", where ?: "");
		return false;
	}
}

/**
 * ops_sanitize_err - Sanitize a -errno value
 * @ops_name: operation to blame on failure
 * @err: -errno value to sanitize
 *
 * Verify @err is a valid -errno. If not, trigger scx_error() and return
 * -%EPROTO. This is necessary because returning a rogue -errno up the chain can
 * cause misbehaviors. For an example, a large negative return from
 * ops.init_task() triggers an oops when passed up the call chain because the
 * value fails IS_ERR() test after being encoded with ERR_PTR() and then is
 * handled as a pointer.
 */
static int ops_sanitize_err(const char *ops_name, s32 err)
{
	if (err < 0 && err >= -MAX_ERRNO)
		return err;

	scx_error("ops.%s() returned an invalid errno %d", ops_name, err);
	return -EPROTO;
}

static void run_deferred(struct rq *rq)
{
	process_ddsp_deferred_locals(rq);
}

#ifdef CONFIG_SMP
static void deferred_bal_cb_workfn(struct rq *rq)
{
	run_deferred(rq);
}
#endif

static void deferred_irq_workfn(struct irq_work *irq_work)
{
	struct rq *rq = container_of(irq_work, struct rq, scx.deferred_irq_work);

	raw_spin_rq_lock(rq);
	run_deferred(rq);
	raw_spin_rq_unlock(rq);
}

/**
 * schedule_deferred - Schedule execution of deferred actions on an rq
 * @rq: target rq
 *
 * Schedule execution of deferred actions on @rq. Must be called with @rq
 * locked. Deferred actions are executed with @rq locked but unpinned, and thus
 * can unlock @rq to e.g. migrate tasks to other rqs.
 */
static void schedule_deferred(struct rq *rq)
{
	lockdep_assert_rq_held(rq);

#ifdef CONFIG_SMP
	/*
	 * If in the middle of waking up a task, task_woken_scx() will be called
	 * afterwards which will then run the deferred actions, no need to
	 * schedule anything.
	 */
	if (rq->scx.flags & SCX_RQ_IN_WAKEUP)
		return;

	/*
	 * If in balance, the balance callbacks will be called before rq lock is
	 * released. Schedule one.
	 */
	if (rq->scx.flags & SCX_RQ_IN_BALANCE) {
		queue_balance_callback(rq, &rq->scx.deferred_bal_cb,
				       deferred_bal_cb_workfn);
		return;
	}
#endif
	/*
	 * No scheduler hooks available. Queue an irq work. They are executed on
	 * IRQ re-enable which may take a bit longer than the scheduler hooks.
	 * The above WAKEUP and BALANCE paths should cover most of the cases and
	 * the time to IRQ re-enable shouldn't be long.
	 */
	irq_work_queue(&rq->scx.deferred_irq_work);
}

/**
 * touch_core_sched - Update timestamp used for core-sched task ordering
 * @rq: rq to read clock from, must be locked
 * @p: task to update the timestamp for
 *
 * Update @p->scx.core_sched_at timestamp. This is used by scx_prio_less() to
 * implement global or local-DSQ FIFO ordering for core-sched. Should be called
 * when a task becomes runnable and its turn on the CPU ends (e.g. slice
 * exhaustion).
 */
static void touch_core_sched(struct rq *rq, struct task_struct *p)
{
	lockdep_assert_rq_held(rq);

#ifdef CONFIG_SCHED_CORE
	/*
	 * It's okay to update the timestamp spuriously. Use
	 * sched_core_disabled() which is cheaper than enabled().
	 *
	 * As this is used to determine ordering between tasks of sibling CPUs,
	 * it may be better to use per-core dispatch sequence instead.
	 */
	if (!sched_core_disabled())
		p->scx.core_sched_at = sched_clock_cpu(cpu_of(rq));
#endif
}

/**
 * touch_core_sched_dispatch - Update core-sched timestamp on dispatch
 * @rq: rq to read clock from, must be locked
 * @p: task being dispatched
 *
 * If the BPF scheduler implements custom core-sched ordering via
 * ops.core_sched_before(), @p->scx.core_sched_at is used to implement FIFO
 * ordering within each local DSQ. This function is called from dispatch paths
 * and updates @p->scx.core_sched_at if custom core-sched ordering is in effect.
 */
static void touch_core_sched_dispatch(struct rq *rq, struct task_struct *p)
{
	lockdep_assert_rq_held(rq);

#ifdef CONFIG_SCHED_CORE
	if (SCX_HAS_OP(core_sched_before))
		touch_core_sched(rq, p);
#endif
}

static void update_curr_scx(struct rq *rq)
{
	struct task_struct *curr = rq->curr;
	s64 delta_exec;

	delta_exec = update_curr_common(rq);
	if (unlikely(delta_exec <= 0))
		return;

	if (curr->scx.slice != SCX_SLICE_INF) {
		curr->scx.slice -= min_t(u64, curr->scx.slice, delta_exec);
		if (!curr->scx.slice)
			touch_core_sched(rq, curr);
	}
}

static bool scx_dsq_priq_less(struct rb_node *node_a,
			      const struct rb_node *node_b)
{
	const struct task_struct *a =
		container_of(node_a, struct task_struct, scx.dsq_priq);
	const struct task_struct *b =
		container_of(node_b, struct task_struct, scx.dsq_priq);

	return time_before64(a->scx.dsq_vtime, b->scx.dsq_vtime);
}

static void dsq_mod_nr(struct scx_dispatch_q *dsq, s32 delta)
{
	/* scx_bpf_dsq_nr_queued() reads ->nr without locking, use WRITE_ONCE() */
	WRITE_ONCE(dsq->nr, dsq->nr + delta);
}

static void dispatch_enqueue(struct scx_dispatch_q *dsq, struct task_struct *p,
			     u64 enq_flags)
{
	bool is_local = dsq->id == SCX_DSQ_LOCAL;

	WARN_ON_ONCE(p->scx.dsq || !list_empty(&p->scx.dsq_list.node));
	WARN_ON_ONCE((p->scx.dsq_flags & SCX_TASK_DSQ_ON_PRIQ) ||
		     !RB_EMPTY_NODE(&p->scx.dsq_priq));

	if (!is_local) {
		raw_spin_lock(&dsq->lock);
		if (unlikely(dsq->id == SCX_DSQ_INVALID)) {
			scx_error("attempting to dispatch to a destroyed dsq");
			/* fall back to the global dsq */
			raw_spin_unlock(&dsq->lock);
			dsq = find_global_dsq(p);
			raw_spin_lock(&dsq->lock);
		}
	}

	if (unlikely((dsq->id & SCX_DSQ_FLAG_BUILTIN) &&
		     (enq_flags & SCX_ENQ_DSQ_PRIQ))) {
		/*
		 * SCX_DSQ_LOCAL and SCX_DSQ_GLOBAL DSQs always consume from
		 * their FIFO queues. To avoid confusion and accidentally
		 * starving vtime-dispatched tasks by FIFO-dispatched tasks, we
		 * disallow any internal DSQ from doing vtime ordering of
		 * tasks.
		 */
		scx_error("cannot use vtime ordering for built-in DSQs");
		enq_flags &= ~SCX_ENQ_DSQ_PRIQ;
	}

	if (enq_flags & SCX_ENQ_DSQ_PRIQ) {
		struct rb_node *rbp;

		/*
		 * A PRIQ DSQ shouldn't be using FIFO enqueueing. As tasks are
		 * linked to both the rbtree and list on PRIQs, this can only be
		 * tested easily when adding the first task.
		 */
		if (unlikely(RB_EMPTY_ROOT(&dsq->priq) &&
			     nldsq_next_task(dsq, NULL, false)))
			scx_error("DSQ ID 0x%016llx already had FIFO-enqueued tasks",
				  dsq->id);

		p->scx.dsq_flags |= SCX_TASK_DSQ_ON_PRIQ;
		rb_add(&p->scx.dsq_priq, &dsq->priq, scx_dsq_priq_less);

		/*
		 * Find the previous task and insert after it on the list so
		 * that @dsq->list is vtime ordered.
		 */
		rbp = rb_prev(&p->scx.dsq_priq);
		if (rbp) {
			struct task_struct *prev =
				container_of(rbp, struct task_struct,
					     scx.dsq_priq);
			list_add(&p->scx.dsq_list.node, &prev->scx.dsq_list.node);
		} else {
			list_add(&p->scx.dsq_list.node, &dsq->list);
		}
	} else {
		/* a FIFO DSQ shouldn't be using PRIQ enqueuing */
		if (unlikely(!RB_EMPTY_ROOT(&dsq->priq)))
			scx_error("DSQ ID 0x%016llx already had PRIQ-enqueued tasks",
				  dsq->id);

		if (enq_flags & (SCX_ENQ_HEAD | SCX_ENQ_PREEMPT))
			list_add(&p->scx.dsq_list.node, &dsq->list);
		else
			list_add_tail(&p->scx.dsq_list.node, &dsq->list);
	}

	/* seq records the order tasks are queued, used by BPF DSQ iterator */
	dsq->seq++;
	p->scx.dsq_seq = dsq->seq;

	dsq_mod_nr(dsq, 1);
	p->scx.dsq = dsq;

	/*
	 * scx.ddsp_dsq_id and scx.ddsp_enq_flags are only relevant on the
	 * direct dispatch path, but we clear them here because the direct
	 * dispatch verdict may be overridden on the enqueue path during e.g.
	 * bypass.
	 */
	p->scx.ddsp_dsq_id = SCX_DSQ_INVALID;
	p->scx.ddsp_enq_flags = 0;

	/*
	 * We're transitioning out of QUEUEING or DISPATCHING. store_release to
	 * match waiters' load_acquire.
	 */
	if (enq_flags & SCX_ENQ_CLEAR_OPSS)
		atomic_long_set_release(&p->scx.ops_state, SCX_OPSS_NONE);

	if (is_local) {
		struct rq *rq = container_of(dsq, struct rq, scx.local_dsq);
		bool preempt = false;

		if ((enq_flags & SCX_ENQ_PREEMPT) && p != rq->curr &&
		    rq->curr->sched_class == &ext_sched_class) {
			rq->curr->scx.slice = 0;
			preempt = true;
		}

		if (preempt || sched_class_above(&ext_sched_class,
						 rq->curr->sched_class))
			resched_curr(rq);
	} else {
		raw_spin_unlock(&dsq->lock);
	}
}

static void task_unlink_from_dsq(struct task_struct *p,
				 struct scx_dispatch_q *dsq)
{
	WARN_ON_ONCE(list_empty(&p->scx.dsq_list.node));

	if (p->scx.dsq_flags & SCX_TASK_DSQ_ON_PRIQ) {
		rb_erase(&p->scx.dsq_priq, &dsq->priq);
		RB_CLEAR_NODE(&p->scx.dsq_priq);
		p->scx.dsq_flags &= ~SCX_TASK_DSQ_ON_PRIQ;
	}

	list_del_init(&p->scx.dsq_list.node);
	dsq_mod_nr(dsq, -1);
}

static void dispatch_dequeue(struct rq *rq, struct task_struct *p)
{
	struct scx_dispatch_q *dsq = p->scx.dsq;
	bool is_local = dsq == &rq->scx.local_dsq;

	if (!dsq) {
		/*
		 * If !dsq && on-list, @p is on @rq's ddsp_deferred_locals.
		 * Unlinking is all that's needed to cancel.
		 */
		if (unlikely(!list_empty(&p->scx.dsq_list.node)))
			list_del_init(&p->scx.dsq_list.node);

		/*
		 * When dispatching directly from the BPF scheduler to a local
		 * DSQ, the task isn't associated with any DSQ but
		 * @p->scx.holding_cpu may be set under the protection of
		 * %SCX_OPSS_DISPATCHING.
		 */
		if (p->scx.holding_cpu >= 0)
			p->scx.holding_cpu = -1;

		return;
	}

	if (!is_local)
		raw_spin_lock(&dsq->lock);

	/*
	 * Now that we hold @dsq->lock, @p->holding_cpu and @p->scx.dsq_* can't
	 * change underneath us.
	*/
	if (p->scx.holding_cpu < 0) {
		/* @p must still be on @dsq, dequeue */
		task_unlink_from_dsq(p, dsq);
	} else {
		/*
		 * We're racing against dispatch_to_local_dsq() which already
		 * removed @p from @dsq and set @p->scx.holding_cpu. Clear the
		 * holding_cpu which tells dispatch_to_local_dsq() that it lost
		 * the race.
		 */
		WARN_ON_ONCE(!list_empty(&p->scx.dsq_list.node));
		p->scx.holding_cpu = -1;
	}
	p->scx.dsq = NULL;

	if (!is_local)
		raw_spin_unlock(&dsq->lock);
}

static struct scx_dispatch_q *find_dsq_for_dispatch(struct rq *rq, u64 dsq_id,
						    struct task_struct *p)
{
	struct scx_dispatch_q *dsq;

	if (dsq_id == SCX_DSQ_LOCAL)
		return &rq->scx.local_dsq;

	if ((dsq_id & SCX_DSQ_LOCAL_ON) == SCX_DSQ_LOCAL_ON) {
		s32 cpu = dsq_id & SCX_DSQ_LOCAL_CPU_MASK;

		if (!ops_cpu_valid(cpu, "in SCX_DSQ_LOCAL_ON dispatch verdict"))
			return find_global_dsq(p);

		return &cpu_rq(cpu)->scx.local_dsq;
	}

	if (dsq_id == SCX_DSQ_GLOBAL)
		dsq = find_global_dsq(p);
	else
		dsq = find_user_dsq(dsq_id);

	if (unlikely(!dsq)) {
		scx_error("non-existent DSQ 0x%llx for %s[%d]",
			  dsq_id, p->comm, p->pid);
		return find_global_dsq(p);
	}

	return dsq;
}

static void mark_direct_dispatch(struct task_struct *ddsp_task,
				 struct task_struct *p, u64 dsq_id,
				 u64 enq_flags)
{
	/*
	 * Mark that dispatch already happened from ops.select_cpu() or
	 * ops.enqueue() by spoiling direct_dispatch_task with a non-NULL value
	 * which can never match a valid task pointer.
	 */
	__this_cpu_write(direct_dispatch_task, ERR_PTR(-ESRCH));

	/* @p must match the task on the enqueue path */
	if (unlikely(p != ddsp_task)) {
		if (IS_ERR(ddsp_task))
			scx_error("%s[%d] already direct-dispatched",
				  p->comm, p->pid);
		else
			scx_error("scheduling for %s[%d] but trying to direct-dispatch %s[%d]",
				  ddsp_task->comm, ddsp_task->pid,
				  p->comm, p->pid);
		return;
	}

	WARN_ON_ONCE(p->scx.ddsp_dsq_id != SCX_DSQ_INVALID);
	WARN_ON_ONCE(p->scx.ddsp_enq_flags);

	p->scx.ddsp_dsq_id = dsq_id;
	p->scx.ddsp_enq_flags = enq_flags;
}

static void direct_dispatch(struct task_struct *p, u64 enq_flags)
{
	struct rq *rq = task_rq(p);
	struct scx_dispatch_q *dsq =
		find_dsq_for_dispatch(rq, p->scx.ddsp_dsq_id, p);

	touch_core_sched_dispatch(rq, p);

	p->scx.ddsp_enq_flags |= enq_flags;

	/*
	 * We are in the enqueue path with @rq locked and pinned, and thus can't
	 * double lock a remote rq and enqueue to its local DSQ. For
	 * DSQ_LOCAL_ON verdicts targeting the local DSQ of a remote CPU, defer
	 * the enqueue so that it's executed when @rq can be unlocked.
	 */
	if (dsq->id == SCX_DSQ_LOCAL && dsq != &rq->scx.local_dsq) {
		unsigned long opss;

		opss = atomic_long_read(&p->scx.ops_state) & SCX_OPSS_STATE_MASK;

		switch (opss & SCX_OPSS_STATE_MASK) {
		case SCX_OPSS_NONE:
			break;
		case SCX_OPSS_QUEUEING:
			/*
			 * As @p was never passed to the BPF side, _release is
			 * not strictly necessary. Still do it for consistency.
			 */
			atomic_long_set_release(&p->scx.ops_state, SCX_OPSS_NONE);
			break;
		default:
			WARN_ONCE(true, "sched_ext: %s[%d] has invalid ops state 0x%lx in direct_dispatch()",
				  p->comm, p->pid, opss);
			atomic_long_set_release(&p->scx.ops_state, SCX_OPSS_NONE);
			break;
		}

		WARN_ON_ONCE(p->scx.dsq || !list_empty(&p->scx.dsq_list.node));
		list_add_tail(&p->scx.dsq_list.node,
			      &rq->scx.ddsp_deferred_locals);
		schedule_deferred(rq);
		return;
	}

	dispatch_enqueue(dsq, p, p->scx.ddsp_enq_flags | SCX_ENQ_CLEAR_OPSS);
}

static bool scx_rq_online(struct rq *rq)
{
	/*
	 * Test both cpu_active() and %SCX_RQ_ONLINE. %SCX_RQ_ONLINE indicates
	 * the online state as seen from the BPF scheduler. cpu_active() test
	 * guarantees that, if this function returns %true, %SCX_RQ_ONLINE will
	 * stay set until the current scheduling operation is complete even if
	 * we aren't locking @rq.
	 */
	return likely((rq->scx.flags & SCX_RQ_ONLINE) && cpu_active(cpu_of(rq)));
}

static void do_enqueue_task(struct rq *rq, struct task_struct *p, u64 enq_flags,
			    int sticky_cpu)
{
	struct task_struct **ddsp_taskp;
	unsigned long qseq;

	WARN_ON_ONCE(!(p->scx.flags & SCX_TASK_QUEUED));

	/* rq migration */
	if (sticky_cpu == cpu_of(rq))
		goto local_norefill;

	/*
	 * If !scx_rq_online(), we already told the BPF scheduler that the CPU
	 * is offline and are just running the hotplug path. Don't bother the
	 * BPF scheduler.
	 */
	if (!scx_rq_online(rq))
		goto local;

	if (scx_rq_bypassing(rq)) {
		__scx_add_event(SCX_EV_BYPASS_DISPATCH, 1);
		goto global;
	}

	if (p->scx.ddsp_dsq_id != SCX_DSQ_INVALID)
		goto direct;

	/* see %SCX_OPS_ENQ_EXITING */
	if (!static_branch_unlikely(&scx_ops_enq_exiting) &&
	    unlikely(p->flags & PF_EXITING)) {
		__scx_add_event(SCX_EV_ENQ_SKIP_EXITING, 1);
		goto local;
	}

	/* see %SCX_OPS_ENQ_MIGRATION_DISABLED */
	if (!static_branch_unlikely(&scx_ops_enq_migration_disabled) &&
	    is_migration_disabled(p)) {
		__scx_add_event(SCX_EV_ENQ_SKIP_MIGRATION_DISABLED, 1);
		goto local;
	}

	if (!SCX_HAS_OP(enqueue))
		goto global;

	/* DSQ bypass didn't trigger, enqueue on the BPF scheduler */
	qseq = rq->scx.ops_qseq++ << SCX_OPSS_QSEQ_SHIFT;

	WARN_ON_ONCE(atomic_long_read(&p->scx.ops_state) != SCX_OPSS_NONE);
	atomic_long_set(&p->scx.ops_state, SCX_OPSS_QUEUEING | qseq);

	ddsp_taskp = this_cpu_ptr(&direct_dispatch_task);
	WARN_ON_ONCE(*ddsp_taskp);
	*ddsp_taskp = p;

	SCX_CALL_OP_TASK(SCX_KF_ENQUEUE, enqueue, p, enq_flags);

	*ddsp_taskp = NULL;
	if (p->scx.ddsp_dsq_id != SCX_DSQ_INVALID)
		goto direct;

	/*
	 * If not directly dispatched, QUEUEING isn't clear yet and dispatch or
	 * dequeue may be waiting. The store_release matches their load_acquire.
	 */
	atomic_long_set_release(&p->scx.ops_state, SCX_OPSS_QUEUED | qseq);
	return;

direct:
	direct_dispatch(p, enq_flags);
	return;

local:
	/*
	 * For task-ordering, slice refill must be treated as implying the end
	 * of the current slice. Otherwise, the longer @p stays on the CPU, the
	 * higher priority it becomes from scx_prio_less()'s POV.
	 */
	touch_core_sched(rq, p);
	p->scx.slice = SCX_SLICE_DFL;
	__scx_add_event(SCX_EV_ENQ_SLICE_DFL, 1);
local_norefill:
	dispatch_enqueue(&rq->scx.local_dsq, p, enq_flags);
	return;

global:
	touch_core_sched(rq, p);	/* see the comment in local: */
	p->scx.slice = SCX_SLICE_DFL;
	__scx_add_event(SCX_EV_ENQ_SLICE_DFL, 1);
	dispatch_enqueue(find_global_dsq(p), p, enq_flags);
}

static bool task_runnable(const struct task_struct *p)
{
	return !list_empty(&p->scx.runnable_node);
}

static void set_task_runnable(struct rq *rq, struct task_struct *p)
{
	lockdep_assert_rq_held(rq);

	if (p->scx.flags & SCX_TASK_RESET_RUNNABLE_AT) {
		p->scx.runnable_at = jiffies;
		p->scx.flags &= ~SCX_TASK_RESET_RUNNABLE_AT;
	}

	/*
	 * list_add_tail() must be used. scx_bypass() depends on tasks being
	 * appended to the runnable_list.
	 */
	list_add_tail(&p->scx.runnable_node, &rq->scx.runnable_list);
}

static void clr_task_runnable(struct task_struct *p, bool reset_runnable_at)
{
	list_del_init(&p->scx.runnable_node);
	if (reset_runnable_at)
		p->scx.flags |= SCX_TASK_RESET_RUNNABLE_AT;
}

static void enqueue_task_scx(struct rq *rq, struct task_struct *p, int enq_flags)
{
	int sticky_cpu = p->scx.sticky_cpu;

	if (enq_flags & ENQUEUE_WAKEUP)
		rq->scx.flags |= SCX_RQ_IN_WAKEUP;

	enq_flags |= rq->scx.extra_enq_flags;

	if (sticky_cpu >= 0)
		p->scx.sticky_cpu = -1;

	/*
	 * Restoring a running task will be immediately followed by
	 * set_next_task_scx() which expects the task to not be on the BPF
	 * scheduler as tasks can only start running through local DSQs. Force
	 * direct-dispatch into the local DSQ by setting the sticky_cpu.
	 */
	if (unlikely(enq_flags & ENQUEUE_RESTORE) && task_current(rq, p))
		sticky_cpu = cpu_of(rq);

	if (p->scx.flags & SCX_TASK_QUEUED) {
		WARN_ON_ONCE(!task_runnable(p));
		goto out;
	}

	set_task_runnable(rq, p);
	p->scx.flags |= SCX_TASK_QUEUED;
	rq->scx.nr_running++;
	add_nr_running(rq, 1);

	if (SCX_HAS_OP(runnable) && !task_on_rq_migrating(p))
		SCX_CALL_OP_TASK(SCX_KF_REST, runnable, p, enq_flags);

	if (enq_flags & SCX_ENQ_WAKEUP)
		touch_core_sched(rq, p);

	do_enqueue_task(rq, p, enq_flags, sticky_cpu);
out:
	rq->scx.flags &= ~SCX_RQ_IN_WAKEUP;

	if ((enq_flags & SCX_ENQ_CPU_SELECTED) &&
	    unlikely(cpu_of(rq) != p->scx.selected_cpu))
		__scx_add_event(SCX_EV_SELECT_CPU_FALLBACK, 1);
}

static void ops_dequeue(struct task_struct *p, u64 deq_flags)
{
	unsigned long opss;

	/* dequeue is always temporary, don't reset runnable_at */
	clr_task_runnable(p, false);

	/* acquire ensures that we see the preceding updates on QUEUED */
	opss = atomic_long_read_acquire(&p->scx.ops_state);

	switch (opss & SCX_OPSS_STATE_MASK) {
	case SCX_OPSS_NONE:
		break;
	case SCX_OPSS_QUEUEING:
		/*
		 * QUEUEING is started and finished while holding @p's rq lock.
		 * As we're holding the rq lock now, we shouldn't see QUEUEING.
		 */
		BUG();
	case SCX_OPSS_QUEUED:
		if (SCX_HAS_OP(dequeue))
			SCX_CALL_OP_TASK(SCX_KF_REST, dequeue, p, deq_flags);

		if (atomic_long_try_cmpxchg(&p->scx.ops_state, &opss,
					    SCX_OPSS_NONE))
			break;
		fallthrough;
	case SCX_OPSS_DISPATCHING:
		/*
		 * If @p is being dispatched from the BPF scheduler to a DSQ,
		 * wait for the transfer to complete so that @p doesn't get
		 * added to its DSQ after dequeueing is complete.
		 *
		 * As we're waiting on DISPATCHING with the rq locked, the
		 * dispatching side shouldn't try to lock the rq while
		 * DISPATCHING is set. See dispatch_to_local_dsq().
		 *
		 * DISPATCHING shouldn't have qseq set and control can reach
		 * here with NONE @opss from the above QUEUED case block.
		 * Explicitly wait on %SCX_OPSS_DISPATCHING instead of @opss.
		 */
		wait_ops_state(p, SCX_OPSS_DISPATCHING);
		BUG_ON(atomic_long_read(&p->scx.ops_state) != SCX_OPSS_NONE);
		break;
	}
}

static bool dequeue_task_scx(struct rq *rq, struct task_struct *p, int deq_flags)
{
	if (!(p->scx.flags & SCX_TASK_QUEUED)) {
		WARN_ON_ONCE(task_runnable(p));
		return true;
	}

	ops_dequeue(p, deq_flags);

	/*
	 * A currently running task which is going off @rq first gets dequeued
	 * and then stops running. As we want running <-> stopping transitions
	 * to be contained within runnable <-> quiescent transitions, trigger
	 * ->stopping() early here instead of in put_prev_task_scx().
	 *
	 * @p may go through multiple stopping <-> running transitions between
	 * here and put_prev_task_scx() if task attribute changes occur while
	 * balance_scx() leaves @rq unlocked. However, they don't contain any
	 * information meaningful to the BPF scheduler and can be suppressed by
	 * skipping the callbacks if the task is !QUEUED.
	 */
	if (SCX_HAS_OP(stopping) && task_current(rq, p)) {
		update_curr_scx(rq);
		SCX_CALL_OP_TASK(SCX_KF_REST, stopping, p, false);
	}

	if (SCX_HAS_OP(quiescent) && !task_on_rq_migrating(p))
		SCX_CALL_OP_TASK(SCX_KF_REST, quiescent, p, deq_flags);

	if (deq_flags & SCX_DEQ_SLEEP)
		p->scx.flags |= SCX_TASK_DEQD_FOR_SLEEP;
	else
		p->scx.flags &= ~SCX_TASK_DEQD_FOR_SLEEP;

	p->scx.flags &= ~SCX_TASK_QUEUED;
	rq->scx.nr_running--;
	sub_nr_running(rq, 1);

	dispatch_dequeue(rq, p);
	return true;
}

static void yield_task_scx(struct rq *rq)
{
	struct task_struct *p = rq->curr;

	if (SCX_HAS_OP(yield))
		SCX_CALL_OP_2TASKS_RET(SCX_KF_REST, yield, p, NULL);
	else
		p->scx.slice = 0;
}

static bool yield_to_task_scx(struct rq *rq, struct task_struct *to)
{
	struct task_struct *from = rq->curr;

	if (SCX_HAS_OP(yield))
		return SCX_CALL_OP_2TASKS_RET(SCX_KF_REST, yield, from, to);
	else
		return false;
}

static void move_local_task_to_local_dsq(struct task_struct *p, u64 enq_flags,
					 struct scx_dispatch_q *src_dsq,
					 struct rq *dst_rq)
{
	struct scx_dispatch_q *dst_dsq = &dst_rq->scx.local_dsq;

	/* @dsq is locked and @p is on @dst_rq */
	lockdep_assert_held(&src_dsq->lock);
	lockdep_assert_rq_held(dst_rq);

	WARN_ON_ONCE(p->scx.holding_cpu >= 0);

	if (enq_flags & (SCX_ENQ_HEAD | SCX_ENQ_PREEMPT))
		list_add(&p->scx.dsq_list.node, &dst_dsq->list);
	else
		list_add_tail(&p->scx.dsq_list.node, &dst_dsq->list);

	dsq_mod_nr(dst_dsq, 1);
	p->scx.dsq = dst_dsq;
}

#ifdef CONFIG_SMP
/**
 * move_remote_task_to_local_dsq - Move a task from a foreign rq to a local DSQ
 * @p: task to move
 * @enq_flags: %SCX_ENQ_*
 * @src_rq: rq to move the task from, locked on entry, released on return
 * @dst_rq: rq to move the task into, locked on return
 *
 * Move @p which is currently on @src_rq to @dst_rq's local DSQ.
 */
static void move_remote_task_to_local_dsq(struct task_struct *p, u64 enq_flags,
					  struct rq *src_rq, struct rq *dst_rq)
{
	lockdep_assert_rq_held(src_rq);

	/* the following marks @p MIGRATING which excludes dequeue */
	deactivate_task(src_rq, p, 0);
	set_task_cpu(p, cpu_of(dst_rq));
	p->scx.sticky_cpu = cpu_of(dst_rq);

	raw_spin_rq_unlock(src_rq);
	raw_spin_rq_lock(dst_rq);

	/*
	 * We want to pass scx-specific enq_flags but activate_task() will
	 * truncate the upper 32 bit. As we own @rq, we can pass them through
	 * @rq->scx.extra_enq_flags instead.
	 */
	WARN_ON_ONCE(!cpumask_test_cpu(cpu_of(dst_rq), p->cpus_ptr));
	WARN_ON_ONCE(dst_rq->scx.extra_enq_flags);
	dst_rq->scx.extra_enq_flags = enq_flags;
	activate_task(dst_rq, p, 0);
	dst_rq->scx.extra_enq_flags = 0;
}

/*
 * Similar to kernel/sched/core.c::is_cpu_allowed(). However, there are two
 * differences:
 *
 * - is_cpu_allowed() asks "Can this task run on this CPU?" while
 *   task_can_run_on_remote_rq() asks "Can the BPF scheduler migrate the task to
 *   this CPU?".
 *
 *   While migration is disabled, is_cpu_allowed() has to say "yes" as the task
 *   must be allowed to finish on the CPU that it's currently on regardless of
 *   the CPU state. However, task_can_run_on_remote_rq() must say "no" as the
 *   BPF scheduler shouldn't attempt to migrate a task which has migration
 *   disabled.
 *
 * - The BPF scheduler is bypassed while the rq is offline and we can always say
 *   no to the BPF scheduler initiated migrations while offline.
 *
 * The caller must ensure that @p and @rq are on different CPUs.
 */
static bool task_can_run_on_remote_rq(struct task_struct *p, struct rq *rq,
				      bool enforce)
{
	int cpu = cpu_of(rq);

	WARN_ON_ONCE(task_cpu(p) == cpu);

	/*
	 * If @p has migration disabled, @p->cpus_ptr is updated to contain only
	 * the pinned CPU in migrate_disable_switch() while @p is being switched
	 * out. However, put_prev_task_scx() is called before @p->cpus_ptr is
	 * updated and thus another CPU may see @p on a DSQ inbetween leading to
	 * @p passing the below task_allowed_on_cpu() check while migration is
	 * disabled.
	 *
	 * Test the migration disabled state first as the race window is narrow
	 * and the BPF scheduler failing to check migration disabled state can
	 * easily be masked if task_allowed_on_cpu() is done first.
	 */
	if (unlikely(is_migration_disabled(p))) {
		if (enforce)
			scx_error("SCX_DSQ_LOCAL[_ON] cannot move migration disabled %s[%d] from CPU %d to %d",
				  p->comm, p->pid, task_cpu(p), cpu);
		return false;
	}

	/*
	 * We don't require the BPF scheduler to avoid dispatching to offline
	 * CPUs mostly for convenience but also because CPUs can go offline
	 * between scx_bpf_dsq_insert() calls and here. Trigger error iff the
	 * picked CPU is outside the allowed mask.
	 */
	if (!task_allowed_on_cpu(p, cpu)) {
		if (enforce)
			scx_error("SCX_DSQ_LOCAL[_ON] target CPU %d not allowed for %s[%d]",
				  cpu, p->comm, p->pid);
		return false;
	}

	if (!scx_rq_online(rq)) {
		if (enforce)
			__scx_add_event(SCX_EV_DISPATCH_LOCAL_DSQ_OFFLINE, 1);
		return false;
	}

	return true;
}

/**
 * unlink_dsq_and_lock_src_rq() - Unlink task from its DSQ and lock its task_rq
 * @p: target task
 * @dsq: locked DSQ @p is currently on
 * @src_rq: rq @p is currently on, stable with @dsq locked
 *
 * Called with @dsq locked but no rq's locked. We want to move @p to a different
 * DSQ, including any local DSQ, but are not locking @src_rq. Locking @src_rq is
 * required when transferring into a local DSQ. Even when transferring into a
 * non-local DSQ, it's better to use the same mechanism to protect against
 * dequeues and maintain the invariant that @p->scx.dsq can only change while
 * @src_rq is locked, which e.g. scx_dump_task() depends on.
 *
 * We want to grab @src_rq but that can deadlock if we try while locking @dsq,
 * so we want to unlink @p from @dsq, drop its lock and then lock @src_rq. As
 * this may race with dequeue, which can't drop the rq lock or fail, do a little
 * dancing from our side.
 *
 * @p->scx.holding_cpu is set to this CPU before @dsq is unlocked. If @p gets
 * dequeued after we unlock @dsq but before locking @src_rq, the holding_cpu
 * would be cleared to -1. While other cpus may have updated it to different
 * values afterwards, as this operation can't be preempted or recurse, the
 * holding_cpu can never become this CPU again before we're done. Thus, we can
 * tell whether we lost to dequeue by testing whether the holding_cpu still
 * points to this CPU. See dispatch_dequeue() for the counterpart.
 *
 * On return, @dsq is unlocked and @src_rq is locked. Returns %true if @p is
 * still valid. %false if lost to dequeue.
 */
static bool unlink_dsq_and_lock_src_rq(struct task_struct *p,
				       struct scx_dispatch_q *dsq,
				       struct rq *src_rq)
{
	s32 cpu = raw_smp_processor_id();

	lockdep_assert_held(&dsq->lock);

	WARN_ON_ONCE(p->scx.holding_cpu >= 0);
	task_unlink_from_dsq(p, dsq);
	p->scx.holding_cpu = cpu;

	raw_spin_unlock(&dsq->lock);
	raw_spin_rq_lock(src_rq);

	/* task_rq couldn't have changed if we're still the holding cpu */
	return likely(p->scx.holding_cpu == cpu) &&
		!WARN_ON_ONCE(src_rq != task_rq(p));
}

static bool consume_remote_task(struct rq *this_rq, struct task_struct *p,
				struct scx_dispatch_q *dsq, struct rq *src_rq)
{
	raw_spin_rq_unlock(this_rq);

	if (unlink_dsq_and_lock_src_rq(p, dsq, src_rq)) {
		move_remote_task_to_local_dsq(p, 0, src_rq, this_rq);
		return true;
	} else {
		raw_spin_rq_unlock(src_rq);
		raw_spin_rq_lock(this_rq);
		return false;
	}
}
#else	/* CONFIG_SMP */
static inline void move_remote_task_to_local_dsq(struct task_struct *p, u64 enq_flags, struct rq *src_rq, struct rq *dst_rq) { WARN_ON_ONCE(1); }
static inline bool task_can_run_on_remote_rq(struct task_struct *p, struct rq *rq, bool enforce) { return false; }
static inline bool consume_remote_task(struct rq *this_rq, struct task_struct *p, struct scx_dispatch_q *dsq, struct rq *task_rq) { return false; }
#endif	/* CONFIG_SMP */

/**
 * move_task_between_dsqs() - Move a task from one DSQ to another
 * @p: target task
 * @enq_flags: %SCX_ENQ_*
 * @src_dsq: DSQ @p is currently on, must not be a local DSQ
 * @dst_dsq: DSQ @p is being moved to, can be any DSQ
 *
 * Must be called with @p's task_rq and @src_dsq locked. If @dst_dsq is a local
 * DSQ and @p is on a different CPU, @p will be migrated and thus its task_rq
 * will change. As @p's task_rq is locked, this function doesn't need to use the
 * holding_cpu mechanism.
 *
 * On return, @src_dsq is unlocked and only @p's new task_rq, which is the
 * return value, is locked.
 */
static struct rq *move_task_between_dsqs(struct task_struct *p, u64 enq_flags,
					 struct scx_dispatch_q *src_dsq,
					 struct scx_dispatch_q *dst_dsq)
{
	struct rq *src_rq = task_rq(p), *dst_rq;

	BUG_ON(src_dsq->id == SCX_DSQ_LOCAL);
	lockdep_assert_held(&src_dsq->lock);
	lockdep_assert_rq_held(src_rq);

	if (dst_dsq->id == SCX_DSQ_LOCAL) {
		dst_rq = container_of(dst_dsq, struct rq, scx.local_dsq);
		if (src_rq != dst_rq &&
		    unlikely(!task_can_run_on_remote_rq(p, dst_rq, true))) {
			dst_dsq = find_global_dsq(p);
			dst_rq = src_rq;
		}
	} else {
		/* no need to migrate if destination is a non-local DSQ */
		dst_rq = src_rq;
	}

	/*
	 * Move @p into $dst_dsq. If $dst_dsq is the local DSQ of a different
	 * CPU, @p will be migrated.
	 */
	if (dst_dsq->id == SCX_DSQ_LOCAL) {
		/* @p is going from a non-local DSQ to a local DSQ */
		if (src_rq == dst_rq) {
			task_unlink_from_dsq(p, src_dsq);
			move_local_task_to_local_dsq(p, enq_flags,
						     src_dsq, dst_rq);
			raw_spin_unlock(&src_dsq->lock);
		} else {
			raw_spin_unlock(&src_dsq->lock);
			move_remote_task_to_local_dsq(p, enq_flags,
						      src_rq, dst_rq);
		}
	} else {
		/*
		 * @p is going from a non-local DSQ to a non-local DSQ. As
		 * $src_dsq is already locked, do an abbreviated dequeue.
		 */
		task_unlink_from_dsq(p, src_dsq);
		p->scx.dsq = NULL;
		raw_spin_unlock(&src_dsq->lock);

		dispatch_enqueue(dst_dsq, p, enq_flags);
	}

	return dst_rq;
}

/*
 * A poorly behaving BPF scheduler can live-lock the system by e.g. incessantly
 * banging on the same DSQ on a large NUMA system to the point where switching
 * to the bypass mode can take a long time. Inject artificial delays while the
 * bypass mode is switching to guarantee timely completion.
 */
static void scx_breather(struct rq *rq)
{
	u64 until;

	lockdep_assert_rq_held(rq);

	if (likely(!atomic_read(&scx_breather_depth)))
		return;

	raw_spin_rq_unlock(rq);

	until = ktime_get_ns() + NSEC_PER_MSEC;

	do {
		int cnt = 1024;
		while (atomic_read(&scx_breather_depth) && --cnt)
			cpu_relax();
	} while (atomic_read(&scx_breather_depth) &&
		 time_before64(ktime_get_ns(), until));

	raw_spin_rq_lock(rq);
}

static bool consume_dispatch_q(struct rq *rq, struct scx_dispatch_q *dsq)
{
	struct task_struct *p;
retry:
	/*
	 * This retry loop can repeatedly race against scx_bypass() dequeueing
	 * tasks from @dsq trying to put the system into the bypass mode. On
	 * some multi-socket machines (e.g. 2x Intel 8480c), this can live-lock
	 * the machine into soft lockups. Give a breather.
	 */
	scx_breather(rq);

	/*
	 * The caller can't expect to successfully consume a task if the task's
	 * addition to @dsq isn't guaranteed to be visible somehow. Test
	 * @dsq->list without locking and skip if it seems empty.
	 */
	if (list_empty(&dsq->list))
		return false;

	raw_spin_lock(&dsq->lock);

	nldsq_for_each_task(p, dsq) {
		struct rq *task_rq = task_rq(p);

		if (rq == task_rq) {
			task_unlink_from_dsq(p, dsq);
			move_local_task_to_local_dsq(p, 0, dsq, rq);
			raw_spin_unlock(&dsq->lock);
			return true;
		}

		if (task_can_run_on_remote_rq(p, rq, false)) {
			if (likely(consume_remote_task(rq, p, dsq, task_rq)))
				return true;
			goto retry;
		}
	}

	raw_spin_unlock(&dsq->lock);
	return false;
}

static bool consume_global_dsq(struct rq *rq)
{
	int node = cpu_to_node(cpu_of(rq));

	return consume_dispatch_q(rq, global_dsqs[node]);
}

/**
 * dispatch_to_local_dsq - Dispatch a task to a local dsq
 * @rq: current rq which is locked
 * @dst_dsq: destination DSQ
 * @p: task to dispatch
 * @enq_flags: %SCX_ENQ_*
 *
 * We're holding @rq lock and want to dispatch @p to @dst_dsq which is a local
 * DSQ. This function performs all the synchronization dancing needed because
 * local DSQs are protected with rq locks.
 *
 * The caller must have exclusive ownership of @p (e.g. through
 * %SCX_OPSS_DISPATCHING).
 */
static void dispatch_to_local_dsq(struct rq *rq, struct scx_dispatch_q *dst_dsq,
				  struct task_struct *p, u64 enq_flags)
{
	struct rq *src_rq = task_rq(p);
	struct rq *dst_rq = container_of(dst_dsq, struct rq, scx.local_dsq);
#ifdef CONFIG_SMP
	struct rq *locked_rq = rq;
#endif

	/*
	 * We're synchronized against dequeue through DISPATCHING. As @p can't
	 * be dequeued, its task_rq and cpus_allowed are stable too.
	 *
	 * If dispatching to @rq that @p is already on, no lock dancing needed.
	 */
	if (rq == src_rq && rq == dst_rq) {
		dispatch_enqueue(dst_dsq, p, enq_flags | SCX_ENQ_CLEAR_OPSS);
		return;
	}

#ifdef CONFIG_SMP
	if (src_rq != dst_rq &&
	    unlikely(!task_can_run_on_remote_rq(p, dst_rq, true))) {
		dispatch_enqueue(find_global_dsq(p), p,
				 enq_flags | SCX_ENQ_CLEAR_OPSS);
		return;
	}

	/*
	 * @p is on a possibly remote @src_rq which we need to lock to move the
	 * task. If dequeue is in progress, it'd be locking @src_rq and waiting
	 * on DISPATCHING, so we can't grab @src_rq lock while holding
	 * DISPATCHING.
	 *
	 * As DISPATCHING guarantees that @p is wholly ours, we can pretend that
	 * we're moving from a DSQ and use the same mechanism - mark the task
	 * under transfer with holding_cpu, release DISPATCHING and then follow
	 * the same protocol. See unlink_dsq_and_lock_src_rq().
	 */
	p->scx.holding_cpu = raw_smp_processor_id();

	/* store_release ensures that dequeue sees the above */
	atomic_long_set_release(&p->scx.ops_state, SCX_OPSS_NONE);

	/* switch to @src_rq lock */
	if (locked_rq != src_rq) {
		raw_spin_rq_unlock(locked_rq);
		locked_rq = src_rq;
		raw_spin_rq_lock(src_rq);
	}

	/* task_rq couldn't have changed if we're still the holding cpu */
	if (likely(p->scx.holding_cpu == raw_smp_processor_id()) &&
	    !WARN_ON_ONCE(src_rq != task_rq(p))) {
		/*
		 * If @p is staying on the same rq, there's no need to go
		 * through the full deactivate/activate cycle. Optimize by
		 * abbreviating move_remote_task_to_local_dsq().
		 */
		if (src_rq == dst_rq) {
			p->scx.holding_cpu = -1;
			dispatch_enqueue(&dst_rq->scx.local_dsq, p, enq_flags);
		} else {
			move_remote_task_to_local_dsq(p, enq_flags,
						      src_rq, dst_rq);
			/* task has been moved to dst_rq, which is now locked */
			locked_rq = dst_rq;
		}

		/* if the destination CPU is idle, wake it up */
		if (sched_class_above(p->sched_class, dst_rq->curr->sched_class))
			resched_curr(dst_rq);
	}

	/* switch back to @rq lock */
	if (locked_rq != rq) {
		raw_spin_rq_unlock(locked_rq);
		raw_spin_rq_lock(rq);
	}
#else	/* CONFIG_SMP */
	BUG();	/* control can not reach here on UP */
#endif	/* CONFIG_SMP */
}

/**
 * finish_dispatch - Asynchronously finish dispatching a task
 * @rq: current rq which is locked
 * @p: task to finish dispatching
 * @qseq_at_dispatch: qseq when @p started getting dispatched
 * @dsq_id: destination DSQ ID
 * @enq_flags: %SCX_ENQ_*
 *
 * Dispatching to local DSQs may need to wait for queueing to complete or
 * require rq lock dancing. As we don't wanna do either while inside
 * ops.dispatch() to avoid locking order inversion, we split dispatching into
 * two parts. scx_bpf_dsq_insert() which is called by ops.dispatch() records the
 * task and its qseq. Once ops.dispatch() returns, this function is called to
 * finish up.
 *
 * There is no guarantee that @p is still valid for dispatching or even that it
 * was valid in the first place. Make sure that the task is still owned by the
 * BPF scheduler and claim the ownership before dispatching.
 */
static void finish_dispatch(struct rq *rq, struct task_struct *p,
			    unsigned long qseq_at_dispatch,
			    u64 dsq_id, u64 enq_flags)
{
	struct scx_dispatch_q *dsq;
	unsigned long opss;

	touch_core_sched_dispatch(rq, p);
retry:
	/*
	 * No need for _acquire here. @p is accessed only after a successful
	 * try_cmpxchg to DISPATCHING.
	 */
	opss = atomic_long_read(&p->scx.ops_state);

	switch (opss & SCX_OPSS_STATE_MASK) {
	case SCX_OPSS_DISPATCHING:
	case SCX_OPSS_NONE:
		/* someone else already got to it */
		return;
	case SCX_OPSS_QUEUED:
		/*
		 * If qseq doesn't match, @p has gone through at least one
		 * dispatch/dequeue and re-enqueue cycle between
		 * scx_bpf_dsq_insert() and here and we have no claim on it.
		 */
		if ((opss & SCX_OPSS_QSEQ_MASK) != qseq_at_dispatch)
			return;

		/*
		 * While we know @p is accessible, we don't yet have a claim on
		 * it - the BPF scheduler is allowed to dispatch tasks
		 * spuriously and there can be a racing dequeue attempt. Let's
		 * claim @p by atomically transitioning it from QUEUED to
		 * DISPATCHING.
		 */
		if (likely(atomic_long_try_cmpxchg(&p->scx.ops_state, &opss,
						   SCX_OPSS_DISPATCHING)))
			break;
		goto retry;
	case SCX_OPSS_QUEUEING:
		/*
		 * do_enqueue_task() is in the process of transferring the task
		 * to the BPF scheduler while holding @p's rq lock. As we aren't
		 * holding any kernel or BPF resource that the enqueue path may
		 * depend upon, it's safe to wait.
		 */
		wait_ops_state(p, opss);
		goto retry;
	}

	BUG_ON(!(p->scx.flags & SCX_TASK_QUEUED));

	dsq = find_dsq_for_dispatch(this_rq(), dsq_id, p);

	if (dsq->id == SCX_DSQ_LOCAL)
		dispatch_to_local_dsq(rq, dsq, p, enq_flags);
	else
		dispatch_enqueue(dsq, p, enq_flags | SCX_ENQ_CLEAR_OPSS);
}

static void flush_dispatch_buf(struct rq *rq)
{
	struct scx_dsp_ctx *dspc = this_cpu_ptr(scx_dsp_ctx);
	u32 u;

	for (u = 0; u < dspc->cursor; u++) {
		struct scx_dsp_buf_ent *ent = &dspc->buf[u];

		finish_dispatch(rq, ent->task, ent->qseq, ent->dsq_id,
				ent->enq_flags);
	}

	dspc->nr_tasks += dspc->cursor;
	dspc->cursor = 0;
}

static int balance_one(struct rq *rq, struct task_struct *prev)
{
	struct scx_dsp_ctx *dspc = this_cpu_ptr(scx_dsp_ctx);
	bool prev_on_scx = prev->sched_class == &ext_sched_class;
	bool prev_on_rq = prev->scx.flags & SCX_TASK_QUEUED;
	int nr_loops = SCX_DSP_MAX_LOOPS;

	lockdep_assert_rq_held(rq);
	rq->scx.flags |= SCX_RQ_IN_BALANCE;
	rq->scx.flags &= ~(SCX_RQ_BAL_PENDING | SCX_RQ_BAL_KEEP);

	if (static_branch_unlikely(&scx_ops_cpu_preempt) &&
	    unlikely(rq->scx.cpu_released)) {
		/*
		 * If the previous sched_class for the current CPU was not SCX,
		 * notify the BPF scheduler that it again has control of the
		 * core. This callback complements ->cpu_release(), which is
		 * emitted in switch_class().
		 */
		if (SCX_HAS_OP(cpu_acquire))
			SCX_CALL_OP(SCX_KF_REST, cpu_acquire, cpu_of(rq), NULL);
		rq->scx.cpu_released = false;
	}

	if (prev_on_scx) {
		update_curr_scx(rq);

		/*
		 * If @prev is runnable & has slice left, it has priority and
		 * fetching more just increases latency for the fetched tasks.
		 * Tell pick_task_scx() to keep running @prev. If the BPF
		 * scheduler wants to handle this explicitly, it should
		 * implement ->cpu_release().
		 *
		 * See scx_disable_workfn() for the explanation on the bypassing
		 * test.
		 */
		if (prev_on_rq && prev->scx.slice && !scx_rq_bypassing(rq)) {
			rq->scx.flags |= SCX_RQ_BAL_KEEP;
			goto has_tasks;
		}
	}

	/* if there already are tasks to run, nothing to do */
	if (rq->scx.local_dsq.nr)
		goto has_tasks;

	if (consume_global_dsq(rq))
		goto has_tasks;

	if (!SCX_HAS_OP(dispatch) || scx_rq_bypassing(rq) || !scx_rq_online(rq))
		goto no_tasks;

	dspc->rq = rq;

	/*
	 * The dispatch loop. Because flush_dispatch_buf() may drop the rq lock,
	 * the local DSQ might still end up empty after a successful
	 * ops.dispatch(). If the local DSQ is empty even after ops.dispatch()
	 * produced some tasks, retry. The BPF scheduler may depend on this
	 * looping behavior to simplify its implementation.
	 */
	do {
		dspc->nr_tasks = 0;

		SCX_CALL_OP(SCX_KF_DISPATCH, dispatch, cpu_of(rq),
			    prev_on_scx ? prev : NULL);

		flush_dispatch_buf(rq);

		if (prev_on_rq && prev->scx.slice) {
			rq->scx.flags |= SCX_RQ_BAL_KEEP;
			goto has_tasks;
		}
		if (rq->scx.local_dsq.nr)
			goto has_tasks;
		if (consume_global_dsq(rq))
			goto has_tasks;

		/*
		 * ops.dispatch() can trap us in this loop by repeatedly
		 * dispatching ineligible tasks. Break out once in a while to
		 * allow the watchdog to run. As IRQ can't be enabled in
		 * balance(), we want to complete this scheduling cycle and then
		 * start a new one. IOW, we want to call resched_curr() on the
		 * next, most likely idle, task, not the current one. Use
		 * scx_bpf_kick_cpu() for deferred kicking.
		 */
		if (unlikely(!--nr_loops)) {
			scx_bpf_kick_cpu(cpu_of(rq), 0);
			break;
		}
	} while (dspc->nr_tasks);

no_tasks:
	/*
	 * Didn't find another task to run. Keep running @prev unless
	 * %SCX_OPS_ENQ_LAST is in effect.
	 */
	if (prev_on_rq && (!static_branch_unlikely(&scx_ops_enq_last) ||
	     scx_rq_bypassing(rq))) {
		rq->scx.flags |= SCX_RQ_BAL_KEEP;
		__scx_add_event(SCX_EV_DISPATCH_KEEP_LAST, 1);
		goto has_tasks;
	}
	rq->scx.flags &= ~SCX_RQ_IN_BALANCE;
	return false;

has_tasks:
	rq->scx.flags &= ~SCX_RQ_IN_BALANCE;
	return true;
}

static int balance_scx(struct rq *rq, struct task_struct *prev,
		       struct rq_flags *rf)
{
	int ret;

	rq_unpin_lock(rq, rf);

	ret = balance_one(rq, prev);

#ifdef CONFIG_SCHED_SMT
	/*
	 * When core-sched is enabled, this ops.balance() call will be followed
	 * by pick_task_scx() on this CPU and the SMT siblings. Balance the
	 * siblings too.
	 */
	if (sched_core_enabled(rq)) {
		const struct cpumask *smt_mask = cpu_smt_mask(cpu_of(rq));
		int scpu;

		for_each_cpu_andnot(scpu, smt_mask, cpumask_of(cpu_of(rq))) {
			struct rq *srq = cpu_rq(scpu);
			struct task_struct *sprev = srq->curr;

			WARN_ON_ONCE(__rq_lockp(rq) != __rq_lockp(srq));
			update_rq_clock(srq);
			balance_one(srq, sprev);
		}
	}
#endif
	rq_repin_lock(rq, rf);

	return ret;
}

static void process_ddsp_deferred_locals(struct rq *rq)
{
	struct task_struct *p;

	lockdep_assert_rq_held(rq);

	/*
	 * Now that @rq can be unlocked, execute the deferred enqueueing of
	 * tasks directly dispatched to the local DSQs of other CPUs. See
	 * direct_dispatch(). Keep popping from the head instead of using
	 * list_for_each_entry_safe() as dispatch_local_dsq() may unlock @rq
	 * temporarily.
	 */
	while ((p = list_first_entry_or_null(&rq->scx.ddsp_deferred_locals,
				struct task_struct, scx.dsq_list.node))) {
		struct scx_dispatch_q *dsq;

		list_del_init(&p->scx.dsq_list.node);

		dsq = find_dsq_for_dispatch(rq, p->scx.ddsp_dsq_id, p);
		if (!WARN_ON_ONCE(dsq->id != SCX_DSQ_LOCAL))
			dispatch_to_local_dsq(rq, dsq, p, p->scx.ddsp_enq_flags);
	}
}

static void set_next_task_scx(struct rq *rq, struct task_struct *p, bool first)
{
	if (p->scx.flags & SCX_TASK_QUEUED) {
		/*
		 * Core-sched might decide to execute @p before it is
		 * dispatched. Call ops_dequeue() to notify the BPF scheduler.
		 */
		ops_dequeue(p, SCX_DEQ_CORE_SCHED_EXEC);
		dispatch_dequeue(rq, p);
	}

	p->se.exec_start = rq_clock_task(rq);

	/* see dequeue_task_scx() on why we skip when !QUEUED */
	if (SCX_HAS_OP(running) && (p->scx.flags & SCX_TASK_QUEUED))
		SCX_CALL_OP_TASK(SCX_KF_REST, running, p);

	clr_task_runnable(p, true);

	/*
	 * @p is getting newly scheduled or got kicked after someone updated its
	 * slice. Refresh whether tick can be stopped. See scx_can_stop_tick().
	 */
	if ((p->scx.slice == SCX_SLICE_INF) !=
	    (bool)(rq->scx.flags & SCX_RQ_CAN_STOP_TICK)) {
		if (p->scx.slice == SCX_SLICE_INF)
			rq->scx.flags |= SCX_RQ_CAN_STOP_TICK;
		else
			rq->scx.flags &= ~SCX_RQ_CAN_STOP_TICK;

		sched_update_tick_dependency(rq);

		/*
		 * For now, let's refresh the load_avgs just when transitioning
		 * in and out of nohz. In the future, we might want to add a
		 * mechanism which calls the following periodically on
		 * tick-stopped CPUs.
		 */
		update_other_load_avgs(rq);
	}
}

static enum scx_cpu_preempt_reason
preempt_reason_from_class(const struct sched_class *class)
{
#ifdef CONFIG_SMP
	if (class == &stop_sched_class)
		return SCX_CPU_PREEMPT_STOP;
#endif
	if (class == &dl_sched_class)
		return SCX_CPU_PREEMPT_DL;
	if (class == &rt_sched_class)
		return SCX_CPU_PREEMPT_RT;
	return SCX_CPU_PREEMPT_UNKNOWN;
}

static void switch_class(struct rq *rq, struct task_struct *next)
{
	const struct sched_class *next_class = next->sched_class;

#ifdef CONFIG_SMP
	/*
	 * Pairs with the smp_load_acquire() issued by a CPU in
	 * kick_cpus_irq_workfn() who is waiting for this CPU to perform a
	 * resched.
	 */
	smp_store_release(&rq->scx.pnt_seq, rq->scx.pnt_seq + 1);
#endif
	if (!static_branch_unlikely(&scx_ops_cpu_preempt))
		return;

	/*
	 * The callback is conceptually meant to convey that the CPU is no
	 * longer under the control of SCX. Therefore, don't invoke the callback
	 * if the next class is below SCX (in which case the BPF scheduler has
	 * actively decided not to schedule any tasks on the CPU).
	 */
	if (sched_class_above(&ext_sched_class, next_class))
		return;

	/*
	 * At this point we know that SCX was preempted by a higher priority
	 * sched_class, so invoke the ->cpu_release() callback if we have not
	 * done so already. We only send the callback once between SCX being
	 * preempted, and it regaining control of the CPU.
	 *
	 * ->cpu_release() complements ->cpu_acquire(), which is emitted the
	 *  next time that balance_scx() is invoked.
	 */
	if (!rq->scx.cpu_released) {
		if (SCX_HAS_OP(cpu_release)) {
			struct scx_cpu_release_args args = {
				.reason = preempt_reason_from_class(next_class),
				.task = next,
			};

			SCX_CALL_OP(SCX_KF_CPU_RELEASE,
				    cpu_release, cpu_of(rq), &args);
		}
		rq->scx.cpu_released = true;
	}
}

static void put_prev_task_scx(struct rq *rq, struct task_struct *p,
			      struct task_struct *next)
{
	update_curr_scx(rq);

	/* see dequeue_task_scx() on why we skip when !QUEUED */
	if (SCX_HAS_OP(stopping) && (p->scx.flags & SCX_TASK_QUEUED))
		SCX_CALL_OP_TASK(SCX_KF_REST, stopping, p, true);

	if (p->scx.flags & SCX_TASK_QUEUED) {
		set_task_runnable(rq, p);

		/*
		 * If @p has slice left and is being put, @p is getting
		 * preempted by a higher priority scheduler class or core-sched
		 * forcing a different task. Leave it at the head of the local
		 * DSQ.
		 */
		if (p->scx.slice && !scx_rq_bypassing(rq)) {
			dispatch_enqueue(&rq->scx.local_dsq, p, SCX_ENQ_HEAD);
			goto switch_class;
		}

		/*
		 * If @p is runnable but we're about to enter a lower
		 * sched_class, %SCX_OPS_ENQ_LAST must be set. Tell
		 * ops.enqueue() that @p is the only one available for this cpu,
		 * which should trigger an explicit follow-up scheduling event.
		 */
		if (sched_class_above(&ext_sched_class, next->sched_class)) {
			WARN_ON_ONCE(!static_branch_unlikely(&scx_ops_enq_last));
			do_enqueue_task(rq, p, SCX_ENQ_LAST, -1);
		} else {
			do_enqueue_task(rq, p, 0, -1);
		}
	}

switch_class:
	if (next && next->sched_class != &ext_sched_class)
		switch_class(rq, next);
}

static struct task_struct *first_local_task(struct rq *rq)
{
	return list_first_entry_or_null(&rq->scx.local_dsq.list,
					struct task_struct, scx.dsq_list.node);
}

static struct task_struct *pick_task_scx(struct rq *rq)
{
	struct task_struct *prev = rq->curr;
	struct task_struct *p;
	bool keep_prev = rq->scx.flags & SCX_RQ_BAL_KEEP;
	bool kick_idle = false;

	/*
	 * WORKAROUND:
	 *
	 * %SCX_RQ_BAL_KEEP should be set iff $prev is on SCX as it must just
	 * have gone through balance_scx(). Unfortunately, there currently is a
	 * bug where fair could say yes on balance() but no on pick_task(),
	 * which then ends up calling pick_task_scx() without preceding
	 * balance_scx().
	 *
	 * Keep running @prev if possible and avoid stalling from entering idle
	 * without balancing.
	 *
	 * Once fair is fixed, remove the workaround and trigger WARN_ON_ONCE()
	 * if pick_task_scx() is called without preceding balance_scx().
	 */
	if (unlikely(rq->scx.flags & SCX_RQ_BAL_PENDING)) {
		if (prev->scx.flags & SCX_TASK_QUEUED) {
			keep_prev = true;
		} else {
			keep_prev = false;
			kick_idle = true;
		}
	} else if (unlikely(keep_prev &&
			    prev->sched_class != &ext_sched_class)) {
		/*
		 * Can happen while enabling as SCX_RQ_BAL_PENDING assertion is
		 * conditional on scx_enabled() and may have been skipped.
		 */
		WARN_ON_ONCE(scx_enable_state() == SCX_ENABLED);
		keep_prev = false;
	}

	/*
	 * If balance_scx() is telling us to keep running @prev, replenish slice
	 * if necessary and keep running @prev. Otherwise, pop the first one
	 * from the local DSQ.
	 */
	if (keep_prev) {
		p = prev;
		if (!p->scx.slice) {
			p->scx.slice = SCX_SLICE_DFL;
			__scx_add_event(SCX_EV_ENQ_SLICE_DFL, 1);
		}
	} else {
		p = first_local_task(rq);
		if (!p) {
			if (kick_idle)
				scx_bpf_kick_cpu(cpu_of(rq), SCX_KICK_IDLE);
			return NULL;
		}

		if (unlikely(!p->scx.slice)) {
			if (!scx_rq_bypassing(rq) && !scx_warned_zero_slice) {
				printk_deferred(KERN_WARNING "sched_ext: %s[%d] has zero slice in %s()\n",
						p->comm, p->pid, __func__);
				scx_warned_zero_slice = true;
			}
			p->scx.slice = SCX_SLICE_DFL;
			__scx_add_event(SCX_EV_ENQ_SLICE_DFL, 1);
		}
	}

	return p;
}

#ifdef CONFIG_SCHED_CORE
/**
 * scx_prio_less - Task ordering for core-sched
 * @a: task A
 * @b: task B
 * @in_fi: in forced idle state
 *
 * Core-sched is implemented as an additional scheduling layer on top of the
 * usual sched_class'es and needs to find out the expected task ordering. For
 * SCX, core-sched calls this function to interrogate the task ordering.
 *
 * Unless overridden by ops.core_sched_before(), @p->scx.core_sched_at is used
 * to implement the default task ordering. The older the timestamp, the higher
 * priority the task - the global FIFO ordering matching the default scheduling
 * behavior.
 *
 * When ops.core_sched_before() is enabled, @p->scx.core_sched_at is used to
 * implement FIFO ordering within each local DSQ. See pick_task_scx().
 */
bool scx_prio_less(const struct task_struct *a, const struct task_struct *b,
		   bool in_fi)
{
	/*
	 * The const qualifiers are dropped from task_struct pointers when
	 * calling ops.core_sched_before(). Accesses are controlled by the
	 * verifier.
	 */
	if (SCX_HAS_OP(core_sched_before) && !scx_rq_bypassing(task_rq(a)))
		return SCX_CALL_OP_2TASKS_RET(SCX_KF_REST, core_sched_before,
					      (struct task_struct *)a,
					      (struct task_struct *)b);
	else
		return time_after64(a->scx.core_sched_at, b->scx.core_sched_at);
}
#endif	/* CONFIG_SCHED_CORE */

#ifdef CONFIG_SMP

static int select_task_rq_scx(struct task_struct *p, int prev_cpu, int wake_flags)
{
	bool rq_bypass;

	/*
	 * sched_exec() calls with %WF_EXEC when @p is about to exec(2) as it
	 * can be a good migration opportunity with low cache and memory
	 * footprint. Returning a CPU different than @prev_cpu triggers
	 * immediate rq migration. However, for SCX, as the current rq
	 * association doesn't dictate where the task is going to run, this
	 * doesn't fit well. If necessary, we can later add a dedicated method
	 * which can decide to preempt self to force it through the regular
	 * scheduling path.
	 */
	if (unlikely(wake_flags & WF_EXEC))
		return prev_cpu;

	rq_bypass = scx_rq_bypassing(task_rq(p));
	if (SCX_HAS_OP(select_cpu) && !rq_bypass) {
		s32 cpu;
		struct task_struct **ddsp_taskp;

		ddsp_taskp = this_cpu_ptr(&direct_dispatch_task);
		WARN_ON_ONCE(*ddsp_taskp);
		*ddsp_taskp = p;

		cpu = SCX_CALL_OP_TASK_RET(SCX_KF_ENQUEUE | SCX_KF_SELECT_CPU,
					   select_cpu, p, prev_cpu, wake_flags);
		p->scx.selected_cpu = cpu;
		*ddsp_taskp = NULL;
		if (ops_cpu_valid(cpu, "from ops.select_cpu()"))
			return cpu;
		else
			return prev_cpu;
	} else {
		s32 cpu;

		cpu = scx_select_cpu_dfl(p, prev_cpu, wake_flags, NULL, 0);
		if (cpu >= 0) {
			p->scx.slice = SCX_SLICE_DFL;
			p->scx.ddsp_dsq_id = SCX_DSQ_LOCAL;
			__scx_add_event(SCX_EV_ENQ_SLICE_DFL, 1);
		} else {
			cpu = prev_cpu;
		}
		p->scx.selected_cpu = cpu;

		if (rq_bypass)
			__scx_add_event(SCX_EV_BYPASS_DISPATCH, 1);
		return cpu;
	}
}

static void task_woken_scx(struct rq *rq, struct task_struct *p)
{
	run_deferred(rq);
}

static void set_cpus_allowed_scx(struct task_struct *p,
				 struct affinity_context *ac)
{
	set_cpus_allowed_common(p, ac);

	/*
	 * The effective cpumask is stored in @p->cpus_ptr which may temporarily
	 * differ from the configured one in @p->cpus_mask. Always tell the bpf
	 * scheduler the effective one.
	 *
	 * Fine-grained memory write control is enforced by BPF making the const
	 * designation pointless. Cast it away when calling the operation.
	 */
	if (SCX_HAS_OP(set_cpumask))
		SCX_CALL_OP_TASK(SCX_KF_REST, set_cpumask, p,
				 (struct cpumask *)p->cpus_ptr);
}

static void handle_hotplug(struct rq *rq, bool online)
{
	int cpu = cpu_of(rq);

	atomic_long_inc(&scx_hotplug_seq);

	if (scx_enabled())
		scx_idle_update_selcpu_topology(&scx_ops);

	if (online && SCX_HAS_OP(cpu_online))
		SCX_CALL_OP(SCX_KF_UNLOCKED, cpu_online, cpu);
	else if (!online && SCX_HAS_OP(cpu_offline))
		SCX_CALL_OP(SCX_KF_UNLOCKED, cpu_offline, cpu);
	else
		scx_exit(SCX_ECODE_ACT_RESTART | SCX_ECODE_RSN_HOTPLUG,
			 "cpu %d going %s, exiting scheduler", cpu,
			 online ? "online" : "offline");
}

void scx_rq_activate(struct rq *rq)
{
	handle_hotplug(rq, true);
}

void scx_rq_deactivate(struct rq *rq)
{
	handle_hotplug(rq, false);
}

static void rq_online_scx(struct rq *rq)
{
	rq->scx.flags |= SCX_RQ_ONLINE;
}

static void rq_offline_scx(struct rq *rq)
{
	rq->scx.flags &= ~SCX_RQ_ONLINE;
}

#endif	/* CONFIG_SMP */

static bool check_rq_for_timeouts(struct rq *rq)
{
	struct task_struct *p;
	struct rq_flags rf;
	bool timed_out = false;

	rq_lock_irqsave(rq, &rf);
	list_for_each_entry(p, &rq->scx.runnable_list, scx.runnable_node) {
		unsigned long last_runnable = p->scx.runnable_at;

		if (unlikely(time_after(jiffies,
					last_runnable + scx_watchdog_timeout))) {
			u32 dur_ms = jiffies_to_msecs(jiffies - last_runnable);

			__scx_error(SCX_EXIT_ERROR_STALL,
				    "%s[%d] failed to run for %u.%03us",
				    p->comm, p->pid, dur_ms / 1000, dur_ms % 1000);
			timed_out = true;
			break;
		}
	}
	rq_unlock_irqrestore(rq, &rf);

	return timed_out;
}

static void scx_watchdog_workfn(struct work_struct *work)
{
	int cpu;

	WRITE_ONCE(scx_watchdog_timestamp, jiffies);

	for_each_online_cpu(cpu) {
		if (unlikely(check_rq_for_timeouts(cpu_rq(cpu))))
			break;

		cond_resched();
	}
	queue_delayed_work(system_unbound_wq, to_delayed_work(work),
			   scx_watchdog_timeout / 2);
}

void scx_tick(struct rq *rq)
{
	unsigned long last_check;

	if (!scx_enabled())
		return;

	last_check = READ_ONCE(scx_watchdog_timestamp);
	if (unlikely(time_after(jiffies,
				last_check + READ_ONCE(scx_watchdog_timeout)))) {
		u32 dur_ms = jiffies_to_msecs(jiffies - last_check);

		__scx_error(SCX_EXIT_ERROR_STALL,
			    "watchdog failed to check in for %u.%03us",
			    dur_ms / 1000, dur_ms % 1000);
	}

	update_other_load_avgs(rq);
}

static void task_tick_scx(struct rq *rq, struct task_struct *curr, int queued)
{
	update_curr_scx(rq);

	/*
	 * While disabling, always resched and refresh core-sched timestamp as
	 * we can't trust the slice management or ops.core_sched_before().
	 */
	if (scx_rq_bypassing(rq)) {
		curr->scx.slice = 0;
		touch_core_sched(rq, curr);
	} else if (SCX_HAS_OP(tick)) {
		SCX_CALL_OP_TASK(SCX_KF_REST, tick, curr);
	}

	if (!curr->scx.slice)
		resched_curr(rq);
}

#ifdef CONFIG_EXT_GROUP_SCHED
static struct cgroup *tg_cgrp(struct task_group *tg)
{
	/*
	 * If CGROUP_SCHED is disabled, @tg is NULL. If @tg is an autogroup,
	 * @tg->css.cgroup is NULL. In both cases, @tg can be treated as the
	 * root cgroup.
	 */
	if (tg && tg->css.cgroup)
		return tg->css.cgroup;
	else
		return &cgrp_dfl_root.cgrp;
}

#define SCX_INIT_TASK_ARGS_CGROUP(tg)		.cgroup = tg_cgrp(tg),

#else	/* CONFIG_EXT_GROUP_SCHED */

#define SCX_INIT_TASK_ARGS_CGROUP(tg)

#endif	/* CONFIG_EXT_GROUP_SCHED */

static enum scx_task_state scx_get_task_state(const struct task_struct *p)
{
	return (p->scx.flags & SCX_TASK_STATE_MASK) >> SCX_TASK_STATE_SHIFT;
}

static void scx_set_task_state(struct task_struct *p, enum scx_task_state state)
{
	enum scx_task_state prev_state = scx_get_task_state(p);
	bool warn = false;

	BUILD_BUG_ON(SCX_TASK_NR_STATES > (1 << SCX_TASK_STATE_BITS));

	switch (state) {
	case SCX_TASK_NONE:
		break;
	case SCX_TASK_INIT:
		warn = prev_state != SCX_TASK_NONE;
		break;
	case SCX_TASK_READY:
		warn = prev_state == SCX_TASK_NONE;
		break;
	case SCX_TASK_ENABLED:
		warn = prev_state != SCX_TASK_READY;
		break;
	default:
		warn = true;
		return;
	}

	WARN_ONCE(warn, "sched_ext: Invalid task state transition %d -> %d for %s[%d]",
		  prev_state, state, p->comm, p->pid);

	p->scx.flags &= ~SCX_TASK_STATE_MASK;
	p->scx.flags |= state << SCX_TASK_STATE_SHIFT;
}

static int scx_init_task(struct task_struct *p, struct task_group *tg, bool fork)
{
	int ret;

	p->scx.disallow = false;

	if (SCX_HAS_OP(init_task)) {
		struct scx_init_task_args args = {
			SCX_INIT_TASK_ARGS_CGROUP(tg)
			.fork = fork,
		};

		ret = SCX_CALL_OP_RET(SCX_KF_UNLOCKED, init_task, p, &args);
		if (unlikely(ret)) {
			ret = ops_sanitize_err("init_task", ret);
			return ret;
		}
	}

	scx_set_task_state(p, SCX_TASK_INIT);

	if (p->scx.disallow) {
		if (!fork) {
			struct rq *rq;
			struct rq_flags rf;

			rq = task_rq_lock(p, &rf);

			/*
			 * We're in the load path and @p->policy will be applied
			 * right after. Reverting @p->policy here and rejecting
			 * %SCHED_EXT transitions from scx_check_setscheduler()
			 * guarantees that if ops.init_task() sets @p->disallow,
			 * @p can never be in SCX.
			 */
			if (p->policy == SCHED_EXT) {
				p->policy = SCHED_NORMAL;
				atomic_long_inc(&scx_nr_rejected);
			}

			task_rq_unlock(rq, p, &rf);
		} else if (p->policy == SCHED_EXT) {
			scx_error("ops.init_task() set task->scx.disallow for %s[%d] during fork",
				  p->comm, p->pid);
		}
	}

	p->scx.flags |= SCX_TASK_RESET_RUNNABLE_AT;
	return 0;
}

static void scx_enable_task(struct task_struct *p)
{
	u32 weight;

	lockdep_assert_rq_held(task_rq(p));

	/*
	 * Set the weight before calling ops.enable() so that the scheduler
	 * doesn't see a stale value if they inspect the task struct.
	 */
	if (task_has_idle_policy(p))
		weight = WEIGHT_IDLEPRIO;
	else
		weight = sched_prio_to_weight[p->static_prio - MAX_RT_PRIO];

	p->scx.weight = sched_weight_to_cgroup(weight);

	if (SCX_HAS_OP(enable))
		SCX_CALL_OP_TASK(SCX_KF_REST, enable, p);
	scx_set_task_state(p, SCX_TASK_ENABLED);

	if (SCX_HAS_OP(set_weight))
		SCX_CALL_OP_TASK(SCX_KF_REST, set_weight, p, p->scx.weight);
}

static void scx_disable_task(struct task_struct *p)
{
	lockdep_assert_rq_held(task_rq(p));
	WARN_ON_ONCE(scx_get_task_state(p) != SCX_TASK_ENABLED);

	if (SCX_HAS_OP(disable))
		SCX_CALL_OP_TASK(SCX_KF_REST, disable, p);
	scx_set_task_state(p, SCX_TASK_READY);
}

static void scx_exit_task(struct task_struct *p)
{
	struct scx_exit_task_args args = {
		.cancelled = false,
	};

	lockdep_assert_rq_held(task_rq(p));

	switch (scx_get_task_state(p)) {
	case SCX_TASK_NONE:
		return;
	case SCX_TASK_INIT:
		args.cancelled = true;
		break;
	case SCX_TASK_READY:
		break;
	case SCX_TASK_ENABLED:
		scx_disable_task(p);
		break;
	default:
		WARN_ON_ONCE(true);
		return;
	}

	if (SCX_HAS_OP(exit_task))
		SCX_CALL_OP_TASK(SCX_KF_REST, exit_task, p, &args);
	scx_set_task_state(p, SCX_TASK_NONE);
}

void init_scx_entity(struct sched_ext_entity *scx)
{
	memset(scx, 0, sizeof(*scx));
	INIT_LIST_HEAD(&scx->dsq_list.node);
	RB_CLEAR_NODE(&scx->dsq_priq);
	scx->sticky_cpu = -1;
	scx->holding_cpu = -1;
	INIT_LIST_HEAD(&scx->runnable_node);
	scx->runnable_at = jiffies;
	scx->ddsp_dsq_id = SCX_DSQ_INVALID;
	scx->slice = SCX_SLICE_DFL;
}

void scx_pre_fork(struct task_struct *p)
{
	/*
	 * BPF scheduler enable/disable paths want to be able to iterate and
	 * update all tasks which can become complex when racing forks. As
	 * enable/disable are very cold paths, let's use a percpu_rwsem to
	 * exclude forks.
	 */
	percpu_down_read(&scx_fork_rwsem);
}

int scx_fork(struct task_struct *p)
{
	percpu_rwsem_assert_held(&scx_fork_rwsem);

	if (scx_init_task_enabled)
		return scx_init_task(p, task_group(p), true);
	else
		return 0;
}

void scx_post_fork(struct task_struct *p)
{
	if (scx_init_task_enabled) {
		scx_set_task_state(p, SCX_TASK_READY);

		/*
		 * Enable the task immediately if it's running on sched_ext.
		 * Otherwise, it'll be enabled in switching_to_scx() if and
		 * when it's ever configured to run with a SCHED_EXT policy.
		 */
		if (p->sched_class == &ext_sched_class) {
			struct rq_flags rf;
			struct rq *rq;

			rq = task_rq_lock(p, &rf);
			scx_enable_task(p);
			task_rq_unlock(rq, p, &rf);
		}
	}

	spin_lock_irq(&scx_tasks_lock);
	list_add_tail(&p->scx.tasks_node, &scx_tasks);
	spin_unlock_irq(&scx_tasks_lock);

	percpu_up_read(&scx_fork_rwsem);
}

void scx_cancel_fork(struct task_struct *p)
{
	if (scx_enabled()) {
		struct rq *rq;
		struct rq_flags rf;

		rq = task_rq_lock(p, &rf);
		WARN_ON_ONCE(scx_get_task_state(p) >= SCX_TASK_READY);
		scx_exit_task(p);
		task_rq_unlock(rq, p, &rf);
	}

	percpu_up_read(&scx_fork_rwsem);
}

void sched_ext_free(struct task_struct *p)
{
	unsigned long flags;

	spin_lock_irqsave(&scx_tasks_lock, flags);
	list_del_init(&p->scx.tasks_node);
	spin_unlock_irqrestore(&scx_tasks_lock, flags);

	/*
	 * @p is off scx_tasks and wholly ours. scx_enable()'s READY -> ENABLED
	 * transitions can't race us. Disable ops for @p.
	 */
	if (scx_get_task_state(p) != SCX_TASK_NONE) {
		struct rq_flags rf;
		struct rq *rq;

		rq = task_rq_lock(p, &rf);
		scx_exit_task(p);
		task_rq_unlock(rq, p, &rf);
	}
}

static void reweight_task_scx(struct rq *rq, struct task_struct *p,
			      const struct load_weight *lw)
{
	lockdep_assert_rq_held(task_rq(p));

	p->scx.weight = sched_weight_to_cgroup(scale_load_down(lw->weight));
	if (SCX_HAS_OP(set_weight))
		SCX_CALL_OP_TASK(SCX_KF_REST, set_weight, p, p->scx.weight);
}

static void prio_changed_scx(struct rq *rq, struct task_struct *p, int oldprio)
{
}

static void switching_to_scx(struct rq *rq, struct task_struct *p)
{
	scx_enable_task(p);

	/*
	 * set_cpus_allowed_scx() is not called while @p is associated with a
	 * different scheduler class. Keep the BPF scheduler up-to-date.
	 */
	if (SCX_HAS_OP(set_cpumask))
		SCX_CALL_OP_TASK(SCX_KF_REST, set_cpumask, p,
				 (struct cpumask *)p->cpus_ptr);
}

static void switched_from_scx(struct rq *rq, struct task_struct *p)
{
	scx_disable_task(p);
}

static void wakeup_preempt_scx(struct rq *rq, struct task_struct *p,int wake_flags) {}
static void switched_to_scx(struct rq *rq, struct task_struct *p) {}

int scx_check_setscheduler(struct task_struct *p, int policy)
{
	lockdep_assert_rq_held(task_rq(p));

	/* if disallow, reject transitioning into SCX */
	if (scx_enabled() && READ_ONCE(p->scx.disallow) &&
	    p->policy != policy && policy == SCHED_EXT)
		return -EACCES;

	return 0;
}

#ifdef CONFIG_NO_HZ_FULL
bool scx_can_stop_tick(struct rq *rq)
{
	struct task_struct *p = rq->curr;

	if (scx_rq_bypassing(rq))
		return false;

	if (p->sched_class != &ext_sched_class)
		return true;

	/*
	 * @rq can dispatch from different DSQs, so we can't tell whether it
	 * needs the tick or not by looking at nr_running. Allow stopping ticks
	 * iff the BPF scheduler indicated so. See set_next_task_scx().
	 */
	return rq->scx.flags & SCX_RQ_CAN_STOP_TICK;
}
#endif

#ifdef CONFIG_EXT_GROUP_SCHED

DEFINE_STATIC_PERCPU_RWSEM(scx_cgroup_rwsem);
static bool scx_cgroup_enabled;
<<<<<<< HEAD
static bool cgroup_warned_missing_weight;
static bool cgroup_warned_missing_idle;

static void scx_cgroup_warn_missing_weight(struct task_group *tg)
{
	if (scx_enable_state() == SCX_DISABLED || cgroup_warned_missing_weight)
		return;

	if ((scx_ops.flags & SCX_OPS_HAS_CGROUP_WEIGHT) || !tg->css.parent)
		return;

	pr_warn("sched_ext: \"%s\" does not implement cgroup cpu.weight\n",
		scx_ops.name);
	cgroup_warned_missing_weight = true;
}

static void scx_cgroup_warn_missing_idle(struct task_group *tg)
{
	if (!scx_cgroup_enabled || cgroup_warned_missing_idle)
		return;

	if (!tg->idle)
		return;

	pr_warn("sched_ext: \"%s\" does not implement cgroup cpu.idle\n",
		scx_ops.name);
	cgroup_warned_missing_idle = true;
}
=======
>>>>>>> bc08b15b

int scx_tg_online(struct task_group *tg)
{
	int ret = 0;

	WARN_ON_ONCE(tg->scx_flags & (SCX_TG_ONLINE | SCX_TG_INITED));

	percpu_down_read(&scx_cgroup_rwsem);

	if (scx_cgroup_enabled) {
		if (SCX_HAS_OP(cgroup_init)) {
			struct scx_cgroup_init_args args =
				{ .weight = tg->scx_weight };

			ret = SCX_CALL_OP_RET(SCX_KF_UNLOCKED, cgroup_init,
					      tg->css.cgroup, &args);
			if (ret)
				ret = ops_sanitize_err("cgroup_init", ret);
		}
		if (ret == 0)
			tg->scx_flags |= SCX_TG_ONLINE | SCX_TG_INITED;
	} else {
		tg->scx_flags |= SCX_TG_ONLINE;
	}

	percpu_up_read(&scx_cgroup_rwsem);
	return ret;
}

void scx_tg_offline(struct task_group *tg)
{
	WARN_ON_ONCE(!(tg->scx_flags & SCX_TG_ONLINE));

	percpu_down_read(&scx_cgroup_rwsem);

	if (SCX_HAS_OP(cgroup_exit) && (tg->scx_flags & SCX_TG_INITED))
		SCX_CALL_OP(SCX_KF_UNLOCKED, cgroup_exit, tg->css.cgroup);
	tg->scx_flags &= ~(SCX_TG_ONLINE | SCX_TG_INITED);

	percpu_up_read(&scx_cgroup_rwsem);
}

int scx_cgroup_can_attach(struct cgroup_taskset *tset)
{
	struct cgroup_subsys_state *css;
	struct task_struct *p;
	int ret;

	/* released in scx_finish/cancel_attach() */
	percpu_down_read(&scx_cgroup_rwsem);

	if (!scx_cgroup_enabled)
		return 0;

	cgroup_taskset_for_each(p, css, tset) {
		struct cgroup *from = tg_cgrp(task_group(p));
		struct cgroup *to = tg_cgrp(css_tg(css));

		WARN_ON_ONCE(p->scx.cgrp_moving_from);

		/*
		 * sched_move_task() omits identity migrations. Let's match the
		 * behavior so that ops.cgroup_prep_move() and ops.cgroup_move()
		 * always match one-to-one.
		 */
		if (from == to)
			continue;

		if (SCX_HAS_OP(cgroup_prep_move)) {
			ret = SCX_CALL_OP_RET(SCX_KF_UNLOCKED, cgroup_prep_move,
					      p, from, css->cgroup);
			if (ret)
				goto err;
		}

		p->scx.cgrp_moving_from = from;
	}

	return 0;

err:
	cgroup_taskset_for_each(p, css, tset) {
		if (SCX_HAS_OP(cgroup_cancel_move) && p->scx.cgrp_moving_from)
			SCX_CALL_OP(SCX_KF_UNLOCKED, cgroup_cancel_move, p,
				    p->scx.cgrp_moving_from, css->cgroup);
		p->scx.cgrp_moving_from = NULL;
	}

	percpu_up_read(&scx_cgroup_rwsem);
	return ops_sanitize_err("cgroup_prep_move", ret);
}

void scx_cgroup_move_task(struct task_struct *p)
{
	if (!scx_cgroup_enabled)
		return;

	/*
	 * @p must have ops.cgroup_prep_move() called on it and thus
	 * cgrp_moving_from set.
	 */
	if (SCX_HAS_OP(cgroup_move) && !WARN_ON_ONCE(!p->scx.cgrp_moving_from))
		SCX_CALL_OP_TASK(SCX_KF_UNLOCKED, cgroup_move, p,
			p->scx.cgrp_moving_from, tg_cgrp(task_group(p)));
	p->scx.cgrp_moving_from = NULL;
}

void scx_cgroup_finish_attach(void)
{
	percpu_up_read(&scx_cgroup_rwsem);
}

void scx_cgroup_cancel_attach(struct cgroup_taskset *tset)
{
	struct cgroup_subsys_state *css;
	struct task_struct *p;

	if (!scx_cgroup_enabled)
		goto out_unlock;

	cgroup_taskset_for_each(p, css, tset) {
		if (SCX_HAS_OP(cgroup_cancel_move) && p->scx.cgrp_moving_from)
			SCX_CALL_OP(SCX_KF_UNLOCKED, cgroup_cancel_move, p,
				    p->scx.cgrp_moving_from, css->cgroup);
		p->scx.cgrp_moving_from = NULL;
	}
out_unlock:
	percpu_up_read(&scx_cgroup_rwsem);
}

void scx_group_set_weight(struct task_group *tg, unsigned long weight)
{
	percpu_down_read(&scx_cgroup_rwsem);

	if (scx_cgroup_enabled && tg->scx_weight != weight) {
		if (SCX_HAS_OP(cgroup_set_weight))
			SCX_CALL_OP(SCX_KF_UNLOCKED, cgroup_set_weight,
				    tg_cgrp(tg), weight);
		tg->scx_weight = weight;
	}

	percpu_up_read(&scx_cgroup_rwsem);
}

void scx_group_set_idle(struct task_group *tg, bool idle)
{
	/* TODO: Implement ops->cgroup_set_idle() */
}

static void scx_cgroup_lock(void)
{
	percpu_down_write(&scx_cgroup_rwsem);
}

static void scx_cgroup_unlock(void)
{
	percpu_up_write(&scx_cgroup_rwsem);
}

#else	/* CONFIG_EXT_GROUP_SCHED */

static inline void scx_cgroup_lock(void) {}
static inline void scx_cgroup_unlock(void) {}

#endif	/* CONFIG_EXT_GROUP_SCHED */

/*
 * Omitted operations:
 *
 * - wakeup_preempt: NOOP as it isn't useful in the wakeup path because the task
 *   isn't tied to the CPU at that point. Preemption is implemented by resetting
 *   the victim task's slice to 0 and triggering reschedule on the target CPU.
 *
 * - migrate_task_rq: Unnecessary as task to cpu mapping is transient.
 *
 * - task_fork/dead: We need fork/dead notifications for all tasks regardless of
 *   their current sched_class. Call them directly from sched core instead.
 */
DEFINE_SCHED_CLASS(ext) = {
	.enqueue_task		= enqueue_task_scx,
	.dequeue_task		= dequeue_task_scx,
	.yield_task		= yield_task_scx,
	.yield_to_task		= yield_to_task_scx,

	.wakeup_preempt		= wakeup_preempt_scx,

	.balance		= balance_scx,
	.pick_task		= pick_task_scx,

	.put_prev_task		= put_prev_task_scx,
	.set_next_task		= set_next_task_scx,

#ifdef CONFIG_SMP
	.select_task_rq		= select_task_rq_scx,
	.task_woken		= task_woken_scx,
	.set_cpus_allowed	= set_cpus_allowed_scx,

	.rq_online		= rq_online_scx,
	.rq_offline		= rq_offline_scx,
#endif

	.task_tick		= task_tick_scx,

	.switching_to		= switching_to_scx,
	.switched_from		= switched_from_scx,
	.switched_to		= switched_to_scx,
	.reweight_task		= reweight_task_scx,
	.prio_changed		= prio_changed_scx,

	.update_curr		= update_curr_scx,

#ifdef CONFIG_UCLAMP_TASK
	.uclamp_enabled		= 1,
#endif
};

static void init_dsq(struct scx_dispatch_q *dsq, u64 dsq_id)
{
	memset(dsq, 0, sizeof(*dsq));

	raw_spin_lock_init(&dsq->lock);
	INIT_LIST_HEAD(&dsq->list);
	dsq->id = dsq_id;
}

static struct scx_dispatch_q *create_dsq(u64 dsq_id, int node)
{
	struct scx_dispatch_q *dsq;
	int ret;

	if (dsq_id & SCX_DSQ_FLAG_BUILTIN)
		return ERR_PTR(-EINVAL);

	dsq = kmalloc_node(sizeof(*dsq), GFP_KERNEL, node);
	if (!dsq)
		return ERR_PTR(-ENOMEM);

	init_dsq(dsq, dsq_id);

	ret = rhashtable_lookup_insert_fast(&dsq_hash, &dsq->hash_node,
					    dsq_hash_params);
	if (ret) {
		kfree(dsq);
		return ERR_PTR(ret);
	}
	return dsq;
}

static void free_dsq_irq_workfn(struct irq_work *irq_work)
{
	struct llist_node *to_free = llist_del_all(&dsqs_to_free);
	struct scx_dispatch_q *dsq, *tmp_dsq;

	llist_for_each_entry_safe(dsq, tmp_dsq, to_free, free_node)
		kfree_rcu(dsq, rcu);
}

static DEFINE_IRQ_WORK(free_dsq_irq_work, free_dsq_irq_workfn);

static void destroy_dsq(u64 dsq_id)
{
	struct scx_dispatch_q *dsq;
	unsigned long flags;

	rcu_read_lock();

	dsq = find_user_dsq(dsq_id);
	if (!dsq)
		goto out_unlock_rcu;

	raw_spin_lock_irqsave(&dsq->lock, flags);

	if (dsq->nr) {
		scx_error("attempting to destroy in-use dsq 0x%016llx (nr=%u)",
			  dsq->id, dsq->nr);
		goto out_unlock_dsq;
	}

	if (rhashtable_remove_fast(&dsq_hash, &dsq->hash_node, dsq_hash_params))
		goto out_unlock_dsq;

	/*
	 * Mark dead by invalidating ->id to prevent dispatch_enqueue() from
	 * queueing more tasks. As this function can be called from anywhere,
	 * freeing is bounced through an irq work to avoid nesting RCU
	 * operations inside scheduler locks.
	 */
	dsq->id = SCX_DSQ_INVALID;
	llist_add(&dsq->free_node, &dsqs_to_free);
	irq_work_queue(&free_dsq_irq_work);

out_unlock_dsq:
	raw_spin_unlock_irqrestore(&dsq->lock, flags);
out_unlock_rcu:
	rcu_read_unlock();
}

#ifdef CONFIG_EXT_GROUP_SCHED
static void scx_cgroup_exit(void)
{
	struct cgroup_subsys_state *css;

	percpu_rwsem_assert_held(&scx_cgroup_rwsem);

	scx_cgroup_enabled = false;

	/*
	 * scx_tg_on/offline() are excluded through scx_cgroup_rwsem. If we walk
	 * cgroups and exit all the inited ones, all online cgroups are exited.
	 */
	rcu_read_lock();
	css_for_each_descendant_post(css, &root_task_group.css) {
		struct task_group *tg = css_tg(css);

		if (!(tg->scx_flags & SCX_TG_INITED))
			continue;
		tg->scx_flags &= ~SCX_TG_INITED;

		if (!scx_ops.cgroup_exit)
			continue;

		if (WARN_ON_ONCE(!css_tryget(css)))
			continue;
		rcu_read_unlock();

		SCX_CALL_OP(SCX_KF_UNLOCKED, cgroup_exit, css->cgroup);

		rcu_read_lock();
		css_put(css);
	}
	rcu_read_unlock();
}

static int scx_cgroup_init(void)
{
	struct cgroup_subsys_state *css;
	int ret;

	percpu_rwsem_assert_held(&scx_cgroup_rwsem);

	/*
	 * scx_tg_on/offline() are excluded through scx_cgroup_rwsem. If we walk
	 * cgroups and init, all online cgroups are initialized.
	 */
	rcu_read_lock();
	css_for_each_descendant_pre(css, &root_task_group.css) {
		struct task_group *tg = css_tg(css);
		struct scx_cgroup_init_args args = { .weight = tg->scx_weight };

		if ((tg->scx_flags &
		     (SCX_TG_ONLINE | SCX_TG_INITED)) != SCX_TG_ONLINE)
			continue;

		if (!scx_ops.cgroup_init) {
			tg->scx_flags |= SCX_TG_INITED;
			continue;
		}

		if (WARN_ON_ONCE(!css_tryget(css)))
			continue;
		rcu_read_unlock();

		ret = SCX_CALL_OP_RET(SCX_KF_UNLOCKED, cgroup_init,
				      css->cgroup, &args);
		if (ret) {
			css_put(css);
			scx_error("ops.cgroup_init() failed (%d)", ret);
			return ret;
		}
		tg->scx_flags |= SCX_TG_INITED;

		rcu_read_lock();
		css_put(css);
	}
	rcu_read_unlock();

	WARN_ON_ONCE(scx_cgroup_enabled);
	scx_cgroup_enabled = true;

	return 0;
}

#else
static void scx_cgroup_exit(void) {}
static int scx_cgroup_init(void) { return 0; }
#endif


/********************************************************************************
 * Sysfs interface and ops enable/disable.
 */

#define SCX_ATTR(_name)								\
	static struct kobj_attribute scx_attr_##_name = {			\
		.attr = { .name = __stringify(_name), .mode = 0444 },		\
		.show = scx_attr_##_name##_show,				\
	}

static ssize_t scx_attr_state_show(struct kobject *kobj,
				   struct kobj_attribute *ka, char *buf)
{
	return sysfs_emit(buf, "%s\n", scx_enable_state_str[scx_enable_state()]);
}
SCX_ATTR(state);

static ssize_t scx_attr_switch_all_show(struct kobject *kobj,
					struct kobj_attribute *ka, char *buf)
{
	return sysfs_emit(buf, "%d\n", READ_ONCE(scx_switching_all));
}
SCX_ATTR(switch_all);

static ssize_t scx_attr_nr_rejected_show(struct kobject *kobj,
					 struct kobj_attribute *ka, char *buf)
{
	return sysfs_emit(buf, "%ld\n", atomic_long_read(&scx_nr_rejected));
}
SCX_ATTR(nr_rejected);

static ssize_t scx_attr_hotplug_seq_show(struct kobject *kobj,
					 struct kobj_attribute *ka, char *buf)
{
	return sysfs_emit(buf, "%ld\n", atomic_long_read(&scx_hotplug_seq));
}
SCX_ATTR(hotplug_seq);

static ssize_t scx_attr_enable_seq_show(struct kobject *kobj,
					struct kobj_attribute *ka, char *buf)
{
	return sysfs_emit(buf, "%ld\n", atomic_long_read(&scx_enable_seq));
}
SCX_ATTR(enable_seq);

static struct attribute *scx_global_attrs[] = {
	&scx_attr_state.attr,
	&scx_attr_switch_all.attr,
	&scx_attr_nr_rejected.attr,
	&scx_attr_hotplug_seq.attr,
	&scx_attr_enable_seq.attr,
	NULL,
};

static const struct attribute_group scx_global_attr_group = {
	.attrs = scx_global_attrs,
};

static void scx_kobj_release(struct kobject *kobj)
{
	kfree(kobj);
}

static ssize_t scx_attr_ops_show(struct kobject *kobj,
				 struct kobj_attribute *ka, char *buf)
{
	return sysfs_emit(buf, "%s\n", scx_ops.name);
}
SCX_ATTR(ops);

#define scx_attr_event_show(buf, at, events, kind) ({				\
	sysfs_emit_at(buf, at, "%s %llu\n", #kind, (events)->kind);		\
})

static ssize_t scx_attr_events_show(struct kobject *kobj,
				    struct kobj_attribute *ka, char *buf)
{
	struct scx_event_stats events;
	int at = 0;

	scx_bpf_events(&events, sizeof(events));
	at += scx_attr_event_show(buf, at, &events, SCX_EV_SELECT_CPU_FALLBACK);
	at += scx_attr_event_show(buf, at, &events, SCX_EV_DISPATCH_LOCAL_DSQ_OFFLINE);
	at += scx_attr_event_show(buf, at, &events, SCX_EV_DISPATCH_KEEP_LAST);
	at += scx_attr_event_show(buf, at, &events, SCX_EV_ENQ_SKIP_EXITING);
	at += scx_attr_event_show(buf, at, &events, SCX_EV_ENQ_SKIP_MIGRATION_DISABLED);
	at += scx_attr_event_show(buf, at, &events, SCX_EV_ENQ_SLICE_DFL);
	at += scx_attr_event_show(buf, at, &events, SCX_EV_BYPASS_DURATION);
	at += scx_attr_event_show(buf, at, &events, SCX_EV_BYPASS_DISPATCH);
	at += scx_attr_event_show(buf, at, &events, SCX_EV_BYPASS_ACTIVATE);
	return at;
}
SCX_ATTR(events);

static struct attribute *scx_sched_attrs[] = {
	&scx_attr_ops.attr,
	&scx_attr_events.attr,
	NULL,
};
ATTRIBUTE_GROUPS(scx_sched);

static const struct kobj_type scx_ktype = {
	.release = scx_kobj_release,
	.sysfs_ops = &kobj_sysfs_ops,
	.default_groups = scx_sched_groups,
};

static int scx_uevent(const struct kobject *kobj, struct kobj_uevent_env *env)
{
	return add_uevent_var(env, "SCXOPS=%s", scx_ops.name);
}

static const struct kset_uevent_ops scx_uevent_ops = {
	.uevent = scx_uevent,
};

/*
 * Used by sched_fork() and __setscheduler_prio() to pick the matching
 * sched_class. dl/rt are already handled.
 */
bool task_should_scx(int policy)
{
	if (!scx_enabled() || unlikely(scx_enable_state() == SCX_DISABLING))
		return false;
	if (READ_ONCE(scx_switching_all))
		return true;
	return policy == SCHED_EXT;
}

/**
 * scx_softlockup - sched_ext softlockup handler
 * @dur_s: number of seconds of CPU stuck due to soft lockup
 *
 * On some multi-socket setups (e.g. 2x Intel 8480c), the BPF scheduler can
 * live-lock the system by making many CPUs target the same DSQ to the point
 * where soft-lockup detection triggers. This function is called from
 * soft-lockup watchdog when the triggering point is close and tries to unjam
 * the system by enabling the breather and aborting the BPF scheduler.
 */
void scx_softlockup(u32 dur_s)
{
	switch (scx_enable_state()) {
	case SCX_ENABLING:
	case SCX_ENABLED:
		break;
	default:
		return;
	}

	/* allow only one instance, cleared at the end of scx_bypass() */
	if (test_and_set_bit(0, &scx_in_softlockup))
		return;

	printk_deferred(KERN_ERR "sched_ext: Soft lockup - CPU%d stuck for %us, disabling \"%s\"\n",
			smp_processor_id(), dur_s, scx_ops.name);

	/*
	 * Some CPUs may be trapped in the dispatch paths. Enable breather
	 * immediately; otherwise, we might even be able to get to scx_bypass().
	 */
	atomic_inc(&scx_breather_depth);

	scx_error("soft lockup - CPU#%d stuck for %us", smp_processor_id(), dur_s);
}

static void scx_clear_softlockup(void)
{
	if (test_and_clear_bit(0, &scx_in_softlockup))
		atomic_dec(&scx_breather_depth);
}

/**
 * scx_bypass - [Un]bypass scx_ops and guarantee forward progress
 * @bypass: true for bypass, false for unbypass
 *
 * Bypassing guarantees that all runnable tasks make forward progress without
 * trusting the BPF scheduler. We can't grab any mutexes or rwsems as they might
 * be held by tasks that the BPF scheduler is forgetting to run, which
 * unfortunately also excludes toggling the static branches.
 *
 * Let's work around by overriding a couple ops and modifying behaviors based on
 * the DISABLING state and then cycling the queued tasks through dequeue/enqueue
 * to force global FIFO scheduling.
 *
 * - ops.select_cpu() is ignored and the default select_cpu() is used.
 *
 * - ops.enqueue() is ignored and tasks are queued in simple global FIFO order.
 *   %SCX_OPS_ENQ_LAST is also ignored.
 *
 * - ops.dispatch() is ignored.
 *
 * - balance_scx() does not set %SCX_RQ_BAL_KEEP on non-zero slice as slice
 *   can't be trusted. Whenever a tick triggers, the running task is rotated to
 *   the tail of the queue with core_sched_at touched.
 *
 * - pick_next_task() suppresses zero slice warning.
 *
 * - scx_bpf_kick_cpu() is disabled to avoid irq_work malfunction during PM
 *   operations.
 *
 * - scx_prio_less() reverts to the default core_sched_at order.
 */
static void scx_bypass(bool bypass)
{
	static DEFINE_RAW_SPINLOCK(bypass_lock);
	static unsigned long bypass_timestamp;

	int cpu;
	unsigned long flags;

	raw_spin_lock_irqsave(&bypass_lock, flags);
	if (bypass) {
		scx_bypass_depth++;
		WARN_ON_ONCE(scx_bypass_depth <= 0);
		if (scx_bypass_depth != 1)
			goto unlock;
		bypass_timestamp = ktime_get_ns();
		scx_add_event(SCX_EV_BYPASS_ACTIVATE, 1);
	} else {
		scx_bypass_depth--;
		WARN_ON_ONCE(scx_bypass_depth < 0);
		if (scx_bypass_depth != 0)
			goto unlock;
		scx_add_event(SCX_EV_BYPASS_DURATION,
			      ktime_get_ns() - bypass_timestamp);
	}

	atomic_inc(&scx_breather_depth);

	/*
	 * No task property is changing. We just need to make sure all currently
	 * queued tasks are re-queued according to the new scx_rq_bypassing()
	 * state. As an optimization, walk each rq's runnable_list instead of
	 * the scx_tasks list.
	 *
	 * This function can't trust the scheduler and thus can't use
	 * cpus_read_lock(). Walk all possible CPUs instead of online.
	 */
	for_each_possible_cpu(cpu) {
		struct rq *rq = cpu_rq(cpu);
		struct task_struct *p, *n;

		raw_spin_rq_lock(rq);

		if (bypass) {
			WARN_ON_ONCE(rq->scx.flags & SCX_RQ_BYPASSING);
			rq->scx.flags |= SCX_RQ_BYPASSING;
		} else {
			WARN_ON_ONCE(!(rq->scx.flags & SCX_RQ_BYPASSING));
			rq->scx.flags &= ~SCX_RQ_BYPASSING;
		}

		/*
		 * We need to guarantee that no tasks are on the BPF scheduler
		 * while bypassing. Either we see enabled or the enable path
		 * sees scx_rq_bypassing() before moving tasks to SCX.
		 */
		if (!scx_enabled()) {
			raw_spin_rq_unlock(rq);
			continue;
		}

		/*
		 * The use of list_for_each_entry_safe_reverse() is required
		 * because each task is going to be removed from and added back
		 * to the runnable_list during iteration. Because they're added
		 * to the tail of the list, safe reverse iteration can still
		 * visit all nodes.
		 */
		list_for_each_entry_safe_reverse(p, n, &rq->scx.runnable_list,
						 scx.runnable_node) {
			struct sched_enq_and_set_ctx ctx;

			/* cycling deq/enq is enough, see the function comment */
			sched_deq_and_put_task(p, DEQUEUE_SAVE | DEQUEUE_MOVE, &ctx);
			sched_enq_and_set_task(&ctx);
		}

		/* resched to restore ticks and idle state */
		if (cpu_online(cpu) || cpu == smp_processor_id())
			resched_curr(rq);

		raw_spin_rq_unlock(rq);
	}

	atomic_dec(&scx_breather_depth);
unlock:
	raw_spin_unlock_irqrestore(&bypass_lock, flags);
	scx_clear_softlockup();
}

static void free_exit_info(struct scx_exit_info *ei)
{
	kvfree(ei->dump);
	kfree(ei->msg);
	kfree(ei->bt);
	kfree(ei);
}

static struct scx_exit_info *alloc_exit_info(size_t exit_dump_len)
{
	struct scx_exit_info *ei;

	ei = kzalloc(sizeof(*ei), GFP_KERNEL);
	if (!ei)
		return NULL;

	ei->bt = kcalloc(SCX_EXIT_BT_LEN, sizeof(ei->bt[0]), GFP_KERNEL);
	ei->msg = kzalloc(SCX_EXIT_MSG_LEN, GFP_KERNEL);
	ei->dump = kvzalloc(exit_dump_len, GFP_KERNEL);

	if (!ei->bt || !ei->msg || !ei->dump) {
		free_exit_info(ei);
		return NULL;
	}

	return ei;
}

static const char *scx_exit_reason(enum scx_exit_kind kind)
{
	switch (kind) {
	case SCX_EXIT_UNREG:
		return "unregistered from user space";
	case SCX_EXIT_UNREG_BPF:
		return "unregistered from BPF";
	case SCX_EXIT_UNREG_KERN:
		return "unregistered from the main kernel";
	case SCX_EXIT_SYSRQ:
		return "disabled by sysrq-S";
	case SCX_EXIT_ERROR:
		return "runtime error";
	case SCX_EXIT_ERROR_BPF:
		return "scx_bpf_error";
	case SCX_EXIT_ERROR_STALL:
		return "runnable task stall";
	default:
		return "<UNKNOWN>";
	}
}

static void scx_disable_workfn(struct kthread_work *work)
{
	struct scx_exit_info *ei = scx_exit_info;
	struct scx_task_iter sti;
	struct task_struct *p;
	struct rhashtable_iter rht_iter;
	struct scx_dispatch_q *dsq;
	int i, kind, cpu;

	kind = atomic_read(&scx_exit_kind);
	while (true) {
		/*
		 * NONE indicates that a new scx_ops has been registered since
		 * disable was scheduled - don't kill the new ops. DONE
		 * indicates that the ops has already been disabled.
		 */
		if (kind == SCX_EXIT_NONE || kind == SCX_EXIT_DONE)
			return;
		if (atomic_try_cmpxchg(&scx_exit_kind, &kind, SCX_EXIT_DONE))
			break;
	}
	ei->kind = kind;
	ei->reason = scx_exit_reason(ei->kind);

	/* guarantee forward progress by bypassing scx_ops */
	scx_bypass(true);

	switch (scx_set_enable_state(SCX_DISABLING)) {
	case SCX_DISABLING:
		WARN_ONCE(true, "sched_ext: duplicate disabling instance?");
		break;
	case SCX_DISABLED:
		pr_warn("sched_ext: ops error detected without ops (%s)\n",
			scx_exit_info->msg);
		WARN_ON_ONCE(scx_set_enable_state(SCX_DISABLED) != SCX_DISABLING);
		goto done;
	default:
		break;
	}

	/*
	 * Here, every runnable task is guaranteed to make forward progress and
	 * we can safely use blocking synchronization constructs. Actually
	 * disable ops.
	 */
	mutex_lock(&scx_enable_mutex);

	static_branch_disable(&__scx_switched_all);
	WRITE_ONCE(scx_switching_all, false);

	/*
	 * Shut down cgroup support before tasks so that the cgroup attach path
	 * doesn't race against scx_exit_task().
	 */
	scx_cgroup_lock();
	scx_cgroup_exit();
	scx_cgroup_unlock();

	/*
	 * The BPF scheduler is going away. All tasks including %TASK_DEAD ones
	 * must be switched out and exited synchronously.
	 */
	percpu_down_write(&scx_fork_rwsem);

	scx_init_task_enabled = false;

	scx_task_iter_start(&sti);
	while ((p = scx_task_iter_next_locked(&sti))) {
		const struct sched_class *old_class = p->sched_class;
		const struct sched_class *new_class =
			__setscheduler_class(p->policy, p->prio);
		struct sched_enq_and_set_ctx ctx;

		if (old_class != new_class && p->se.sched_delayed)
			dequeue_task(task_rq(p), p, DEQUEUE_SLEEP | DEQUEUE_DELAYED);

		sched_deq_and_put_task(p, DEQUEUE_SAVE | DEQUEUE_MOVE, &ctx);

		p->sched_class = new_class;
		check_class_changing(task_rq(p), p, old_class);

		sched_enq_and_set_task(&ctx);

		check_class_changed(task_rq(p), p, old_class, p->prio);
		scx_exit_task(p);
	}
	scx_task_iter_stop(&sti);
	percpu_up_write(&scx_fork_rwsem);

	/*
	 * Invalidate all the rq clocks to prevent getting outdated
	 * rq clocks from a previous scx scheduler.
	 */
	for_each_possible_cpu(cpu) {
		struct rq *rq = cpu_rq(cpu);
		scx_rq_clock_invalidate(rq);
	}

	/* no task is on scx, turn off all the switches and flush in-progress calls */
	static_branch_disable(&__scx_enabled);
	for (i = SCX_OPI_BEGIN; i < SCX_OPI_END; i++)
		static_branch_disable(&scx_has_op[i]);
	static_branch_disable(&scx_ops_allow_queued_wakeup);
	static_branch_disable(&scx_ops_enq_last);
	static_branch_disable(&scx_ops_enq_exiting);
	static_branch_disable(&scx_ops_enq_migration_disabled);
	static_branch_disable(&scx_ops_cpu_preempt);
	scx_idle_disable();
	synchronize_rcu();

	if (ei->kind >= SCX_EXIT_ERROR) {
		pr_err("sched_ext: BPF scheduler \"%s\" disabled (%s)\n",
		       scx_ops.name, ei->reason);

		if (ei->msg[0] != '\0')
			pr_err("sched_ext: %s: %s\n", scx_ops.name, ei->msg);
#ifdef CONFIG_STACKTRACE
		stack_trace_print(ei->bt, ei->bt_len, 2);
#endif
	} else {
		pr_info("sched_ext: BPF scheduler \"%s\" disabled (%s)\n",
			scx_ops.name, ei->reason);
	}

	if (scx_ops.exit)
		SCX_CALL_OP(SCX_KF_UNLOCKED, exit, ei);

	cancel_delayed_work_sync(&scx_watchdog_work);

	/*
	 * Delete the kobject from the hierarchy eagerly in addition to just
	 * dropping a reference. Otherwise, if the object is deleted
	 * asynchronously, sysfs could observe an object of the same name still
	 * in the hierarchy when another scheduler is loaded.
	 */
	kobject_del(scx_root_kobj);
	kobject_put(scx_root_kobj);
	scx_root_kobj = NULL;

	memset(&scx_ops, 0, sizeof(scx_ops));

	rhashtable_walk_enter(&dsq_hash, &rht_iter);
	do {
		rhashtable_walk_start(&rht_iter);

		while ((dsq = rhashtable_walk_next(&rht_iter)) && !IS_ERR(dsq))
			destroy_dsq(dsq->id);

		rhashtable_walk_stop(&rht_iter);
	} while (dsq == ERR_PTR(-EAGAIN));
	rhashtable_walk_exit(&rht_iter);

	free_percpu(scx_dsp_ctx);
	scx_dsp_ctx = NULL;
	scx_dsp_max_batch = 0;

	free_exit_info(scx_exit_info);
	scx_exit_info = NULL;

	mutex_unlock(&scx_enable_mutex);

	WARN_ON_ONCE(scx_set_enable_state(SCX_DISABLED) != SCX_DISABLING);
done:
	scx_bypass(false);
}

static DEFINE_KTHREAD_WORK(scx_disable_work, scx_disable_workfn);

static void schedule_scx_disable_work(void)
{
	struct kthread_worker *helper = READ_ONCE(scx_helper);

	/*
	 * We may be called spuriously before the first bpf_sched_ext_reg(). If
	 * scx_helper isn't set up yet, there's nothing to do.
	 */
	if (helper)
		kthread_queue_work(helper, &scx_disable_work);
}

static void scx_disable(enum scx_exit_kind kind)
{
	int none = SCX_EXIT_NONE;

	if (WARN_ON_ONCE(kind == SCX_EXIT_NONE || kind == SCX_EXIT_DONE))
		kind = SCX_EXIT_ERROR;

	atomic_try_cmpxchg(&scx_exit_kind, &none, kind);

	schedule_scx_disable_work();
}

static void dump_newline(struct seq_buf *s)
{
	trace_sched_ext_dump("");

	/* @s may be zero sized and seq_buf triggers WARN if so */
	if (s->size)
		seq_buf_putc(s, '\n');
}

static __printf(2, 3) void dump_line(struct seq_buf *s, const char *fmt, ...)
{
	va_list args;

#ifdef CONFIG_TRACEPOINTS
	if (trace_sched_ext_dump_enabled()) {
		/* protected by scx_dump_state()::dump_lock */
		static char line_buf[SCX_EXIT_MSG_LEN];

		va_start(args, fmt);
		vscnprintf(line_buf, sizeof(line_buf), fmt, args);
		va_end(args);

		trace_sched_ext_dump(line_buf);
	}
#endif
	/* @s may be zero sized and seq_buf triggers WARN if so */
	if (s->size) {
		va_start(args, fmt);
		seq_buf_vprintf(s, fmt, args);
		va_end(args);

		seq_buf_putc(s, '\n');
	}
}

static void dump_stack_trace(struct seq_buf *s, const char *prefix,
			     const unsigned long *bt, unsigned int len)
{
	unsigned int i;

	for (i = 0; i < len; i++)
		dump_line(s, "%s%pS", prefix, (void *)bt[i]);
}

static void ops_dump_init(struct seq_buf *s, const char *prefix)
{
	struct scx_dump_data *dd = &scx_dump_data;

	lockdep_assert_irqs_disabled();

	dd->cpu = smp_processor_id();		/* allow scx_bpf_dump() */
	dd->first = true;
	dd->cursor = 0;
	dd->s = s;
	dd->prefix = prefix;
}

static void ops_dump_flush(void)
{
	struct scx_dump_data *dd = &scx_dump_data;
	char *line = dd->buf.line;

	if (!dd->cursor)
		return;

	/*
	 * There's something to flush and this is the first line. Insert a blank
	 * line to distinguish ops dump.
	 */
	if (dd->first) {
		dump_newline(dd->s);
		dd->first = false;
	}

	/*
	 * There may be multiple lines in $line. Scan and emit each line
	 * separately.
	 */
	while (true) {
		char *end = line;
		char c;

		while (*end != '\n' && *end != '\0')
			end++;

		/*
		 * If $line overflowed, it may not have newline at the end.
		 * Always emit with a newline.
		 */
		c = *end;
		*end = '\0';
		dump_line(dd->s, "%s%s", dd->prefix, line);
		if (c == '\0')
			break;

		/* move to the next line */
		end++;
		if (*end == '\0')
			break;
		line = end;
	}

	dd->cursor = 0;
}

static void ops_dump_exit(void)
{
	ops_dump_flush();
	scx_dump_data.cpu = -1;
}

static void scx_dump_task(struct seq_buf *s, struct scx_dump_ctx *dctx,
			  struct task_struct *p, char marker)
{
	static unsigned long bt[SCX_EXIT_BT_LEN];
	char dsq_id_buf[19] = "(n/a)";
	unsigned long ops_state = atomic_long_read(&p->scx.ops_state);
	unsigned int bt_len = 0;

	if (p->scx.dsq)
		scnprintf(dsq_id_buf, sizeof(dsq_id_buf), "0x%llx",
			  (unsigned long long)p->scx.dsq->id);

	dump_newline(s);
	dump_line(s, " %c%c %s[%d] %+ldms",
		  marker, task_state_to_char(p), p->comm, p->pid,
		  jiffies_delta_msecs(p->scx.runnable_at, dctx->at_jiffies));
	dump_line(s, "      scx_state/flags=%u/0x%x dsq_flags=0x%x ops_state/qseq=%lu/%lu",
		  scx_get_task_state(p), p->scx.flags & ~SCX_TASK_STATE_MASK,
		  p->scx.dsq_flags, ops_state & SCX_OPSS_STATE_MASK,
		  ops_state >> SCX_OPSS_QSEQ_SHIFT);
	dump_line(s, "      sticky/holding_cpu=%d/%d dsq_id=%s",
		  p->scx.sticky_cpu, p->scx.holding_cpu, dsq_id_buf);
	dump_line(s, "      dsq_vtime=%llu slice=%llu weight=%u",
		  p->scx.dsq_vtime, p->scx.slice, p->scx.weight);
	dump_line(s, "      cpus=%*pb", cpumask_pr_args(p->cpus_ptr));

	if (SCX_HAS_OP(dump_task)) {
		ops_dump_init(s, "    ");
		SCX_CALL_OP(SCX_KF_REST, dump_task, dctx, p);
		ops_dump_exit();
	}

#ifdef CONFIG_STACKTRACE
	bt_len = stack_trace_save_tsk(p, bt, SCX_EXIT_BT_LEN, 1);
#endif
	if (bt_len) {
		dump_newline(s);
		dump_stack_trace(s, "    ", bt, bt_len);
	}
}

static void scx_dump_state(struct scx_exit_info *ei, size_t dump_len)
{
	static DEFINE_SPINLOCK(dump_lock);
	static const char trunc_marker[] = "\n\n~~~~ TRUNCATED ~~~~\n";
	struct scx_dump_ctx dctx = {
		.kind = ei->kind,
		.exit_code = ei->exit_code,
		.reason = ei->reason,
		.at_ns = ktime_get_ns(),
		.at_jiffies = jiffies,
	};
	struct seq_buf s;
	struct scx_event_stats events;
	unsigned long flags;
	char *buf;
	int cpu;

	spin_lock_irqsave(&dump_lock, flags);

	seq_buf_init(&s, ei->dump, dump_len);

	if (ei->kind == SCX_EXIT_NONE) {
		dump_line(&s, "Debug dump triggered by %s", ei->reason);
	} else {
		dump_line(&s, "%s[%d] triggered exit kind %d:",
			  current->comm, current->pid, ei->kind);
		dump_line(&s, "  %s (%s)", ei->reason, ei->msg);
		dump_newline(&s);
		dump_line(&s, "Backtrace:");
		dump_stack_trace(&s, "  ", ei->bt, ei->bt_len);
	}

	if (SCX_HAS_OP(dump)) {
		ops_dump_init(&s, "");
		SCX_CALL_OP(SCX_KF_UNLOCKED, dump, &dctx);
		ops_dump_exit();
	}

	dump_newline(&s);
	dump_line(&s, "CPU states");
	dump_line(&s, "----------");

	for_each_possible_cpu(cpu) {
		struct rq *rq = cpu_rq(cpu);
		struct rq_flags rf;
		struct task_struct *p;
		struct seq_buf ns;
		size_t avail, used;
		bool idle;

		rq_lock(rq, &rf);

		idle = list_empty(&rq->scx.runnable_list) &&
			rq->curr->sched_class == &idle_sched_class;

		if (idle && !SCX_HAS_OP(dump_cpu))
			goto next;

		/*
		 * We don't yet know whether ops.dump_cpu() will produce output
		 * and we may want to skip the default CPU dump if it doesn't.
		 * Use a nested seq_buf to generate the standard dump so that we
		 * can decide whether to commit later.
		 */
		avail = seq_buf_get_buf(&s, &buf);
		seq_buf_init(&ns, buf, avail);

		dump_newline(&ns);
		dump_line(&ns, "CPU %-4d: nr_run=%u flags=0x%x cpu_rel=%d ops_qseq=%lu pnt_seq=%lu",
			  cpu, rq->scx.nr_running, rq->scx.flags,
			  rq->scx.cpu_released, rq->scx.ops_qseq,
			  rq->scx.pnt_seq);
		dump_line(&ns, "          curr=%s[%d] class=%ps",
			  rq->curr->comm, rq->curr->pid,
			  rq->curr->sched_class);
		if (!cpumask_empty(rq->scx.cpus_to_kick))
			dump_line(&ns, "  cpus_to_kick   : %*pb",
				  cpumask_pr_args(rq->scx.cpus_to_kick));
		if (!cpumask_empty(rq->scx.cpus_to_kick_if_idle))
			dump_line(&ns, "  idle_to_kick   : %*pb",
				  cpumask_pr_args(rq->scx.cpus_to_kick_if_idle));
		if (!cpumask_empty(rq->scx.cpus_to_preempt))
			dump_line(&ns, "  cpus_to_preempt: %*pb",
				  cpumask_pr_args(rq->scx.cpus_to_preempt));
		if (!cpumask_empty(rq->scx.cpus_to_wait))
			dump_line(&ns, "  cpus_to_wait   : %*pb",
				  cpumask_pr_args(rq->scx.cpus_to_wait));

		used = seq_buf_used(&ns);
		if (SCX_HAS_OP(dump_cpu)) {
			ops_dump_init(&ns, "  ");
			SCX_CALL_OP(SCX_KF_REST, dump_cpu, &dctx, cpu, idle);
			ops_dump_exit();
		}

		/*
		 * If idle && nothing generated by ops.dump_cpu(), there's
		 * nothing interesting. Skip.
		 */
		if (idle && used == seq_buf_used(&ns))
			goto next;

		/*
		 * $s may already have overflowed when $ns was created. If so,
		 * calling commit on it will trigger BUG.
		 */
		if (avail) {
			seq_buf_commit(&s, seq_buf_used(&ns));
			if (seq_buf_has_overflowed(&ns))
				seq_buf_set_overflow(&s);
		}

		if (rq->curr->sched_class == &ext_sched_class)
			scx_dump_task(&s, &dctx, rq->curr, '*');

		list_for_each_entry(p, &rq->scx.runnable_list, scx.runnable_node)
			scx_dump_task(&s, &dctx, p, ' ');
	next:
		rq_unlock(rq, &rf);
	}

	dump_newline(&s);
	dump_line(&s, "Event counters");
	dump_line(&s, "--------------");

	scx_bpf_events(&events, sizeof(events));
	scx_dump_event(s, &events, SCX_EV_SELECT_CPU_FALLBACK);
	scx_dump_event(s, &events, SCX_EV_DISPATCH_LOCAL_DSQ_OFFLINE);
	scx_dump_event(s, &events, SCX_EV_DISPATCH_KEEP_LAST);
	scx_dump_event(s, &events, SCX_EV_ENQ_SKIP_EXITING);
	scx_dump_event(s, &events, SCX_EV_ENQ_SKIP_MIGRATION_DISABLED);
	scx_dump_event(s, &events, SCX_EV_ENQ_SLICE_DFL);
	scx_dump_event(s, &events, SCX_EV_BYPASS_DURATION);
	scx_dump_event(s, &events, SCX_EV_BYPASS_DISPATCH);
	scx_dump_event(s, &events, SCX_EV_BYPASS_ACTIVATE);

	if (seq_buf_has_overflowed(&s) && dump_len >= sizeof(trunc_marker))
		memcpy(ei->dump + dump_len - sizeof(trunc_marker),
		       trunc_marker, sizeof(trunc_marker));

	spin_unlock_irqrestore(&dump_lock, flags);
}

static void scx_error_irq_workfn(struct irq_work *irq_work)
{
	struct scx_exit_info *ei = scx_exit_info;

	if (ei->kind >= SCX_EXIT_ERROR)
		scx_dump_state(ei, scx_ops.exit_dump_len);

	schedule_scx_disable_work();
}

static DEFINE_IRQ_WORK(scx_error_irq_work, scx_error_irq_workfn);

static __printf(3, 4) void __scx_exit(enum scx_exit_kind kind, s64 exit_code,
				      const char *fmt, ...)
{
	struct scx_exit_info *ei = scx_exit_info;
	int none = SCX_EXIT_NONE;
	va_list args;

	if (!atomic_try_cmpxchg(&scx_exit_kind, &none, kind))
		return;

	ei->exit_code = exit_code;
#ifdef CONFIG_STACKTRACE
	if (kind >= SCX_EXIT_ERROR)
		ei->bt_len = stack_trace_save(ei->bt, SCX_EXIT_BT_LEN, 1);
#endif
	va_start(args, fmt);
	vscnprintf(ei->msg, SCX_EXIT_MSG_LEN, fmt, args);
	va_end(args);

	/*
	 * Set ei->kind and ->reason for scx_dump_state(). They'll be set again
	 * in scx_disable_workfn().
	 */
	ei->kind = kind;
	ei->reason = scx_exit_reason(ei->kind);

	irq_work_queue(&scx_error_irq_work);
}

static struct kthread_worker *scx_create_rt_helper(const char *name)
{
	struct kthread_worker *helper;

	helper = kthread_run_worker(0, name);
	if (helper)
		sched_set_fifo(helper->task);
	return helper;
}

static void check_hotplug_seq(const struct sched_ext_ops *ops)
{
	unsigned long long global_hotplug_seq;

	/*
	 * If a hotplug event has occurred between when a scheduler was
	 * initialized, and when we were able to attach, exit and notify user
	 * space about it.
	 */
	if (ops->hotplug_seq) {
		global_hotplug_seq = atomic_long_read(&scx_hotplug_seq);
		if (ops->hotplug_seq != global_hotplug_seq) {
			scx_exit(SCX_ECODE_ACT_RESTART | SCX_ECODE_RSN_HOTPLUG,
				 "expected hotplug seq %llu did not match actual %llu",
				 ops->hotplug_seq, global_hotplug_seq);
		}
	}
}

static int validate_ops(const struct sched_ext_ops *ops)
{
	/*
	 * It doesn't make sense to specify the SCX_OPS_ENQ_LAST flag if the
	 * ops.enqueue() callback isn't implemented.
	 */
	if ((ops->flags & SCX_OPS_ENQ_LAST) && !ops->enqueue) {
		scx_error("SCX_OPS_ENQ_LAST requires ops.enqueue() to be implemented");
		return -EINVAL;
	}

	/*
	 * SCX_OPS_BUILTIN_IDLE_PER_NODE requires built-in CPU idle
	 * selection policy to be enabled.
	 */
	if ((ops->flags & SCX_OPS_BUILTIN_IDLE_PER_NODE) &&
	    (ops->update_idle && !(ops->flags & SCX_OPS_KEEP_BUILTIN_IDLE))) {
		scx_error("SCX_OPS_BUILTIN_IDLE_PER_NODE requires CPU idle selection enabled");
		return -EINVAL;
	}

	if (ops->flags & SCX_OPS_HAS_CGROUP_WEIGHT)
		pr_warn("SCX_OPS_HAS_CGROUP_WEIGHT is deprecated and a noop\n");

	return 0;
}

static int scx_enable(struct sched_ext_ops *ops, struct bpf_link *link)
{
	struct scx_task_iter sti;
	struct task_struct *p;
	unsigned long timeout;
	int i, cpu, node, ret;

	if (!cpumask_equal(housekeeping_cpumask(HK_TYPE_DOMAIN),
			   cpu_possible_mask)) {
		pr_err("sched_ext: Not compatible with \"isolcpus=\" domain isolation\n");
		return -EINVAL;
	}

	mutex_lock(&scx_enable_mutex);

	/*
	 * Clear event counters so a new scx scheduler gets
	 * fresh event counter values.
	 */
	for_each_possible_cpu(cpu) {
		struct scx_event_stats *e = per_cpu_ptr(&event_stats_cpu, cpu);
		memset(e, 0, sizeof(*e));
	}

	if (!scx_helper) {
		WRITE_ONCE(scx_helper, scx_create_rt_helper("sched_ext_helper"));
		if (!scx_helper) {
			ret = -ENOMEM;
			goto err_unlock;
		}
	}

	if (!global_dsqs) {
		struct scx_dispatch_q **dsqs;

		dsqs = kcalloc(nr_node_ids, sizeof(dsqs[0]), GFP_KERNEL);
		if (!dsqs) {
			ret = -ENOMEM;
			goto err_unlock;
		}

		for_each_node_state(node, N_POSSIBLE) {
			struct scx_dispatch_q *dsq;

			dsq = kzalloc_node(sizeof(*dsq), GFP_KERNEL, node);
			if (!dsq) {
				for_each_node_state(node, N_POSSIBLE)
					kfree(dsqs[node]);
				kfree(dsqs);
				ret = -ENOMEM;
				goto err_unlock;
			}

			init_dsq(dsq, SCX_DSQ_GLOBAL);
			dsqs[node] = dsq;
		}

		global_dsqs = dsqs;
	}

	if (scx_enable_state() != SCX_DISABLED) {
		ret = -EBUSY;
		goto err_unlock;
	}

	scx_root_kobj = kzalloc(sizeof(*scx_root_kobj), GFP_KERNEL);
	if (!scx_root_kobj) {
		ret = -ENOMEM;
		goto err_unlock;
	}

	scx_root_kobj->kset = scx_kset;
	ret = kobject_init_and_add(scx_root_kobj, &scx_ktype, NULL, "root");
	if (ret < 0)
		goto err;

	scx_exit_info = alloc_exit_info(ops->exit_dump_len);
	if (!scx_exit_info) {
		ret = -ENOMEM;
		goto err_del;
	}

	/*
	 * Set scx_ops, transition to ENABLING and clear exit info to arm the
	 * disable path. Failure triggers full disabling from here on.
	 */
	scx_ops = *ops;

	WARN_ON_ONCE(scx_set_enable_state(SCX_ENABLING) != SCX_DISABLED);

	atomic_set(&scx_exit_kind, SCX_EXIT_NONE);
	scx_warned_zero_slice = false;

	atomic_long_set(&scx_nr_rejected, 0);

	for_each_possible_cpu(cpu)
		cpu_rq(cpu)->scx.cpuperf_target = SCX_CPUPERF_ONE;

	/*
	 * Keep CPUs stable during enable so that the BPF scheduler can track
	 * online CPUs by watching ->on/offline_cpu() after ->init().
	 */
	cpus_read_lock();

	scx_idle_enable(ops);

	if (scx_ops.init) {
		ret = SCX_CALL_OP_RET(SCX_KF_UNLOCKED, init);
		if (ret) {
			ret = ops_sanitize_err("init", ret);
			cpus_read_unlock();
			scx_error("ops.init() failed (%d)", ret);
			goto err_disable;
		}
	}

	for (i = SCX_OPI_CPU_HOTPLUG_BEGIN; i < SCX_OPI_CPU_HOTPLUG_END; i++)
		if (((void (**)(void))ops)[i])
			static_branch_enable_cpuslocked(&scx_has_op[i]);

	check_hotplug_seq(ops);
	scx_idle_update_selcpu_topology(ops);

	cpus_read_unlock();

	ret = validate_ops(ops);
	if (ret)
		goto err_disable;

	WARN_ON_ONCE(scx_dsp_ctx);
	scx_dsp_max_batch = ops->dispatch_max_batch ?: SCX_DSP_DFL_MAX_BATCH;
	scx_dsp_ctx = __alloc_percpu(struct_size_t(struct scx_dsp_ctx, buf,
						   scx_dsp_max_batch),
				     __alignof__(struct scx_dsp_ctx));
	if (!scx_dsp_ctx) {
		ret = -ENOMEM;
		goto err_disable;
	}

	if (ops->timeout_ms)
		timeout = msecs_to_jiffies(ops->timeout_ms);
	else
		timeout = SCX_WATCHDOG_MAX_TIMEOUT;

	WRITE_ONCE(scx_watchdog_timeout, timeout);
	WRITE_ONCE(scx_watchdog_timestamp, jiffies);
	queue_delayed_work(system_unbound_wq, &scx_watchdog_work,
			   scx_watchdog_timeout / 2);

	/*
	 * Once __scx_enabled is set, %current can be switched to SCX anytime.
	 * This can lead to stalls as some BPF schedulers (e.g. userspace
	 * scheduling) may not function correctly before all tasks are switched.
	 * Init in bypass mode to guarantee forward progress.
	 */
	scx_bypass(true);

	for (i = SCX_OPI_NORMAL_BEGIN; i < SCX_OPI_NORMAL_END; i++)
		if (((void (**)(void))ops)[i])
			static_branch_enable(&scx_has_op[i]);

	if (ops->flags & SCX_OPS_ALLOW_QUEUED_WAKEUP)
		static_branch_enable(&scx_ops_allow_queued_wakeup);
	if (ops->flags & SCX_OPS_ENQ_LAST)
		static_branch_enable(&scx_ops_enq_last);
	if (ops->flags & SCX_OPS_ENQ_EXITING)
		static_branch_enable(&scx_ops_enq_exiting);
	if (ops->flags & SCX_OPS_ENQ_MIGRATION_DISABLED)
		static_branch_enable(&scx_ops_enq_migration_disabled);
	if (scx_ops.cpu_acquire || scx_ops.cpu_release)
		static_branch_enable(&scx_ops_cpu_preempt);

	/*
	 * Lock out forks, cgroup on/offlining and moves before opening the
	 * floodgate so that they don't wander into the operations prematurely.
	 */
	percpu_down_write(&scx_fork_rwsem);

	WARN_ON_ONCE(scx_init_task_enabled);
	scx_init_task_enabled = true;

	/*
	 * Enable ops for every task. Fork is excluded by scx_fork_rwsem
	 * preventing new tasks from being added. No need to exclude tasks
	 * leaving as sched_ext_free() can handle both prepped and enabled
	 * tasks. Prep all tasks first and then enable them with preemption
	 * disabled.
	 *
	 * All cgroups should be initialized before scx_init_task() so that the
	 * BPF scheduler can reliably track each task's cgroup membership from
	 * scx_init_task(). Lock out cgroup on/offlining and task migrations
	 * while tasks are being initialized so that scx_cgroup_can_attach()
	 * never sees uninitialized tasks.
	 */
	scx_cgroup_lock();
	ret = scx_cgroup_init();
	if (ret)
		goto err_disable_unlock_all;

	scx_task_iter_start(&sti);
	while ((p = scx_task_iter_next_locked(&sti))) {
		/*
		 * @p may already be dead, have lost all its usages counts and
		 * be waiting for RCU grace period before being freed. @p can't
		 * be initialized for SCX in such cases and should be ignored.
		 */
		if (!tryget_task_struct(p))
			continue;

		scx_task_iter_unlock(&sti);

		ret = scx_init_task(p, task_group(p), false);
		if (ret) {
			put_task_struct(p);
			scx_task_iter_relock(&sti);
			scx_task_iter_stop(&sti);
			scx_error("ops.init_task() failed (%d) for %s[%d]",
				  ret, p->comm, p->pid);
			goto err_disable_unlock_all;
		}

		scx_set_task_state(p, SCX_TASK_READY);

		put_task_struct(p);
		scx_task_iter_relock(&sti);
	}
	scx_task_iter_stop(&sti);
	scx_cgroup_unlock();
	percpu_up_write(&scx_fork_rwsem);

	/*
	 * All tasks are READY. It's safe to turn on scx_enabled() and switch
	 * all eligible tasks.
	 */
	WRITE_ONCE(scx_switching_all, !(ops->flags & SCX_OPS_SWITCH_PARTIAL));
	static_branch_enable(&__scx_enabled);

	/*
	 * We're fully committed and can't fail. The task READY -> ENABLED
	 * transitions here are synchronized against sched_ext_free() through
	 * scx_tasks_lock.
	 */
	percpu_down_write(&scx_fork_rwsem);
	scx_task_iter_start(&sti);
	while ((p = scx_task_iter_next_locked(&sti))) {
		const struct sched_class *old_class = p->sched_class;
		const struct sched_class *new_class =
			__setscheduler_class(p->policy, p->prio);
		struct sched_enq_and_set_ctx ctx;

		if (old_class != new_class && p->se.sched_delayed)
			dequeue_task(task_rq(p), p, DEQUEUE_SLEEP | DEQUEUE_DELAYED);

		sched_deq_and_put_task(p, DEQUEUE_SAVE | DEQUEUE_MOVE, &ctx);

		p->scx.slice = SCX_SLICE_DFL;
		p->sched_class = new_class;
		check_class_changing(task_rq(p), p, old_class);

		sched_enq_and_set_task(&ctx);

		check_class_changed(task_rq(p), p, old_class, p->prio);
	}
	scx_task_iter_stop(&sti);
	percpu_up_write(&scx_fork_rwsem);

	scx_bypass(false);

	if (!scx_tryset_enable_state(SCX_ENABLED, SCX_ENABLING)) {
		WARN_ON_ONCE(atomic_read(&scx_exit_kind) == SCX_EXIT_NONE);
		goto err_disable;
	}

	if (!(ops->flags & SCX_OPS_SWITCH_PARTIAL))
		static_branch_enable(&__scx_switched_all);

	pr_info("sched_ext: BPF scheduler \"%s\" enabled%s\n",
		scx_ops.name, scx_switched_all() ? "" : " (partial)");
	kobject_uevent(scx_root_kobj, KOBJ_ADD);
	mutex_unlock(&scx_enable_mutex);

	atomic_long_inc(&scx_enable_seq);

	return 0;

err_del:
	kobject_del(scx_root_kobj);
err:
	kobject_put(scx_root_kobj);
	scx_root_kobj = NULL;
	if (scx_exit_info) {
		free_exit_info(scx_exit_info);
		scx_exit_info = NULL;
	}
err_unlock:
	mutex_unlock(&scx_enable_mutex);
	return ret;

err_disable_unlock_all:
	scx_cgroup_unlock();
	percpu_up_write(&scx_fork_rwsem);
	scx_bypass(false);
err_disable:
	mutex_unlock(&scx_enable_mutex);
	/*
	 * Returning an error code here would not pass all the error information
	 * to userspace. Record errno using scx_error() for cases scx_error()
	 * wasn't already invoked and exit indicating success so that the error
	 * is notified through ops.exit() with all the details.
	 *
	 * Flush scx_disable_work to ensure that error is reported before init
	 * completion.
	 */
	scx_error("scx_enable() failed (%d)", ret);
	kthread_flush_work(&scx_disable_work);
	return 0;
}


/********************************************************************************
 * bpf_struct_ops plumbing.
 */
#include <linux/bpf_verifier.h>
#include <linux/bpf.h>
#include <linux/btf.h>

static const struct btf_type *task_struct_type;

static bool bpf_scx_is_valid_access(int off, int size,
				    enum bpf_access_type type,
				    const struct bpf_prog *prog,
				    struct bpf_insn_access_aux *info)
{
	if (type != BPF_READ)
		return false;
	if (off < 0 || off >= sizeof(__u64) * MAX_BPF_FUNC_ARGS)
		return false;
	if (off % size != 0)
		return false;

	return btf_ctx_access(off, size, type, prog, info);
}

static int bpf_scx_btf_struct_access(struct bpf_verifier_log *log,
				     const struct bpf_reg_state *reg, int off,
				     int size)
{
	const struct btf_type *t;

	t = btf_type_by_id(reg->btf, reg->btf_id);
	if (t == task_struct_type) {
		if (off >= offsetof(struct task_struct, scx.slice) &&
		    off + size <= offsetofend(struct task_struct, scx.slice))
			return SCALAR_VALUE;
		if (off >= offsetof(struct task_struct, scx.dsq_vtime) &&
		    off + size <= offsetofend(struct task_struct, scx.dsq_vtime))
			return SCALAR_VALUE;
		if (off >= offsetof(struct task_struct, scx.disallow) &&
		    off + size <= offsetofend(struct task_struct, scx.disallow))
			return SCALAR_VALUE;
	}

	return -EACCES;
}

static const struct bpf_func_proto *
bpf_scx_get_func_proto(enum bpf_func_id func_id, const struct bpf_prog *prog)
{
	switch (func_id) {
	case BPF_FUNC_task_storage_get:
		return &bpf_task_storage_get_proto;
	case BPF_FUNC_task_storage_delete:
		return &bpf_task_storage_delete_proto;
	default:
		return bpf_base_func_proto(func_id, prog);
	}
}

static const struct bpf_verifier_ops bpf_scx_verifier_ops = {
	.get_func_proto = bpf_scx_get_func_proto,
	.is_valid_access = bpf_scx_is_valid_access,
	.btf_struct_access = bpf_scx_btf_struct_access,
};

static int bpf_scx_init_member(const struct btf_type *t,
			       const struct btf_member *member,
			       void *kdata, const void *udata)
{
	const struct sched_ext_ops *uops = udata;
	struct sched_ext_ops *ops = kdata;
	u32 moff = __btf_member_bit_offset(t, member) / 8;
	int ret;

	switch (moff) {
	case offsetof(struct sched_ext_ops, dispatch_max_batch):
		if (*(u32 *)(udata + moff) > INT_MAX)
			return -E2BIG;
		ops->dispatch_max_batch = *(u32 *)(udata + moff);
		return 1;
	case offsetof(struct sched_ext_ops, flags):
		if (*(u64 *)(udata + moff) & ~SCX_OPS_ALL_FLAGS)
			return -EINVAL;
		ops->flags = *(u64 *)(udata + moff);
		return 1;
	case offsetof(struct sched_ext_ops, name):
		ret = bpf_obj_name_cpy(ops->name, uops->name,
				       sizeof(ops->name));
		if (ret < 0)
			return ret;
		if (ret == 0)
			return -EINVAL;
		return 1;
	case offsetof(struct sched_ext_ops, timeout_ms):
		if (msecs_to_jiffies(*(u32 *)(udata + moff)) >
		    SCX_WATCHDOG_MAX_TIMEOUT)
			return -E2BIG;
		ops->timeout_ms = *(u32 *)(udata + moff);
		return 1;
	case offsetof(struct sched_ext_ops, exit_dump_len):
		ops->exit_dump_len =
			*(u32 *)(udata + moff) ?: SCX_EXIT_DUMP_DFL_LEN;
		return 1;
	case offsetof(struct sched_ext_ops, hotplug_seq):
		ops->hotplug_seq = *(u64 *)(udata + moff);
		return 1;
	}

	return 0;
}

static int bpf_scx_check_member(const struct btf_type *t,
				const struct btf_member *member,
				const struct bpf_prog *prog)
{
	u32 moff = __btf_member_bit_offset(t, member) / 8;

	switch (moff) {
	case offsetof(struct sched_ext_ops, init_task):
#ifdef CONFIG_EXT_GROUP_SCHED
	case offsetof(struct sched_ext_ops, cgroup_init):
	case offsetof(struct sched_ext_ops, cgroup_exit):
	case offsetof(struct sched_ext_ops, cgroup_prep_move):
#endif
	case offsetof(struct sched_ext_ops, cpu_online):
	case offsetof(struct sched_ext_ops, cpu_offline):
	case offsetof(struct sched_ext_ops, init):
	case offsetof(struct sched_ext_ops, exit):
		break;
	default:
		if (prog->sleepable)
			return -EINVAL;
	}

	return 0;
}

static int bpf_scx_reg(void *kdata, struct bpf_link *link)
{
	return scx_enable(kdata, link);
}

static void bpf_scx_unreg(void *kdata, struct bpf_link *link)
{
	scx_disable(SCX_EXIT_UNREG);
	kthread_flush_work(&scx_disable_work);
}

static int bpf_scx_init(struct btf *btf)
{
	task_struct_type = btf_type_by_id(btf, btf_tracing_ids[BTF_TRACING_TYPE_TASK]);

	return 0;
}

static int bpf_scx_update(void *kdata, void *old_kdata, struct bpf_link *link)
{
	/*
	 * sched_ext does not support updating the actively-loaded BPF
	 * scheduler, as registering a BPF scheduler can always fail if the
	 * scheduler returns an error code for e.g. ops.init(), ops.init_task(),
	 * etc. Similarly, we can always race with unregistration happening
	 * elsewhere, such as with sysrq.
	 */
	return -EOPNOTSUPP;
}

static int bpf_scx_validate(void *kdata)
{
	return 0;
}

static s32 sched_ext_ops__select_cpu(struct task_struct *p, s32 prev_cpu, u64 wake_flags) { return -EINVAL; }
static void sched_ext_ops__enqueue(struct task_struct *p, u64 enq_flags) {}
static void sched_ext_ops__dequeue(struct task_struct *p, u64 enq_flags) {}
static void sched_ext_ops__dispatch(s32 prev_cpu, struct task_struct *prev__nullable) {}
static void sched_ext_ops__tick(struct task_struct *p) {}
static void sched_ext_ops__runnable(struct task_struct *p, u64 enq_flags) {}
static void sched_ext_ops__running(struct task_struct *p) {}
static void sched_ext_ops__stopping(struct task_struct *p, bool runnable) {}
static void sched_ext_ops__quiescent(struct task_struct *p, u64 deq_flags) {}
static bool sched_ext_ops__yield(struct task_struct *from, struct task_struct *to__nullable) { return false; }
static bool sched_ext_ops__core_sched_before(struct task_struct *a, struct task_struct *b) { return false; }
static void sched_ext_ops__set_weight(struct task_struct *p, u32 weight) {}
static void sched_ext_ops__set_cpumask(struct task_struct *p, const struct cpumask *mask) {}
static void sched_ext_ops__update_idle(s32 cpu, bool idle) {}
static void sched_ext_ops__cpu_acquire(s32 cpu, struct scx_cpu_acquire_args *args) {}
static void sched_ext_ops__cpu_release(s32 cpu, struct scx_cpu_release_args *args) {}
static s32 sched_ext_ops__init_task(struct task_struct *p, struct scx_init_task_args *args) { return -EINVAL; }
static void sched_ext_ops__exit_task(struct task_struct *p, struct scx_exit_task_args *args) {}
static void sched_ext_ops__enable(struct task_struct *p) {}
static void sched_ext_ops__disable(struct task_struct *p) {}
#ifdef CONFIG_EXT_GROUP_SCHED
static s32 sched_ext_ops__cgroup_init(struct cgroup *cgrp, struct scx_cgroup_init_args *args) { return -EINVAL; }
static void sched_ext_ops__cgroup_exit(struct cgroup *cgrp) {}
static s32 sched_ext_ops__cgroup_prep_move(struct task_struct *p, struct cgroup *from, struct cgroup *to) { return -EINVAL; }
static void sched_ext_ops__cgroup_move(struct task_struct *p, struct cgroup *from, struct cgroup *to) {}
static void sched_ext_ops__cgroup_cancel_move(struct task_struct *p, struct cgroup *from, struct cgroup *to) {}
static void sched_ext_ops__cgroup_set_weight(struct cgroup *cgrp, u32 weight) {}
#endif
static void sched_ext_ops__cpu_online(s32 cpu) {}
static void sched_ext_ops__cpu_offline(s32 cpu) {}
static s32 sched_ext_ops__init(void) { return -EINVAL; }
static void sched_ext_ops__exit(struct scx_exit_info *info) {}
static void sched_ext_ops__dump(struct scx_dump_ctx *ctx) {}
static void sched_ext_ops__dump_cpu(struct scx_dump_ctx *ctx, s32 cpu, bool idle) {}
static void sched_ext_ops__dump_task(struct scx_dump_ctx *ctx, struct task_struct *p) {}

static struct sched_ext_ops __bpf_ops_sched_ext_ops = {
	.select_cpu		= sched_ext_ops__select_cpu,
	.enqueue		= sched_ext_ops__enqueue,
	.dequeue		= sched_ext_ops__dequeue,
	.dispatch		= sched_ext_ops__dispatch,
	.tick			= sched_ext_ops__tick,
	.runnable		= sched_ext_ops__runnable,
	.running		= sched_ext_ops__running,
	.stopping		= sched_ext_ops__stopping,
	.quiescent		= sched_ext_ops__quiescent,
	.yield			= sched_ext_ops__yield,
	.core_sched_before	= sched_ext_ops__core_sched_before,
	.set_weight		= sched_ext_ops__set_weight,
	.set_cpumask		= sched_ext_ops__set_cpumask,
	.update_idle		= sched_ext_ops__update_idle,
	.cpu_acquire		= sched_ext_ops__cpu_acquire,
	.cpu_release		= sched_ext_ops__cpu_release,
	.init_task		= sched_ext_ops__init_task,
	.exit_task		= sched_ext_ops__exit_task,
	.enable			= sched_ext_ops__enable,
	.disable		= sched_ext_ops__disable,
#ifdef CONFIG_EXT_GROUP_SCHED
	.cgroup_init		= sched_ext_ops__cgroup_init,
	.cgroup_exit		= sched_ext_ops__cgroup_exit,
	.cgroup_prep_move	= sched_ext_ops__cgroup_prep_move,
	.cgroup_move		= sched_ext_ops__cgroup_move,
	.cgroup_cancel_move	= sched_ext_ops__cgroup_cancel_move,
	.cgroup_set_weight	= sched_ext_ops__cgroup_set_weight,
#endif
	.cpu_online		= sched_ext_ops__cpu_online,
	.cpu_offline		= sched_ext_ops__cpu_offline,
	.init			= sched_ext_ops__init,
	.exit			= sched_ext_ops__exit,
	.dump			= sched_ext_ops__dump,
	.dump_cpu		= sched_ext_ops__dump_cpu,
	.dump_task		= sched_ext_ops__dump_task,
};

static struct bpf_struct_ops bpf_sched_ext_ops = {
	.verifier_ops = &bpf_scx_verifier_ops,
	.reg = bpf_scx_reg,
	.unreg = bpf_scx_unreg,
	.check_member = bpf_scx_check_member,
	.init_member = bpf_scx_init_member,
	.init = bpf_scx_init,
	.update = bpf_scx_update,
	.validate = bpf_scx_validate,
	.name = "sched_ext_ops",
	.owner = THIS_MODULE,
	.cfi_stubs = &__bpf_ops_sched_ext_ops
};


/********************************************************************************
 * System integration and init.
 */

static void sysrq_handle_sched_ext_reset(u8 key)
{
	if (scx_helper)
		scx_disable(SCX_EXIT_SYSRQ);
	else
		pr_info("sched_ext: BPF scheduler not yet used\n");
}

static const struct sysrq_key_op sysrq_sched_ext_reset_op = {
	.handler	= sysrq_handle_sched_ext_reset,
	.help_msg	= "reset-sched-ext(S)",
	.action_msg	= "Disable sched_ext and revert all tasks to CFS",
	.enable_mask	= SYSRQ_ENABLE_RTNICE,
};

static void sysrq_handle_sched_ext_dump(u8 key)
{
	struct scx_exit_info ei = { .kind = SCX_EXIT_NONE, .reason = "SysRq-D" };

	if (scx_enabled())
		scx_dump_state(&ei, 0);
}

static const struct sysrq_key_op sysrq_sched_ext_dump_op = {
	.handler	= sysrq_handle_sched_ext_dump,
	.help_msg	= "dump-sched-ext(D)",
	.action_msg	= "Trigger sched_ext debug dump",
	.enable_mask	= SYSRQ_ENABLE_RTNICE,
};

static bool can_skip_idle_kick(struct rq *rq)
{
	lockdep_assert_rq_held(rq);

	/*
	 * We can skip idle kicking if @rq is going to go through at least one
	 * full SCX scheduling cycle before going idle. Just checking whether
	 * curr is not idle is insufficient because we could be racing
	 * balance_one() trying to pull the next task from a remote rq, which
	 * may fail, and @rq may become idle afterwards.
	 *
	 * The race window is small and we don't and can't guarantee that @rq is
	 * only kicked while idle anyway. Skip only when sure.
	 */
	return !is_idle_task(rq->curr) && !(rq->scx.flags & SCX_RQ_IN_BALANCE);
}

static bool kick_one_cpu(s32 cpu, struct rq *this_rq, unsigned long *pseqs)
{
	struct rq *rq = cpu_rq(cpu);
	struct scx_rq *this_scx = &this_rq->scx;
	bool should_wait = false;
	unsigned long flags;

	raw_spin_rq_lock_irqsave(rq, flags);

	/*
	 * During CPU hotplug, a CPU may depend on kicking itself to make
	 * forward progress. Allow kicking self regardless of online state.
	 */
	if (cpu_online(cpu) || cpu == cpu_of(this_rq)) {
		if (cpumask_test_cpu(cpu, this_scx->cpus_to_preempt)) {
			if (rq->curr->sched_class == &ext_sched_class)
				rq->curr->scx.slice = 0;
			cpumask_clear_cpu(cpu, this_scx->cpus_to_preempt);
		}

		if (cpumask_test_cpu(cpu, this_scx->cpus_to_wait)) {
			pseqs[cpu] = rq->scx.pnt_seq;
			should_wait = true;
		}

		resched_curr(rq);
	} else {
		cpumask_clear_cpu(cpu, this_scx->cpus_to_preempt);
		cpumask_clear_cpu(cpu, this_scx->cpus_to_wait);
	}

	raw_spin_rq_unlock_irqrestore(rq, flags);

	return should_wait;
}

static void kick_one_cpu_if_idle(s32 cpu, struct rq *this_rq)
{
	struct rq *rq = cpu_rq(cpu);
	unsigned long flags;

	raw_spin_rq_lock_irqsave(rq, flags);

	if (!can_skip_idle_kick(rq) &&
	    (cpu_online(cpu) || cpu == cpu_of(this_rq)))
		resched_curr(rq);

	raw_spin_rq_unlock_irqrestore(rq, flags);
}

static void kick_cpus_irq_workfn(struct irq_work *irq_work)
{
	struct rq *this_rq = this_rq();
	struct scx_rq *this_scx = &this_rq->scx;
	unsigned long *pseqs = this_cpu_ptr(scx_kick_cpus_pnt_seqs);
	bool should_wait = false;
	s32 cpu;

	for_each_cpu(cpu, this_scx->cpus_to_kick) {
		should_wait |= kick_one_cpu(cpu, this_rq, pseqs);
		cpumask_clear_cpu(cpu, this_scx->cpus_to_kick);
		cpumask_clear_cpu(cpu, this_scx->cpus_to_kick_if_idle);
	}

	for_each_cpu(cpu, this_scx->cpus_to_kick_if_idle) {
		kick_one_cpu_if_idle(cpu, this_rq);
		cpumask_clear_cpu(cpu, this_scx->cpus_to_kick_if_idle);
	}

	if (!should_wait)
		return;

	for_each_cpu(cpu, this_scx->cpus_to_wait) {
		unsigned long *wait_pnt_seq = &cpu_rq(cpu)->scx.pnt_seq;

		if (cpu != cpu_of(this_rq)) {
			/*
			 * Pairs with smp_store_release() issued by this CPU in
			 * switch_class() on the resched path.
			 *
			 * We busy-wait here to guarantee that no other task can
			 * be scheduled on our core before the target CPU has
			 * entered the resched path.
			 */
			while (smp_load_acquire(wait_pnt_seq) == pseqs[cpu])
				cpu_relax();
		}

		cpumask_clear_cpu(cpu, this_scx->cpus_to_wait);
	}
}

/**
 * print_scx_info - print out sched_ext scheduler state
 * @log_lvl: the log level to use when printing
 * @p: target task
 *
 * If a sched_ext scheduler is enabled, print the name and state of the
 * scheduler. If @p is on sched_ext, print further information about the task.
 *
 * This function can be safely called on any task as long as the task_struct
 * itself is accessible. While safe, this function isn't synchronized and may
 * print out mixups or garbages of limited length.
 */
void print_scx_info(const char *log_lvl, struct task_struct *p)
{
	enum scx_enable_state state = scx_enable_state();
	const char *all = READ_ONCE(scx_switching_all) ? "+all" : "";
	char runnable_at_buf[22] = "?";
	struct sched_class *class;
	unsigned long runnable_at;

	if (state == SCX_DISABLED)
		return;

	/*
	 * Carefully check if the task was running on sched_ext, and then
	 * carefully copy the time it's been runnable, and its state.
	 */
	if (copy_from_kernel_nofault(&class, &p->sched_class, sizeof(class)) ||
	    class != &ext_sched_class) {
		printk("%sSched_ext: %s (%s%s)", log_lvl, scx_ops.name,
		       scx_enable_state_str[state], all);
		return;
	}

	if (!copy_from_kernel_nofault(&runnable_at, &p->scx.runnable_at,
				      sizeof(runnable_at)))
		scnprintf(runnable_at_buf, sizeof(runnable_at_buf), "%+ldms",
			  jiffies_delta_msecs(runnable_at, jiffies));

	/* print everything onto one line to conserve console space */
	printk("%sSched_ext: %s (%s%s), task: runnable_at=%s",
	       log_lvl, scx_ops.name, scx_enable_state_str[state], all,
	       runnable_at_buf);
}

static int scx_pm_handler(struct notifier_block *nb, unsigned long event, void *ptr)
{
	/*
	 * SCX schedulers often have userspace components which are sometimes
	 * involved in critial scheduling paths. PM operations involve freezing
	 * userspace which can lead to scheduling misbehaviors including stalls.
	 * Let's bypass while PM operations are in progress.
	 */
	switch (event) {
	case PM_HIBERNATION_PREPARE:
	case PM_SUSPEND_PREPARE:
	case PM_RESTORE_PREPARE:
		scx_bypass(true);
		break;
	case PM_POST_HIBERNATION:
	case PM_POST_SUSPEND:
	case PM_POST_RESTORE:
		scx_bypass(false);
		break;
	}

	return NOTIFY_OK;
}

static struct notifier_block scx_pm_notifier = {
	.notifier_call = scx_pm_handler,
};

void __init init_sched_ext_class(void)
{
	s32 cpu, v;

	/*
	 * The following is to prevent the compiler from optimizing out the enum
	 * definitions so that BPF scheduler implementations can use them
	 * through the generated vmlinux.h.
	 */
	WRITE_ONCE(v, SCX_ENQ_WAKEUP | SCX_DEQ_SLEEP | SCX_KICK_PREEMPT |
		   SCX_TG_ONLINE);

	BUG_ON(rhashtable_init(&dsq_hash, &dsq_hash_params));
	scx_idle_init_masks();

	scx_kick_cpus_pnt_seqs =
		__alloc_percpu(sizeof(scx_kick_cpus_pnt_seqs[0]) * nr_cpu_ids,
			       __alignof__(scx_kick_cpus_pnt_seqs[0]));
	BUG_ON(!scx_kick_cpus_pnt_seqs);

	for_each_possible_cpu(cpu) {
		struct rq *rq = cpu_rq(cpu);
		int  n = cpu_to_node(cpu);

		init_dsq(&rq->scx.local_dsq, SCX_DSQ_LOCAL);
		INIT_LIST_HEAD(&rq->scx.runnable_list);
		INIT_LIST_HEAD(&rq->scx.ddsp_deferred_locals);

		BUG_ON(!zalloc_cpumask_var_node(&rq->scx.cpus_to_kick, GFP_KERNEL, n));
		BUG_ON(!zalloc_cpumask_var_node(&rq->scx.cpus_to_kick_if_idle, GFP_KERNEL, n));
		BUG_ON(!zalloc_cpumask_var_node(&rq->scx.cpus_to_preempt, GFP_KERNEL, n));
		BUG_ON(!zalloc_cpumask_var_node(&rq->scx.cpus_to_wait, GFP_KERNEL, n));
		init_irq_work(&rq->scx.deferred_irq_work, deferred_irq_workfn);
		init_irq_work(&rq->scx.kick_cpus_irq_work, kick_cpus_irq_workfn);

		if (cpu_online(cpu))
			cpu_rq(cpu)->scx.flags |= SCX_RQ_ONLINE;
	}

	register_sysrq_key('S', &sysrq_sched_ext_reset_op);
	register_sysrq_key('D', &sysrq_sched_ext_dump_op);
	INIT_DELAYED_WORK(&scx_watchdog_work, scx_watchdog_workfn);
}


/********************************************************************************
 * Helpers that can be called from the BPF scheduler.
 */
static bool scx_dsq_insert_preamble(struct task_struct *p, u64 enq_flags)
{
	if (!scx_kf_allowed(SCX_KF_ENQUEUE | SCX_KF_DISPATCH))
		return false;

	lockdep_assert_irqs_disabled();

	if (unlikely(!p)) {
		scx_error("called with NULL task");
		return false;
	}

	if (unlikely(enq_flags & __SCX_ENQ_INTERNAL_MASK)) {
		scx_error("invalid enq_flags 0x%llx", enq_flags);
		return false;
	}

	return true;
}

static void scx_dsq_insert_commit(struct task_struct *p, u64 dsq_id,
				  u64 enq_flags)
{
	struct scx_dsp_ctx *dspc = this_cpu_ptr(scx_dsp_ctx);
	struct task_struct *ddsp_task;

	ddsp_task = __this_cpu_read(direct_dispatch_task);
	if (ddsp_task) {
		mark_direct_dispatch(ddsp_task, p, dsq_id, enq_flags);
		return;
	}

	if (unlikely(dspc->cursor >= scx_dsp_max_batch)) {
		scx_error("dispatch buffer overflow");
		return;
	}

	dspc->buf[dspc->cursor++] = (struct scx_dsp_buf_ent){
		.task = p,
		.qseq = atomic_long_read(&p->scx.ops_state) & SCX_OPSS_QSEQ_MASK,
		.dsq_id = dsq_id,
		.enq_flags = enq_flags,
	};
}

__bpf_kfunc_start_defs();

/**
 * scx_bpf_dsq_insert - Insert a task into the FIFO queue of a DSQ
 * @p: task_struct to insert
 * @dsq_id: DSQ to insert into
 * @slice: duration @p can run for in nsecs, 0 to keep the current value
 * @enq_flags: SCX_ENQ_*
 *
 * Insert @p into the FIFO queue of the DSQ identified by @dsq_id. It is safe to
 * call this function spuriously. Can be called from ops.enqueue(),
 * ops.select_cpu(), and ops.dispatch().
 *
 * When called from ops.select_cpu() or ops.enqueue(), it's for direct dispatch
 * and @p must match the task being enqueued.
 *
 * When called from ops.select_cpu(), @enq_flags and @dsp_id are stored, and @p
 * will be directly inserted into the corresponding dispatch queue after
 * ops.select_cpu() returns. If @p is inserted into SCX_DSQ_LOCAL, it will be
 * inserted into the local DSQ of the CPU returned by ops.select_cpu().
 * @enq_flags are OR'd with the enqueue flags on the enqueue path before the
 * task is inserted.
 *
 * When called from ops.dispatch(), there are no restrictions on @p or @dsq_id
 * and this function can be called upto ops.dispatch_max_batch times to insert
 * multiple tasks. scx_bpf_dispatch_nr_slots() returns the number of the
 * remaining slots. scx_bpf_consume() flushes the batch and resets the counter.
 *
 * This function doesn't have any locking restrictions and may be called under
 * BPF locks (in the future when BPF introduces more flexible locking).
 *
 * @p is allowed to run for @slice. The scheduling path is triggered on slice
 * exhaustion. If zero, the current residual slice is maintained. If
 * %SCX_SLICE_INF, @p never expires and the BPF scheduler must kick the CPU with
 * scx_bpf_kick_cpu() to trigger scheduling.
 */
__bpf_kfunc void scx_bpf_dsq_insert(struct task_struct *p, u64 dsq_id, u64 slice,
				    u64 enq_flags)
{
	if (!scx_dsq_insert_preamble(p, enq_flags))
		return;

	if (slice)
		p->scx.slice = slice;
	else
		p->scx.slice = p->scx.slice ?: 1;

	scx_dsq_insert_commit(p, dsq_id, enq_flags);
}

/* for backward compatibility, will be removed in v6.15 */
__bpf_kfunc void scx_bpf_dispatch(struct task_struct *p, u64 dsq_id, u64 slice,
				  u64 enq_flags)
{
	printk_deferred_once(KERN_WARNING "sched_ext: scx_bpf_dispatch() renamed to scx_bpf_dsq_insert()");
	scx_bpf_dsq_insert(p, dsq_id, slice, enq_flags);
}

/**
 * scx_bpf_dsq_insert_vtime - Insert a task into the vtime priority queue of a DSQ
 * @p: task_struct to insert
 * @dsq_id: DSQ to insert into
 * @slice: duration @p can run for in nsecs, 0 to keep the current value
 * @vtime: @p's ordering inside the vtime-sorted queue of the target DSQ
 * @enq_flags: SCX_ENQ_*
 *
 * Insert @p into the vtime priority queue of the DSQ identified by @dsq_id.
 * Tasks queued into the priority queue are ordered by @vtime. All other aspects
 * are identical to scx_bpf_dsq_insert().
 *
 * @vtime ordering is according to time_before64() which considers wrapping. A
 * numerically larger vtime may indicate an earlier position in the ordering and
 * vice-versa.
 *
 * A DSQ can only be used as a FIFO or priority queue at any given time and this
 * function must not be called on a DSQ which already has one or more FIFO tasks
 * queued and vice-versa. Also, the built-in DSQs (SCX_DSQ_LOCAL and
 * SCX_DSQ_GLOBAL) cannot be used as priority queues.
 */
__bpf_kfunc void scx_bpf_dsq_insert_vtime(struct task_struct *p, u64 dsq_id,
					  u64 slice, u64 vtime, u64 enq_flags)
{
	if (!scx_dsq_insert_preamble(p, enq_flags))
		return;

	if (slice)
		p->scx.slice = slice;
	else
		p->scx.slice = p->scx.slice ?: 1;

	p->scx.dsq_vtime = vtime;

	scx_dsq_insert_commit(p, dsq_id, enq_flags | SCX_ENQ_DSQ_PRIQ);
}

/* for backward compatibility, will be removed in v6.15 */
__bpf_kfunc void scx_bpf_dispatch_vtime(struct task_struct *p, u64 dsq_id,
					u64 slice, u64 vtime, u64 enq_flags)
{
	printk_deferred_once(KERN_WARNING "sched_ext: scx_bpf_dispatch_vtime() renamed to scx_bpf_dsq_insert_vtime()");
	scx_bpf_dsq_insert_vtime(p, dsq_id, slice, vtime, enq_flags);
}

__bpf_kfunc_end_defs();

BTF_KFUNCS_START(scx_kfunc_ids_enqueue_dispatch)
BTF_ID_FLAGS(func, scx_bpf_dsq_insert, KF_RCU)
BTF_ID_FLAGS(func, scx_bpf_dsq_insert_vtime, KF_RCU)
BTF_ID_FLAGS(func, scx_bpf_dispatch, KF_RCU)
BTF_ID_FLAGS(func, scx_bpf_dispatch_vtime, KF_RCU)
BTF_KFUNCS_END(scx_kfunc_ids_enqueue_dispatch)

static const struct btf_kfunc_id_set scx_kfunc_set_enqueue_dispatch = {
	.owner			= THIS_MODULE,
	.set			= &scx_kfunc_ids_enqueue_dispatch,
};

static bool scx_dsq_move(struct bpf_iter_scx_dsq_kern *kit,
			 struct task_struct *p, u64 dsq_id, u64 enq_flags)
{
	struct scx_dispatch_q *src_dsq = kit->dsq, *dst_dsq;
	struct rq *this_rq, *src_rq, *locked_rq;
	bool dispatched = false;
	bool in_balance;
	unsigned long flags;

	if (!scx_kf_allowed_if_unlocked() && !scx_kf_allowed(SCX_KF_DISPATCH))
		return false;

	/*
	 * Can be called from either ops.dispatch() locking this_rq() or any
	 * context where no rq lock is held. If latter, lock @p's task_rq which
	 * we'll likely need anyway.
	 */
	src_rq = task_rq(p);

	local_irq_save(flags);
	this_rq = this_rq();
	in_balance = this_rq->scx.flags & SCX_RQ_IN_BALANCE;

	if (in_balance) {
		if (this_rq != src_rq) {
			raw_spin_rq_unlock(this_rq);
			raw_spin_rq_lock(src_rq);
		}
	} else {
		raw_spin_rq_lock(src_rq);
	}

	/*
	 * If the BPF scheduler keeps calling this function repeatedly, it can
	 * cause similar live-lock conditions as consume_dispatch_q(). Insert a
	 * breather if necessary.
	 */
	scx_breather(src_rq);

	locked_rq = src_rq;
	raw_spin_lock(&src_dsq->lock);

	/*
	 * Did someone else get to it? @p could have already left $src_dsq, got
	 * re-enqueud, or be in the process of being consumed by someone else.
	 */
	if (unlikely(p->scx.dsq != src_dsq ||
		     u32_before(kit->cursor.priv, p->scx.dsq_seq) ||
		     p->scx.holding_cpu >= 0) ||
	    WARN_ON_ONCE(src_rq != task_rq(p))) {
		raw_spin_unlock(&src_dsq->lock);
		goto out;
	}

	/* @p is still on $src_dsq and stable, determine the destination */
	dst_dsq = find_dsq_for_dispatch(this_rq, dsq_id, p);

	/*
	 * Apply vtime and slice updates before moving so that the new time is
	 * visible before inserting into $dst_dsq. @p is still on $src_dsq but
	 * this is safe as we're locking it.
	 */
	if (kit->cursor.flags & __SCX_DSQ_ITER_HAS_VTIME)
		p->scx.dsq_vtime = kit->vtime;
	if (kit->cursor.flags & __SCX_DSQ_ITER_HAS_SLICE)
		p->scx.slice = kit->slice;

	/* execute move */
	locked_rq = move_task_between_dsqs(p, enq_flags, src_dsq, dst_dsq);
	dispatched = true;
out:
	if (in_balance) {
		if (this_rq != locked_rq) {
			raw_spin_rq_unlock(locked_rq);
			raw_spin_rq_lock(this_rq);
		}
	} else {
		raw_spin_rq_unlock_irqrestore(locked_rq, flags);
	}

	kit->cursor.flags &= ~(__SCX_DSQ_ITER_HAS_SLICE |
			       __SCX_DSQ_ITER_HAS_VTIME);
	return dispatched;
}

__bpf_kfunc_start_defs();

/**
 * scx_bpf_dispatch_nr_slots - Return the number of remaining dispatch slots
 *
 * Can only be called from ops.dispatch().
 */
__bpf_kfunc u32 scx_bpf_dispatch_nr_slots(void)
{
	if (!scx_kf_allowed(SCX_KF_DISPATCH))
		return 0;

	return scx_dsp_max_batch - __this_cpu_read(scx_dsp_ctx->cursor);
}

/**
 * scx_bpf_dispatch_cancel - Cancel the latest dispatch
 *
 * Cancel the latest dispatch. Can be called multiple times to cancel further
 * dispatches. Can only be called from ops.dispatch().
 */
__bpf_kfunc void scx_bpf_dispatch_cancel(void)
{
	struct scx_dsp_ctx *dspc = this_cpu_ptr(scx_dsp_ctx);

	if (!scx_kf_allowed(SCX_KF_DISPATCH))
		return;

	if (dspc->cursor > 0)
		dspc->cursor--;
	else
		scx_error("dispatch buffer underflow");
}

/**
 * scx_bpf_dsq_move_to_local - move a task from a DSQ to the current CPU's local DSQ
 * @dsq_id: DSQ to move task from
 *
 * Move a task from the non-local DSQ identified by @dsq_id to the current CPU's
 * local DSQ for execution. Can only be called from ops.dispatch().
 *
 * This function flushes the in-flight dispatches from scx_bpf_dsq_insert()
 * before trying to move from the specified DSQ. It may also grab rq locks and
 * thus can't be called under any BPF locks.
 *
 * Returns %true if a task has been moved, %false if there isn't any task to
 * move.
 */
__bpf_kfunc bool scx_bpf_dsq_move_to_local(u64 dsq_id)
{
	struct scx_dsp_ctx *dspc = this_cpu_ptr(scx_dsp_ctx);
	struct scx_dispatch_q *dsq;

	if (!scx_kf_allowed(SCX_KF_DISPATCH))
		return false;

	flush_dispatch_buf(dspc->rq);

	dsq = find_user_dsq(dsq_id);
	if (unlikely(!dsq)) {
		scx_error("invalid DSQ ID 0x%016llx", dsq_id);
		return false;
	}

	if (consume_dispatch_q(dspc->rq, dsq)) {
		/*
		 * A successfully consumed task can be dequeued before it starts
		 * running while the CPU is trying to migrate other dispatched
		 * tasks. Bump nr_tasks to tell balance_scx() to retry on empty
		 * local DSQ.
		 */
		dspc->nr_tasks++;
		return true;
	} else {
		return false;
	}
}

/* for backward compatibility, will be removed in v6.15 */
__bpf_kfunc bool scx_bpf_consume(u64 dsq_id)
{
	printk_deferred_once(KERN_WARNING "sched_ext: scx_bpf_consume() renamed to scx_bpf_dsq_move_to_local()");
	return scx_bpf_dsq_move_to_local(dsq_id);
}

/**
 * scx_bpf_dsq_move_set_slice - Override slice when moving between DSQs
 * @it__iter: DSQ iterator in progress
 * @slice: duration the moved task can run for in nsecs
 *
 * Override the slice of the next task that will be moved from @it__iter using
 * scx_bpf_dsq_move[_vtime](). If this function is not called, the previous
 * slice duration is kept.
 */
__bpf_kfunc void scx_bpf_dsq_move_set_slice(struct bpf_iter_scx_dsq *it__iter,
					    u64 slice)
{
	struct bpf_iter_scx_dsq_kern *kit = (void *)it__iter;

	kit->slice = slice;
	kit->cursor.flags |= __SCX_DSQ_ITER_HAS_SLICE;
}

/* for backward compatibility, will be removed in v6.15 */
__bpf_kfunc void scx_bpf_dispatch_from_dsq_set_slice(
			struct bpf_iter_scx_dsq *it__iter, u64 slice)
{
	printk_deferred_once(KERN_WARNING "sched_ext: scx_bpf_dispatch_from_dsq_set_slice() renamed to scx_bpf_dsq_move_set_slice()");
	scx_bpf_dsq_move_set_slice(it__iter, slice);
}

/**
 * scx_bpf_dsq_move_set_vtime - Override vtime when moving between DSQs
 * @it__iter: DSQ iterator in progress
 * @vtime: task's ordering inside the vtime-sorted queue of the target DSQ
 *
 * Override the vtime of the next task that will be moved from @it__iter using
 * scx_bpf_dsq_move_vtime(). If this function is not called, the previous slice
 * vtime is kept. If scx_bpf_dsq_move() is used to dispatch the next task, the
 * override is ignored and cleared.
 */
__bpf_kfunc void scx_bpf_dsq_move_set_vtime(struct bpf_iter_scx_dsq *it__iter,
					    u64 vtime)
{
	struct bpf_iter_scx_dsq_kern *kit = (void *)it__iter;

	kit->vtime = vtime;
	kit->cursor.flags |= __SCX_DSQ_ITER_HAS_VTIME;
}

/* for backward compatibility, will be removed in v6.15 */
__bpf_kfunc void scx_bpf_dispatch_from_dsq_set_vtime(
			struct bpf_iter_scx_dsq *it__iter, u64 vtime)
{
	printk_deferred_once(KERN_WARNING "sched_ext: scx_bpf_dispatch_from_dsq_set_vtime() renamed to scx_bpf_dsq_move_set_vtime()");
	scx_bpf_dsq_move_set_vtime(it__iter, vtime);
}

/**
 * scx_bpf_dsq_move - Move a task from DSQ iteration to a DSQ
 * @it__iter: DSQ iterator in progress
 * @p: task to transfer
 * @dsq_id: DSQ to move @p to
 * @enq_flags: SCX_ENQ_*
 *
 * Transfer @p which is on the DSQ currently iterated by @it__iter to the DSQ
 * specified by @dsq_id. All DSQs - local DSQs, global DSQ and user DSQs - can
 * be the destination.
 *
 * For the transfer to be successful, @p must still be on the DSQ and have been
 * queued before the DSQ iteration started. This function doesn't care whether
 * @p was obtained from the DSQ iteration. @p just has to be on the DSQ and have
 * been queued before the iteration started.
 *
 * @p's slice is kept by default. Use scx_bpf_dsq_move_set_slice() to update.
 *
 * Can be called from ops.dispatch() or any BPF context which doesn't hold a rq
 * lock (e.g. BPF timers or SYSCALL programs).
 *
 * Returns %true if @p has been consumed, %false if @p had already been consumed
 * or dequeued.
 */
__bpf_kfunc bool scx_bpf_dsq_move(struct bpf_iter_scx_dsq *it__iter,
				  struct task_struct *p, u64 dsq_id,
				  u64 enq_flags)
{
	return scx_dsq_move((struct bpf_iter_scx_dsq_kern *)it__iter,
			    p, dsq_id, enq_flags);
}

/* for backward compatibility, will be removed in v6.15 */
__bpf_kfunc bool scx_bpf_dispatch_from_dsq(struct bpf_iter_scx_dsq *it__iter,
					   struct task_struct *p, u64 dsq_id,
					   u64 enq_flags)
{
	printk_deferred_once(KERN_WARNING "sched_ext: scx_bpf_dispatch_from_dsq() renamed to scx_bpf_dsq_move()");
	return scx_bpf_dsq_move(it__iter, p, dsq_id, enq_flags);
}

/**
 * scx_bpf_dsq_move_vtime - Move a task from DSQ iteration to a PRIQ DSQ
 * @it__iter: DSQ iterator in progress
 * @p: task to transfer
 * @dsq_id: DSQ to move @p to
 * @enq_flags: SCX_ENQ_*
 *
 * Transfer @p which is on the DSQ currently iterated by @it__iter to the
 * priority queue of the DSQ specified by @dsq_id. The destination must be a
 * user DSQ as only user DSQs support priority queue.
 *
 * @p's slice and vtime are kept by default. Use scx_bpf_dsq_move_set_slice()
 * and scx_bpf_dsq_move_set_vtime() to update.
 *
 * All other aspects are identical to scx_bpf_dsq_move(). See
 * scx_bpf_dsq_insert_vtime() for more information on @vtime.
 */
__bpf_kfunc bool scx_bpf_dsq_move_vtime(struct bpf_iter_scx_dsq *it__iter,
					struct task_struct *p, u64 dsq_id,
					u64 enq_flags)
{
	return scx_dsq_move((struct bpf_iter_scx_dsq_kern *)it__iter,
			    p, dsq_id, enq_flags | SCX_ENQ_DSQ_PRIQ);
}

/* for backward compatibility, will be removed in v6.15 */
__bpf_kfunc bool scx_bpf_dispatch_vtime_from_dsq(struct bpf_iter_scx_dsq *it__iter,
						 struct task_struct *p, u64 dsq_id,
						 u64 enq_flags)
{
	printk_deferred_once(KERN_WARNING "sched_ext: scx_bpf_dispatch_from_dsq_vtime() renamed to scx_bpf_dsq_move_vtime()");
	return scx_bpf_dsq_move_vtime(it__iter, p, dsq_id, enq_flags);
}

__bpf_kfunc_end_defs();

BTF_KFUNCS_START(scx_kfunc_ids_dispatch)
BTF_ID_FLAGS(func, scx_bpf_dispatch_nr_slots)
BTF_ID_FLAGS(func, scx_bpf_dispatch_cancel)
BTF_ID_FLAGS(func, scx_bpf_dsq_move_to_local)
BTF_ID_FLAGS(func, scx_bpf_consume)
BTF_ID_FLAGS(func, scx_bpf_dsq_move_set_slice)
BTF_ID_FLAGS(func, scx_bpf_dsq_move_set_vtime)
BTF_ID_FLAGS(func, scx_bpf_dsq_move, KF_RCU)
BTF_ID_FLAGS(func, scx_bpf_dsq_move_vtime, KF_RCU)
BTF_ID_FLAGS(func, scx_bpf_dispatch_from_dsq_set_slice)
BTF_ID_FLAGS(func, scx_bpf_dispatch_from_dsq_set_vtime)
BTF_ID_FLAGS(func, scx_bpf_dispatch_from_dsq, KF_RCU)
BTF_ID_FLAGS(func, scx_bpf_dispatch_vtime_from_dsq, KF_RCU)
BTF_KFUNCS_END(scx_kfunc_ids_dispatch)

static const struct btf_kfunc_id_set scx_kfunc_set_dispatch = {
	.owner			= THIS_MODULE,
	.set			= &scx_kfunc_ids_dispatch,
};

__bpf_kfunc_start_defs();

/**
 * scx_bpf_reenqueue_local - Re-enqueue tasks on a local DSQ
 *
 * Iterate over all of the tasks currently enqueued on the local DSQ of the
 * caller's CPU, and re-enqueue them in the BPF scheduler. Returns the number of
 * processed tasks. Can only be called from ops.cpu_release().
 */
__bpf_kfunc u32 scx_bpf_reenqueue_local(void)
{
	LIST_HEAD(tasks);
	u32 nr_enqueued = 0;
	struct rq *rq;
	struct task_struct *p, *n;

	if (!scx_kf_allowed(SCX_KF_CPU_RELEASE))
		return 0;

	rq = cpu_rq(smp_processor_id());
	lockdep_assert_rq_held(rq);

	/*
	 * The BPF scheduler may choose to dispatch tasks back to
	 * @rq->scx.local_dsq. Move all candidate tasks off to a private list
	 * first to avoid processing the same tasks repeatedly.
	 */
	list_for_each_entry_safe(p, n, &rq->scx.local_dsq.list,
				 scx.dsq_list.node) {
		/*
		 * If @p is being migrated, @p's current CPU may not agree with
		 * its allowed CPUs and the migration_cpu_stop is about to
		 * deactivate and re-activate @p anyway. Skip re-enqueueing.
		 *
		 * While racing sched property changes may also dequeue and
		 * re-enqueue a migrating task while its current CPU and allowed
		 * CPUs disagree, they use %ENQUEUE_RESTORE which is bypassed to
		 * the current local DSQ for running tasks and thus are not
		 * visible to the BPF scheduler.
		 *
		 * Also skip re-enqueueing tasks that can only run on this
		 * CPU, as they would just be re-added to the same local
		 * DSQ without any benefit.
		 */
		if (p->migration_pending || is_migration_disabled(p) || p->nr_cpus_allowed == 1)
			continue;

		dispatch_dequeue(rq, p);
		list_add_tail(&p->scx.dsq_list.node, &tasks);
	}

	list_for_each_entry_safe(p, n, &tasks, scx.dsq_list.node) {
		list_del_init(&p->scx.dsq_list.node);
		do_enqueue_task(rq, p, SCX_ENQ_REENQ, -1);
		nr_enqueued++;
	}

	return nr_enqueued;
}

__bpf_kfunc_end_defs();

BTF_KFUNCS_START(scx_kfunc_ids_cpu_release)
BTF_ID_FLAGS(func, scx_bpf_reenqueue_local)
BTF_KFUNCS_END(scx_kfunc_ids_cpu_release)

static const struct btf_kfunc_id_set scx_kfunc_set_cpu_release = {
	.owner			= THIS_MODULE,
	.set			= &scx_kfunc_ids_cpu_release,
};

__bpf_kfunc_start_defs();

/**
 * scx_bpf_create_dsq - Create a custom DSQ
 * @dsq_id: DSQ to create
 * @node: NUMA node to allocate from
 *
 * Create a custom DSQ identified by @dsq_id. Can be called from any sleepable
 * scx callback, and any BPF_PROG_TYPE_SYSCALL prog.
 */
__bpf_kfunc s32 scx_bpf_create_dsq(u64 dsq_id, s32 node)
{
	if (unlikely(node >= (int)nr_node_ids ||
		     (node < 0 && node != NUMA_NO_NODE)))
		return -EINVAL;
	return PTR_ERR_OR_ZERO(create_dsq(dsq_id, node));
}

__bpf_kfunc_end_defs();

BTF_KFUNCS_START(scx_kfunc_ids_unlocked)
BTF_ID_FLAGS(func, scx_bpf_create_dsq, KF_SLEEPABLE)
BTF_ID_FLAGS(func, scx_bpf_dsq_move_set_slice)
BTF_ID_FLAGS(func, scx_bpf_dsq_move_set_vtime)
BTF_ID_FLAGS(func, scx_bpf_dsq_move, KF_RCU)
BTF_ID_FLAGS(func, scx_bpf_dsq_move_vtime, KF_RCU)
BTF_ID_FLAGS(func, scx_bpf_dispatch_from_dsq_set_slice)
BTF_ID_FLAGS(func, scx_bpf_dispatch_from_dsq_set_vtime)
BTF_ID_FLAGS(func, scx_bpf_dispatch_from_dsq, KF_RCU)
BTF_ID_FLAGS(func, scx_bpf_dispatch_vtime_from_dsq, KF_RCU)
BTF_KFUNCS_END(scx_kfunc_ids_unlocked)

static const struct btf_kfunc_id_set scx_kfunc_set_unlocked = {
	.owner			= THIS_MODULE,
	.set			= &scx_kfunc_ids_unlocked,
};

__bpf_kfunc_start_defs();

/**
 * scx_bpf_kick_cpu - Trigger reschedule on a CPU
 * @cpu: cpu to kick
 * @flags: %SCX_KICK_* flags
 *
 * Kick @cpu into rescheduling. This can be used to wake up an idle CPU or
 * trigger rescheduling on a busy CPU. This can be called from any online
 * scx_ops operation and the actual kicking is performed asynchronously through
 * an irq work.
 */
__bpf_kfunc void scx_bpf_kick_cpu(s32 cpu, u64 flags)
{
	struct rq *this_rq;
	unsigned long irq_flags;

	if (!ops_cpu_valid(cpu, NULL))
		return;

	local_irq_save(irq_flags);

	this_rq = this_rq();

	/*
	 * While bypassing for PM ops, IRQ handling may not be online which can
	 * lead to irq_work_queue() malfunction such as infinite busy wait for
	 * IRQ status update. Suppress kicking.
	 */
	if (scx_rq_bypassing(this_rq))
		goto out;

	/*
	 * Actual kicking is bounced to kick_cpus_irq_workfn() to avoid nesting
	 * rq locks. We can probably be smarter and avoid bouncing if called
	 * from ops which don't hold a rq lock.
	 */
	if (flags & SCX_KICK_IDLE) {
		struct rq *target_rq = cpu_rq(cpu);

		if (unlikely(flags & (SCX_KICK_PREEMPT | SCX_KICK_WAIT)))
			scx_error("PREEMPT/WAIT cannot be used with SCX_KICK_IDLE");

		if (raw_spin_rq_trylock(target_rq)) {
			if (can_skip_idle_kick(target_rq)) {
				raw_spin_rq_unlock(target_rq);
				goto out;
			}
			raw_spin_rq_unlock(target_rq);
		}
		cpumask_set_cpu(cpu, this_rq->scx.cpus_to_kick_if_idle);
	} else {
		cpumask_set_cpu(cpu, this_rq->scx.cpus_to_kick);

		if (flags & SCX_KICK_PREEMPT)
			cpumask_set_cpu(cpu, this_rq->scx.cpus_to_preempt);
		if (flags & SCX_KICK_WAIT)
			cpumask_set_cpu(cpu, this_rq->scx.cpus_to_wait);
	}

	irq_work_queue(&this_rq->scx.kick_cpus_irq_work);
out:
	local_irq_restore(irq_flags);
}

/**
 * scx_bpf_dsq_nr_queued - Return the number of queued tasks
 * @dsq_id: id of the DSQ
 *
 * Return the number of tasks in the DSQ matching @dsq_id. If not found,
 * -%ENOENT is returned.
 */
__bpf_kfunc s32 scx_bpf_dsq_nr_queued(u64 dsq_id)
{
	struct scx_dispatch_q *dsq;
	s32 ret;

	preempt_disable();

	if (dsq_id == SCX_DSQ_LOCAL) {
		ret = READ_ONCE(this_rq()->scx.local_dsq.nr);
		goto out;
	} else if ((dsq_id & SCX_DSQ_LOCAL_ON) == SCX_DSQ_LOCAL_ON) {
		s32 cpu = dsq_id & SCX_DSQ_LOCAL_CPU_MASK;

		if (ops_cpu_valid(cpu, NULL)) {
			ret = READ_ONCE(cpu_rq(cpu)->scx.local_dsq.nr);
			goto out;
		}
	} else {
		dsq = find_user_dsq(dsq_id);
		if (dsq) {
			ret = READ_ONCE(dsq->nr);
			goto out;
		}
	}
	ret = -ENOENT;
out:
	preempt_enable();
	return ret;
}

/**
 * scx_bpf_destroy_dsq - Destroy a custom DSQ
 * @dsq_id: DSQ to destroy
 *
 * Destroy the custom DSQ identified by @dsq_id. Only DSQs created with
 * scx_bpf_create_dsq() can be destroyed. The caller must ensure that the DSQ is
 * empty and no further tasks are dispatched to it. Ignored if called on a DSQ
 * which doesn't exist. Can be called from any online scx_ops operations.
 */
__bpf_kfunc void scx_bpf_destroy_dsq(u64 dsq_id)
{
	destroy_dsq(dsq_id);
}

/**
 * bpf_iter_scx_dsq_new - Create a DSQ iterator
 * @it: iterator to initialize
 * @dsq_id: DSQ to iterate
 * @flags: %SCX_DSQ_ITER_*
 *
 * Initialize BPF iterator @it which can be used with bpf_for_each() to walk
 * tasks in the DSQ specified by @dsq_id. Iteration using @it only includes
 * tasks which are already queued when this function is invoked.
 */
__bpf_kfunc int bpf_iter_scx_dsq_new(struct bpf_iter_scx_dsq *it, u64 dsq_id,
				     u64 flags)
{
	struct bpf_iter_scx_dsq_kern *kit = (void *)it;

	BUILD_BUG_ON(sizeof(struct bpf_iter_scx_dsq_kern) >
		     sizeof(struct bpf_iter_scx_dsq));
	BUILD_BUG_ON(__alignof__(struct bpf_iter_scx_dsq_kern) !=
		     __alignof__(struct bpf_iter_scx_dsq));

	if (flags & ~__SCX_DSQ_ITER_USER_FLAGS)
		return -EINVAL;

	kit->dsq = find_user_dsq(dsq_id);
	if (!kit->dsq)
		return -ENOENT;

	INIT_LIST_HEAD(&kit->cursor.node);
	kit->cursor.flags = SCX_DSQ_LNODE_ITER_CURSOR | flags;
	kit->cursor.priv = READ_ONCE(kit->dsq->seq);

	return 0;
}

/**
 * bpf_iter_scx_dsq_next - Progress a DSQ iterator
 * @it: iterator to progress
 *
 * Return the next task. See bpf_iter_scx_dsq_new().
 */
__bpf_kfunc struct task_struct *bpf_iter_scx_dsq_next(struct bpf_iter_scx_dsq *it)
{
	struct bpf_iter_scx_dsq_kern *kit = (void *)it;
	bool rev = kit->cursor.flags & SCX_DSQ_ITER_REV;
	struct task_struct *p;
	unsigned long flags;

	if (!kit->dsq)
		return NULL;

	raw_spin_lock_irqsave(&kit->dsq->lock, flags);

	if (list_empty(&kit->cursor.node))
		p = NULL;
	else
		p = container_of(&kit->cursor, struct task_struct, scx.dsq_list);

	/*
	 * Only tasks which were queued before the iteration started are
	 * visible. This bounds BPF iterations and guarantees that vtime never
	 * jumps in the other direction while iterating.
	 */
	do {
		p = nldsq_next_task(kit->dsq, p, rev);
	} while (p && unlikely(u32_before(kit->cursor.priv, p->scx.dsq_seq)));

	if (p) {
		if (rev)
			list_move_tail(&kit->cursor.node, &p->scx.dsq_list.node);
		else
			list_move(&kit->cursor.node, &p->scx.dsq_list.node);
	} else {
		list_del_init(&kit->cursor.node);
	}

	raw_spin_unlock_irqrestore(&kit->dsq->lock, flags);

	return p;
}

/**
 * bpf_iter_scx_dsq_destroy - Destroy a DSQ iterator
 * @it: iterator to destroy
 *
 * Undo scx_iter_scx_dsq_new().
 */
__bpf_kfunc void bpf_iter_scx_dsq_destroy(struct bpf_iter_scx_dsq *it)
{
	struct bpf_iter_scx_dsq_kern *kit = (void *)it;

	if (!kit->dsq)
		return;

	if (!list_empty(&kit->cursor.node)) {
		unsigned long flags;

		raw_spin_lock_irqsave(&kit->dsq->lock, flags);
		list_del_init(&kit->cursor.node);
		raw_spin_unlock_irqrestore(&kit->dsq->lock, flags);
	}
	kit->dsq = NULL;
}

__bpf_kfunc_end_defs();

static s32 __bstr_format(u64 *data_buf, char *line_buf, size_t line_size,
			 char *fmt, unsigned long long *data, u32 data__sz)
{
	struct bpf_bprintf_data bprintf_data = { .get_bin_args = true };
	s32 ret;

	if (data__sz % 8 || data__sz > MAX_BPRINTF_VARARGS * 8 ||
	    (data__sz && !data)) {
		scx_error("invalid data=%p and data__sz=%u", (void *)data, data__sz);
		return -EINVAL;
	}

	ret = copy_from_kernel_nofault(data_buf, data, data__sz);
	if (ret < 0) {
		scx_error("failed to read data fields (%d)", ret);
		return ret;
	}

	ret = bpf_bprintf_prepare(fmt, UINT_MAX, data_buf, data__sz / 8,
				  &bprintf_data);
	if (ret < 0) {
		scx_error("format preparation failed (%d)", ret);
		return ret;
	}

	ret = bstr_printf(line_buf, line_size, fmt,
			  bprintf_data.bin_args);
	bpf_bprintf_cleanup(&bprintf_data);
	if (ret < 0) {
		scx_error("(\"%s\", %p, %u) failed to format", fmt, data, data__sz);
		return ret;
	}

	return ret;
}

static s32 bstr_format(struct scx_bstr_buf *buf,
		       char *fmt, unsigned long long *data, u32 data__sz)
{
	return __bstr_format(buf->data, buf->line, sizeof(buf->line),
			     fmt, data, data__sz);
}

__bpf_kfunc_start_defs();

/**
 * scx_bpf_exit_bstr - Gracefully exit the BPF scheduler.
 * @exit_code: Exit value to pass to user space via struct scx_exit_info.
 * @fmt: error message format string
 * @data: format string parameters packaged using ___bpf_fill() macro
 * @data__sz: @data len, must end in '__sz' for the verifier
 *
 * Indicate that the BPF scheduler wants to exit gracefully, and initiate ops
 * disabling.
 */
__bpf_kfunc void scx_bpf_exit_bstr(s64 exit_code, char *fmt,
				   unsigned long long *data, u32 data__sz)
{
	unsigned long flags;

	raw_spin_lock_irqsave(&scx_exit_bstr_buf_lock, flags);
	if (bstr_format(&scx_exit_bstr_buf, fmt, data, data__sz) >= 0)
		__scx_exit(SCX_EXIT_UNREG_BPF, exit_code, "%s", scx_exit_bstr_buf.line);
	raw_spin_unlock_irqrestore(&scx_exit_bstr_buf_lock, flags);
}

/**
 * scx_bpf_error_bstr - Indicate fatal error
 * @fmt: error message format string
 * @data: format string parameters packaged using ___bpf_fill() macro
 * @data__sz: @data len, must end in '__sz' for the verifier
 *
 * Indicate that the BPF scheduler encountered a fatal error and initiate ops
 * disabling.
 */
__bpf_kfunc void scx_bpf_error_bstr(char *fmt, unsigned long long *data,
				    u32 data__sz)
{
	unsigned long flags;

	raw_spin_lock_irqsave(&scx_exit_bstr_buf_lock, flags);
	if (bstr_format(&scx_exit_bstr_buf, fmt, data, data__sz) >= 0)
		__scx_exit(SCX_EXIT_ERROR_BPF, 0, "%s", scx_exit_bstr_buf.line);
	raw_spin_unlock_irqrestore(&scx_exit_bstr_buf_lock, flags);
}

/**
 * scx_bpf_dump_bstr - Generate extra debug dump specific to the BPF scheduler
 * @fmt: format string
 * @data: format string parameters packaged using ___bpf_fill() macro
 * @data__sz: @data len, must end in '__sz' for the verifier
 *
 * To be called through scx_bpf_dump() helper from ops.dump(), dump_cpu() and
 * dump_task() to generate extra debug dump specific to the BPF scheduler.
 *
 * The extra dump may be multiple lines. A single line may be split over
 * multiple calls. The last line is automatically terminated.
 */
__bpf_kfunc void scx_bpf_dump_bstr(char *fmt, unsigned long long *data,
				   u32 data__sz)
{
	struct scx_dump_data *dd = &scx_dump_data;
	struct scx_bstr_buf *buf = &dd->buf;
	s32 ret;

	if (raw_smp_processor_id() != dd->cpu) {
		scx_error("scx_bpf_dump() must only be called from ops.dump() and friends");
		return;
	}

	/* append the formatted string to the line buf */
	ret = __bstr_format(buf->data, buf->line + dd->cursor,
			    sizeof(buf->line) - dd->cursor, fmt, data, data__sz);
	if (ret < 0) {
		dump_line(dd->s, "%s[!] (\"%s\", %p, %u) failed to format (%d)",
			  dd->prefix, fmt, data, data__sz, ret);
		return;
	}

	dd->cursor += ret;
	dd->cursor = min_t(s32, dd->cursor, sizeof(buf->line));

	if (!dd->cursor)
		return;

	/*
	 * If the line buf overflowed or ends in a newline, flush it into the
	 * dump. This is to allow the caller to generate a single line over
	 * multiple calls. As ops_dump_flush() can also handle multiple lines in
	 * the line buf, the only case which can lead to an unexpected
	 * truncation is when the caller keeps generating newlines in the middle
	 * instead of the end consecutively. Don't do that.
	 */
	if (dd->cursor >= sizeof(buf->line) || buf->line[dd->cursor - 1] == '\n')
		ops_dump_flush();
}

/**
 * scx_bpf_cpuperf_cap - Query the maximum relative capacity of a CPU
 * @cpu: CPU of interest
 *
 * Return the maximum relative capacity of @cpu in relation to the most
 * performant CPU in the system. The return value is in the range [1,
 * %SCX_CPUPERF_ONE]. See scx_bpf_cpuperf_cur().
 */
__bpf_kfunc u32 scx_bpf_cpuperf_cap(s32 cpu)
{
	if (ops_cpu_valid(cpu, NULL))
		return arch_scale_cpu_capacity(cpu);
	else
		return SCX_CPUPERF_ONE;
}

/**
 * scx_bpf_cpuperf_cur - Query the current relative performance of a CPU
 * @cpu: CPU of interest
 *
 * Return the current relative performance of @cpu in relation to its maximum.
 * The return value is in the range [1, %SCX_CPUPERF_ONE].
 *
 * The current performance level of a CPU in relation to the maximum performance
 * available in the system can be calculated as follows:
 *
 *   scx_bpf_cpuperf_cap() * scx_bpf_cpuperf_cur() / %SCX_CPUPERF_ONE
 *
 * The result is in the range [1, %SCX_CPUPERF_ONE].
 */
__bpf_kfunc u32 scx_bpf_cpuperf_cur(s32 cpu)
{
	if (ops_cpu_valid(cpu, NULL))
		return arch_scale_freq_capacity(cpu);
	else
		return SCX_CPUPERF_ONE;
}

/**
 * scx_bpf_cpuperf_set - Set the relative performance target of a CPU
 * @cpu: CPU of interest
 * @perf: target performance level [0, %SCX_CPUPERF_ONE]
 *
 * Set the target performance level of @cpu to @perf. @perf is in linear
 * relative scale between 0 and %SCX_CPUPERF_ONE. This determines how the
 * schedutil cpufreq governor chooses the target frequency.
 *
 * The actual performance level chosen, CPU grouping, and the overhead and
 * latency of the operations are dependent on the hardware and cpufreq driver in
 * use. Consult hardware and cpufreq documentation for more information. The
 * current performance level can be monitored using scx_bpf_cpuperf_cur().
 */
__bpf_kfunc void scx_bpf_cpuperf_set(s32 cpu, u32 perf)
{
	if (unlikely(perf > SCX_CPUPERF_ONE)) {
		scx_error("Invalid cpuperf target %u for CPU %d", perf, cpu);
		return;
	}

	if (ops_cpu_valid(cpu, NULL)) {
		struct rq *rq = cpu_rq(cpu);

		rq->scx.cpuperf_target = perf;

		rcu_read_lock_sched_notrace();
		cpufreq_update_util(cpu_rq(cpu), 0);
		rcu_read_unlock_sched_notrace();
	}
}

/**
 * scx_bpf_nr_node_ids - Return the number of possible node IDs
 *
 * All valid node IDs in the system are smaller than the returned value.
 */
__bpf_kfunc u32 scx_bpf_nr_node_ids(void)
{
	return nr_node_ids;
}

/**
 * scx_bpf_nr_cpu_ids - Return the number of possible CPU IDs
 *
 * All valid CPU IDs in the system are smaller than the returned value.
 */
__bpf_kfunc u32 scx_bpf_nr_cpu_ids(void)
{
	return nr_cpu_ids;
}

/**
 * scx_bpf_get_possible_cpumask - Get a referenced kptr to cpu_possible_mask
 */
__bpf_kfunc const struct cpumask *scx_bpf_get_possible_cpumask(void)
{
	return cpu_possible_mask;
}

/**
 * scx_bpf_get_online_cpumask - Get a referenced kptr to cpu_online_mask
 */
__bpf_kfunc const struct cpumask *scx_bpf_get_online_cpumask(void)
{
	return cpu_online_mask;
}

/**
 * scx_bpf_put_cpumask - Release a possible/online cpumask
 * @cpumask: cpumask to release
 */
__bpf_kfunc void scx_bpf_put_cpumask(const struct cpumask *cpumask)
{
	/*
	 * Empty function body because we aren't actually acquiring or releasing
	 * a reference to a global cpumask, which is read-only in the caller and
	 * is never released. The acquire / release semantics here are just used
	 * to make the cpumask is a trusted pointer in the caller.
	 */
}

/**
 * scx_bpf_task_running - Is task currently running?
 * @p: task of interest
 */
__bpf_kfunc bool scx_bpf_task_running(const struct task_struct *p)
{
	return task_rq(p)->curr == p;
}

/**
 * scx_bpf_task_cpu - CPU a task is currently associated with
 * @p: task of interest
 */
__bpf_kfunc s32 scx_bpf_task_cpu(const struct task_struct *p)
{
	return task_cpu(p);
}

/**
 * scx_bpf_cpu_rq - Fetch the rq of a CPU
 * @cpu: CPU of the rq
 */
__bpf_kfunc struct rq *scx_bpf_cpu_rq(s32 cpu)
{
	if (!ops_cpu_valid(cpu, NULL))
		return NULL;

	return cpu_rq(cpu);
}

/**
 * scx_bpf_task_cgroup - Return the sched cgroup of a task
 * @p: task of interest
 *
 * @p->sched_task_group->css.cgroup represents the cgroup @p is associated with
 * from the scheduler's POV. SCX operations should use this function to
 * determine @p's current cgroup as, unlike following @p->cgroups,
 * @p->sched_task_group is protected by @p's rq lock and thus atomic w.r.t. all
 * rq-locked operations. Can be called on the parameter tasks of rq-locked
 * operations. The restriction guarantees that @p's rq is locked by the caller.
 */
#ifdef CONFIG_CGROUP_SCHED
__bpf_kfunc struct cgroup *scx_bpf_task_cgroup(struct task_struct *p)
{
	struct task_group *tg = p->sched_task_group;
	struct cgroup *cgrp = &cgrp_dfl_root.cgrp;

	if (!scx_kf_allowed_on_arg_tasks(__SCX_KF_RQ_LOCKED, p))
		goto out;

	cgrp = tg_cgrp(tg);

out:
	cgroup_get(cgrp);
	return cgrp;
}
#endif

/**
 * scx_bpf_now - Returns a high-performance monotonically non-decreasing
 * clock for the current CPU. The clock returned is in nanoseconds.
 *
 * It provides the following properties:
 *
 * 1) High performance: Many BPF schedulers call bpf_ktime_get_ns() frequently
 *  to account for execution time and track tasks' runtime properties.
 *  Unfortunately, in some hardware platforms, bpf_ktime_get_ns() -- which
 *  eventually reads a hardware timestamp counter -- is neither performant nor
 *  scalable. scx_bpf_now() aims to provide a high-performance clock by
 *  using the rq clock in the scheduler core whenever possible.
 *
 * 2) High enough resolution for the BPF scheduler use cases: In most BPF
 *  scheduler use cases, the required clock resolution is lower than the most
 *  accurate hardware clock (e.g., rdtsc in x86). scx_bpf_now() basically
 *  uses the rq clock in the scheduler core whenever it is valid. It considers
 *  that the rq clock is valid from the time the rq clock is updated
 *  (update_rq_clock) until the rq is unlocked (rq_unpin_lock).
 *
 * 3) Monotonically non-decreasing clock for the same CPU: scx_bpf_now()
 *  guarantees the clock never goes backward when comparing them in the same
 *  CPU. On the other hand, when comparing clocks in different CPUs, there
 *  is no such guarantee -- the clock can go backward. It provides a
 *  monotonically *non-decreasing* clock so that it would provide the same
 *  clock values in two different scx_bpf_now() calls in the same CPU
 *  during the same period of when the rq clock is valid.
 */
__bpf_kfunc u64 scx_bpf_now(void)
{
	struct rq *rq;
	u64 clock;

	preempt_disable();

	rq = this_rq();
	if (smp_load_acquire(&rq->scx.flags) & SCX_RQ_CLK_VALID) {
		/*
		 * If the rq clock is valid, use the cached rq clock.
		 *
		 * Note that scx_bpf_now() is re-entrant between a process
		 * context and an interrupt context (e.g., timer interrupt).
		 * However, we don't need to consider the race between them
		 * because such race is not observable from a caller.
		 */
		clock = READ_ONCE(rq->scx.clock);
	} else {
		/*
		 * Otherwise, return a fresh rq clock.
		 *
		 * The rq clock is updated outside of the rq lock.
		 * In this case, keep the updated rq clock invalid so the next
		 * kfunc call outside the rq lock gets a fresh rq clock.
		 */
		clock = sched_clock_cpu(cpu_of(rq));
	}

	preempt_enable();

	return clock;
}

/*
 * scx_bpf_events - Get a system-wide event counter to
 * @events: output buffer from a BPF program
 * @events__sz: @events len, must end in '__sz'' for the verifier
 */
__bpf_kfunc void scx_bpf_events(struct scx_event_stats *events,
				size_t events__sz)
{
	struct scx_event_stats e_sys, *e_cpu;
	int cpu;

	/* Aggregate per-CPU event counters into the system-wide counters. */
	memset(&e_sys, 0, sizeof(e_sys));
	for_each_possible_cpu(cpu) {
		e_cpu = per_cpu_ptr(&event_stats_cpu, cpu);
		scx_agg_event(&e_sys, e_cpu, SCX_EV_SELECT_CPU_FALLBACK);
		scx_agg_event(&e_sys, e_cpu, SCX_EV_DISPATCH_LOCAL_DSQ_OFFLINE);
		scx_agg_event(&e_sys, e_cpu, SCX_EV_DISPATCH_KEEP_LAST);
		scx_agg_event(&e_sys, e_cpu, SCX_EV_ENQ_SKIP_EXITING);
		scx_agg_event(&e_sys, e_cpu, SCX_EV_ENQ_SKIP_MIGRATION_DISABLED);
		scx_agg_event(&e_sys, e_cpu, SCX_EV_ENQ_SLICE_DFL);
		scx_agg_event(&e_sys, e_cpu, SCX_EV_BYPASS_DURATION);
		scx_agg_event(&e_sys, e_cpu, SCX_EV_BYPASS_DISPATCH);
		scx_agg_event(&e_sys, e_cpu, SCX_EV_BYPASS_ACTIVATE);
	}

	/*
	 * We cannot entirely trust a BPF-provided size since a BPF program
	 * might be compiled against a different vmlinux.h, of which
	 * scx_event_stats would be larger (a newer vmlinux.h) or smaller
	 * (an older vmlinux.h). Hence, we use the smaller size to avoid
	 * memory corruption.
	 */
	events__sz = min(events__sz, sizeof(*events));
	memcpy(events, &e_sys, events__sz);
}

__bpf_kfunc_end_defs();

BTF_KFUNCS_START(scx_kfunc_ids_any)
BTF_ID_FLAGS(func, scx_bpf_kick_cpu)
BTF_ID_FLAGS(func, scx_bpf_dsq_nr_queued)
BTF_ID_FLAGS(func, scx_bpf_destroy_dsq)
BTF_ID_FLAGS(func, bpf_iter_scx_dsq_new, KF_ITER_NEW | KF_RCU_PROTECTED)
BTF_ID_FLAGS(func, bpf_iter_scx_dsq_next, KF_ITER_NEXT | KF_RET_NULL)
BTF_ID_FLAGS(func, bpf_iter_scx_dsq_destroy, KF_ITER_DESTROY)
BTF_ID_FLAGS(func, scx_bpf_exit_bstr, KF_TRUSTED_ARGS)
BTF_ID_FLAGS(func, scx_bpf_error_bstr, KF_TRUSTED_ARGS)
BTF_ID_FLAGS(func, scx_bpf_dump_bstr, KF_TRUSTED_ARGS)
BTF_ID_FLAGS(func, scx_bpf_cpuperf_cap)
BTF_ID_FLAGS(func, scx_bpf_cpuperf_cur)
BTF_ID_FLAGS(func, scx_bpf_cpuperf_set)
BTF_ID_FLAGS(func, scx_bpf_nr_node_ids)
BTF_ID_FLAGS(func, scx_bpf_nr_cpu_ids)
BTF_ID_FLAGS(func, scx_bpf_get_possible_cpumask, KF_ACQUIRE)
BTF_ID_FLAGS(func, scx_bpf_get_online_cpumask, KF_ACQUIRE)
BTF_ID_FLAGS(func, scx_bpf_put_cpumask, KF_RELEASE)
BTF_ID_FLAGS(func, scx_bpf_get_idle_cpumask, KF_ACQUIRE)
BTF_ID_FLAGS(func, scx_bpf_get_idle_smtmask, KF_ACQUIRE)
BTF_ID_FLAGS(func, scx_bpf_put_idle_cpumask, KF_RELEASE)
BTF_ID_FLAGS(func, scx_bpf_test_and_clear_cpu_idle)
BTF_ID_FLAGS(func, scx_bpf_pick_idle_cpu, KF_RCU)
BTF_ID_FLAGS(func, scx_bpf_pick_any_cpu, KF_RCU)
BTF_ID_FLAGS(func, scx_bpf_task_running, KF_RCU)
BTF_ID_FLAGS(func, scx_bpf_task_cpu, KF_RCU)
BTF_ID_FLAGS(func, scx_bpf_cpu_rq)
#ifdef CONFIG_CGROUP_SCHED
BTF_ID_FLAGS(func, scx_bpf_task_cgroup, KF_RCU | KF_ACQUIRE)
#endif
BTF_ID_FLAGS(func, scx_bpf_now)
BTF_ID_FLAGS(func, scx_bpf_events, KF_TRUSTED_ARGS)
BTF_KFUNCS_END(scx_kfunc_ids_any)

static const struct btf_kfunc_id_set scx_kfunc_set_any = {
	.owner			= THIS_MODULE,
	.set			= &scx_kfunc_ids_any,
};

static int __init scx_init(void)
{
	int ret;

	/*
	 * kfunc registration can't be done from init_sched_ext_class() as
	 * register_btf_kfunc_id_set() needs most of the system to be up.
	 *
	 * Some kfuncs are context-sensitive and can only be called from
	 * specific SCX ops. They are grouped into BTF sets accordingly.
	 * Unfortunately, BPF currently doesn't have a way of enforcing such
	 * restrictions. Eventually, the verifier should be able to enforce
	 * them. For now, register them the same and make each kfunc explicitly
	 * check using scx_kf_allowed().
	 */
	if ((ret = register_btf_kfunc_id_set(BPF_PROG_TYPE_STRUCT_OPS,
					     &scx_kfunc_set_enqueue_dispatch)) ||
	    (ret = register_btf_kfunc_id_set(BPF_PROG_TYPE_STRUCT_OPS,
					     &scx_kfunc_set_dispatch)) ||
	    (ret = register_btf_kfunc_id_set(BPF_PROG_TYPE_STRUCT_OPS,
					     &scx_kfunc_set_cpu_release)) ||
	    (ret = register_btf_kfunc_id_set(BPF_PROG_TYPE_STRUCT_OPS,
					     &scx_kfunc_set_unlocked)) ||
	    (ret = register_btf_kfunc_id_set(BPF_PROG_TYPE_SYSCALL,
					     &scx_kfunc_set_unlocked)) ||
	    (ret = register_btf_kfunc_id_set(BPF_PROG_TYPE_STRUCT_OPS,
					     &scx_kfunc_set_any)) ||
	    (ret = register_btf_kfunc_id_set(BPF_PROG_TYPE_TRACING,
					     &scx_kfunc_set_any)) ||
	    (ret = register_btf_kfunc_id_set(BPF_PROG_TYPE_SYSCALL,
					     &scx_kfunc_set_any))) {
		pr_err("sched_ext: Failed to register kfunc sets (%d)\n", ret);
		return ret;
	}

	ret = scx_idle_init();
	if (ret) {
		pr_err("sched_ext: Failed to initialize idle tracking (%d)\n", ret);
		return ret;
	}

	ret = register_bpf_struct_ops(&bpf_sched_ext_ops, sched_ext_ops);
	if (ret) {
		pr_err("sched_ext: Failed to register struct_ops (%d)\n", ret);
		return ret;
	}

	ret = register_pm_notifier(&scx_pm_notifier);
	if (ret) {
		pr_err("sched_ext: Failed to register PM notifier (%d)\n", ret);
		return ret;
	}

	scx_kset = kset_create_and_add("sched_ext", &scx_uevent_ops, kernel_kobj);
	if (!scx_kset) {
		pr_err("sched_ext: Failed to create /sys/kernel/sched_ext\n");
		return -ENOMEM;
	}

	ret = sysfs_create_group(&scx_kset->kobj, &scx_global_attr_group);
	if (ret < 0) {
		pr_err("sched_ext: Failed to add global attributes\n");
		return ret;
	}

	return 0;
}
__initcall(scx_init);<|MERGE_RESOLUTION|>--- conflicted
+++ resolved
@@ -3896,37 +3896,6 @@
 
 DEFINE_STATIC_PERCPU_RWSEM(scx_cgroup_rwsem);
 static bool scx_cgroup_enabled;
-<<<<<<< HEAD
-static bool cgroup_warned_missing_weight;
-static bool cgroup_warned_missing_idle;
-
-static void scx_cgroup_warn_missing_weight(struct task_group *tg)
-{
-	if (scx_enable_state() == SCX_DISABLED || cgroup_warned_missing_weight)
-		return;
-
-	if ((scx_ops.flags & SCX_OPS_HAS_CGROUP_WEIGHT) || !tg->css.parent)
-		return;
-
-	pr_warn("sched_ext: \"%s\" does not implement cgroup cpu.weight\n",
-		scx_ops.name);
-	cgroup_warned_missing_weight = true;
-}
-
-static void scx_cgroup_warn_missing_idle(struct task_group *tg)
-{
-	if (!scx_cgroup_enabled || cgroup_warned_missing_idle)
-		return;
-
-	if (!tg->idle)
-		return;
-
-	pr_warn("sched_ext: \"%s\" does not implement cgroup cpu.idle\n",
-		scx_ops.name);
-	cgroup_warned_missing_idle = true;
-}
-=======
->>>>>>> bc08b15b
 
 int scx_tg_online(struct task_group *tg)
 {
