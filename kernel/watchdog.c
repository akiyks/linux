--- conflicted
+++ resolved
@@ -65,13 +65,6 @@
  */
 unsigned int __read_mostly hardlockup_panic =
 			IS_ENABLED(CONFIG_BOOTPARAM_HARDLOCKUP_PANIC);
-
-/*
- * bitmasks to control what kinds of system info to be printed when
- * hard lockup is detected, it could be task, memory, lock etc.
- * Refer include/linux/sys_info.h for detailed bit definition.
- */
-static unsigned long hardlockup_si_mask;
 
 #ifdef CONFIG_SYSFS
 
@@ -1266,10 +1259,7 @@
 		.extra1		= SYSCTL_ZERO,
 		.extra2		= SYSCTL_ONE,
 	},
-<<<<<<< HEAD
-=======
 #if defined(CONFIG_HARDLOCKUP_DETECTOR_COUNTS_HRTIMER)
->>>>>>> c792b028
 	{
 		.procname	= "hardlockup_sys_info",
 		.data		= &hardlockup_si_mask,
@@ -1277,10 +1267,7 @@
 		.mode		= 0644,
 		.proc_handler	= sysctl_sys_info_handler,
 	},
-<<<<<<< HEAD
-=======
 #endif
->>>>>>> c792b028
 #ifdef CONFIG_SMP
 	{
 		.procname	= "hardlockup_all_cpu_backtrace",
