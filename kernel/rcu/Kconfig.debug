--- conflicted
+++ resolved
@@ -228,8 +228,6 @@
 
 	  This has no value for production and is only for testing.
 
-<<<<<<< HEAD
-=======
 config TRIVIAL_PREEMPT_RCU
 	bool "Textbook trivial preemptible RCU in rcutorture"
 	depends on RCU_EXPERT && RCU_TORTURE_TEST
@@ -241,5 +239,4 @@
 
 	  This has no value for production and is only for testing.
 
->>>>>>> c8afe1ef
 endmenu # "RCU Debugging"