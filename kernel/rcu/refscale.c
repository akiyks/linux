--- conflicted
+++ resolved
@@ -887,45 +887,29 @@
 {
 	int i;
 
-<<<<<<< HEAD
-	preempt_disable();
-=======
 	if (!IS_ENABLED(CONFIG_PREEMPT_RT))
 		preempt_disable();
->>>>>>> 9776d62e
 	for (i = nloops; i >= 0; i--) {
 		local_bh_disable();
 		local_bh_enable();
 	}
-<<<<<<< HEAD
-	preempt_enable();
-=======
 	if (!IS_ENABLED(CONFIG_PREEMPT_RT))
 		preempt_enable();
->>>>>>> 9776d62e
 }
 
 static void ref_bh_delay_section(const int nloops, const int udl, const int ndl)
 {
 	int i;
 
-<<<<<<< HEAD
-	preempt_disable();
-=======
 	if (!IS_ENABLED(CONFIG_PREEMPT_RT))
 		preempt_disable();
->>>>>>> 9776d62e
 	for (i = nloops; i >= 0; i--) {
 		local_bh_disable();
 		un_delay(udl, ndl);
 		local_bh_enable();
 	}
-<<<<<<< HEAD
-	preempt_enable();
-=======
 	if (!IS_ENABLED(CONFIG_PREEMPT_RT))
 		preempt_enable();
->>>>>>> 9776d62e
 }
 
 static const struct ref_scale_ops bh_ops = {
