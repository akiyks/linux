// SPDX-License-Identifier: GPL-2.0
/*
 * Copyright (C) 1992, 1998-2006 Linus Torvalds, Ingo Molnar
 * Copyright (C) 2005-2006, Thomas Gleixner, Russell King
 *
 * This file contains the interrupt descriptor management code. Detailed
 * information is available in Documentation/core-api/genericirq.rst
 *
 */
#include <linux/irq.h>
#include <linux/slab.h>
#include <linux/export.h>
#include <linux/interrupt.h>
#include <linux/kernel_stat.h>
#include <linux/maple_tree.h>
#include <linux/irqdomain.h>
#include <linux/sysfs.h>

#include "internals.h"

/*
 * lockdep: we want to handle all irq_desc locks as a single lock-class:
 */
static struct lock_class_key irq_desc_lock_class;

#if defined(CONFIG_SMP)
static int __init irq_affinity_setup(char *str)
{
	alloc_bootmem_cpumask_var(&irq_default_affinity);
	cpulist_parse(str, irq_default_affinity);
	/*
	 * Set at least the boot cpu. We don't want to end up with
	 * bugreports caused by random commandline masks
	 */
	cpumask_set_cpu(smp_processor_id(), irq_default_affinity);
	return 1;
}
__setup("irqaffinity=", irq_affinity_setup);

static void __init init_irq_default_affinity(void)
{
	if (!cpumask_available(irq_default_affinity))
		zalloc_cpumask_var(&irq_default_affinity, GFP_NOWAIT);
	if (cpumask_empty(irq_default_affinity))
		cpumask_setall(irq_default_affinity);
}
#else
static void __init init_irq_default_affinity(void)
{
}
#endif

#ifdef CONFIG_SMP
static int alloc_masks(struct irq_desc *desc, int node)
{
	if (!zalloc_cpumask_var_node(&desc->irq_common_data.affinity,
				     GFP_KERNEL, node))
		return -ENOMEM;

#ifdef CONFIG_GENERIC_IRQ_EFFECTIVE_AFF_MASK
	if (!zalloc_cpumask_var_node(&desc->irq_common_data.effective_affinity,
				     GFP_KERNEL, node)) {
		free_cpumask_var(desc->irq_common_data.affinity);
		return -ENOMEM;
	}
#endif

#ifdef CONFIG_GENERIC_PENDING_IRQ
	if (!zalloc_cpumask_var_node(&desc->pending_mask, GFP_KERNEL, node)) {
#ifdef CONFIG_GENERIC_IRQ_EFFECTIVE_AFF_MASK
		free_cpumask_var(desc->irq_common_data.effective_affinity);
#endif
		free_cpumask_var(desc->irq_common_data.affinity);
		return -ENOMEM;
	}
#endif
	return 0;
}

static void desc_smp_init(struct irq_desc *desc, int node,
			  const struct cpumask *affinity)
{
	if (!affinity)
		affinity = irq_default_affinity;
	cpumask_copy(desc->irq_common_data.affinity, affinity);

#ifdef CONFIG_GENERIC_PENDING_IRQ
	cpumask_clear(desc->pending_mask);
#endif
#ifdef CONFIG_NUMA
	desc->irq_common_data.node = node;
#endif
}

static void free_masks(struct irq_desc *desc)
{
#ifdef CONFIG_GENERIC_PENDING_IRQ
	free_cpumask_var(desc->pending_mask);
#endif
	free_cpumask_var(desc->irq_common_data.affinity);
#ifdef CONFIG_GENERIC_IRQ_EFFECTIVE_AFF_MASK
	free_cpumask_var(desc->irq_common_data.effective_affinity);
#endif
}

#else
static inline int
alloc_masks(struct irq_desc *desc, int node) { return 0; }
static inline void
desc_smp_init(struct irq_desc *desc, int node, const struct cpumask *affinity) { }
static inline void free_masks(struct irq_desc *desc) { }
#endif

static void desc_set_defaults(unsigned int irq, struct irq_desc *desc, int node,
			      const struct cpumask *affinity, struct module *owner)
{
	int cpu;

	desc->irq_common_data.handler_data = NULL;
	desc->irq_common_data.msi_desc = NULL;

	desc->irq_data.common = &desc->irq_common_data;
	desc->irq_data.irq = irq;
	desc->irq_data.chip = &no_irq_chip;
	desc->irq_data.chip_data = NULL;
	irq_settings_clr_and_set(desc, ~0, _IRQ_DEFAULT_INIT_FLAGS);
	irqd_set(&desc->irq_data, IRQD_IRQ_DISABLED);
	irqd_set(&desc->irq_data, IRQD_IRQ_MASKED);
	desc->handle_irq = handle_bad_irq;
	desc->depth = 1;
	desc->irq_count = 0;
	desc->irqs_unhandled = 0;
	desc->tot_count = 0;
	desc->name = NULL;
	desc->owner = owner;
	for_each_possible_cpu(cpu)
		*per_cpu_ptr(desc->kstat_irqs, cpu) = (struct irqstat) { };
	desc_smp_init(desc, node, affinity);
}

int nr_irqs = NR_IRQS;
EXPORT_SYMBOL_GPL(nr_irqs);

static DEFINE_MUTEX(sparse_irq_lock);
static struct maple_tree sparse_irqs = MTREE_INIT_EXT(sparse_irqs,
					MT_FLAGS_ALLOC_RANGE |
					MT_FLAGS_LOCK_EXTERN |
					MT_FLAGS_USE_RCU,
					sparse_irq_lock);

static int irq_find_free_area(unsigned int from, unsigned int cnt)
{
	MA_STATE(mas, &sparse_irqs, 0, 0);

	if (mas_empty_area(&mas, from, MAX_SPARSE_IRQS, cnt))
		return -ENOSPC;
	return mas.index;
}

static unsigned int irq_find_at_or_after(unsigned int offset)
{
	unsigned long index = offset;
	struct irq_desc *desc;

	guard(rcu)();
	desc = mt_find(&sparse_irqs, &index, nr_irqs);

	return desc ? irq_desc_get_irq(desc) : nr_irqs;
}

static void irq_insert_desc(unsigned int irq, struct irq_desc *desc)
{
	MA_STATE(mas, &sparse_irqs, irq, irq);
	WARN_ON(mas_store_gfp(&mas, desc, GFP_KERNEL) != 0);
}

static void delete_irq_desc(unsigned int irq)
{
	MA_STATE(mas, &sparse_irqs, irq, irq);
	mas_erase(&mas);
}

#ifdef CONFIG_SPARSE_IRQ
static const struct kobj_type irq_kobj_type;
#endif

static int init_desc(struct irq_desc *desc, int irq, int node,
		     unsigned int flags,
		     const struct cpumask *affinity,
		     struct module *owner)
{
<<<<<<< HEAD
	desc->kstat_irqs = alloc_percpu(unsigned int);
=======
	desc->kstat_irqs = alloc_percpu(struct irqstat);
>>>>>>> 0c383648
	if (!desc->kstat_irqs)
		return -ENOMEM;

	if (alloc_masks(desc, node)) {
		free_percpu(desc->kstat_irqs);
		return -ENOMEM;
	}

	raw_spin_lock_init(&desc->lock);
	lockdep_set_class(&desc->lock, &irq_desc_lock_class);
	mutex_init(&desc->request_mutex);
	init_waitqueue_head(&desc->wait_for_threads);
	desc_set_defaults(irq, desc, node, affinity, owner);
	irqd_set(&desc->irq_data, flags);
	irq_resend_init(desc);
#ifdef CONFIG_SPARSE_IRQ
	kobject_init(&desc->kobj, &irq_kobj_type);
	init_rcu_head(&desc->rcu);
#endif

	return 0;
}

#ifdef CONFIG_SPARSE_IRQ

static void irq_kobj_release(struct kobject *kobj);

#ifdef CONFIG_SYSFS
static struct kobject *irq_kobj_base;

#define IRQ_ATTR_RO(_name) \
static struct kobj_attribute _name##_attr = __ATTR_RO(_name)

static ssize_t per_cpu_count_show(struct kobject *kobj,
				  struct kobj_attribute *attr, char *buf)
{
	struct irq_desc *desc = container_of(kobj, struct irq_desc, kobj);
	ssize_t ret = 0;
	char *p = "";
	int cpu;

	for_each_possible_cpu(cpu) {
		unsigned int c = irq_desc_kstat_cpu(desc, cpu);

		ret += scnprintf(buf + ret, PAGE_SIZE - ret, "%s%u", p, c);
		p = ",";
	}

	ret += scnprintf(buf + ret, PAGE_SIZE - ret, "\n");
	return ret;
}
IRQ_ATTR_RO(per_cpu_count);

static ssize_t chip_name_show(struct kobject *kobj,
			      struct kobj_attribute *attr, char *buf)
{
	struct irq_desc *desc = container_of(kobj, struct irq_desc, kobj);
	ssize_t ret = 0;

	raw_spin_lock_irq(&desc->lock);
	if (desc->irq_data.chip && desc->irq_data.chip->name) {
		ret = scnprintf(buf, PAGE_SIZE, "%s\n",
				desc->irq_data.chip->name);
	}
	raw_spin_unlock_irq(&desc->lock);

	return ret;
}
IRQ_ATTR_RO(chip_name);

static ssize_t hwirq_show(struct kobject *kobj,
			  struct kobj_attribute *attr, char *buf)
{
	struct irq_desc *desc = container_of(kobj, struct irq_desc, kobj);
	ssize_t ret = 0;

	raw_spin_lock_irq(&desc->lock);
	if (desc->irq_data.domain)
		ret = sprintf(buf, "%lu\n", desc->irq_data.hwirq);
	raw_spin_unlock_irq(&desc->lock);

	return ret;
}
IRQ_ATTR_RO(hwirq);

static ssize_t type_show(struct kobject *kobj,
			 struct kobj_attribute *attr, char *buf)
{
	struct irq_desc *desc = container_of(kobj, struct irq_desc, kobj);
	ssize_t ret = 0;

	raw_spin_lock_irq(&desc->lock);
	ret = sprintf(buf, "%s\n",
		      irqd_is_level_type(&desc->irq_data) ? "level" : "edge");
	raw_spin_unlock_irq(&desc->lock);

	return ret;

}
IRQ_ATTR_RO(type);

static ssize_t wakeup_show(struct kobject *kobj,
			   struct kobj_attribute *attr, char *buf)
{
	struct irq_desc *desc = container_of(kobj, struct irq_desc, kobj);
	ssize_t ret = 0;

	raw_spin_lock_irq(&desc->lock);
	ret = sprintf(buf, "%s\n",
		      irqd_is_wakeup_set(&desc->irq_data) ? "enabled" : "disabled");
	raw_spin_unlock_irq(&desc->lock);

	return ret;

}
IRQ_ATTR_RO(wakeup);

static ssize_t name_show(struct kobject *kobj,
			 struct kobj_attribute *attr, char *buf)
{
	struct irq_desc *desc = container_of(kobj, struct irq_desc, kobj);
	ssize_t ret = 0;

	raw_spin_lock_irq(&desc->lock);
	if (desc->name)
		ret = scnprintf(buf, PAGE_SIZE, "%s\n", desc->name);
	raw_spin_unlock_irq(&desc->lock);

	return ret;
}
IRQ_ATTR_RO(name);

static ssize_t actions_show(struct kobject *kobj,
			    struct kobj_attribute *attr, char *buf)
{
	struct irq_desc *desc = container_of(kobj, struct irq_desc, kobj);
	struct irqaction *action;
	ssize_t ret = 0;
	char *p = "";

	raw_spin_lock_irq(&desc->lock);
	for_each_action_of_desc(desc, action) {
		ret += scnprintf(buf + ret, PAGE_SIZE - ret, "%s%s",
				 p, action->name);
		p = ",";
	}
	raw_spin_unlock_irq(&desc->lock);

	if (ret)
		ret += scnprintf(buf + ret, PAGE_SIZE - ret, "\n");

	return ret;
}
IRQ_ATTR_RO(actions);

static struct attribute *irq_attrs[] = {
	&per_cpu_count_attr.attr,
	&chip_name_attr.attr,
	&hwirq_attr.attr,
	&type_attr.attr,
	&wakeup_attr.attr,
	&name_attr.attr,
	&actions_attr.attr,
	NULL
};
ATTRIBUTE_GROUPS(irq);

static const struct kobj_type irq_kobj_type = {
	.release	= irq_kobj_release,
	.sysfs_ops	= &kobj_sysfs_ops,
	.default_groups = irq_groups,
};

static void irq_sysfs_add(int irq, struct irq_desc *desc)
{
	if (irq_kobj_base) {
		/*
		 * Continue even in case of failure as this is nothing
		 * crucial and failures in the late irq_sysfs_init()
		 * cannot be rolled back.
		 */
		if (kobject_add(&desc->kobj, irq_kobj_base, "%d", irq))
			pr_warn("Failed to add kobject for irq %d\n", irq);
		else
			desc->istate |= IRQS_SYSFS;
	}
}

static void irq_sysfs_del(struct irq_desc *desc)
{
	/*
	 * Only invoke kobject_del() when kobject_add() was successfully
	 * invoked for the descriptor. This covers both early boot, where
	 * sysfs is not initialized yet, and the case of a failed
	 * kobject_add() invocation.
	 */
	if (desc->istate & IRQS_SYSFS)
		kobject_del(&desc->kobj);
}

static int __init irq_sysfs_init(void)
{
	struct irq_desc *desc;
	int irq;

	/* Prevent concurrent irq alloc/free */
	irq_lock_sparse();

	irq_kobj_base = kobject_create_and_add("irq", kernel_kobj);
	if (!irq_kobj_base) {
		irq_unlock_sparse();
		return -ENOMEM;
	}

	/* Add the already allocated interrupts */
	for_each_irq_desc(irq, desc)
		irq_sysfs_add(irq, desc);
	irq_unlock_sparse();

	return 0;
}
postcore_initcall(irq_sysfs_init);

#else /* !CONFIG_SYSFS */

static const struct kobj_type irq_kobj_type = {
	.release	= irq_kobj_release,
};

static void irq_sysfs_add(int irq, struct irq_desc *desc) {}
static void irq_sysfs_del(struct irq_desc *desc) {}

#endif /* CONFIG_SYSFS */

struct irq_desc *irq_to_desc(unsigned int irq)
{
	return mtree_load(&sparse_irqs, irq);
}
#ifdef CONFIG_KVM_BOOK3S_64_HV_MODULE
EXPORT_SYMBOL_GPL(irq_to_desc);
#endif

void irq_lock_sparse(void)
{
	mutex_lock(&sparse_irq_lock);
}

void irq_unlock_sparse(void)
{
	mutex_unlock(&sparse_irq_lock);
}

static struct irq_desc *alloc_desc(int irq, int node, unsigned int flags,
				   const struct cpumask *affinity,
				   struct module *owner)
{
	struct irq_desc *desc;
	int ret;

	desc = kzalloc_node(sizeof(*desc), GFP_KERNEL, node);
	if (!desc)
		return NULL;

	ret = init_desc(desc, irq, node, flags, affinity, owner);
	if (unlikely(ret)) {
		kfree(desc);
		return NULL;
	}

	return desc;
}

static void irq_kobj_release(struct kobject *kobj)
{
	struct irq_desc *desc = container_of(kobj, struct irq_desc, kobj);

	free_masks(desc);
	free_percpu(desc->kstat_irqs);
	kfree(desc);
}

static void delayed_free_desc(struct rcu_head *rhp)
{
	struct irq_desc *desc = container_of(rhp, struct irq_desc, rcu);

	kobject_put(&desc->kobj);
}

static void free_desc(unsigned int irq)
{
	struct irq_desc *desc = irq_to_desc(irq);

	irq_remove_debugfs_entry(desc);
	unregister_irq_proc(irq, desc);

	/*
	 * sparse_irq_lock protects also show_interrupts() and
	 * kstat_irq_usr(). Once we deleted the descriptor from the
	 * sparse tree we can free it. Access in proc will fail to
	 * lookup the descriptor.
	 *
	 * The sysfs entry must be serialized against a concurrent
	 * irq_sysfs_init() as well.
	 */
	irq_sysfs_del(desc);
	delete_irq_desc(irq);

	/*
	 * We free the descriptor, masks and stat fields via RCU. That
	 * allows demultiplex interrupts to do rcu based management of
	 * the child interrupts.
	 * This also allows us to use rcu in kstat_irqs_usr().
	 */
	call_rcu(&desc->rcu, delayed_free_desc);
}

static int alloc_descs(unsigned int start, unsigned int cnt, int node,
		       const struct irq_affinity_desc *affinity,
		       struct module *owner)
{
	struct irq_desc *desc;
	int i;

	/* Validate affinity mask(s) */
	if (affinity) {
		for (i = 0; i < cnt; i++) {
			if (cpumask_empty(&affinity[i].mask))
				return -EINVAL;
		}
	}

	for (i = 0; i < cnt; i++) {
		const struct cpumask *mask = NULL;
		unsigned int flags = 0;

		if (affinity) {
			if (affinity->is_managed) {
				flags = IRQD_AFFINITY_MANAGED |
					IRQD_MANAGED_SHUTDOWN;
			}
			mask = &affinity->mask;
			node = cpu_to_node(cpumask_first(mask));
			affinity++;
		}

		desc = alloc_desc(start + i, node, flags, mask, owner);
		if (!desc)
			goto err;
		irq_insert_desc(start + i, desc);
		irq_sysfs_add(start + i, desc);
		irq_add_debugfs_entry(start + i, desc);
	}
	return start;

err:
	for (i--; i >= 0; i--)
		free_desc(start + i);
	return -ENOMEM;
}

static int irq_expand_nr_irqs(unsigned int nr)
{
	if (nr > MAX_SPARSE_IRQS)
		return -ENOMEM;
	nr_irqs = nr;
	return 0;
}

int __init early_irq_init(void)
{
	int i, initcnt, node = first_online_node;
	struct irq_desc *desc;

	init_irq_default_affinity();

	/* Let arch update nr_irqs and return the nr of preallocated irqs */
	initcnt = arch_probe_nr_irqs();
	printk(KERN_INFO "NR_IRQS: %d, nr_irqs: %d, preallocated irqs: %d\n",
	       NR_IRQS, nr_irqs, initcnt);

	if (WARN_ON(nr_irqs > MAX_SPARSE_IRQS))
		nr_irqs = MAX_SPARSE_IRQS;

	if (WARN_ON(initcnt > MAX_SPARSE_IRQS))
		initcnt = MAX_SPARSE_IRQS;

	if (initcnt > nr_irqs)
		nr_irqs = initcnt;

	for (i = 0; i < initcnt; i++) {
		desc = alloc_desc(i, node, 0, NULL, NULL);
		irq_insert_desc(i, desc);
	}
	return arch_early_irq_init();
}

#else /* !CONFIG_SPARSE_IRQ */

struct irq_desc irq_desc[NR_IRQS] __cacheline_aligned_in_smp = {
	[0 ... NR_IRQS-1] = {
		.handle_irq	= handle_bad_irq,
		.depth		= 1,
		.lock		= __RAW_SPIN_LOCK_UNLOCKED(irq_desc->lock),
	}
};

int __init early_irq_init(void)
{
	int count, i, node = first_online_node;
	int ret;

	init_irq_default_affinity();

	printk(KERN_INFO "NR_IRQS: %d\n", NR_IRQS);

	count = ARRAY_SIZE(irq_desc);

	for (i = 0; i < count; i++) {
		ret = init_desc(irq_desc + i, i, node, 0, NULL, NULL);
		if (unlikely(ret))
			goto __free_desc_res;
	}

	return arch_early_irq_init();

__free_desc_res:
	while (--i >= 0) {
		free_masks(irq_desc + i);
		free_percpu(irq_desc[i].kstat_irqs);
	}

	return ret;
}

struct irq_desc *irq_to_desc(unsigned int irq)
{
	return (irq < NR_IRQS) ? irq_desc + irq : NULL;
}
EXPORT_SYMBOL(irq_to_desc);

static void free_desc(unsigned int irq)
{
	struct irq_desc *desc = irq_to_desc(irq);
	unsigned long flags;

	raw_spin_lock_irqsave(&desc->lock, flags);
	desc_set_defaults(irq, desc, irq_desc_get_node(desc), NULL, NULL);
	raw_spin_unlock_irqrestore(&desc->lock, flags);
	delete_irq_desc(irq);
}

static inline int alloc_descs(unsigned int start, unsigned int cnt, int node,
			      const struct irq_affinity_desc *affinity,
			      struct module *owner)
{
	u32 i;

	for (i = 0; i < cnt; i++) {
		struct irq_desc *desc = irq_to_desc(start + i);

		desc->owner = owner;
		irq_insert_desc(start + i, desc);
	}
	return start;
}

static int irq_expand_nr_irqs(unsigned int nr)
{
	return -ENOMEM;
}

void irq_mark_irq(unsigned int irq)
{
	mutex_lock(&sparse_irq_lock);
	irq_insert_desc(irq, irq_desc + irq);
	mutex_unlock(&sparse_irq_lock);
}

#ifdef CONFIG_GENERIC_IRQ_LEGACY
void irq_init_desc(unsigned int irq)
{
	free_desc(irq);
}
#endif

#endif /* !CONFIG_SPARSE_IRQ */

int handle_irq_desc(struct irq_desc *desc)
{
	struct irq_data *data;

	if (!desc)
		return -EINVAL;

	data = irq_desc_get_irq_data(desc);
	if (WARN_ON_ONCE(!in_hardirq() && handle_enforce_irqctx(data)))
		return -EPERM;

	generic_handle_irq_desc(desc);
	return 0;
}

/**
 * generic_handle_irq - Invoke the handler for a particular irq
 * @irq:	The irq number to handle
 *
 * Returns:	0 on success, or -EINVAL if conversion has failed
 *
 * 		This function must be called from an IRQ context with irq regs
 * 		initialized.
  */
int generic_handle_irq(unsigned int irq)
{
	return handle_irq_desc(irq_to_desc(irq));
}
EXPORT_SYMBOL_GPL(generic_handle_irq);

/**
 * generic_handle_irq_safe - Invoke the handler for a particular irq from any
 *			     context.
 * @irq:	The irq number to handle
 *
 * Returns:	0 on success, a negative value on error.
 *
 * This function can be called from any context (IRQ or process context). It
 * will report an error if not invoked from IRQ context and the irq has been
 * marked to enforce IRQ-context only.
 */
int generic_handle_irq_safe(unsigned int irq)
{
	unsigned long flags;
	int ret;

	local_irq_save(flags);
	ret = handle_irq_desc(irq_to_desc(irq));
	local_irq_restore(flags);
	return ret;
}
EXPORT_SYMBOL_GPL(generic_handle_irq_safe);

#ifdef CONFIG_IRQ_DOMAIN
/**
 * generic_handle_domain_irq - Invoke the handler for a HW irq belonging
 *                             to a domain.
 * @domain:	The domain where to perform the lookup
 * @hwirq:	The HW irq number to convert to a logical one
 *
 * Returns:	0 on success, or -EINVAL if conversion has failed
 *
 * 		This function must be called from an IRQ context with irq regs
 * 		initialized.
 */
int generic_handle_domain_irq(struct irq_domain *domain, unsigned int hwirq)
{
	return handle_irq_desc(irq_resolve_mapping(domain, hwirq));
}
EXPORT_SYMBOL_GPL(generic_handle_domain_irq);

 /**
 * generic_handle_irq_safe - Invoke the handler for a HW irq belonging
 *			     to a domain from any context.
 * @domain:	The domain where to perform the lookup
 * @hwirq:	The HW irq number to convert to a logical one
 *
 * Returns:	0 on success, a negative value on error.
 *
 * This function can be called from any context (IRQ or process
 * context). If the interrupt is marked as 'enforce IRQ-context only' then
 * the function must be invoked from hard interrupt context.
 */
int generic_handle_domain_irq_safe(struct irq_domain *domain, unsigned int hwirq)
{
	unsigned long flags;
	int ret;

	local_irq_save(flags);
	ret = handle_irq_desc(irq_resolve_mapping(domain, hwirq));
	local_irq_restore(flags);
	return ret;
}
EXPORT_SYMBOL_GPL(generic_handle_domain_irq_safe);

/**
 * generic_handle_domain_nmi - Invoke the handler for a HW nmi belonging
 *                             to a domain.
 * @domain:	The domain where to perform the lookup
 * @hwirq:	The HW irq number to convert to a logical one
 *
 * Returns:	0 on success, or -EINVAL if conversion has failed
 *
 * 		This function must be called from an NMI context with irq regs
 * 		initialized.
 **/
int generic_handle_domain_nmi(struct irq_domain *domain, unsigned int hwirq)
{
	WARN_ON_ONCE(!in_nmi());
	return handle_irq_desc(irq_resolve_mapping(domain, hwirq));
}
#endif

/* Dynamic interrupt handling */

/**
 * irq_free_descs - free irq descriptors
 * @from:	Start of descriptor range
 * @cnt:	Number of consecutive irqs to free
 */
void irq_free_descs(unsigned int from, unsigned int cnt)
{
	int i;

	if (from >= nr_irqs || (from + cnt) > nr_irqs)
		return;

	mutex_lock(&sparse_irq_lock);
	for (i = 0; i < cnt; i++)
		free_desc(from + i);

	mutex_unlock(&sparse_irq_lock);
}
EXPORT_SYMBOL_GPL(irq_free_descs);

/**
 * __irq_alloc_descs - allocate and initialize a range of irq descriptors
 * @irq:	Allocate for specific irq number if irq >= 0
 * @from:	Start the search from this irq number
 * @cnt:	Number of consecutive irqs to allocate.
 * @node:	Preferred node on which the irq descriptor should be allocated
 * @owner:	Owning module (can be NULL)
 * @affinity:	Optional pointer to an affinity mask array of size @cnt which
 *		hints where the irq descriptors should be allocated and which
 *		default affinities to use
 *
 * Returns the first irq number or error code
 */
int __ref
__irq_alloc_descs(int irq, unsigned int from, unsigned int cnt, int node,
		  struct module *owner, const struct irq_affinity_desc *affinity)
{
	int start, ret;

	if (!cnt)
		return -EINVAL;

	if (irq >= 0) {
		if (from > irq)
			return -EINVAL;
		from = irq;
	} else {
		/*
		 * For interrupts which are freely allocated the
		 * architecture can force a lower bound to the @from
		 * argument. x86 uses this to exclude the GSI space.
		 */
		from = arch_dynirq_lower_bound(from);
	}

	mutex_lock(&sparse_irq_lock);

	start = irq_find_free_area(from, cnt);
	ret = -EEXIST;
	if (irq >=0 && start != irq)
		goto unlock;

	if (start + cnt > nr_irqs) {
		ret = irq_expand_nr_irqs(start + cnt);
		if (ret)
			goto unlock;
	}
	ret = alloc_descs(start, cnt, node, affinity, owner);
unlock:
	mutex_unlock(&sparse_irq_lock);
	return ret;
}
EXPORT_SYMBOL_GPL(__irq_alloc_descs);

/**
 * irq_get_next_irq - get next allocated irq number
 * @offset:	where to start the search
 *
 * Returns next irq number after offset or nr_irqs if none is found.
 */
unsigned int irq_get_next_irq(unsigned int offset)
{
	return irq_find_at_or_after(offset);
}

struct irq_desc *
__irq_get_desc_lock(unsigned int irq, unsigned long *flags, bool bus,
		    unsigned int check)
{
	struct irq_desc *desc = irq_to_desc(irq);

	if (desc) {
		if (check & _IRQ_DESC_CHECK) {
			if ((check & _IRQ_DESC_PERCPU) &&
			    !irq_settings_is_per_cpu_devid(desc))
				return NULL;

			if (!(check & _IRQ_DESC_PERCPU) &&
			    irq_settings_is_per_cpu_devid(desc))
				return NULL;
		}

		if (bus)
			chip_bus_lock(desc);
		raw_spin_lock_irqsave(&desc->lock, *flags);
	}
	return desc;
}

void __irq_put_desc_unlock(struct irq_desc *desc, unsigned long flags, bool bus)
	__releases(&desc->lock)
{
	raw_spin_unlock_irqrestore(&desc->lock, flags);
	if (bus)
		chip_bus_sync_unlock(desc);
}

int irq_set_percpu_devid_partition(unsigned int irq,
				   const struct cpumask *affinity)
{
	struct irq_desc *desc = irq_to_desc(irq);

	if (!desc || desc->percpu_enabled)
		return -EINVAL;

	desc->percpu_enabled = kzalloc(sizeof(*desc->percpu_enabled), GFP_KERNEL);

	if (!desc->percpu_enabled)
		return -ENOMEM;

	desc->percpu_affinity = affinity ? : cpu_possible_mask;

	irq_set_percpu_devid_flags(irq);
	return 0;
}

int irq_set_percpu_devid(unsigned int irq)
{
	return irq_set_percpu_devid_partition(irq, NULL);
}

int irq_get_percpu_devid_partition(unsigned int irq, struct cpumask *affinity)
{
	struct irq_desc *desc = irq_to_desc(irq);

	if (!desc || !desc->percpu_enabled)
		return -EINVAL;

	if (affinity)
		cpumask_copy(affinity, desc->percpu_affinity);

	return 0;
}
EXPORT_SYMBOL_GPL(irq_get_percpu_devid_partition);

void kstat_incr_irq_this_cpu(unsigned int irq)
{
	kstat_incr_irqs_this_cpu(irq_to_desc(irq));
}

/**
 * kstat_irqs_cpu - Get the statistics for an interrupt on a cpu
 * @irq:	The interrupt number
 * @cpu:	The cpu number
 *
 * Returns the sum of interrupt counts on @cpu since boot for
 * @irq. The caller must ensure that the interrupt is not removed
 * concurrently.
 */
unsigned int kstat_irqs_cpu(unsigned int irq, int cpu)
{
	struct irq_desc *desc = irq_to_desc(irq);

	return desc && desc->kstat_irqs ? per_cpu(desc->kstat_irqs->cnt, cpu) : 0;
}

unsigned int kstat_irqs_desc(struct irq_desc *desc, const struct cpumask *cpumask)
{
	unsigned int sum = 0;
	int cpu;

	if (!irq_settings_is_per_cpu_devid(desc) &&
	    !irq_settings_is_per_cpu(desc) &&
	    !irq_is_nmi(desc))
		return data_race(desc->tot_count);

	for_each_cpu(cpu, cpumask)
		sum += data_race(per_cpu(desc->kstat_irqs->cnt, cpu));
	return sum;
}

static unsigned int kstat_irqs(unsigned int irq)
{
	struct irq_desc *desc = irq_to_desc(irq);

	if (!desc || !desc->kstat_irqs)
		return 0;
	return kstat_irqs_desc(desc, cpu_possible_mask);
}

#ifdef CONFIG_GENERIC_IRQ_STAT_SNAPSHOT

void kstat_snapshot_irqs(void)
{
	struct irq_desc *desc;
	unsigned int irq;

	for_each_irq_desc(irq, desc) {
		if (!desc->kstat_irqs)
			continue;
		this_cpu_write(desc->kstat_irqs->ref, this_cpu_read(desc->kstat_irqs->cnt));
	}
}

unsigned int kstat_get_irq_since_snapshot(unsigned int irq)
{
	struct irq_desc *desc = irq_to_desc(irq);

	if (!desc || !desc->kstat_irqs)
		return 0;
	return this_cpu_read(desc->kstat_irqs->cnt) - this_cpu_read(desc->kstat_irqs->ref);
}

#endif

/**
 * kstat_irqs_usr - Get the statistics for an interrupt from thread context
 * @irq:	The interrupt number
 *
 * Returns the sum of interrupt counts on all cpus since boot for @irq.
 *
 * It uses rcu to protect the access since a concurrent removal of an
 * interrupt descriptor is observing an rcu grace period before
 * delayed_free_desc()/irq_kobj_release().
 */
unsigned int kstat_irqs_usr(unsigned int irq)
{
	unsigned int sum;

	rcu_read_lock();
	sum = kstat_irqs(irq);
	rcu_read_unlock();
	return sum;
}

#ifdef CONFIG_LOCKDEP
void __irq_set_lockdep_class(unsigned int irq, struct lock_class_key *lock_class,
			     struct lock_class_key *request_class)
{
	struct irq_desc *desc = irq_to_desc(irq);

	if (desc) {
		lockdep_set_class(&desc->lock, lock_class);
		lockdep_set_class(&desc->request_mutex, request_class);
	}
}
EXPORT_SYMBOL_GPL(__irq_set_lockdep_class);
#endif<|MERGE_RESOLUTION|>--- conflicted
+++ resolved
@@ -189,11 +189,7 @@
 		     const struct cpumask *affinity,
 		     struct module *owner)
 {
-<<<<<<< HEAD
-	desc->kstat_irqs = alloc_percpu(unsigned int);
-=======
 	desc->kstat_irqs = alloc_percpu(struct irqstat);
->>>>>>> 0c383648
 	if (!desc->kstat_irqs)
 		return -ENOMEM;
 
