/*
 *  Generic process-grouping system.
 *
 *  Based originally on the cpuset system, extracted by Paul Menage
 *  Copyright (C) 2006 Google, Inc
 *
 *  Notifications support
 *  Copyright (C) 2009 Nokia Corporation
 *  Author: Kirill A. Shutemov
 *
 *  Copyright notices from the original cpuset code:
 *  --------------------------------------------------
 *  Copyright (C) 2003 BULL SA.
 *  Copyright (C) 2004-2006 Silicon Graphics, Inc.
 *
 *  Portions derived from Patrick Mochel's sysfs code.
 *  sysfs is Copyright (c) 2001-3 Patrick Mochel
 *
 *  2003-10-10 Written by Simon Derr.
 *  2003-10-22 Updates by Stephen Hemminger.
 *  2004 May-July Rework by Paul Jackson.
 *  ---------------------------------------------------
 *
 *  This file is subject to the terms and conditions of the GNU General Public
 *  License.  See the file COPYING in the main directory of the Linux
 *  distribution for more details.
 */

#define pr_fmt(fmt) KBUILD_MODNAME ": " fmt

#include "cgroup-internal.h"

#include <linux/bpf-cgroup.h>
#include <linux/cred.h>
#include <linux/errno.h>
#include <linux/init_task.h>
#include <linux/kernel.h>
#include <linux/magic.h>
#include <linux/mutex.h>
#include <linux/mount.h>
#include <linux/pagemap.h>
#include <linux/proc_fs.h>
#include <linux/rcupdate.h>
#include <linux/sched.h>
#include <linux/sched/task.h>
#include <linux/slab.h>
#include <linux/spinlock.h>
#include <linux/percpu-rwsem.h>
#include <linux/string.h>
#include <linux/hashtable.h>
#include <linux/idr.h>
#include <linux/kthread.h>
#include <linux/atomic.h>
#include <linux/cpuset.h>
#include <linux/proc_ns.h>
#include <linux/nsproxy.h>
#include <linux/file.h>
#include <linux/fs_parser.h>
#include <linux/sched/cputime.h>
#include <linux/sched/deadline.h>
#include <linux/psi.h>
#include <net/sock.h>

#define CREATE_TRACE_POINTS
#include <trace/events/cgroup.h>

#define CGROUP_FILE_NAME_MAX		(MAX_CGROUP_TYPE_NAMELEN +	\
					 MAX_CFTYPE_NAME + 2)
/* let's not notify more than 100 times per second */
#define CGROUP_FILE_NOTIFY_MIN_INTV	DIV_ROUND_UP(HZ, 100)

/*
 * To avoid confusing the compiler (and generating warnings) with code
 * that attempts to access what would be a 0-element array (i.e. sized
 * to a potentially empty array when CGROUP_SUBSYS_COUNT == 0), this
 * constant expression can be added.
 */
#define CGROUP_HAS_SUBSYS_CONFIG	(CGROUP_SUBSYS_COUNT > 0)

/*
 * cgroup_mutex is the master lock.  Any modification to cgroup or its
 * hierarchy must be performed while holding it.
 *
 * css_set_lock protects task->cgroups pointer, the list of css_set
 * objects, and the chain of tasks off each css_set.
 *
 * These locks are exported if CONFIG_PROVE_RCU so that accessors in
 * cgroup.h can use them for lockdep annotations.
 */
DEFINE_MUTEX(cgroup_mutex);
DEFINE_SPINLOCK(css_set_lock);

#if (defined CONFIG_PROVE_RCU || defined CONFIG_LOCKDEP)
EXPORT_SYMBOL_GPL(cgroup_mutex);
EXPORT_SYMBOL_GPL(css_set_lock);
#endif

struct blocking_notifier_head cgroup_lifetime_notifier =
	BLOCKING_NOTIFIER_INIT(cgroup_lifetime_notifier);

DEFINE_SPINLOCK(trace_cgroup_path_lock);
char trace_cgroup_path[TRACE_CGROUP_PATH_LEN];
static bool cgroup_debug __read_mostly;

/*
 * Protects cgroup_idr and css_idr so that IDs can be released without
 * grabbing cgroup_mutex.
 */
static DEFINE_SPINLOCK(cgroup_idr_lock);

/*
 * Protects cgroup_file->kn for !self csses.  It synchronizes notifications
 * against file removal/re-creation across css hiding.
 */
static DEFINE_SPINLOCK(cgroup_file_kn_lock);

DEFINE_PERCPU_RWSEM(cgroup_threadgroup_rwsem);

#define cgroup_assert_mutex_or_rcu_locked()				\
	RCU_LOCKDEP_WARN(!rcu_read_lock_held() &&			\
			   !lockdep_is_held(&cgroup_mutex),		\
			   "cgroup_mutex or RCU read lock required");

/*
 * cgroup destruction makes heavy use of work items and there can be a lot
 * of concurrent destructions.  Use a separate workqueue so that cgroup
 * destruction work items don't end up filling up max_active of system_percpu_wq
 * which may lead to deadlock.
 *
 * A cgroup destruction should enqueue work sequentially to:
 * cgroup_offline_wq: use for css offline work
 * cgroup_release_wq: use for css release work
 * cgroup_free_wq: use for free work
 *
 * Rationale for using separate workqueues:
 * The cgroup root free work may depend on completion of other css offline
 * operations. If all tasks were enqueued to a single workqueue, this could
 * create a deadlock scenario where:
 * - Free work waits for other css offline work to complete.
 * - But other css offline work is queued after free work in the same queue.
 *
 * Example deadlock scenario with single workqueue (cgroup_destroy_wq):
 * 1. umount net_prio
 * 2. net_prio root destruction enqueues work to cgroup_destroy_wq (CPUx)
 * 3. perf_event CSS A offline enqueues work to same cgroup_destroy_wq (CPUx)
 * 4. net_prio cgroup_destroy_root->cgroup_lock_and_drain_offline.
 * 5. net_prio root destruction blocks waiting for perf_event CSS A offline,
 *    which can never complete as it's behind in the same queue and
 *    workqueue's max_active is 1.
 */
static struct workqueue_struct *cgroup_offline_wq;
static struct workqueue_struct *cgroup_release_wq;
static struct workqueue_struct *cgroup_free_wq;

/* generate an array of cgroup subsystem pointers */
#define SUBSYS(_x) [_x ## _cgrp_id] = &_x ## _cgrp_subsys,
struct cgroup_subsys *cgroup_subsys[] = {
#include <linux/cgroup_subsys.h>
};
#undef SUBSYS

/* array of cgroup subsystem names */
#define SUBSYS(_x) [_x ## _cgrp_id] = #_x,
static const char *cgroup_subsys_name[] = {
#include <linux/cgroup_subsys.h>
};
#undef SUBSYS

/* array of static_keys for cgroup_subsys_enabled() and cgroup_subsys_on_dfl() */
#define SUBSYS(_x)								\
	DEFINE_STATIC_KEY_TRUE(_x ## _cgrp_subsys_enabled_key);			\
	DEFINE_STATIC_KEY_TRUE(_x ## _cgrp_subsys_on_dfl_key);			\
	EXPORT_SYMBOL_GPL(_x ## _cgrp_subsys_enabled_key);			\
	EXPORT_SYMBOL_GPL(_x ## _cgrp_subsys_on_dfl_key);
#include <linux/cgroup_subsys.h>
#undef SUBSYS

#define SUBSYS(_x) [_x ## _cgrp_id] = &_x ## _cgrp_subsys_enabled_key,
static struct static_key_true *cgroup_subsys_enabled_key[] = {
#include <linux/cgroup_subsys.h>
};
#undef SUBSYS

#define SUBSYS(_x) [_x ## _cgrp_id] = &_x ## _cgrp_subsys_on_dfl_key,
static struct static_key_true *cgroup_subsys_on_dfl_key[] = {
#include <linux/cgroup_subsys.h>
};
#undef SUBSYS

static DEFINE_PER_CPU(struct css_rstat_cpu, root_rstat_cpu);
static DEFINE_PER_CPU(struct cgroup_rstat_base_cpu, root_rstat_base_cpu);

/* the default hierarchy */
struct cgroup_root cgrp_dfl_root = {
	.cgrp.self.rstat_cpu = &root_rstat_cpu,
	.cgrp.rstat_base_cpu = &root_rstat_base_cpu,
};
EXPORT_SYMBOL_GPL(cgrp_dfl_root);

/*
 * The default hierarchy always exists but is hidden until mounted for the
 * first time.  This is for backward compatibility.
 */
bool cgrp_dfl_visible;

/* some controllers are not supported in the default hierarchy */
static u16 cgrp_dfl_inhibit_ss_mask;

/* some controllers are implicitly enabled on the default hierarchy */
static u16 cgrp_dfl_implicit_ss_mask;

/* some controllers can be threaded on the default hierarchy */
static u16 cgrp_dfl_threaded_ss_mask;

/* The list of hierarchy roots */
LIST_HEAD(cgroup_roots);
static int cgroup_root_count;

/* hierarchy ID allocation and mapping, protected by cgroup_mutex */
static DEFINE_IDR(cgroup_hierarchy_idr);

/*
 * Assign a monotonically increasing serial number to csses.  It guarantees
 * cgroups with bigger numbers are newer than those with smaller numbers.
 * Also, as csses are always appended to the parent's ->children list, it
 * guarantees that sibling csses are always sorted in the ascending serial
 * number order on the list.  Protected by cgroup_mutex.
 */
static u64 css_serial_nr_next = 1;

/*
 * These bitmasks identify subsystems with specific features to avoid
 * having to do iterative checks repeatedly.
 */
static u16 have_fork_callback __read_mostly;
static u16 have_exit_callback __read_mostly;
static u16 have_release_callback __read_mostly;
static u16 have_canfork_callback __read_mostly;

static bool have_favordynmods __ro_after_init = IS_ENABLED(CONFIG_CGROUP_FAVOR_DYNMODS);

/* cgroup namespace for init task */
struct cgroup_namespace init_cgroup_ns = {
	.ns.count	= REFCOUNT_INIT(2),
	.user_ns	= &init_user_ns,
	.ns.ops		= &cgroupns_operations,
	.ns.inum	= PROC_CGROUP_INIT_INO,
	.root_cset	= &init_css_set,
};

static struct file_system_type cgroup2_fs_type;
static struct cftype cgroup_base_files[];
static struct cftype cgroup_psi_files[];

/* cgroup optional features */
enum cgroup_opt_features {
#ifdef CONFIG_PSI
	OPT_FEATURE_PRESSURE,
#endif
	OPT_FEATURE_COUNT
};

static const char *cgroup_opt_feature_names[OPT_FEATURE_COUNT] = {
#ifdef CONFIG_PSI
	"pressure",
#endif
};

static u16 cgroup_feature_disable_mask __read_mostly;

static int cgroup_apply_control(struct cgroup *cgrp);
static void cgroup_finalize_control(struct cgroup *cgrp, int ret);
static void css_task_iter_skip(struct css_task_iter *it,
			       struct task_struct *task);
static int cgroup_destroy_locked(struct cgroup *cgrp);
static struct cgroup_subsys_state *css_create(struct cgroup *cgrp,
					      struct cgroup_subsys *ss);
static void css_release(struct percpu_ref *ref);
static void kill_css(struct cgroup_subsys_state *css);
static int cgroup_addrm_files(struct cgroup_subsys_state *css,
			      struct cgroup *cgrp, struct cftype cfts[],
			      bool is_add);

#ifdef CONFIG_DEBUG_CGROUP_REF
#define CGROUP_REF_FN_ATTRS	noinline
#define CGROUP_REF_EXPORT(fn)	EXPORT_SYMBOL_GPL(fn);
#include <linux/cgroup_refcnt.h>
#endif

/**
 * cgroup_ssid_enabled - cgroup subsys enabled test by subsys ID
 * @ssid: subsys ID of interest
 *
 * cgroup_subsys_enabled() can only be used with literal subsys names which
 * is fine for individual subsystems but unsuitable for cgroup core.  This
 * is slower static_key_enabled() based test indexed by @ssid.
 */
bool cgroup_ssid_enabled(int ssid)
{
	if (!CGROUP_HAS_SUBSYS_CONFIG)
		return false;

	return static_key_enabled(cgroup_subsys_enabled_key[ssid]);
}

/**
 * cgroup_on_dfl - test whether a cgroup is on the default hierarchy
 * @cgrp: the cgroup of interest
 *
 * The default hierarchy is the v2 interface of cgroup and this function
 * can be used to test whether a cgroup is on the default hierarchy for
 * cases where a subsystem should behave differently depending on the
 * interface version.
 *
 * List of changed behaviors:
 *
 * - Mount options "noprefix", "xattr", "clone_children", "release_agent"
 *   and "name" are disallowed.
 *
 * - When mounting an existing superblock, mount options should match.
 *
 * - rename(2) is disallowed.
 *
 * - "tasks" is removed.  Everything should be at process granularity.  Use
 *   "cgroup.procs" instead.
 *
 * - "cgroup.procs" is not sorted.  pids will be unique unless they got
 *   recycled in-between reads.
 *
 * - "release_agent" and "notify_on_release" are removed.  Replacement
 *   notification mechanism will be implemented.
 *
 * - "cgroup.clone_children" is removed.
 *
 * - "cgroup.subtree_populated" is available.  Its value is 0 if the cgroup
 *   and its descendants contain no task; otherwise, 1.  The file also
 *   generates kernfs notification which can be monitored through poll and
 *   [di]notify when the value of the file changes.
 *
 * - cpuset: tasks will be kept in empty cpusets when hotplug happens and
 *   take masks of ancestors with non-empty cpus/mems, instead of being
 *   moved to an ancestor.
 *
 * - cpuset: a task can be moved into an empty cpuset, and again it takes
 *   masks of ancestors.
 *
 * - blkcg: blk-throttle becomes properly hierarchical.
 */
bool cgroup_on_dfl(const struct cgroup *cgrp)
{
	return cgrp->root == &cgrp_dfl_root;
}

/* IDR wrappers which synchronize using cgroup_idr_lock */
static int cgroup_idr_alloc(struct idr *idr, void *ptr, int start, int end,
			    gfp_t gfp_mask)
{
	int ret;

	idr_preload(gfp_mask);
	spin_lock_bh(&cgroup_idr_lock);
	ret = idr_alloc(idr, ptr, start, end, gfp_mask & ~__GFP_DIRECT_RECLAIM);
	spin_unlock_bh(&cgroup_idr_lock);
	idr_preload_end();
	return ret;
}

static void *cgroup_idr_replace(struct idr *idr, void *ptr, int id)
{
	void *ret;

	spin_lock_bh(&cgroup_idr_lock);
	ret = idr_replace(idr, ptr, id);
	spin_unlock_bh(&cgroup_idr_lock);
	return ret;
}

static void cgroup_idr_remove(struct idr *idr, int id)
{
	spin_lock_bh(&cgroup_idr_lock);
	idr_remove(idr, id);
	spin_unlock_bh(&cgroup_idr_lock);
}

static bool cgroup_has_tasks(struct cgroup *cgrp)
{
	return cgrp->nr_populated_csets;
}

static bool cgroup_is_threaded(struct cgroup *cgrp)
{
	return cgrp->dom_cgrp != cgrp;
}

/* can @cgrp host both domain and threaded children? */
static bool cgroup_is_mixable(struct cgroup *cgrp)
{
	/*
	 * Root isn't under domain level resource control exempting it from
	 * the no-internal-process constraint, so it can serve as a thread
	 * root and a parent of resource domains at the same time.
	 */
	return !cgroup_parent(cgrp);
}

/* can @cgrp become a thread root? Should always be true for a thread root */
static bool cgroup_can_be_thread_root(struct cgroup *cgrp)
{
	/* mixables don't care */
	if (cgroup_is_mixable(cgrp))
		return true;

	/* domain roots can't be nested under threaded */
	if (cgroup_is_threaded(cgrp))
		return false;

	/* can only have either domain or threaded children */
	if (cgrp->nr_populated_domain_children)
		return false;

	/* and no domain controllers can be enabled */
	if (cgrp->subtree_control & ~cgrp_dfl_threaded_ss_mask)
		return false;

	return true;
}

/* is @cgrp root of a threaded subtree? */
static bool cgroup_is_thread_root(struct cgroup *cgrp)
{
	/* thread root should be a domain */
	if (cgroup_is_threaded(cgrp))
		return false;

	/* a domain w/ threaded children is a thread root */
	if (cgrp->nr_threaded_children)
		return true;

	/*
	 * A domain which has tasks and explicit threaded controllers
	 * enabled is a thread root.
	 */
	if (cgroup_has_tasks(cgrp) &&
	    (cgrp->subtree_control & cgrp_dfl_threaded_ss_mask))
		return true;

	return false;
}

/* a domain which isn't connected to the root w/o brekage can't be used */
static bool cgroup_is_valid_domain(struct cgroup *cgrp)
{
	/* the cgroup itself can be a thread root */
	if (cgroup_is_threaded(cgrp))
		return false;

	/* but the ancestors can't be unless mixable */
	while ((cgrp = cgroup_parent(cgrp))) {
		if (!cgroup_is_mixable(cgrp) && cgroup_is_thread_root(cgrp))
			return false;
		if (cgroup_is_threaded(cgrp))
			return false;
	}

	return true;
}

/* subsystems visibly enabled on a cgroup */
static u16 cgroup_control(struct cgroup *cgrp)
{
	struct cgroup *parent = cgroup_parent(cgrp);
	u16 root_ss_mask = cgrp->root->subsys_mask;

	if (parent) {
		u16 ss_mask = parent->subtree_control;

		/* threaded cgroups can only have threaded controllers */
		if (cgroup_is_threaded(cgrp))
			ss_mask &= cgrp_dfl_threaded_ss_mask;
		return ss_mask;
	}

	if (cgroup_on_dfl(cgrp))
		root_ss_mask &= ~(cgrp_dfl_inhibit_ss_mask |
				  cgrp_dfl_implicit_ss_mask);
	return root_ss_mask;
}

/* subsystems enabled on a cgroup */
static u16 cgroup_ss_mask(struct cgroup *cgrp)
{
	struct cgroup *parent = cgroup_parent(cgrp);

	if (parent) {
		u16 ss_mask = parent->subtree_ss_mask;

		/* threaded cgroups can only have threaded controllers */
		if (cgroup_is_threaded(cgrp))
			ss_mask &= cgrp_dfl_threaded_ss_mask;
		return ss_mask;
	}

	return cgrp->root->subsys_mask;
}

/**
 * cgroup_css - obtain a cgroup's css for the specified subsystem
 * @cgrp: the cgroup of interest
 * @ss: the subsystem of interest (%NULL returns @cgrp->self)
 *
 * Return @cgrp's css (cgroup_subsys_state) associated with @ss.  This
 * function must be called either under cgroup_mutex or rcu_read_lock() and
 * the caller is responsible for pinning the returned css if it wants to
 * keep accessing it outside the said locks.  This function may return
 * %NULL if @cgrp doesn't have @subsys_id enabled.
 */
static struct cgroup_subsys_state *cgroup_css(struct cgroup *cgrp,
					      struct cgroup_subsys *ss)
{
	if (CGROUP_HAS_SUBSYS_CONFIG && ss)
		return rcu_dereference_check(cgrp->subsys[ss->id],
					lockdep_is_held(&cgroup_mutex));
	else
		return &cgrp->self;
}

/**
 * cgroup_e_css_by_mask - obtain a cgroup's effective css for the specified ss
 * @cgrp: the cgroup of interest
 * @ss: the subsystem of interest (%NULL returns @cgrp->self)
 *
 * Similar to cgroup_css() but returns the effective css, which is defined
 * as the matching css of the nearest ancestor including self which has @ss
 * enabled.  If @ss is associated with the hierarchy @cgrp is on, this
 * function is guaranteed to return non-NULL css.
 */
static struct cgroup_subsys_state *cgroup_e_css_by_mask(struct cgroup *cgrp,
							struct cgroup_subsys *ss)
{
	lockdep_assert_held(&cgroup_mutex);

	if (!ss)
		return &cgrp->self;

	/*
	 * This function is used while updating css associations and thus
	 * can't test the csses directly.  Test ss_mask.
	 */
	while (!(cgroup_ss_mask(cgrp) & (1 << ss->id))) {
		cgrp = cgroup_parent(cgrp);
		if (!cgrp)
			return NULL;
	}

	return cgroup_css(cgrp, ss);
}

/**
 * cgroup_e_css - obtain a cgroup's effective css for the specified subsystem
 * @cgrp: the cgroup of interest
 * @ss: the subsystem of interest
 *
 * Find and get the effective css of @cgrp for @ss.  The effective css is
 * defined as the matching css of the nearest ancestor including self which
 * has @ss enabled.  If @ss is not mounted on the hierarchy @cgrp is on,
 * the root css is returned, so this function always returns a valid css.
 *
 * The returned css is not guaranteed to be online, and therefore it is the
 * callers responsibility to try get a reference for it.
 */
struct cgroup_subsys_state *cgroup_e_css(struct cgroup *cgrp,
					 struct cgroup_subsys *ss)
{
	struct cgroup_subsys_state *css;

	if (!CGROUP_HAS_SUBSYS_CONFIG)
		return NULL;

	do {
		css = cgroup_css(cgrp, ss);

		if (css)
			return css;
		cgrp = cgroup_parent(cgrp);
	} while (cgrp);

	return init_css_set.subsys[ss->id];
}

/**
 * cgroup_get_e_css - get a cgroup's effective css for the specified subsystem
 * @cgrp: the cgroup of interest
 * @ss: the subsystem of interest
 *
 * Find and get the effective css of @cgrp for @ss.  The effective css is
 * defined as the matching css of the nearest ancestor including self which
 * has @ss enabled.  If @ss is not mounted on the hierarchy @cgrp is on,
 * the root css is returned, so this function always returns a valid css.
 * The returned css must be put using css_put().
 */
struct cgroup_subsys_state *cgroup_get_e_css(struct cgroup *cgrp,
					     struct cgroup_subsys *ss)
{
	struct cgroup_subsys_state *css;

	if (!CGROUP_HAS_SUBSYS_CONFIG)
		return NULL;

	rcu_read_lock();

	do {
		css = cgroup_css(cgrp, ss);

		if (css && css_tryget_online(css))
			goto out_unlock;
		cgrp = cgroup_parent(cgrp);
	} while (cgrp);

	css = init_css_set.subsys[ss->id];
	css_get(css);
out_unlock:
	rcu_read_unlock();
	return css;
}
EXPORT_SYMBOL_GPL(cgroup_get_e_css);

static void cgroup_get_live(struct cgroup *cgrp)
{
	WARN_ON_ONCE(cgroup_is_dead(cgrp));
	cgroup_get(cgrp);
}

/**
 * __cgroup_task_count - count the number of tasks in a cgroup. The caller
 * is responsible for taking the css_set_lock.
 * @cgrp: the cgroup in question
 */
int __cgroup_task_count(const struct cgroup *cgrp)
{
	int count = 0;
	struct cgrp_cset_link *link;

	lockdep_assert_held(&css_set_lock);

	list_for_each_entry(link, &cgrp->cset_links, cset_link)
		count += link->cset->nr_tasks;

	return count;
}

/**
 * cgroup_task_count - count the number of tasks in a cgroup.
 * @cgrp: the cgroup in question
 */
int cgroup_task_count(const struct cgroup *cgrp)
{
	int count;

	spin_lock_irq(&css_set_lock);
	count = __cgroup_task_count(cgrp);
	spin_unlock_irq(&css_set_lock);

	return count;
}

static struct cgroup *kn_priv(struct kernfs_node *kn)
{
	struct kernfs_node *parent;
	/*
	 * The parent can not be replaced due to KERNFS_ROOT_INVARIANT_PARENT.
	 * Therefore it is always safe to dereference this pointer outside of a
	 * RCU section.
	 */
	parent = rcu_dereference_check(kn->__parent,
				       kernfs_root_flags(kn) & KERNFS_ROOT_INVARIANT_PARENT);
	return parent->priv;
}

struct cgroup_subsys_state *of_css(struct kernfs_open_file *of)
{
	struct cgroup *cgrp = kn_priv(of->kn);
	struct cftype *cft = of_cft(of);

	/*
	 * This is open and unprotected implementation of cgroup_css().
	 * seq_css() is only called from a kernfs file operation which has
	 * an active reference on the file.  Because all the subsystem
	 * files are drained before a css is disassociated with a cgroup,
	 * the matching css from the cgroup's subsys table is guaranteed to
	 * be and stay valid until the enclosing operation is complete.
	 */
	if (CGROUP_HAS_SUBSYS_CONFIG && cft->ss)
		return rcu_dereference_raw(cgrp->subsys[cft->ss->id]);
	else
		return &cgrp->self;
}
EXPORT_SYMBOL_GPL(of_css);

/**
 * for_each_css - iterate all css's of a cgroup
 * @css: the iteration cursor
 * @ssid: the index of the subsystem, CGROUP_SUBSYS_COUNT after reaching the end
 * @cgrp: the target cgroup to iterate css's of
 *
 * Should be called under cgroup_mutex.
 */
#define for_each_css(css, ssid, cgrp)					\
	for ((ssid) = 0; (ssid) < CGROUP_SUBSYS_COUNT; (ssid)++)	\
		if (!((css) = rcu_dereference_check(			\
				(cgrp)->subsys[(ssid)],			\
				lockdep_is_held(&cgroup_mutex)))) { }	\
		else

/**
 * do_each_subsys_mask - filter for_each_subsys with a bitmask
 * @ss: the iteration cursor
 * @ssid: the index of @ss, CGROUP_SUBSYS_COUNT after reaching the end
 * @ss_mask: the bitmask
 *
 * The block will only run for cases where the ssid-th bit (1 << ssid) of
 * @ss_mask is set.
 */
#define do_each_subsys_mask(ss, ssid, ss_mask) do {			\
	unsigned long __ss_mask = (ss_mask);				\
	if (!CGROUP_HAS_SUBSYS_CONFIG) {				\
		(ssid) = 0;						\
		break;							\
	}								\
	for_each_set_bit(ssid, &__ss_mask, CGROUP_SUBSYS_COUNT) {	\
		(ss) = cgroup_subsys[ssid];				\
		{

#define while_each_subsys_mask()					\
		}							\
	}								\
} while (false)

/* iterate over child cgrps, lock should be held throughout iteration */
#define cgroup_for_each_live_child(child, cgrp)				\
	list_for_each_entry((child), &(cgrp)->self.children, self.sibling) \
		if (({ lockdep_assert_held(&cgroup_mutex);		\
		       cgroup_is_dead(child); }))			\
			;						\
		else

/* walk live descendants in pre order */
#define cgroup_for_each_live_descendant_pre(dsct, d_css, cgrp)		\
	css_for_each_descendant_pre((d_css), cgroup_css((cgrp), NULL))	\
		if (({ lockdep_assert_held(&cgroup_mutex);		\
		       (dsct) = (d_css)->cgroup;			\
		       cgroup_is_dead(dsct); }))			\
			;						\
		else

/* walk live descendants in postorder */
#define cgroup_for_each_live_descendant_post(dsct, d_css, cgrp)		\
	css_for_each_descendant_post((d_css), cgroup_css((cgrp), NULL))	\
		if (({ lockdep_assert_held(&cgroup_mutex);		\
		       (dsct) = (d_css)->cgroup;			\
		       cgroup_is_dead(dsct); }))			\
			;						\
		else

/*
 * The default css_set - used by init and its children prior to any
 * hierarchies being mounted. It contains a pointer to the root state
 * for each subsystem. Also used to anchor the list of css_sets. Not
 * reference-counted, to improve performance when child cgroups
 * haven't been created.
 */
struct css_set init_css_set = {
	.refcount		= REFCOUNT_INIT(1),
	.dom_cset		= &init_css_set,
	.tasks			= LIST_HEAD_INIT(init_css_set.tasks),
	.mg_tasks		= LIST_HEAD_INIT(init_css_set.mg_tasks),
	.dying_tasks		= LIST_HEAD_INIT(init_css_set.dying_tasks),
	.task_iters		= LIST_HEAD_INIT(init_css_set.task_iters),
	.threaded_csets		= LIST_HEAD_INIT(init_css_set.threaded_csets),
	.cgrp_links		= LIST_HEAD_INIT(init_css_set.cgrp_links),
	.mg_src_preload_node	= LIST_HEAD_INIT(init_css_set.mg_src_preload_node),
	.mg_dst_preload_node	= LIST_HEAD_INIT(init_css_set.mg_dst_preload_node),
	.mg_node		= LIST_HEAD_INIT(init_css_set.mg_node),

	/*
	 * The following field is re-initialized when this cset gets linked
	 * in cgroup_init().  However, let's initialize the field
	 * statically too so that the default cgroup can be accessed safely
	 * early during boot.
	 */
	.dfl_cgrp		= &cgrp_dfl_root.cgrp,
};

static int css_set_count	= 1;	/* 1 for init_css_set */

static bool css_set_threaded(struct css_set *cset)
{
	return cset->dom_cset != cset;
}

/**
 * css_set_populated - does a css_set contain any tasks?
 * @cset: target css_set
 *
 * css_set_populated() should be the same as !!cset->nr_tasks at steady
 * state. However, css_set_populated() can be called while a task is being
 * added to or removed from the linked list before the nr_tasks is
 * properly updated. Hence, we can't just look at ->nr_tasks here.
 */
static bool css_set_populated(struct css_set *cset)
{
	lockdep_assert_held(&css_set_lock);

	return !list_empty(&cset->tasks) || !list_empty(&cset->mg_tasks);
}

/**
 * cgroup_update_populated - update the populated count of a cgroup
 * @cgrp: the target cgroup
 * @populated: inc or dec populated count
 *
 * One of the css_sets associated with @cgrp is either getting its first
 * task or losing the last.  Update @cgrp->nr_populated_* accordingly.  The
 * count is propagated towards root so that a given cgroup's
 * nr_populated_children is zero iff none of its descendants contain any
 * tasks.
 *
 * @cgrp's interface file "cgroup.populated" is zero if both
 * @cgrp->nr_populated_csets and @cgrp->nr_populated_children are zero and
 * 1 otherwise.  When the sum changes from or to zero, userland is notified
 * that the content of the interface file has changed.  This can be used to
 * detect when @cgrp and its descendants become populated or empty.
 */
static void cgroup_update_populated(struct cgroup *cgrp, bool populated)
{
	struct cgroup *child = NULL;
	int adj = populated ? 1 : -1;

	lockdep_assert_held(&css_set_lock);

	do {
		bool was_populated = cgroup_is_populated(cgrp);

		if (!child) {
			cgrp->nr_populated_csets += adj;
		} else {
			if (cgroup_is_threaded(child))
				cgrp->nr_populated_threaded_children += adj;
			else
				cgrp->nr_populated_domain_children += adj;
		}

		if (was_populated == cgroup_is_populated(cgrp))
			break;

		cgroup1_check_for_release(cgrp);
		TRACE_CGROUP_PATH(notify_populated, cgrp,
				  cgroup_is_populated(cgrp));
		cgroup_file_notify(&cgrp->events_file);

		child = cgrp;
		cgrp = cgroup_parent(cgrp);
	} while (cgrp);
}

/**
 * css_set_update_populated - update populated state of a css_set
 * @cset: target css_set
 * @populated: whether @cset is populated or depopulated
 *
 * @cset is either getting the first task or losing the last.  Update the
 * populated counters of all associated cgroups accordingly.
 */
static void css_set_update_populated(struct css_set *cset, bool populated)
{
	struct cgrp_cset_link *link;

	lockdep_assert_held(&css_set_lock);

	list_for_each_entry(link, &cset->cgrp_links, cgrp_link)
		cgroup_update_populated(link->cgrp, populated);
}

/*
 * @task is leaving, advance task iterators which are pointing to it so
 * that they can resume at the next position.  Advancing an iterator might
 * remove it from the list, use safe walk.  See css_task_iter_skip() for
 * details.
 */
static void css_set_skip_task_iters(struct css_set *cset,
				    struct task_struct *task)
{
	struct css_task_iter *it, *pos;

	list_for_each_entry_safe(it, pos, &cset->task_iters, iters_node)
		css_task_iter_skip(it, task);
}

/**
 * css_set_move_task - move a task from one css_set to another
 * @task: task being moved
 * @from_cset: css_set @task currently belongs to (may be NULL)
 * @to_cset: new css_set @task is being moved to (may be NULL)
 * @use_mg_tasks: move to @to_cset->mg_tasks instead of ->tasks
 *
 * Move @task from @from_cset to @to_cset.  If @task didn't belong to any
 * css_set, @from_cset can be NULL.  If @task is being disassociated
 * instead of moved, @to_cset can be NULL.
 *
 * This function automatically handles populated counter updates and
 * css_task_iter adjustments but the caller is responsible for managing
 * @from_cset and @to_cset's reference counts.
 */
static void css_set_move_task(struct task_struct *task,
			      struct css_set *from_cset, struct css_set *to_cset,
			      bool use_mg_tasks)
{
	lockdep_assert_held(&css_set_lock);

	if (to_cset && !css_set_populated(to_cset))
		css_set_update_populated(to_cset, true);

	if (from_cset) {
		WARN_ON_ONCE(list_empty(&task->cg_list));

		css_set_skip_task_iters(from_cset, task);
		list_del_init(&task->cg_list);
		if (!css_set_populated(from_cset))
			css_set_update_populated(from_cset, false);
	} else {
		WARN_ON_ONCE(!list_empty(&task->cg_list));
	}

	if (to_cset) {
		/*
		 * We are synchronized through cgroup_threadgroup_rwsem
		 * against PF_EXITING setting such that we can't race
		 * against cgroup_exit()/cgroup_free() dropping the css_set.
		 */
		WARN_ON_ONCE(task->flags & PF_EXITING);

		cgroup_move_task(task, to_cset);
		list_add_tail(&task->cg_list, use_mg_tasks ? &to_cset->mg_tasks :
							     &to_cset->tasks);
	}
}

/*
 * hash table for cgroup groups. This improves the performance to find
 * an existing css_set. This hash doesn't (currently) take into
 * account cgroups in empty hierarchies.
 */
#define CSS_SET_HASH_BITS	7
static DEFINE_HASHTABLE(css_set_table, CSS_SET_HASH_BITS);

static unsigned long css_set_hash(struct cgroup_subsys_state **css)
{
	unsigned long key = 0UL;
	struct cgroup_subsys *ss;
	int i;

	for_each_subsys(ss, i)
		key += (unsigned long)css[i];
	key = (key >> 16) ^ key;

	return key;
}

void put_css_set_locked(struct css_set *cset)
{
	struct cgrp_cset_link *link, *tmp_link;
	struct cgroup_subsys *ss;
	int ssid;

	lockdep_assert_held(&css_set_lock);

	if (!refcount_dec_and_test(&cset->refcount))
		return;

	WARN_ON_ONCE(!list_empty(&cset->threaded_csets));

	/* This css_set is dead. Unlink it and release cgroup and css refs */
	for_each_subsys(ss, ssid) {
		list_del(&cset->e_cset_node[ssid]);
		css_put(cset->subsys[ssid]);
	}
	hash_del(&cset->hlist);
	css_set_count--;

	list_for_each_entry_safe(link, tmp_link, &cset->cgrp_links, cgrp_link) {
		list_del(&link->cset_link);
		list_del(&link->cgrp_link);
		if (cgroup_parent(link->cgrp))
			cgroup_put(link->cgrp);
		kfree(link);
	}

	if (css_set_threaded(cset)) {
		list_del(&cset->threaded_csets_node);
		put_css_set_locked(cset->dom_cset);
	}

	kfree_rcu(cset, rcu_head);
}

/**
 * compare_css_sets - helper function for find_existing_css_set().
 * @cset: candidate css_set being tested
 * @old_cset: existing css_set for a task
 * @new_cgrp: cgroup that's being entered by the task
 * @template: desired set of css pointers in css_set (pre-calculated)
 *
 * Returns true if "cset" matches "old_cset" except for the hierarchy
 * which "new_cgrp" belongs to, for which it should match "new_cgrp".
 */
static bool compare_css_sets(struct css_set *cset,
			     struct css_set *old_cset,
			     struct cgroup *new_cgrp,
			     struct cgroup_subsys_state *template[])
{
	struct cgroup *new_dfl_cgrp;
	struct list_head *l1, *l2;

	/*
	 * On the default hierarchy, there can be csets which are
	 * associated with the same set of cgroups but different csses.
	 * Let's first ensure that csses match.
	 */
	if (memcmp(template, cset->subsys, sizeof(cset->subsys)))
		return false;


	/* @cset's domain should match the default cgroup's */
	if (cgroup_on_dfl(new_cgrp))
		new_dfl_cgrp = new_cgrp;
	else
		new_dfl_cgrp = old_cset->dfl_cgrp;

	if (new_dfl_cgrp->dom_cgrp != cset->dom_cset->dfl_cgrp)
		return false;

	/*
	 * Compare cgroup pointers in order to distinguish between
	 * different cgroups in hierarchies.  As different cgroups may
	 * share the same effective css, this comparison is always
	 * necessary.
	 */
	l1 = &cset->cgrp_links;
	l2 = &old_cset->cgrp_links;
	while (1) {
		struct cgrp_cset_link *link1, *link2;
		struct cgroup *cgrp1, *cgrp2;

		l1 = l1->next;
		l2 = l2->next;
		/* See if we reached the end - both lists are equal length. */
		if (l1 == &cset->cgrp_links) {
			BUG_ON(l2 != &old_cset->cgrp_links);
			break;
		} else {
			BUG_ON(l2 == &old_cset->cgrp_links);
		}
		/* Locate the cgroups associated with these links. */
		link1 = list_entry(l1, struct cgrp_cset_link, cgrp_link);
		link2 = list_entry(l2, struct cgrp_cset_link, cgrp_link);
		cgrp1 = link1->cgrp;
		cgrp2 = link2->cgrp;
		/* Hierarchies should be linked in the same order. */
		BUG_ON(cgrp1->root != cgrp2->root);

		/*
		 * If this hierarchy is the hierarchy of the cgroup
		 * that's changing, then we need to check that this
		 * css_set points to the new cgroup; if it's any other
		 * hierarchy, then this css_set should point to the
		 * same cgroup as the old css_set.
		 */
		if (cgrp1->root == new_cgrp->root) {
			if (cgrp1 != new_cgrp)
				return false;
		} else {
			if (cgrp1 != cgrp2)
				return false;
		}
	}
	return true;
}

/**
 * find_existing_css_set - init css array and find the matching css_set
 * @old_cset: the css_set that we're using before the cgroup transition
 * @cgrp: the cgroup that we're moving into
 * @template: out param for the new set of csses, should be clear on entry
 */
static struct css_set *find_existing_css_set(struct css_set *old_cset,
					struct cgroup *cgrp,
					struct cgroup_subsys_state **template)
{
	struct cgroup_root *root = cgrp->root;
	struct cgroup_subsys *ss;
	struct css_set *cset;
	unsigned long key;
	int i;

	/*
	 * Build the set of subsystem state objects that we want to see in the
	 * new css_set. While subsystems can change globally, the entries here
	 * won't change, so no need for locking.
	 */
	for_each_subsys(ss, i) {
		if (root->subsys_mask & (1UL << i)) {
			/*
			 * @ss is in this hierarchy, so we want the
			 * effective css from @cgrp.
			 */
			template[i] = cgroup_e_css_by_mask(cgrp, ss);
		} else {
			/*
			 * @ss is not in this hierarchy, so we don't want
			 * to change the css.
			 */
			template[i] = old_cset->subsys[i];
		}
	}

	key = css_set_hash(template);
	hash_for_each_possible(css_set_table, cset, hlist, key) {
		if (!compare_css_sets(cset, old_cset, cgrp, template))
			continue;

		/* This css_set matches what we need */
		return cset;
	}

	/* No existing cgroup group matched */
	return NULL;
}

static void free_cgrp_cset_links(struct list_head *links_to_free)
{
	struct cgrp_cset_link *link, *tmp_link;

	list_for_each_entry_safe(link, tmp_link, links_to_free, cset_link) {
		list_del(&link->cset_link);
		kfree(link);
	}
}

/**
 * allocate_cgrp_cset_links - allocate cgrp_cset_links
 * @count: the number of links to allocate
 * @tmp_links: list_head the allocated links are put on
 *
 * Allocate @count cgrp_cset_link structures and chain them on @tmp_links
 * through ->cset_link.  Returns 0 on success or -errno.
 */
static int allocate_cgrp_cset_links(int count, struct list_head *tmp_links)
{
	struct cgrp_cset_link *link;
	int i;

	INIT_LIST_HEAD(tmp_links);

	for (i = 0; i < count; i++) {
		link = kzalloc(sizeof(*link), GFP_KERNEL);
		if (!link) {
			free_cgrp_cset_links(tmp_links);
			return -ENOMEM;
		}
		list_add(&link->cset_link, tmp_links);
	}
	return 0;
}

/**
 * link_css_set - a helper function to link a css_set to a cgroup
 * @tmp_links: cgrp_cset_link objects allocated by allocate_cgrp_cset_links()
 * @cset: the css_set to be linked
 * @cgrp: the destination cgroup
 */
static void link_css_set(struct list_head *tmp_links, struct css_set *cset,
			 struct cgroup *cgrp)
{
	struct cgrp_cset_link *link;

	BUG_ON(list_empty(tmp_links));

	if (cgroup_on_dfl(cgrp))
		cset->dfl_cgrp = cgrp;

	link = list_first_entry(tmp_links, struct cgrp_cset_link, cset_link);
	link->cset = cset;
	link->cgrp = cgrp;

	/*
	 * Always add links to the tail of the lists so that the lists are
	 * in chronological order.
	 */
	list_move_tail(&link->cset_link, &cgrp->cset_links);
	list_add_tail(&link->cgrp_link, &cset->cgrp_links);

	if (cgroup_parent(cgrp))
		cgroup_get_live(cgrp);
}

/**
 * find_css_set - return a new css_set with one cgroup updated
 * @old_cset: the baseline css_set
 * @cgrp: the cgroup to be updated
 *
 * Return a new css_set that's equivalent to @old_cset, but with @cgrp
 * substituted into the appropriate hierarchy.
 */
static struct css_set *find_css_set(struct css_set *old_cset,
				    struct cgroup *cgrp)
{
	struct cgroup_subsys_state *template[CGROUP_SUBSYS_COUNT] = { };
	struct css_set *cset;
	struct list_head tmp_links;
	struct cgrp_cset_link *link;
	struct cgroup_subsys *ss;
	unsigned long key;
	int ssid;

	lockdep_assert_held(&cgroup_mutex);

	/* First see if we already have a cgroup group that matches
	 * the desired set */
	spin_lock_irq(&css_set_lock);
	cset = find_existing_css_set(old_cset, cgrp, template);
	if (cset)
		get_css_set(cset);
	spin_unlock_irq(&css_set_lock);

	if (cset)
		return cset;

	cset = kzalloc(sizeof(*cset), GFP_KERNEL);
	if (!cset)
		return NULL;

	/* Allocate all the cgrp_cset_link objects that we'll need */
	if (allocate_cgrp_cset_links(cgroup_root_count, &tmp_links) < 0) {
		kfree(cset);
		return NULL;
	}

	refcount_set(&cset->refcount, 1);
	cset->dom_cset = cset;
	INIT_LIST_HEAD(&cset->tasks);
	INIT_LIST_HEAD(&cset->mg_tasks);
	INIT_LIST_HEAD(&cset->dying_tasks);
	INIT_LIST_HEAD(&cset->task_iters);
	INIT_LIST_HEAD(&cset->threaded_csets);
	INIT_HLIST_NODE(&cset->hlist);
	INIT_LIST_HEAD(&cset->cgrp_links);
	INIT_LIST_HEAD(&cset->mg_src_preload_node);
	INIT_LIST_HEAD(&cset->mg_dst_preload_node);
	INIT_LIST_HEAD(&cset->mg_node);

	/* Copy the set of subsystem state objects generated in
	 * find_existing_css_set() */
	memcpy(cset->subsys, template, sizeof(cset->subsys));

	spin_lock_irq(&css_set_lock);
	/* Add reference counts and links from the new css_set. */
	list_for_each_entry(link, &old_cset->cgrp_links, cgrp_link) {
		struct cgroup *c = link->cgrp;

		if (c->root == cgrp->root)
			c = cgrp;
		link_css_set(&tmp_links, cset, c);
	}

	BUG_ON(!list_empty(&tmp_links));

	css_set_count++;

	/* Add @cset to the hash table */
	key = css_set_hash(cset->subsys);
	hash_add(css_set_table, &cset->hlist, key);

	for_each_subsys(ss, ssid) {
		struct cgroup_subsys_state *css = cset->subsys[ssid];

		list_add_tail(&cset->e_cset_node[ssid],
			      &css->cgroup->e_csets[ssid]);
		css_get(css);
	}

	spin_unlock_irq(&css_set_lock);

	/*
	 * If @cset should be threaded, look up the matching dom_cset and
	 * link them up.  We first fully initialize @cset then look for the
	 * dom_cset.  It's simpler this way and safe as @cset is guaranteed
	 * to stay empty until we return.
	 */
	if (cgroup_is_threaded(cset->dfl_cgrp)) {
		struct css_set *dcset;

		dcset = find_css_set(cset, cset->dfl_cgrp->dom_cgrp);
		if (!dcset) {
			put_css_set(cset);
			return NULL;
		}

		spin_lock_irq(&css_set_lock);
		cset->dom_cset = dcset;
		list_add_tail(&cset->threaded_csets_node,
			      &dcset->threaded_csets);
		spin_unlock_irq(&css_set_lock);
	}

	return cset;
}

struct cgroup_root *cgroup_root_from_kf(struct kernfs_root *kf_root)
{
	struct cgroup *root_cgrp = kernfs_root_to_node(kf_root)->priv;

	return root_cgrp->root;
}

void cgroup_favor_dynmods(struct cgroup_root *root, bool favor)
{
	bool favoring = root->flags & CGRP_ROOT_FAVOR_DYNMODS;

	/* see the comment above CGRP_ROOT_FAVOR_DYNMODS definition */
	if (favor && !favoring) {
		rcu_sync_enter(&cgroup_threadgroup_rwsem.rss);
		root->flags |= CGRP_ROOT_FAVOR_DYNMODS;
	} else if (!favor && favoring) {
		rcu_sync_exit(&cgroup_threadgroup_rwsem.rss);
		root->flags &= ~CGRP_ROOT_FAVOR_DYNMODS;
	}
}

static int cgroup_init_root_id(struct cgroup_root *root)
{
	int id;

	lockdep_assert_held(&cgroup_mutex);

	id = idr_alloc_cyclic(&cgroup_hierarchy_idr, root, 0, 0, GFP_KERNEL);
	if (id < 0)
		return id;

	root->hierarchy_id = id;
	return 0;
}

static void cgroup_exit_root_id(struct cgroup_root *root)
{
	lockdep_assert_held(&cgroup_mutex);

	idr_remove(&cgroup_hierarchy_idr, root->hierarchy_id);
}

void cgroup_free_root(struct cgroup_root *root)
{
	kfree_rcu(root, rcu);
}

static void cgroup_destroy_root(struct cgroup_root *root)
{
	struct cgroup *cgrp = &root->cgrp;
	struct cgrp_cset_link *link, *tmp_link;
	int ret;

	trace_cgroup_destroy_root(root);

	cgroup_lock_and_drain_offline(&cgrp_dfl_root.cgrp);

	BUG_ON(atomic_read(&root->nr_cgrps));
	BUG_ON(!list_empty(&cgrp->self.children));

	ret = blocking_notifier_call_chain(&cgroup_lifetime_notifier,
					   CGROUP_LIFETIME_OFFLINE, cgrp);
	WARN_ON_ONCE(notifier_to_errno(ret));

	/* Rebind all subsystems back to the default hierarchy */
	WARN_ON(rebind_subsystems(&cgrp_dfl_root, root->subsys_mask));

	/*
	 * Release all the links from cset_links to this hierarchy's
	 * root cgroup
	 */
	spin_lock_irq(&css_set_lock);

	list_for_each_entry_safe(link, tmp_link, &cgrp->cset_links, cset_link) {
		list_del(&link->cset_link);
		list_del(&link->cgrp_link);
		kfree(link);
	}

	spin_unlock_irq(&css_set_lock);

	WARN_ON_ONCE(list_empty(&root->root_list));
	list_del_rcu(&root->root_list);
	cgroup_root_count--;

	if (!have_favordynmods)
		cgroup_favor_dynmods(root, false);

	cgroup_exit_root_id(root);

	cgroup_unlock();

	kernfs_destroy_root(root->kf_root);
	cgroup_free_root(root);
}

/*
 * Returned cgroup is without refcount but it's valid as long as cset pins it.
 */
static inline struct cgroup *__cset_cgroup_from_root(struct css_set *cset,
					    struct cgroup_root *root)
{
	struct cgroup *res_cgroup = NULL;

	if (cset == &init_css_set) {
		res_cgroup = &root->cgrp;
	} else if (root == &cgrp_dfl_root) {
		res_cgroup = cset->dfl_cgrp;
	} else {
		struct cgrp_cset_link *link;
		lockdep_assert_held(&css_set_lock);

		list_for_each_entry(link, &cset->cgrp_links, cgrp_link) {
			struct cgroup *c = link->cgrp;

			if (c->root == root) {
				res_cgroup = c;
				break;
			}
		}
	}

	/*
	 * If cgroup_mutex is not held, the cgrp_cset_link will be freed
	 * before we remove the cgroup root from the root_list. Consequently,
	 * when accessing a cgroup root, the cset_link may have already been
	 * freed, resulting in a NULL res_cgroup. However, by holding the
	 * cgroup_mutex, we ensure that res_cgroup can't be NULL.
	 * If we don't hold cgroup_mutex in the caller, we must do the NULL
	 * check.
	 */
	return res_cgroup;
}

/*
 * look up cgroup associated with current task's cgroup namespace on the
 * specified hierarchy
 */
static struct cgroup *
current_cgns_cgroup_from_root(struct cgroup_root *root)
{
	struct cgroup *res = NULL;
	struct css_set *cset;

	lockdep_assert_held(&css_set_lock);

	rcu_read_lock();

	cset = current->nsproxy->cgroup_ns->root_cset;
	res = __cset_cgroup_from_root(cset, root);

	rcu_read_unlock();

	/*
	 * The namespace_sem is held by current, so the root cgroup can't
	 * be umounted. Therefore, we can ensure that the res is non-NULL.
	 */
	WARN_ON_ONCE(!res);
	return res;
}

/*
 * Look up cgroup associated with current task's cgroup namespace on the default
 * hierarchy.
 *
 * Unlike current_cgns_cgroup_from_root(), this doesn't need locks:
 * - Internal rcu_read_lock is unnecessary because we don't dereference any rcu
 *   pointers.
 * - css_set_lock is not needed because we just read cset->dfl_cgrp.
 * - As a bonus returned cgrp is pinned with the current because it cannot
 *   switch cgroup_ns asynchronously.
 */
static struct cgroup *current_cgns_cgroup_dfl(void)
{
	struct css_set *cset;

	if (current->nsproxy) {
		cset = current->nsproxy->cgroup_ns->root_cset;
		return __cset_cgroup_from_root(cset, &cgrp_dfl_root);
	} else {
		/*
		 * NOTE: This function may be called from bpf_cgroup_from_id()
		 * on a task which has already passed exit_task_namespaces() and
		 * nsproxy == NULL. Fall back to cgrp_dfl_root which will make all
		 * cgroups visible for lookups.
		 */
		return &cgrp_dfl_root.cgrp;
	}
}

/* look up cgroup associated with given css_set on the specified hierarchy */
static struct cgroup *cset_cgroup_from_root(struct css_set *cset,
					    struct cgroup_root *root)
{
	lockdep_assert_held(&css_set_lock);

	return __cset_cgroup_from_root(cset, root);
}

/*
 * Return the cgroup for "task" from the given hierarchy. Must be
 * called with css_set_lock held to prevent task's groups from being modified.
 * Must be called with either cgroup_mutex or rcu read lock to prevent the
 * cgroup root from being destroyed.
 */
struct cgroup *task_cgroup_from_root(struct task_struct *task,
				     struct cgroup_root *root)
{
	/*
	 * No need to lock the task - since we hold css_set_lock the
	 * task can't change groups.
	 */
	return cset_cgroup_from_root(task_css_set(task), root);
}

/*
 * A task must hold cgroup_mutex to modify cgroups.
 *
 * Any task can increment and decrement the count field without lock.
 * So in general, code holding cgroup_mutex can't rely on the count
 * field not changing.  However, if the count goes to zero, then only
 * cgroup_attach_task() can increment it again.  Because a count of zero
 * means that no tasks are currently attached, therefore there is no
 * way a task attached to that cgroup can fork (the other way to
 * increment the count).  So code holding cgroup_mutex can safely
 * assume that if the count is zero, it will stay zero. Similarly, if
 * a task holds cgroup_mutex on a cgroup with zero count, it
 * knows that the cgroup won't be removed, as cgroup_rmdir()
 * needs that mutex.
 *
 * A cgroup can only be deleted if both its 'count' of using tasks
 * is zero, and its list of 'children' cgroups is empty.  Since all
 * tasks in the system use _some_ cgroup, and since there is always at
 * least one task in the system (init, pid == 1), therefore, root cgroup
 * always has either children cgroups and/or using tasks.  So we don't
 * need a special hack to ensure that root cgroup cannot be deleted.
 *
 * P.S.  One more locking exception.  RCU is used to guard the
 * update of a tasks cgroup pointer by cgroup_attach_task()
 */

static struct kernfs_syscall_ops cgroup_kf_syscall_ops;

static char *cgroup_file_name(struct cgroup *cgrp, const struct cftype *cft,
			      char *buf)
{
	struct cgroup_subsys *ss = cft->ss;

	if (cft->ss && !(cft->flags & CFTYPE_NO_PREFIX) &&
	    !(cgrp->root->flags & CGRP_ROOT_NOPREFIX)) {
		const char *dbg = (cft->flags & CFTYPE_DEBUG) ? ".__DEBUG__." : "";

		snprintf(buf, CGROUP_FILE_NAME_MAX, "%s%s.%s",
			 dbg, cgroup_on_dfl(cgrp) ? ss->name : ss->legacy_name,
			 cft->name);
	} else {
		strscpy(buf, cft->name, CGROUP_FILE_NAME_MAX);
	}
	return buf;
}

/**
 * cgroup_file_mode - deduce file mode of a control file
 * @cft: the control file in question
 *
 * S_IRUGO for read, S_IWUSR for write.
 */
static umode_t cgroup_file_mode(const struct cftype *cft)
{
	umode_t mode = 0;

	if (cft->read_u64 || cft->read_s64 || cft->seq_show)
		mode |= S_IRUGO;

	if (cft->write_u64 || cft->write_s64 || cft->write) {
		if (cft->flags & CFTYPE_WORLD_WRITABLE)
			mode |= S_IWUGO;
		else
			mode |= S_IWUSR;
	}

	return mode;
}

/**
 * cgroup_calc_subtree_ss_mask - calculate subtree_ss_mask
 * @subtree_control: the new subtree_control mask to consider
 * @this_ss_mask: available subsystems
 *
 * On the default hierarchy, a subsystem may request other subsystems to be
 * enabled together through its ->depends_on mask.  In such cases, more
 * subsystems than specified in "cgroup.subtree_control" may be enabled.
 *
 * This function calculates which subsystems need to be enabled if
 * @subtree_control is to be applied while restricted to @this_ss_mask.
 */
static u16 cgroup_calc_subtree_ss_mask(u16 subtree_control, u16 this_ss_mask)
{
	u16 cur_ss_mask = subtree_control;
	struct cgroup_subsys *ss;
	int ssid;

	lockdep_assert_held(&cgroup_mutex);

	cur_ss_mask |= cgrp_dfl_implicit_ss_mask;

	while (true) {
		u16 new_ss_mask = cur_ss_mask;

		do_each_subsys_mask(ss, ssid, cur_ss_mask) {
			new_ss_mask |= ss->depends_on;
		} while_each_subsys_mask();

		/*
		 * Mask out subsystems which aren't available.  This can
		 * happen only if some depended-upon subsystems were bound
		 * to non-default hierarchies.
		 */
		new_ss_mask &= this_ss_mask;

		if (new_ss_mask == cur_ss_mask)
			break;
		cur_ss_mask = new_ss_mask;
	}

	return cur_ss_mask;
}

/**
 * cgroup_kn_unlock - unlocking helper for cgroup kernfs methods
 * @kn: the kernfs_node being serviced
 *
 * This helper undoes cgroup_kn_lock_live() and should be invoked before
 * the method finishes if locking succeeded.  Note that once this function
 * returns the cgroup returned by cgroup_kn_lock_live() may become
 * inaccessible any time.  If the caller intends to continue to access the
 * cgroup, it should pin it before invoking this function.
 */
void cgroup_kn_unlock(struct kernfs_node *kn)
{
	struct cgroup *cgrp;

	if (kernfs_type(kn) == KERNFS_DIR)
		cgrp = kn->priv;
	else
		cgrp = kn_priv(kn);

	cgroup_unlock();

	kernfs_unbreak_active_protection(kn);
	cgroup_put(cgrp);
}

/**
 * cgroup_kn_lock_live - locking helper for cgroup kernfs methods
 * @kn: the kernfs_node being serviced
 * @drain_offline: perform offline draining on the cgroup
 *
 * This helper is to be used by a cgroup kernfs method currently servicing
 * @kn.  It breaks the active protection, performs cgroup locking and
 * verifies that the associated cgroup is alive.  Returns the cgroup if
 * alive; otherwise, %NULL.  A successful return should be undone by a
 * matching cgroup_kn_unlock() invocation.  If @drain_offline is %true, the
 * cgroup is drained of offlining csses before return.
 *
 * Any cgroup kernfs method implementation which requires locking the
 * associated cgroup should use this helper.  It avoids nesting cgroup
 * locking under kernfs active protection and allows all kernfs operations
 * including self-removal.
 */
struct cgroup *cgroup_kn_lock_live(struct kernfs_node *kn, bool drain_offline)
{
	struct cgroup *cgrp;

	if (kernfs_type(kn) == KERNFS_DIR)
		cgrp = kn->priv;
	else
		cgrp = kn_priv(kn);

	/*
	 * We're gonna grab cgroup_mutex which nests outside kernfs
	 * active_ref.  cgroup liveliness check alone provides enough
	 * protection against removal.  Ensure @cgrp stays accessible and
	 * break the active_ref protection.
	 */
	if (!cgroup_tryget(cgrp))
		return NULL;
	kernfs_break_active_protection(kn);

	if (drain_offline)
		cgroup_lock_and_drain_offline(cgrp);
	else
		cgroup_lock();

	if (!cgroup_is_dead(cgrp))
		return cgrp;

	cgroup_kn_unlock(kn);
	return NULL;
}

static void cgroup_rm_file(struct cgroup *cgrp, const struct cftype *cft)
{
	char name[CGROUP_FILE_NAME_MAX];

	lockdep_assert_held(&cgroup_mutex);

	if (cft->file_offset) {
		struct cgroup_subsys_state *css = cgroup_css(cgrp, cft->ss);
		struct cgroup_file *cfile = (void *)css + cft->file_offset;

		spin_lock_irq(&cgroup_file_kn_lock);
		cfile->kn = NULL;
		spin_unlock_irq(&cgroup_file_kn_lock);

		timer_delete_sync(&cfile->notify_timer);
	}

	kernfs_remove_by_name(cgrp->kn, cgroup_file_name(cgrp, cft, name));
}

/**
 * css_clear_dir - remove subsys files in a cgroup directory
 * @css: target css
 */
static void css_clear_dir(struct cgroup_subsys_state *css)
{
	struct cgroup *cgrp = css->cgroup;
	struct cftype *cfts;

	if (!(css->flags & CSS_VISIBLE))
		return;

	css->flags &= ~CSS_VISIBLE;

	if (css_is_self(css)) {
		if (cgroup_on_dfl(cgrp)) {
			cgroup_addrm_files(css, cgrp,
					   cgroup_base_files, false);
			if (cgroup_psi_enabled())
				cgroup_addrm_files(css, cgrp,
						   cgroup_psi_files, false);
		} else {
			cgroup_addrm_files(css, cgrp,
					   cgroup1_base_files, false);
		}
	} else {
		list_for_each_entry(cfts, &css->ss->cfts, node)
			cgroup_addrm_files(css, cgrp, cfts, false);
	}
}

/**
 * css_populate_dir - create subsys files in a cgroup directory
 * @css: target css
 *
 * On failure, no file is added.
 */
static int css_populate_dir(struct cgroup_subsys_state *css)
{
	struct cgroup *cgrp = css->cgroup;
	struct cftype *cfts, *failed_cfts;
	int ret;

	if (css->flags & CSS_VISIBLE)
		return 0;

	if (css_is_self(css)) {
		if (cgroup_on_dfl(cgrp)) {
			ret = cgroup_addrm_files(css, cgrp,
						 cgroup_base_files, true);
			if (ret < 0)
				return ret;

			if (cgroup_psi_enabled()) {
				ret = cgroup_addrm_files(css, cgrp,
							 cgroup_psi_files, true);
				if (ret < 0) {
					cgroup_addrm_files(css, cgrp,
							   cgroup_base_files, false);
					return ret;
				}
			}
		} else {
			ret = cgroup_addrm_files(css, cgrp,
						 cgroup1_base_files, true);
			if (ret < 0)
				return ret;
		}
	} else {
		list_for_each_entry(cfts, &css->ss->cfts, node) {
			ret = cgroup_addrm_files(css, cgrp, cfts, true);
			if (ret < 0) {
				failed_cfts = cfts;
				goto err;
			}
		}
	}

	css->flags |= CSS_VISIBLE;

	return 0;
err:
	list_for_each_entry(cfts, &css->ss->cfts, node) {
		if (cfts == failed_cfts)
			break;
		cgroup_addrm_files(css, cgrp, cfts, false);
	}
	return ret;
}

int rebind_subsystems(struct cgroup_root *dst_root, u16 ss_mask)
{
	struct cgroup *dcgrp = &dst_root->cgrp;
	struct cgroup_subsys *ss;
	int ssid, ret;
	u16 dfl_disable_ss_mask = 0;

	lockdep_assert_held(&cgroup_mutex);

	do_each_subsys_mask(ss, ssid, ss_mask) {
		/*
		 * If @ss has non-root csses attached to it, can't move.
		 * If @ss is an implicit controller, it is exempt from this
		 * rule and can be stolen.
		 */
		if (css_next_child(NULL, cgroup_css(&ss->root->cgrp, ss)) &&
		    !ss->implicit_on_dfl)
			return -EBUSY;

		/* can't move between two non-dummy roots either */
		if (ss->root != &cgrp_dfl_root && dst_root != &cgrp_dfl_root)
			return -EBUSY;

		/*
		 * Collect ssid's that need to be disabled from default
		 * hierarchy.
		 */
		if (ss->root == &cgrp_dfl_root)
			dfl_disable_ss_mask |= 1 << ssid;

	} while_each_subsys_mask();

	if (dfl_disable_ss_mask) {
		struct cgroup *scgrp = &cgrp_dfl_root.cgrp;

		/*
		 * Controllers from default hierarchy that need to be rebound
		 * are all disabled together in one go.
		 */
		cgrp_dfl_root.subsys_mask &= ~dfl_disable_ss_mask;
		WARN_ON(cgroup_apply_control(scgrp));
		cgroup_finalize_control(scgrp, 0);
	}

	do_each_subsys_mask(ss, ssid, ss_mask) {
		struct cgroup_root *src_root = ss->root;
		struct cgroup *scgrp = &src_root->cgrp;
		struct cgroup_subsys_state *css = cgroup_css(scgrp, ss);
		struct css_set *cset, *cset_pos;
		struct css_task_iter *it;

		WARN_ON(!css || cgroup_css(dcgrp, ss));

		if (src_root != &cgrp_dfl_root) {
			/* disable from the source */
			src_root->subsys_mask &= ~(1 << ssid);
			WARN_ON(cgroup_apply_control(scgrp));
			cgroup_finalize_control(scgrp, 0);
		}

		/* rebind */
		RCU_INIT_POINTER(scgrp->subsys[ssid], NULL);
		rcu_assign_pointer(dcgrp->subsys[ssid], css);
		ss->root = dst_root;

		spin_lock_irq(&css_set_lock);
		css->cgroup = dcgrp;
		WARN_ON(!list_empty(&dcgrp->e_csets[ss->id]));
		list_for_each_entry_safe(cset, cset_pos, &scgrp->e_csets[ss->id],
					 e_cset_node[ss->id]) {
			list_move_tail(&cset->e_cset_node[ss->id],
				       &dcgrp->e_csets[ss->id]);
			/*
			 * all css_sets of scgrp together in same order to dcgrp,
			 * patch in-flight iterators to preserve correct iteration.
			 * since the iterator is always advanced right away and
			 * finished when it->cset_pos meets it->cset_head, so only
			 * update it->cset_head is enough here.
			 */
			list_for_each_entry(it, &cset->task_iters, iters_node)
				if (it->cset_head == &scgrp->e_csets[ss->id])
					it->cset_head = &dcgrp->e_csets[ss->id];
		}
		spin_unlock_irq(&css_set_lock);

		/* default hierarchy doesn't enable controllers by default */
		dst_root->subsys_mask |= 1 << ssid;
		if (dst_root == &cgrp_dfl_root) {
			static_branch_enable(cgroup_subsys_on_dfl_key[ssid]);
		} else {
			dcgrp->subtree_control |= 1 << ssid;
			static_branch_disable(cgroup_subsys_on_dfl_key[ssid]);
		}

		ret = cgroup_apply_control(dcgrp);
		if (ret)
			pr_warn("partial failure to rebind %s controller (err=%d)\n",
				ss->name, ret);

		if (ss->bind)
			ss->bind(css);
	} while_each_subsys_mask();

	kernfs_activate(dcgrp->kn);
	return 0;
}

int cgroup_show_path(struct seq_file *sf, struct kernfs_node *kf_node,
		     struct kernfs_root *kf_root)
{
	int len = 0;
	char *buf = NULL;
	struct cgroup_root *kf_cgroot = cgroup_root_from_kf(kf_root);
	struct cgroup *ns_cgroup;

	buf = kmalloc(PATH_MAX, GFP_KERNEL);
	if (!buf)
		return -ENOMEM;

	spin_lock_irq(&css_set_lock);
	ns_cgroup = current_cgns_cgroup_from_root(kf_cgroot);
	len = kernfs_path_from_node(kf_node, ns_cgroup->kn, buf, PATH_MAX);
	spin_unlock_irq(&css_set_lock);

	if (len == -E2BIG)
		len = -ERANGE;
	else if (len > 0) {
		seq_escape(sf, buf, " \t\n\\");
		len = 0;
	}
	kfree(buf);
	return len;
}

enum cgroup2_param {
	Opt_nsdelegate,
	Opt_favordynmods,
	Opt_memory_localevents,
	Opt_memory_recursiveprot,
	Opt_memory_hugetlb_accounting,
	Opt_pids_localevents,
	nr__cgroup2_params
};

static const struct fs_parameter_spec cgroup2_fs_parameters[] = {
	fsparam_flag("nsdelegate",		Opt_nsdelegate),
	fsparam_flag("favordynmods",		Opt_favordynmods),
	fsparam_flag("memory_localevents",	Opt_memory_localevents),
	fsparam_flag("memory_recursiveprot",	Opt_memory_recursiveprot),
	fsparam_flag("memory_hugetlb_accounting", Opt_memory_hugetlb_accounting),
	fsparam_flag("pids_localevents",	Opt_pids_localevents),
	{}
};

static int cgroup2_parse_param(struct fs_context *fc, struct fs_parameter *param)
{
	struct cgroup_fs_context *ctx = cgroup_fc2context(fc);
	struct fs_parse_result result;
	int opt;

	opt = fs_parse(fc, cgroup2_fs_parameters, param, &result);
	if (opt < 0)
		return opt;

	switch (opt) {
	case Opt_nsdelegate:
		ctx->flags |= CGRP_ROOT_NS_DELEGATE;
		return 0;
	case Opt_favordynmods:
		ctx->flags |= CGRP_ROOT_FAVOR_DYNMODS;
		return 0;
	case Opt_memory_localevents:
		ctx->flags |= CGRP_ROOT_MEMORY_LOCAL_EVENTS;
		return 0;
	case Opt_memory_recursiveprot:
		ctx->flags |= CGRP_ROOT_MEMORY_RECURSIVE_PROT;
		return 0;
	case Opt_memory_hugetlb_accounting:
		ctx->flags |= CGRP_ROOT_MEMORY_HUGETLB_ACCOUNTING;
		return 0;
	case Opt_pids_localevents:
		ctx->flags |= CGRP_ROOT_PIDS_LOCAL_EVENTS;
		return 0;
	}
	return -EINVAL;
}

struct cgroup_of_peak *of_peak(struct kernfs_open_file *of)
{
	struct cgroup_file_ctx *ctx = of->priv;

	return &ctx->peak;
}

static void apply_cgroup_root_flags(unsigned int root_flags)
{
	if (current->nsproxy->cgroup_ns == &init_cgroup_ns) {
		if (root_flags & CGRP_ROOT_NS_DELEGATE)
			cgrp_dfl_root.flags |= CGRP_ROOT_NS_DELEGATE;
		else
			cgrp_dfl_root.flags &= ~CGRP_ROOT_NS_DELEGATE;

		cgroup_favor_dynmods(&cgrp_dfl_root,
				     root_flags & CGRP_ROOT_FAVOR_DYNMODS);

		if (root_flags & CGRP_ROOT_MEMORY_LOCAL_EVENTS)
			cgrp_dfl_root.flags |= CGRP_ROOT_MEMORY_LOCAL_EVENTS;
		else
			cgrp_dfl_root.flags &= ~CGRP_ROOT_MEMORY_LOCAL_EVENTS;

		if (root_flags & CGRP_ROOT_MEMORY_RECURSIVE_PROT)
			cgrp_dfl_root.flags |= CGRP_ROOT_MEMORY_RECURSIVE_PROT;
		else
			cgrp_dfl_root.flags &= ~CGRP_ROOT_MEMORY_RECURSIVE_PROT;

		if (root_flags & CGRP_ROOT_MEMORY_HUGETLB_ACCOUNTING)
			cgrp_dfl_root.flags |= CGRP_ROOT_MEMORY_HUGETLB_ACCOUNTING;
		else
			cgrp_dfl_root.flags &= ~CGRP_ROOT_MEMORY_HUGETLB_ACCOUNTING;

		if (root_flags & CGRP_ROOT_PIDS_LOCAL_EVENTS)
			cgrp_dfl_root.flags |= CGRP_ROOT_PIDS_LOCAL_EVENTS;
		else
			cgrp_dfl_root.flags &= ~CGRP_ROOT_PIDS_LOCAL_EVENTS;
	}
}

static int cgroup_show_options(struct seq_file *seq, struct kernfs_root *kf_root)
{
	if (cgrp_dfl_root.flags & CGRP_ROOT_NS_DELEGATE)
		seq_puts(seq, ",nsdelegate");
	if (cgrp_dfl_root.flags & CGRP_ROOT_FAVOR_DYNMODS)
		seq_puts(seq, ",favordynmods");
	if (cgrp_dfl_root.flags & CGRP_ROOT_MEMORY_LOCAL_EVENTS)
		seq_puts(seq, ",memory_localevents");
	if (cgrp_dfl_root.flags & CGRP_ROOT_MEMORY_RECURSIVE_PROT)
		seq_puts(seq, ",memory_recursiveprot");
	if (cgrp_dfl_root.flags & CGRP_ROOT_MEMORY_HUGETLB_ACCOUNTING)
		seq_puts(seq, ",memory_hugetlb_accounting");
	if (cgrp_dfl_root.flags & CGRP_ROOT_PIDS_LOCAL_EVENTS)
		seq_puts(seq, ",pids_localevents");
	return 0;
}

static int cgroup_reconfigure(struct fs_context *fc)
{
	struct cgroup_fs_context *ctx = cgroup_fc2context(fc);

	apply_cgroup_root_flags(ctx->flags);
	return 0;
}

static void init_cgroup_housekeeping(struct cgroup *cgrp)
{
	struct cgroup_subsys *ss;
	int ssid;

	INIT_LIST_HEAD(&cgrp->self.sibling);
	INIT_LIST_HEAD(&cgrp->self.children);
	INIT_LIST_HEAD(&cgrp->cset_links);
	INIT_LIST_HEAD(&cgrp->pidlists);
	mutex_init(&cgrp->pidlist_mutex);
	cgrp->self.cgroup = cgrp;
	cgrp->self.flags |= CSS_ONLINE;
	cgrp->dom_cgrp = cgrp;
	cgrp->max_descendants = INT_MAX;
	cgrp->max_depth = INT_MAX;
	prev_cputime_init(&cgrp->prev_cputime);

	for_each_subsys(ss, ssid)
		INIT_LIST_HEAD(&cgrp->e_csets[ssid]);

#ifdef CONFIG_CGROUP_BPF
	for (int i = 0; i < ARRAY_SIZE(cgrp->bpf.revisions); i++)
		cgrp->bpf.revisions[i] = 1;
#endif

	init_waitqueue_head(&cgrp->offline_waitq);
	INIT_WORK(&cgrp->release_agent_work, cgroup1_release_agent);
}

void init_cgroup_root(struct cgroup_fs_context *ctx)
{
	struct cgroup_root *root = ctx->root;
	struct cgroup *cgrp = &root->cgrp;

	INIT_LIST_HEAD_RCU(&root->root_list);
	atomic_set(&root->nr_cgrps, 1);
	cgrp->root = root;
	init_cgroup_housekeeping(cgrp);

	/* DYNMODS must be modified through cgroup_favor_dynmods() */
	root->flags = ctx->flags & ~CGRP_ROOT_FAVOR_DYNMODS;
	if (ctx->release_agent)
		strscpy(root->release_agent_path, ctx->release_agent, PATH_MAX);
	if (ctx->name)
		strscpy(root->name, ctx->name, MAX_CGROUP_ROOT_NAMELEN);
	if (ctx->cpuset_clone_children)
		set_bit(CGRP_CPUSET_CLONE_CHILDREN, &root->cgrp.flags);
}

int cgroup_setup_root(struct cgroup_root *root, u16 ss_mask)
{
	LIST_HEAD(tmp_links);
	struct cgroup *root_cgrp = &root->cgrp;
	struct kernfs_syscall_ops *kf_sops;
	struct css_set *cset;
	int i, ret;

	lockdep_assert_held(&cgroup_mutex);

	ret = percpu_ref_init(&root_cgrp->self.refcnt, css_release,
			      0, GFP_KERNEL);
	if (ret)
		goto out;

	/*
	 * We're accessing css_set_count without locking css_set_lock here,
	 * but that's OK - it can only be increased by someone holding
	 * cgroup_lock, and that's us.  Later rebinding may disable
	 * controllers on the default hierarchy and thus create new csets,
	 * which can't be more than the existing ones.  Allocate 2x.
	 */
	ret = allocate_cgrp_cset_links(2 * css_set_count, &tmp_links);
	if (ret)
		goto cancel_ref;

	ret = cgroup_init_root_id(root);
	if (ret)
		goto cancel_ref;

	kf_sops = root == &cgrp_dfl_root ?
		&cgroup_kf_syscall_ops : &cgroup1_kf_syscall_ops;

	root->kf_root = kernfs_create_root(kf_sops,
					   KERNFS_ROOT_CREATE_DEACTIVATED |
					   KERNFS_ROOT_SUPPORT_EXPORTOP |
					   KERNFS_ROOT_SUPPORT_USER_XATTR |
					   KERNFS_ROOT_INVARIANT_PARENT,
					   root_cgrp);
	if (IS_ERR(root->kf_root)) {
		ret = PTR_ERR(root->kf_root);
		goto exit_root_id;
	}
	root_cgrp->kn = kernfs_root_to_node(root->kf_root);
	WARN_ON_ONCE(cgroup_ino(root_cgrp) != 1);
	root_cgrp->ancestors[0] = root_cgrp;

	ret = css_populate_dir(&root_cgrp->self);
	if (ret)
		goto destroy_root;

	ret = css_rstat_init(&root_cgrp->self);
	if (ret)
		goto destroy_root;

	ret = rebind_subsystems(root, ss_mask);
	if (ret)
		goto exit_stats;

	ret = blocking_notifier_call_chain(&cgroup_lifetime_notifier,
					   CGROUP_LIFETIME_ONLINE, root_cgrp);
	WARN_ON_ONCE(notifier_to_errno(ret));

	trace_cgroup_setup_root(root);

	/*
	 * There must be no failure case after here, since rebinding takes
	 * care of subsystems' refcounts, which are explicitly dropped in
	 * the failure exit path.
	 */
	list_add_rcu(&root->root_list, &cgroup_roots);
	cgroup_root_count++;

	/*
	 * Link the root cgroup in this hierarchy into all the css_set
	 * objects.
	 */
	spin_lock_irq(&css_set_lock);
	hash_for_each(css_set_table, i, cset, hlist) {
		link_css_set(&tmp_links, cset, root_cgrp);
		if (css_set_populated(cset))
			cgroup_update_populated(root_cgrp, true);
	}
	spin_unlock_irq(&css_set_lock);

	BUG_ON(!list_empty(&root_cgrp->self.children));
	BUG_ON(atomic_read(&root->nr_cgrps) != 1);

	ret = 0;
	goto out;

exit_stats:
	css_rstat_exit(&root_cgrp->self);
destroy_root:
	kernfs_destroy_root(root->kf_root);
	root->kf_root = NULL;
exit_root_id:
	cgroup_exit_root_id(root);
cancel_ref:
	percpu_ref_exit(&root_cgrp->self.refcnt);
out:
	free_cgrp_cset_links(&tmp_links);
	return ret;
}

int cgroup_do_get_tree(struct fs_context *fc)
{
	struct cgroup_fs_context *ctx = cgroup_fc2context(fc);
	int ret;

	ctx->kfc.root = ctx->root->kf_root;
	if (fc->fs_type == &cgroup2_fs_type)
		ctx->kfc.magic = CGROUP2_SUPER_MAGIC;
	else
		ctx->kfc.magic = CGROUP_SUPER_MAGIC;
	ret = kernfs_get_tree(fc);

	/*
	 * In non-init cgroup namespace, instead of root cgroup's dentry,
	 * we return the dentry corresponding to the cgroupns->root_cgrp.
	 */
	if (!ret && ctx->ns != &init_cgroup_ns) {
		struct dentry *nsdentry;
		struct super_block *sb = fc->root->d_sb;
		struct cgroup *cgrp;

		cgroup_lock();
		spin_lock_irq(&css_set_lock);

		cgrp = cset_cgroup_from_root(ctx->ns->root_cset, ctx->root);

		spin_unlock_irq(&css_set_lock);
		cgroup_unlock();

		nsdentry = kernfs_node_dentry(cgrp->kn, sb);
		dput(fc->root);
		if (IS_ERR(nsdentry)) {
			deactivate_locked_super(sb);
			ret = PTR_ERR(nsdentry);
			nsdentry = NULL;
		}
		fc->root = nsdentry;
	}

	if (!ctx->kfc.new_sb_created)
		cgroup_put(&ctx->root->cgrp);

	return ret;
}

/*
 * Destroy a cgroup filesystem context.
 */
static void cgroup_fs_context_free(struct fs_context *fc)
{
	struct cgroup_fs_context *ctx = cgroup_fc2context(fc);

	kfree(ctx->name);
	kfree(ctx->release_agent);
	put_cgroup_ns(ctx->ns);
	kernfs_free_fs_context(fc);
	kfree(ctx);
}

static int cgroup_get_tree(struct fs_context *fc)
{
	struct cgroup_fs_context *ctx = cgroup_fc2context(fc);
	int ret;

	WRITE_ONCE(cgrp_dfl_visible, true);
	cgroup_get_live(&cgrp_dfl_root.cgrp);
	ctx->root = &cgrp_dfl_root;

	ret = cgroup_do_get_tree(fc);
	if (!ret)
		apply_cgroup_root_flags(ctx->flags);
	return ret;
}

static const struct fs_context_operations cgroup_fs_context_ops = {
	.free		= cgroup_fs_context_free,
	.parse_param	= cgroup2_parse_param,
	.get_tree	= cgroup_get_tree,
	.reconfigure	= cgroup_reconfigure,
};

static const struct fs_context_operations cgroup1_fs_context_ops = {
	.free		= cgroup_fs_context_free,
	.parse_param	= cgroup1_parse_param,
	.get_tree	= cgroup1_get_tree,
	.reconfigure	= cgroup1_reconfigure,
};

/*
 * Initialise the cgroup filesystem creation/reconfiguration context.  Notably,
 * we select the namespace we're going to use.
 */
static int cgroup_init_fs_context(struct fs_context *fc)
{
	struct cgroup_fs_context *ctx;

	ctx = kzalloc(sizeof(struct cgroup_fs_context), GFP_KERNEL);
	if (!ctx)
		return -ENOMEM;

	ctx->ns = current->nsproxy->cgroup_ns;
	get_cgroup_ns(ctx->ns);
	fc->fs_private = &ctx->kfc;
	if (fc->fs_type == &cgroup2_fs_type)
		fc->ops = &cgroup_fs_context_ops;
	else
		fc->ops = &cgroup1_fs_context_ops;
	put_user_ns(fc->user_ns);
	fc->user_ns = get_user_ns(ctx->ns->user_ns);
	fc->global = true;

	if (have_favordynmods)
		ctx->flags |= CGRP_ROOT_FAVOR_DYNMODS;

	return 0;
}

static void cgroup_kill_sb(struct super_block *sb)
{
	struct kernfs_root *kf_root = kernfs_root_from_sb(sb);
	struct cgroup_root *root = cgroup_root_from_kf(kf_root);

	/*
	 * If @root doesn't have any children, start killing it.
	 * This prevents new mounts by disabling percpu_ref_tryget_live().
	 *
	 * And don't kill the default root.
	 */
	if (list_empty(&root->cgrp.self.children) && root != &cgrp_dfl_root &&
	    !percpu_ref_is_dying(&root->cgrp.self.refcnt))
		percpu_ref_kill(&root->cgrp.self.refcnt);
	cgroup_put(&root->cgrp);
	kernfs_kill_sb(sb);
}

struct file_system_type cgroup_fs_type = {
	.name			= "cgroup",
	.init_fs_context	= cgroup_init_fs_context,
	.parameters		= cgroup1_fs_parameters,
	.kill_sb		= cgroup_kill_sb,
	.fs_flags		= FS_USERNS_MOUNT,
};

static struct file_system_type cgroup2_fs_type = {
	.name			= "cgroup2",
	.init_fs_context	= cgroup_init_fs_context,
	.parameters		= cgroup2_fs_parameters,
	.kill_sb		= cgroup_kill_sb,
	.fs_flags		= FS_USERNS_MOUNT,
};

#ifdef CONFIG_CPUSETS_V1
enum cpuset_param {
	Opt_cpuset_v2_mode,
};

static const struct fs_parameter_spec cpuset_fs_parameters[] = {
	fsparam_flag  ("cpuset_v2_mode", Opt_cpuset_v2_mode),
	{}
};

static int cpuset_parse_param(struct fs_context *fc, struct fs_parameter *param)
{
	struct cgroup_fs_context *ctx = cgroup_fc2context(fc);
	struct fs_parse_result result;
	int opt;

	opt = fs_parse(fc, cpuset_fs_parameters, param, &result);
	if (opt < 0)
		return opt;

	switch (opt) {
	case Opt_cpuset_v2_mode:
		ctx->flags |= CGRP_ROOT_CPUSET_V2_MODE;
		return 0;
	}
	return -EINVAL;
}

static const struct fs_context_operations cpuset_fs_context_ops = {
	.get_tree	= cgroup1_get_tree,
	.free		= cgroup_fs_context_free,
	.parse_param	= cpuset_parse_param,
};

/*
 * This is ugly, but preserves the userspace API for existing cpuset
 * users. If someone tries to mount the "cpuset" filesystem, we
 * silently switch it to mount "cgroup" instead
 */
static int cpuset_init_fs_context(struct fs_context *fc)
{
	char *agent = kstrdup("/sbin/cpuset_release_agent", GFP_USER);
	struct cgroup_fs_context *ctx;
	int err;

	err = cgroup_init_fs_context(fc);
	if (err) {
		kfree(agent);
		return err;
	}

	fc->ops = &cpuset_fs_context_ops;

	ctx = cgroup_fc2context(fc);
	ctx->subsys_mask = 1 << cpuset_cgrp_id;
	ctx->flags |= CGRP_ROOT_NOPREFIX;
	ctx->release_agent = agent;

	get_filesystem(&cgroup_fs_type);
	put_filesystem(fc->fs_type);
	fc->fs_type = &cgroup_fs_type;

	return 0;
}

static struct file_system_type cpuset_fs_type = {
	.name			= "cpuset",
	.init_fs_context	= cpuset_init_fs_context,
	.parameters		= cpuset_fs_parameters,
	.fs_flags		= FS_USERNS_MOUNT,
};
#endif

int cgroup_path_ns_locked(struct cgroup *cgrp, char *buf, size_t buflen,
			  struct cgroup_namespace *ns)
{
	struct cgroup *root = cset_cgroup_from_root(ns->root_cset, cgrp->root);

	return kernfs_path_from_node(cgrp->kn, root->kn, buf, buflen);
}

int cgroup_path_ns(struct cgroup *cgrp, char *buf, size_t buflen,
		   struct cgroup_namespace *ns)
{
	int ret;

	cgroup_lock();
	spin_lock_irq(&css_set_lock);

	ret = cgroup_path_ns_locked(cgrp, buf, buflen, ns);

	spin_unlock_irq(&css_set_lock);
	cgroup_unlock();

	return ret;
}
EXPORT_SYMBOL_GPL(cgroup_path_ns);

/**
 * cgroup_attach_lock - Lock for ->attach()
 * @lock_threadgroup: whether to down_write cgroup_threadgroup_rwsem
 *
 * cgroup migration sometimes needs to stabilize threadgroups against forks and
 * exits by write-locking cgroup_threadgroup_rwsem. However, some ->attach()
 * implementations (e.g. cpuset), also need to disable CPU hotplug.
 * Unfortunately, letting ->attach() operations acquire cpus_read_lock() can
 * lead to deadlocks.
 *
 * Bringing up a CPU may involve creating and destroying tasks which requires
 * read-locking threadgroup_rwsem, so threadgroup_rwsem nests inside
 * cpus_read_lock(). If we call an ->attach() which acquires the cpus lock while
 * write-locking threadgroup_rwsem, the locking order is reversed and we end up
 * waiting for an on-going CPU hotplug operation which in turn is waiting for
 * the threadgroup_rwsem to be released to create new tasks. For more details:
 *
 *   http://lkml.kernel.org/r/20220711174629.uehfmqegcwn2lqzu@wubuntu
 *
 * Resolve the situation by always acquiring cpus_read_lock() before optionally
 * write-locking cgroup_threadgroup_rwsem. This allows ->attach() to assume that
 * CPU hotplug is disabled on entry.
 */
void cgroup_attach_lock(bool lock_threadgroup)
{
	cpus_read_lock();
	if (lock_threadgroup)
		percpu_down_write(&cgroup_threadgroup_rwsem);
}

/**
 * cgroup_attach_unlock - Undo cgroup_attach_lock()
 * @lock_threadgroup: whether to up_write cgroup_threadgroup_rwsem
 */
void cgroup_attach_unlock(bool lock_threadgroup)
{
	if (lock_threadgroup)
		percpu_up_write(&cgroup_threadgroup_rwsem);
	cpus_read_unlock();
}

/**
 * cgroup_migrate_add_task - add a migration target task to a migration context
 * @task: target task
 * @mgctx: target migration context
 *
 * Add @task, which is a migration target, to @mgctx->tset.  This function
 * becomes noop if @task doesn't need to be migrated.  @task's css_set
 * should have been added as a migration source and @task->cg_list will be
 * moved from the css_set's tasks list to mg_tasks one.
 */
static void cgroup_migrate_add_task(struct task_struct *task,
				    struct cgroup_mgctx *mgctx)
{
	struct css_set *cset;

	lockdep_assert_held(&css_set_lock);

	/* @task either already exited or can't exit until the end */
	if (task->flags & PF_EXITING)
		return;

	/* cgroup_threadgroup_rwsem protects racing against forks */
	WARN_ON_ONCE(list_empty(&task->cg_list));

	cset = task_css_set(task);
	if (!cset->mg_src_cgrp)
		return;

	mgctx->tset.nr_tasks++;

	list_move_tail(&task->cg_list, &cset->mg_tasks);
	if (list_empty(&cset->mg_node))
		list_add_tail(&cset->mg_node,
			      &mgctx->tset.src_csets);
	if (list_empty(&cset->mg_dst_cset->mg_node))
		list_add_tail(&cset->mg_dst_cset->mg_node,
			      &mgctx->tset.dst_csets);
}

/**
 * cgroup_taskset_first - reset taskset and return the first task
 * @tset: taskset of interest
 * @dst_cssp: output variable for the destination css
 *
 * @tset iteration is initialized and the first task is returned.
 */
struct task_struct *cgroup_taskset_first(struct cgroup_taskset *tset,
					 struct cgroup_subsys_state **dst_cssp)
{
	tset->cur_cset = list_first_entry(tset->csets, struct css_set, mg_node);
	tset->cur_task = NULL;

	return cgroup_taskset_next(tset, dst_cssp);
}

/**
 * cgroup_taskset_next - iterate to the next task in taskset
 * @tset: taskset of interest
 * @dst_cssp: output variable for the destination css
 *
 * Return the next task in @tset.  Iteration must have been initialized
 * with cgroup_taskset_first().
 */
struct task_struct *cgroup_taskset_next(struct cgroup_taskset *tset,
					struct cgroup_subsys_state **dst_cssp)
{
	struct css_set *cset = tset->cur_cset;
	struct task_struct *task = tset->cur_task;

	while (CGROUP_HAS_SUBSYS_CONFIG && &cset->mg_node != tset->csets) {
		if (!task)
			task = list_first_entry(&cset->mg_tasks,
						struct task_struct, cg_list);
		else
			task = list_next_entry(task, cg_list);

		if (&task->cg_list != &cset->mg_tasks) {
			tset->cur_cset = cset;
			tset->cur_task = task;

			/*
			 * This function may be called both before and
			 * after cgroup_migrate_execute().  The two cases
			 * can be distinguished by looking at whether @cset
			 * has its ->mg_dst_cset set.
			 */
			if (cset->mg_dst_cset)
				*dst_cssp = cset->mg_dst_cset->subsys[tset->ssid];
			else
				*dst_cssp = cset->subsys[tset->ssid];

			return task;
		}

		cset = list_next_entry(cset, mg_node);
		task = NULL;
	}

	return NULL;
}

/**
 * cgroup_migrate_execute - migrate a taskset
 * @mgctx: migration context
 *
 * Migrate tasks in @mgctx as setup by migration preparation functions.
 * This function fails iff one of the ->can_attach callbacks fails and
 * guarantees that either all or none of the tasks in @mgctx are migrated.
 * @mgctx is consumed regardless of success.
 */
static int cgroup_migrate_execute(struct cgroup_mgctx *mgctx)
{
	struct cgroup_taskset *tset = &mgctx->tset;
	struct cgroup_subsys *ss;
	struct task_struct *task, *tmp_task;
	struct css_set *cset, *tmp_cset;
	int ssid, failed_ssid, ret;

	/* check that we can legitimately attach to the cgroup */
	if (tset->nr_tasks) {
		do_each_subsys_mask(ss, ssid, mgctx->ss_mask) {
			if (ss->can_attach) {
				tset->ssid = ssid;
				ret = ss->can_attach(tset);
				if (ret) {
					failed_ssid = ssid;
					goto out_cancel_attach;
				}
			}
		} while_each_subsys_mask();
	}

	/*
	 * Now that we're guaranteed success, proceed to move all tasks to
	 * the new cgroup.  There are no failure cases after here, so this
	 * is the commit point.
	 */
	spin_lock_irq(&css_set_lock);
	list_for_each_entry(cset, &tset->src_csets, mg_node) {
		list_for_each_entry_safe(task, tmp_task, &cset->mg_tasks, cg_list) {
			struct css_set *from_cset = task_css_set(task);
			struct css_set *to_cset = cset->mg_dst_cset;

			get_css_set(to_cset);
			to_cset->nr_tasks++;
			css_set_move_task(task, from_cset, to_cset, true);
			from_cset->nr_tasks--;
			/*
			 * If the source or destination cgroup is frozen,
			 * the task might require to change its state.
			 */
			cgroup_freezer_migrate_task(task, from_cset->dfl_cgrp,
						    to_cset->dfl_cgrp);
			put_css_set_locked(from_cset);

		}
	}
	spin_unlock_irq(&css_set_lock);

	/*
	 * Migration is committed, all target tasks are now on dst_csets.
	 * Nothing is sensitive to fork() after this point.  Notify
	 * controllers that migration is complete.
	 */
	tset->csets = &tset->dst_csets;

	if (tset->nr_tasks) {
		do_each_subsys_mask(ss, ssid, mgctx->ss_mask) {
			if (ss->attach) {
				tset->ssid = ssid;
				ss->attach(tset);
			}
		} while_each_subsys_mask();
	}

	ret = 0;
	goto out_release_tset;

out_cancel_attach:
	if (tset->nr_tasks) {
		do_each_subsys_mask(ss, ssid, mgctx->ss_mask) {
			if (ssid == failed_ssid)
				break;
			if (ss->cancel_attach) {
				tset->ssid = ssid;
				ss->cancel_attach(tset);
			}
		} while_each_subsys_mask();
	}
out_release_tset:
	spin_lock_irq(&css_set_lock);
	list_splice_init(&tset->dst_csets, &tset->src_csets);
	list_for_each_entry_safe(cset, tmp_cset, &tset->src_csets, mg_node) {
		list_splice_tail_init(&cset->mg_tasks, &cset->tasks);
		list_del_init(&cset->mg_node);
	}
	spin_unlock_irq(&css_set_lock);

	/*
	 * Re-initialize the cgroup_taskset structure in case it is reused
	 * again in another cgroup_migrate_add_task()/cgroup_migrate_execute()
	 * iteration.
	 */
	tset->nr_tasks = 0;
	tset->csets    = &tset->src_csets;
	return ret;
}

/**
 * cgroup_migrate_vet_dst - verify whether a cgroup can be migration destination
 * @dst_cgrp: destination cgroup to test
 *
 * On the default hierarchy, except for the mixable, (possible) thread root
 * and threaded cgroups, subtree_control must be zero for migration
 * destination cgroups with tasks so that child cgroups don't compete
 * against tasks.
 */
int cgroup_migrate_vet_dst(struct cgroup *dst_cgrp)
{
	/* v1 doesn't have any restriction */
	if (!cgroup_on_dfl(dst_cgrp))
		return 0;

	/* verify @dst_cgrp can host resources */
	if (!cgroup_is_valid_domain(dst_cgrp->dom_cgrp))
		return -EOPNOTSUPP;

	/*
	 * If @dst_cgrp is already or can become a thread root or is
	 * threaded, it doesn't matter.
	 */
	if (cgroup_can_be_thread_root(dst_cgrp) || cgroup_is_threaded(dst_cgrp))
		return 0;

	/* apply no-internal-process constraint */
	if (dst_cgrp->subtree_control)
		return -EBUSY;

	return 0;
}

/**
 * cgroup_migrate_finish - cleanup after attach
 * @mgctx: migration context
 *
 * Undo cgroup_migrate_add_src() and cgroup_migrate_prepare_dst().  See
 * those functions for details.
 */
void cgroup_migrate_finish(struct cgroup_mgctx *mgctx)
{
	struct css_set *cset, *tmp_cset;

	lockdep_assert_held(&cgroup_mutex);

	spin_lock_irq(&css_set_lock);

	list_for_each_entry_safe(cset, tmp_cset, &mgctx->preloaded_src_csets,
				 mg_src_preload_node) {
		cset->mg_src_cgrp = NULL;
		cset->mg_dst_cgrp = NULL;
		cset->mg_dst_cset = NULL;
		list_del_init(&cset->mg_src_preload_node);
		put_css_set_locked(cset);
	}

	list_for_each_entry_safe(cset, tmp_cset, &mgctx->preloaded_dst_csets,
				 mg_dst_preload_node) {
		cset->mg_src_cgrp = NULL;
		cset->mg_dst_cgrp = NULL;
		cset->mg_dst_cset = NULL;
		list_del_init(&cset->mg_dst_preload_node);
		put_css_set_locked(cset);
	}

	spin_unlock_irq(&css_set_lock);
}

/**
 * cgroup_migrate_add_src - add a migration source css_set
 * @src_cset: the source css_set to add
 * @dst_cgrp: the destination cgroup
 * @mgctx: migration context
 *
 * Tasks belonging to @src_cset are about to be migrated to @dst_cgrp.  Pin
 * @src_cset and add it to @mgctx->src_csets, which should later be cleaned
 * up by cgroup_migrate_finish().
 *
 * This function may be called without holding cgroup_threadgroup_rwsem
 * even if the target is a process.  Threads may be created and destroyed
 * but as long as cgroup_mutex is not dropped, no new css_set can be put
 * into play and the preloaded css_sets are guaranteed to cover all
 * migrations.
 */
void cgroup_migrate_add_src(struct css_set *src_cset,
			    struct cgroup *dst_cgrp,
			    struct cgroup_mgctx *mgctx)
{
	struct cgroup *src_cgrp;

	lockdep_assert_held(&cgroup_mutex);
	lockdep_assert_held(&css_set_lock);

	/*
	 * If ->dead, @src_set is associated with one or more dead cgroups
	 * and doesn't contain any migratable tasks.  Ignore it early so
	 * that the rest of migration path doesn't get confused by it.
	 */
	if (src_cset->dead)
		return;

	if (!list_empty(&src_cset->mg_src_preload_node))
		return;

	src_cgrp = cset_cgroup_from_root(src_cset, dst_cgrp->root);

	WARN_ON(src_cset->mg_src_cgrp);
	WARN_ON(src_cset->mg_dst_cgrp);
	WARN_ON(!list_empty(&src_cset->mg_tasks));
	WARN_ON(!list_empty(&src_cset->mg_node));

	src_cset->mg_src_cgrp = src_cgrp;
	src_cset->mg_dst_cgrp = dst_cgrp;
	get_css_set(src_cset);
	list_add_tail(&src_cset->mg_src_preload_node, &mgctx->preloaded_src_csets);
}

/**
 * cgroup_migrate_prepare_dst - prepare destination css_sets for migration
 * @mgctx: migration context
 *
 * Tasks are about to be moved and all the source css_sets have been
 * preloaded to @mgctx->preloaded_src_csets.  This function looks up and
 * pins all destination css_sets, links each to its source, and append them
 * to @mgctx->preloaded_dst_csets.
 *
 * This function must be called after cgroup_migrate_add_src() has been
 * called on each migration source css_set.  After migration is performed
 * using cgroup_migrate(), cgroup_migrate_finish() must be called on
 * @mgctx.
 */
int cgroup_migrate_prepare_dst(struct cgroup_mgctx *mgctx)
{
	struct css_set *src_cset, *tmp_cset;

	lockdep_assert_held(&cgroup_mutex);

	/* look up the dst cset for each src cset and link it to src */
	list_for_each_entry_safe(src_cset, tmp_cset, &mgctx->preloaded_src_csets,
				 mg_src_preload_node) {
		struct css_set *dst_cset;
		struct cgroup_subsys *ss;
		int ssid;

		dst_cset = find_css_set(src_cset, src_cset->mg_dst_cgrp);
		if (!dst_cset)
			return -ENOMEM;

		WARN_ON_ONCE(src_cset->mg_dst_cset || dst_cset->mg_dst_cset);

		/*
		 * If src cset equals dst, it's noop.  Drop the src.
		 * cgroup_migrate() will skip the cset too.  Note that we
		 * can't handle src == dst as some nodes are used by both.
		 */
		if (src_cset == dst_cset) {
			src_cset->mg_src_cgrp = NULL;
			src_cset->mg_dst_cgrp = NULL;
			list_del_init(&src_cset->mg_src_preload_node);
			put_css_set(src_cset);
			put_css_set(dst_cset);
			continue;
		}

		src_cset->mg_dst_cset = dst_cset;

		if (list_empty(&dst_cset->mg_dst_preload_node))
			list_add_tail(&dst_cset->mg_dst_preload_node,
				      &mgctx->preloaded_dst_csets);
		else
			put_css_set(dst_cset);

		for_each_subsys(ss, ssid)
			if (src_cset->subsys[ssid] != dst_cset->subsys[ssid])
				mgctx->ss_mask |= 1 << ssid;
	}

	return 0;
}

/**
 * cgroup_migrate - migrate a process or task to a cgroup
 * @leader: the leader of the process or the task to migrate
 * @threadgroup: whether @leader points to the whole process or a single task
 * @mgctx: migration context
 *
 * Migrate a process or task denoted by @leader.  If migrating a process,
 * the caller must be holding cgroup_threadgroup_rwsem.  The caller is also
 * responsible for invoking cgroup_migrate_add_src() and
 * cgroup_migrate_prepare_dst() on the targets before invoking this
 * function and following up with cgroup_migrate_finish().
 *
 * As long as a controller's ->can_attach() doesn't fail, this function is
 * guaranteed to succeed.  This means that, excluding ->can_attach()
 * failure, when migrating multiple targets, the success or failure can be
 * decided for all targets by invoking group_migrate_prepare_dst() before
 * actually starting migrating.
 */
int cgroup_migrate(struct task_struct *leader, bool threadgroup,
		   struct cgroup_mgctx *mgctx)
{
	struct task_struct *task;

	/*
	 * The following thread iteration should be inside an RCU critical
	 * section to prevent tasks from being freed while taking the snapshot.
	 * spin_lock_irq() implies RCU critical section here.
	 */
	spin_lock_irq(&css_set_lock);
	task = leader;
	do {
		cgroup_migrate_add_task(task, mgctx);
		if (!threadgroup)
			break;
	} while_each_thread(leader, task);
	spin_unlock_irq(&css_set_lock);

	return cgroup_migrate_execute(mgctx);
}

/**
 * cgroup_attach_task - attach a task or a whole threadgroup to a cgroup
 * @dst_cgrp: the cgroup to attach to
 * @leader: the task or the leader of the threadgroup to be attached
 * @threadgroup: attach the whole threadgroup?
 *
 * Call holding cgroup_mutex and cgroup_threadgroup_rwsem.
 */
int cgroup_attach_task(struct cgroup *dst_cgrp, struct task_struct *leader,
		       bool threadgroup)
{
	DEFINE_CGROUP_MGCTX(mgctx);
	struct task_struct *task;
	int ret = 0;

	/* look up all src csets */
	spin_lock_irq(&css_set_lock);
	rcu_read_lock();
	task = leader;
	do {
		cgroup_migrate_add_src(task_css_set(task), dst_cgrp, &mgctx);
		if (!threadgroup)
			break;
	} while_each_thread(leader, task);
	rcu_read_unlock();
	spin_unlock_irq(&css_set_lock);

	/* prepare dst csets and commit */
	ret = cgroup_migrate_prepare_dst(&mgctx);
	if (!ret)
		ret = cgroup_migrate(leader, threadgroup, &mgctx);

	cgroup_migrate_finish(&mgctx);

	if (!ret)
		TRACE_CGROUP_PATH(attach_task, dst_cgrp, leader, threadgroup);

	return ret;
}

struct task_struct *cgroup_procs_write_start(char *buf, bool threadgroup,
					     bool *threadgroup_locked)
{
	struct task_struct *tsk;
	pid_t pid;

	if (kstrtoint(strstrip(buf), 0, &pid) || pid < 0)
		return ERR_PTR(-EINVAL);

	/*
	 * If we migrate a single thread, we don't care about threadgroup
	 * stability. If the thread is `current`, it won't exit(2) under our
	 * hands or change PID through exec(2). We exclude
	 * cgroup_update_dfl_csses and other cgroup_{proc,thread}s_write
	 * callers by cgroup_mutex.
	 * Therefore, we can skip the global lock.
	 */
	lockdep_assert_held(&cgroup_mutex);
	*threadgroup_locked = pid || threadgroup;
	cgroup_attach_lock(*threadgroup_locked);

	rcu_read_lock();
	if (pid) {
		tsk = find_task_by_vpid(pid);
		if (!tsk) {
			tsk = ERR_PTR(-ESRCH);
			goto out_unlock_threadgroup;
		}
	} else {
		tsk = current;
	}

	if (threadgroup)
		tsk = tsk->group_leader;

	/*
	 * kthreads may acquire PF_NO_SETAFFINITY during initialization.
	 * If userland migrates such a kthread to a non-root cgroup, it can
	 * become trapped in a cpuset, or RT kthread may be born in a
	 * cgroup with no rt_runtime allocated.  Just say no.
	 */
	if (tsk->no_cgroup_migration || (tsk->flags & PF_NO_SETAFFINITY)) {
		tsk = ERR_PTR(-EINVAL);
		goto out_unlock_threadgroup;
	}

	get_task_struct(tsk);
	goto out_unlock_rcu;

out_unlock_threadgroup:
	cgroup_attach_unlock(*threadgroup_locked);
	*threadgroup_locked = false;
out_unlock_rcu:
	rcu_read_unlock();
	return tsk;
}

void cgroup_procs_write_finish(struct task_struct *task, bool threadgroup_locked)
{
	/* release reference from cgroup_procs_write_start() */
	put_task_struct(task);

	cgroup_attach_unlock(threadgroup_locked);
}

static void cgroup_print_ss_mask(struct seq_file *seq, u16 ss_mask)
{
	struct cgroup_subsys *ss;
	bool printed = false;
	int ssid;

	do_each_subsys_mask(ss, ssid, ss_mask) {
		if (printed)
			seq_putc(seq, ' ');
		seq_puts(seq, ss->name);
		printed = true;
	} while_each_subsys_mask();
	if (printed)
		seq_putc(seq, '\n');
}

/* show controllers which are enabled from the parent */
static int cgroup_controllers_show(struct seq_file *seq, void *v)
{
	struct cgroup *cgrp = seq_css(seq)->cgroup;

	cgroup_print_ss_mask(seq, cgroup_control(cgrp));
	return 0;
}

/* show controllers which are enabled for a given cgroup's children */
static int cgroup_subtree_control_show(struct seq_file *seq, void *v)
{
	struct cgroup *cgrp = seq_css(seq)->cgroup;

	cgroup_print_ss_mask(seq, cgrp->subtree_control);
	return 0;
}

/**
 * cgroup_update_dfl_csses - update css assoc of a subtree in default hierarchy
 * @cgrp: root of the subtree to update csses for
 *
 * @cgrp's control masks have changed and its subtree's css associations
 * need to be updated accordingly.  This function looks up all css_sets
 * which are attached to the subtree, creates the matching updated css_sets
 * and migrates the tasks to the new ones.
 */
static int cgroup_update_dfl_csses(struct cgroup *cgrp)
{
	DEFINE_CGROUP_MGCTX(mgctx);
	struct cgroup_subsys_state *d_css;
	struct cgroup *dsct;
	struct css_set *src_cset;
	bool has_tasks;
	int ret;

	lockdep_assert_held(&cgroup_mutex);

	/* look up all csses currently attached to @cgrp's subtree */
	spin_lock_irq(&css_set_lock);
	cgroup_for_each_live_descendant_pre(dsct, d_css, cgrp) {
		struct cgrp_cset_link *link;

		/*
		 * As cgroup_update_dfl_csses() is only called by
		 * cgroup_apply_control(). The csses associated with the
		 * given cgrp will not be affected by changes made to
		 * its subtree_control file. We can skip them.
		 */
		if (dsct == cgrp)
			continue;

		list_for_each_entry(link, &dsct->cset_links, cset_link)
			cgroup_migrate_add_src(link->cset, dsct, &mgctx);
	}
	spin_unlock_irq(&css_set_lock);

	/*
	 * We need to write-lock threadgroup_rwsem while migrating tasks.
	 * However, if there are no source csets for @cgrp, changing its
	 * controllers isn't gonna produce any task migrations and the
	 * write-locking can be skipped safely.
	 */
	has_tasks = !list_empty(&mgctx.preloaded_src_csets);
	cgroup_attach_lock(has_tasks);

	/* NULL dst indicates self on default hierarchy */
	ret = cgroup_migrate_prepare_dst(&mgctx);
	if (ret)
		goto out_finish;

	spin_lock_irq(&css_set_lock);
	list_for_each_entry(src_cset, &mgctx.preloaded_src_csets,
			    mg_src_preload_node) {
		struct task_struct *task, *ntask;

		/* all tasks in src_csets need to be migrated */
		list_for_each_entry_safe(task, ntask, &src_cset->tasks, cg_list)
			cgroup_migrate_add_task(task, &mgctx);
	}
	spin_unlock_irq(&css_set_lock);

	ret = cgroup_migrate_execute(&mgctx);
out_finish:
	cgroup_migrate_finish(&mgctx);
	cgroup_attach_unlock(has_tasks);
	return ret;
}

/**
 * cgroup_lock_and_drain_offline - lock cgroup_mutex and drain offlined csses
 * @cgrp: root of the target subtree
 *
 * Because css offlining is asynchronous, userland may try to re-enable a
 * controller while the previous css is still around.  This function grabs
 * cgroup_mutex and drains the previous css instances of @cgrp's subtree.
 */
void cgroup_lock_and_drain_offline(struct cgroup *cgrp)
	__acquires(&cgroup_mutex)
{
	struct cgroup *dsct;
	struct cgroup_subsys_state *d_css;
	struct cgroup_subsys *ss;
	int ssid;

restart:
	cgroup_lock();

	cgroup_for_each_live_descendant_post(dsct, d_css, cgrp) {
		for_each_subsys(ss, ssid) {
			struct cgroup_subsys_state *css = cgroup_css(dsct, ss);
			DEFINE_WAIT(wait);

			if (!css || !percpu_ref_is_dying(&css->refcnt))
				continue;

			cgroup_get_live(dsct);
			prepare_to_wait(&dsct->offline_waitq, &wait,
					TASK_UNINTERRUPTIBLE);

			cgroup_unlock();
			schedule();
			finish_wait(&dsct->offline_waitq, &wait);

			cgroup_put(dsct);
			goto restart;
		}
	}
}

/**
 * cgroup_save_control - save control masks and dom_cgrp of a subtree
 * @cgrp: root of the target subtree
 *
 * Save ->subtree_control, ->subtree_ss_mask and ->dom_cgrp to the
 * respective old_ prefixed fields for @cgrp's subtree including @cgrp
 * itself.
 */
static void cgroup_save_control(struct cgroup *cgrp)
{
	struct cgroup *dsct;
	struct cgroup_subsys_state *d_css;

	cgroup_for_each_live_descendant_pre(dsct, d_css, cgrp) {
		dsct->old_subtree_control = dsct->subtree_control;
		dsct->old_subtree_ss_mask = dsct->subtree_ss_mask;
		dsct->old_dom_cgrp = dsct->dom_cgrp;
	}
}

/**
 * cgroup_propagate_control - refresh control masks of a subtree
 * @cgrp: root of the target subtree
 *
 * For @cgrp and its subtree, ensure ->subtree_ss_mask matches
 * ->subtree_control and propagate controller availability through the
 * subtree so that descendants don't have unavailable controllers enabled.
 */
static void cgroup_propagate_control(struct cgroup *cgrp)
{
	struct cgroup *dsct;
	struct cgroup_subsys_state *d_css;

	cgroup_for_each_live_descendant_pre(dsct, d_css, cgrp) {
		dsct->subtree_control &= cgroup_control(dsct);
		dsct->subtree_ss_mask =
			cgroup_calc_subtree_ss_mask(dsct->subtree_control,
						    cgroup_ss_mask(dsct));
	}
}

/**
 * cgroup_restore_control - restore control masks and dom_cgrp of a subtree
 * @cgrp: root of the target subtree
 *
 * Restore ->subtree_control, ->subtree_ss_mask and ->dom_cgrp from the
 * respective old_ prefixed fields for @cgrp's subtree including @cgrp
 * itself.
 */
static void cgroup_restore_control(struct cgroup *cgrp)
{
	struct cgroup *dsct;
	struct cgroup_subsys_state *d_css;

	cgroup_for_each_live_descendant_post(dsct, d_css, cgrp) {
		dsct->subtree_control = dsct->old_subtree_control;
		dsct->subtree_ss_mask = dsct->old_subtree_ss_mask;
		dsct->dom_cgrp = dsct->old_dom_cgrp;
	}
}

static bool css_visible(struct cgroup_subsys_state *css)
{
	struct cgroup_subsys *ss = css->ss;
	struct cgroup *cgrp = css->cgroup;

	if (cgroup_control(cgrp) & (1 << ss->id))
		return true;
	if (!(cgroup_ss_mask(cgrp) & (1 << ss->id)))
		return false;
	return cgroup_on_dfl(cgrp) && ss->implicit_on_dfl;
}

/**
 * cgroup_apply_control_enable - enable or show csses according to control
 * @cgrp: root of the target subtree
 *
 * Walk @cgrp's subtree and create new csses or make the existing ones
 * visible.  A css is created invisible if it's being implicitly enabled
 * through dependency.  An invisible css is made visible when the userland
 * explicitly enables it.
 *
 * Returns 0 on success, -errno on failure.  On failure, csses which have
 * been processed already aren't cleaned up.  The caller is responsible for
 * cleaning up with cgroup_apply_control_disable().
 */
static int cgroup_apply_control_enable(struct cgroup *cgrp)
{
	struct cgroup *dsct;
	struct cgroup_subsys_state *d_css;
	struct cgroup_subsys *ss;
	int ssid, ret;

	cgroup_for_each_live_descendant_pre(dsct, d_css, cgrp) {
		for_each_subsys(ss, ssid) {
			struct cgroup_subsys_state *css = cgroup_css(dsct, ss);

			if (!(cgroup_ss_mask(dsct) & (1 << ss->id)))
				continue;

			if (!css) {
				css = css_create(dsct, ss);
				if (IS_ERR(css))
					return PTR_ERR(css);
			}

			WARN_ON_ONCE(percpu_ref_is_dying(&css->refcnt));

			if (css_visible(css)) {
				ret = css_populate_dir(css);
				if (ret)
					return ret;
			}
		}
	}

	return 0;
}

/**
 * cgroup_apply_control_disable - kill or hide csses according to control
 * @cgrp: root of the target subtree
 *
 * Walk @cgrp's subtree and kill and hide csses so that they match
 * cgroup_ss_mask() and cgroup_visible_mask().
 *
 * A css is hidden when the userland requests it to be disabled while other
 * subsystems are still depending on it.  The css must not actively control
 * resources and be in the vanilla state if it's made visible again later.
 * Controllers which may be depended upon should provide ->css_reset() for
 * this purpose.
 */
static void cgroup_apply_control_disable(struct cgroup *cgrp)
{
	struct cgroup *dsct;
	struct cgroup_subsys_state *d_css;
	struct cgroup_subsys *ss;
	int ssid;

	cgroup_for_each_live_descendant_post(dsct, d_css, cgrp) {
		for_each_subsys(ss, ssid) {
			struct cgroup_subsys_state *css = cgroup_css(dsct, ss);

			if (!css)
				continue;

			WARN_ON_ONCE(percpu_ref_is_dying(&css->refcnt));

			if (css->parent &&
			    !(cgroup_ss_mask(dsct) & (1 << ss->id))) {
				kill_css(css);
			} else if (!css_visible(css)) {
				css_clear_dir(css);
				if (ss->css_reset)
					ss->css_reset(css);
			}
		}
	}
}

/**
 * cgroup_apply_control - apply control mask updates to the subtree
 * @cgrp: root of the target subtree
 *
 * subsystems can be enabled and disabled in a subtree using the following
 * steps.
 *
 * 1. Call cgroup_save_control() to stash the current state.
 * 2. Update ->subtree_control masks in the subtree as desired.
 * 3. Call cgroup_apply_control() to apply the changes.
 * 4. Optionally perform other related operations.
 * 5. Call cgroup_finalize_control() to finish up.
 *
 * This function implements step 3 and propagates the mask changes
 * throughout @cgrp's subtree, updates csses accordingly and perform
 * process migrations.
 */
static int cgroup_apply_control(struct cgroup *cgrp)
{
	int ret;

	cgroup_propagate_control(cgrp);

	ret = cgroup_apply_control_enable(cgrp);
	if (ret)
		return ret;

	/*
	 * At this point, cgroup_e_css_by_mask() results reflect the new csses
	 * making the following cgroup_update_dfl_csses() properly update
	 * css associations of all tasks in the subtree.
	 */
	return cgroup_update_dfl_csses(cgrp);
}

/**
 * cgroup_finalize_control - finalize control mask update
 * @cgrp: root of the target subtree
 * @ret: the result of the update
 *
 * Finalize control mask update.  See cgroup_apply_control() for more info.
 */
static void cgroup_finalize_control(struct cgroup *cgrp, int ret)
{
	if (ret) {
		cgroup_restore_control(cgrp);
		cgroup_propagate_control(cgrp);
	}

	cgroup_apply_control_disable(cgrp);
}

static int cgroup_vet_subtree_control_enable(struct cgroup *cgrp, u16 enable)
{
	u16 domain_enable = enable & ~cgrp_dfl_threaded_ss_mask;

	/* if nothing is getting enabled, nothing to worry about */
	if (!enable)
		return 0;

	/* can @cgrp host any resources? */
	if (!cgroup_is_valid_domain(cgrp->dom_cgrp))
		return -EOPNOTSUPP;

	/* mixables don't care */
	if (cgroup_is_mixable(cgrp))
		return 0;

	if (domain_enable) {
		/* can't enable domain controllers inside a thread subtree */
		if (cgroup_is_thread_root(cgrp) || cgroup_is_threaded(cgrp))
			return -EOPNOTSUPP;
	} else {
		/*
		 * Threaded controllers can handle internal competitions
		 * and are always allowed inside a (prospective) thread
		 * subtree.
		 */
		if (cgroup_can_be_thread_root(cgrp) || cgroup_is_threaded(cgrp))
			return 0;
	}

	/*
	 * Controllers can't be enabled for a cgroup with tasks to avoid
	 * child cgroups competing against tasks.
	 */
	if (cgroup_has_tasks(cgrp))
		return -EBUSY;

	return 0;
}

/* change the enabled child controllers for a cgroup in the default hierarchy */
static ssize_t cgroup_subtree_control_write(struct kernfs_open_file *of,
					    char *buf, size_t nbytes,
					    loff_t off)
{
	u16 enable = 0, disable = 0;
	struct cgroup *cgrp, *child;
	struct cgroup_subsys *ss;
	char *tok;
	int ssid, ret;

	/*
	 * Parse input - space separated list of subsystem names prefixed
	 * with either + or -.
	 */
	buf = strstrip(buf);
	while ((tok = strsep(&buf, " "))) {
		if (tok[0] == '\0')
			continue;
		do_each_subsys_mask(ss, ssid, ~cgrp_dfl_inhibit_ss_mask) {
			if (!cgroup_ssid_enabled(ssid) ||
			    strcmp(tok + 1, ss->name))
				continue;

			if (*tok == '+') {
				enable |= 1 << ssid;
				disable &= ~(1 << ssid);
			} else if (*tok == '-') {
				disable |= 1 << ssid;
				enable &= ~(1 << ssid);
			} else {
				return -EINVAL;
			}
			break;
		} while_each_subsys_mask();
		if (ssid == CGROUP_SUBSYS_COUNT)
			return -EINVAL;
	}

	cgrp = cgroup_kn_lock_live(of->kn, true);
	if (!cgrp)
		return -ENODEV;

	for_each_subsys(ss, ssid) {
		if (enable & (1 << ssid)) {
			if (cgrp->subtree_control & (1 << ssid)) {
				enable &= ~(1 << ssid);
				continue;
			}

			if (!(cgroup_control(cgrp) & (1 << ssid))) {
				ret = -ENOENT;
				goto out_unlock;
			}
		} else if (disable & (1 << ssid)) {
			if (!(cgrp->subtree_control & (1 << ssid))) {
				disable &= ~(1 << ssid);
				continue;
			}

			/* a child has it enabled? */
			cgroup_for_each_live_child(child, cgrp) {
				if (child->subtree_control & (1 << ssid)) {
					ret = -EBUSY;
					goto out_unlock;
				}
			}
		}
	}

	if (!enable && !disable) {
		ret = 0;
		goto out_unlock;
	}

	ret = cgroup_vet_subtree_control_enable(cgrp, enable);
	if (ret)
		goto out_unlock;

	/* save and update control masks and prepare csses */
	cgroup_save_control(cgrp);

	cgrp->subtree_control |= enable;
	cgrp->subtree_control &= ~disable;

	ret = cgroup_apply_control(cgrp);
	cgroup_finalize_control(cgrp, ret);
	if (ret)
		goto out_unlock;

	kernfs_activate(cgrp->kn);
out_unlock:
	cgroup_kn_unlock(of->kn);
	return ret ?: nbytes;
}

/**
 * cgroup_enable_threaded - make @cgrp threaded
 * @cgrp: the target cgroup
 *
 * Called when "threaded" is written to the cgroup.type interface file and
 * tries to make @cgrp threaded and join the parent's resource domain.
 * This function is never called on the root cgroup as cgroup.type doesn't
 * exist on it.
 */
static int cgroup_enable_threaded(struct cgroup *cgrp)
{
	struct cgroup *parent = cgroup_parent(cgrp);
	struct cgroup *dom_cgrp = parent->dom_cgrp;
	struct cgroup *dsct;
	struct cgroup_subsys_state *d_css;
	int ret;

	lockdep_assert_held(&cgroup_mutex);

	/* noop if already threaded */
	if (cgroup_is_threaded(cgrp))
		return 0;

	/*
	 * If @cgroup is populated or has domain controllers enabled, it
	 * can't be switched.  While the below cgroup_can_be_thread_root()
	 * test can catch the same conditions, that's only when @parent is
	 * not mixable, so let's check it explicitly.
	 */
	if (cgroup_is_populated(cgrp) ||
	    cgrp->subtree_control & ~cgrp_dfl_threaded_ss_mask)
		return -EOPNOTSUPP;

	/* we're joining the parent's domain, ensure its validity */
	if (!cgroup_is_valid_domain(dom_cgrp) ||
	    !cgroup_can_be_thread_root(dom_cgrp))
		return -EOPNOTSUPP;

	/*
	 * The following shouldn't cause actual migrations and should
	 * always succeed.
	 */
	cgroup_save_control(cgrp);

	cgroup_for_each_live_descendant_pre(dsct, d_css, cgrp)
		if (dsct == cgrp || cgroup_is_threaded(dsct))
			dsct->dom_cgrp = dom_cgrp;

	ret = cgroup_apply_control(cgrp);
	if (!ret)
		parent->nr_threaded_children++;

	cgroup_finalize_control(cgrp, ret);
	return ret;
}

static int cgroup_type_show(struct seq_file *seq, void *v)
{
	struct cgroup *cgrp = seq_css(seq)->cgroup;

	if (cgroup_is_threaded(cgrp))
		seq_puts(seq, "threaded\n");
	else if (!cgroup_is_valid_domain(cgrp))
		seq_puts(seq, "domain invalid\n");
	else if (cgroup_is_thread_root(cgrp))
		seq_puts(seq, "domain threaded\n");
	else
		seq_puts(seq, "domain\n");

	return 0;
}

static ssize_t cgroup_type_write(struct kernfs_open_file *of, char *buf,
				 size_t nbytes, loff_t off)
{
	struct cgroup *cgrp;
	int ret;

	/* only switching to threaded mode is supported */
	if (strcmp(strstrip(buf), "threaded"))
		return -EINVAL;

	/* drain dying csses before we re-apply (threaded) subtree control */
	cgrp = cgroup_kn_lock_live(of->kn, true);
	if (!cgrp)
		return -ENOENT;

	/* threaded can only be enabled */
	ret = cgroup_enable_threaded(cgrp);

	cgroup_kn_unlock(of->kn);
	return ret ?: nbytes;
}

static int cgroup_max_descendants_show(struct seq_file *seq, void *v)
{
	struct cgroup *cgrp = seq_css(seq)->cgroup;
	int descendants = READ_ONCE(cgrp->max_descendants);

	if (descendants == INT_MAX)
		seq_puts(seq, "max\n");
	else
		seq_printf(seq, "%d\n", descendants);

	return 0;
}

static ssize_t cgroup_max_descendants_write(struct kernfs_open_file *of,
					   char *buf, size_t nbytes, loff_t off)
{
	struct cgroup *cgrp;
	int descendants;
	ssize_t ret;

	buf = strstrip(buf);
	if (!strcmp(buf, "max")) {
		descendants = INT_MAX;
	} else {
		ret = kstrtoint(buf, 0, &descendants);
		if (ret)
			return ret;
	}

	if (descendants < 0)
		return -ERANGE;

	cgrp = cgroup_kn_lock_live(of->kn, false);
	if (!cgrp)
		return -ENOENT;

	cgrp->max_descendants = descendants;

	cgroup_kn_unlock(of->kn);

	return nbytes;
}

static int cgroup_max_depth_show(struct seq_file *seq, void *v)
{
	struct cgroup *cgrp = seq_css(seq)->cgroup;
	int depth = READ_ONCE(cgrp->max_depth);

	if (depth == INT_MAX)
		seq_puts(seq, "max\n");
	else
		seq_printf(seq, "%d\n", depth);

	return 0;
}

static ssize_t cgroup_max_depth_write(struct kernfs_open_file *of,
				      char *buf, size_t nbytes, loff_t off)
{
	struct cgroup *cgrp;
	ssize_t ret;
	int depth;

	buf = strstrip(buf);
	if (!strcmp(buf, "max")) {
		depth = INT_MAX;
	} else {
		ret = kstrtoint(buf, 0, &depth);
		if (ret)
			return ret;
	}

	if (depth < 0)
		return -ERANGE;

	cgrp = cgroup_kn_lock_live(of->kn, false);
	if (!cgrp)
		return -ENOENT;

	cgrp->max_depth = depth;

	cgroup_kn_unlock(of->kn);

	return nbytes;
}

static int cgroup_events_show(struct seq_file *seq, void *v)
{
	struct cgroup *cgrp = seq_css(seq)->cgroup;

	seq_printf(seq, "populated %d\n", cgroup_is_populated(cgrp));
	seq_printf(seq, "frozen %d\n", test_bit(CGRP_FROZEN, &cgrp->flags));

	return 0;
}

static int cgroup_stat_show(struct seq_file *seq, void *v)
{
	struct cgroup *cgroup = seq_css(seq)->cgroup;
	struct cgroup_subsys_state *css;
	int dying_cnt[CGROUP_SUBSYS_COUNT];
	int ssid;

	seq_printf(seq, "nr_descendants %d\n",
		   cgroup->nr_descendants);

	/*
	 * Show the number of live and dying csses associated with each of
	 * non-inhibited cgroup subsystems that is bound to cgroup v2.
	 *
	 * Without proper lock protection, racing is possible. So the
	 * numbers may not be consistent when that happens.
	 */
	rcu_read_lock();
	for (ssid = 0; ssid < CGROUP_SUBSYS_COUNT; ssid++) {
		dying_cnt[ssid] = -1;
		if ((BIT(ssid) & cgrp_dfl_inhibit_ss_mask) ||
		    (cgroup_subsys[ssid]->root !=  &cgrp_dfl_root))
			continue;
		css = rcu_dereference_raw(cgroup->subsys[ssid]);
		dying_cnt[ssid] = cgroup->nr_dying_subsys[ssid];
		seq_printf(seq, "nr_subsys_%s %d\n", cgroup_subsys[ssid]->name,
			   css ? (css->nr_descendants + 1) : 0);
	}

	seq_printf(seq, "nr_dying_descendants %d\n",
		   cgroup->nr_dying_descendants);
	for (ssid = 0; ssid < CGROUP_SUBSYS_COUNT; ssid++) {
		if (dying_cnt[ssid] >= 0)
			seq_printf(seq, "nr_dying_subsys_%s %d\n",
				   cgroup_subsys[ssid]->name, dying_cnt[ssid]);
	}
	rcu_read_unlock();
	return 0;
}

static int cgroup_core_local_stat_show(struct seq_file *seq, void *v)
{
	struct cgroup *cgrp = seq_css(seq)->cgroup;
	unsigned int sequence;
	u64 freeze_time;

	do {
		sequence = read_seqcount_begin(&cgrp->freezer.freeze_seq);
		freeze_time = cgrp->freezer.frozen_nsec;
		/* Add in current freezer interval if the cgroup is freezing. */
		if (test_bit(CGRP_FREEZE, &cgrp->flags))
			freeze_time += (ktime_get_ns() -
					cgrp->freezer.freeze_start_nsec);
	} while (read_seqcount_retry(&cgrp->freezer.freeze_seq, sequence));

	do_div(freeze_time, NSEC_PER_USEC);
	seq_printf(seq, "frozen_usec %llu\n", freeze_time);

	return 0;
}

#ifdef CONFIG_CGROUP_SCHED
/**
 * cgroup_tryget_css - try to get a cgroup's css for the specified subsystem
 * @cgrp: the cgroup of interest
 * @ss: the subsystem of interest
 *
 * Find and get @cgrp's css associated with @ss.  If the css doesn't exist
 * or is offline, %NULL is returned.
 */
static struct cgroup_subsys_state *cgroup_tryget_css(struct cgroup *cgrp,
						     struct cgroup_subsys *ss)
{
	struct cgroup_subsys_state *css;

	rcu_read_lock();
	css = cgroup_css(cgrp, ss);
	if (css && !css_tryget_online(css))
		css = NULL;
	rcu_read_unlock();

	return css;
}

static int cgroup_extra_stat_show(struct seq_file *seq, int ssid)
{
	struct cgroup *cgrp = seq_css(seq)->cgroup;
	struct cgroup_subsys *ss = cgroup_subsys[ssid];
	struct cgroup_subsys_state *css;
	int ret;

	if (!ss->css_extra_stat_show)
		return 0;

	css = cgroup_tryget_css(cgrp, ss);
	if (!css)
		return 0;

	ret = ss->css_extra_stat_show(seq, css);
	css_put(css);
	return ret;
}

static int cgroup_local_stat_show(struct seq_file *seq,
				  struct cgroup *cgrp, int ssid)
{
	struct cgroup_subsys *ss = cgroup_subsys[ssid];
	struct cgroup_subsys_state *css;
	int ret;

	if (!ss->css_local_stat_show)
		return 0;

	css = cgroup_tryget_css(cgrp, ss);
	if (!css)
		return 0;

	ret = ss->css_local_stat_show(seq, css);
	css_put(css);
	return ret;
}
#endif

static int cpu_stat_show(struct seq_file *seq, void *v)
{
	int ret = 0;

	cgroup_base_stat_cputime_show(seq);
#ifdef CONFIG_CGROUP_SCHED
	ret = cgroup_extra_stat_show(seq, cpu_cgrp_id);
#endif
	return ret;
}

static int cpu_local_stat_show(struct seq_file *seq, void *v)
{
	struct cgroup __maybe_unused *cgrp = seq_css(seq)->cgroup;
	int ret = 0;

#ifdef CONFIG_CGROUP_SCHED
	ret = cgroup_local_stat_show(seq, cgrp, cpu_cgrp_id);
#endif
	return ret;
}

#ifdef CONFIG_PSI
static int cgroup_io_pressure_show(struct seq_file *seq, void *v)
{
	struct cgroup *cgrp = seq_css(seq)->cgroup;
	struct psi_group *psi = cgroup_psi(cgrp);

	return psi_show(seq, psi, PSI_IO);
}
static int cgroup_memory_pressure_show(struct seq_file *seq, void *v)
{
	struct cgroup *cgrp = seq_css(seq)->cgroup;
	struct psi_group *psi = cgroup_psi(cgrp);

	return psi_show(seq, psi, PSI_MEM);
}
static int cgroup_cpu_pressure_show(struct seq_file *seq, void *v)
{
	struct cgroup *cgrp = seq_css(seq)->cgroup;
	struct psi_group *psi = cgroup_psi(cgrp);

	return psi_show(seq, psi, PSI_CPU);
}

static ssize_t pressure_write(struct kernfs_open_file *of, char *buf,
			      size_t nbytes, enum psi_res res)
{
	struct cgroup_file_ctx *ctx = of->priv;
	struct psi_trigger *new;
	struct cgroup *cgrp;
	struct psi_group *psi;

	cgrp = cgroup_kn_lock_live(of->kn, false);
	if (!cgrp)
		return -ENODEV;

	cgroup_get(cgrp);
	cgroup_kn_unlock(of->kn);

	/* Allow only one trigger per file descriptor */
	if (ctx->psi.trigger) {
		cgroup_put(cgrp);
		return -EBUSY;
	}

	psi = cgroup_psi(cgrp);
	new = psi_trigger_create(psi, buf, res, of->file, of);
	if (IS_ERR(new)) {
		cgroup_put(cgrp);
		return PTR_ERR(new);
	}

	smp_store_release(&ctx->psi.trigger, new);
	cgroup_put(cgrp);

	return nbytes;
}

static ssize_t cgroup_io_pressure_write(struct kernfs_open_file *of,
					  char *buf, size_t nbytes,
					  loff_t off)
{
	return pressure_write(of, buf, nbytes, PSI_IO);
}

static ssize_t cgroup_memory_pressure_write(struct kernfs_open_file *of,
					  char *buf, size_t nbytes,
					  loff_t off)
{
	return pressure_write(of, buf, nbytes, PSI_MEM);
}

static ssize_t cgroup_cpu_pressure_write(struct kernfs_open_file *of,
					  char *buf, size_t nbytes,
					  loff_t off)
{
	return pressure_write(of, buf, nbytes, PSI_CPU);
}

#ifdef CONFIG_IRQ_TIME_ACCOUNTING
static int cgroup_irq_pressure_show(struct seq_file *seq, void *v)
{
	struct cgroup *cgrp = seq_css(seq)->cgroup;
	struct psi_group *psi = cgroup_psi(cgrp);

	return psi_show(seq, psi, PSI_IRQ);
}

static ssize_t cgroup_irq_pressure_write(struct kernfs_open_file *of,
					 char *buf, size_t nbytes,
					 loff_t off)
{
	return pressure_write(of, buf, nbytes, PSI_IRQ);
}
#endif

static int cgroup_pressure_show(struct seq_file *seq, void *v)
{
	struct cgroup *cgrp = seq_css(seq)->cgroup;
	struct psi_group *psi = cgroup_psi(cgrp);

	seq_printf(seq, "%d\n", psi->enabled);

	return 0;
}

static ssize_t cgroup_pressure_write(struct kernfs_open_file *of,
				     char *buf, size_t nbytes,
				     loff_t off)
{
	ssize_t ret;
	int enable;
	struct cgroup *cgrp;
	struct psi_group *psi;

	ret = kstrtoint(strstrip(buf), 0, &enable);
	if (ret)
		return ret;

	if (enable < 0 || enable > 1)
		return -ERANGE;

	cgrp = cgroup_kn_lock_live(of->kn, false);
	if (!cgrp)
		return -ENOENT;

	psi = cgroup_psi(cgrp);
	if (psi->enabled != enable) {
		int i;

		/* show or hide {cpu,memory,io,irq}.pressure files */
		for (i = 0; i < NR_PSI_RESOURCES; i++)
			cgroup_file_show(&cgrp->psi_files[i], enable);

		psi->enabled = enable;
		if (enable)
			psi_cgroup_restart(psi);
	}

	cgroup_kn_unlock(of->kn);

	return nbytes;
}

static __poll_t cgroup_pressure_poll(struct kernfs_open_file *of,
					  poll_table *pt)
{
	struct cgroup_file_ctx *ctx = of->priv;

	return psi_trigger_poll(&ctx->psi.trigger, of->file, pt);
}

static void cgroup_pressure_release(struct kernfs_open_file *of)
{
	struct cgroup_file_ctx *ctx = of->priv;

	psi_trigger_destroy(ctx->psi.trigger);
}

bool cgroup_psi_enabled(void)
{
	if (static_branch_likely(&psi_disabled))
		return false;

	return (cgroup_feature_disable_mask & (1 << OPT_FEATURE_PRESSURE)) == 0;
}

#else /* CONFIG_PSI */
bool cgroup_psi_enabled(void)
{
	return false;
}

#endif /* CONFIG_PSI */

static int cgroup_freeze_show(struct seq_file *seq, void *v)
{
	struct cgroup *cgrp = seq_css(seq)->cgroup;

	seq_printf(seq, "%d\n", cgrp->freezer.freeze);

	return 0;
}

static ssize_t cgroup_freeze_write(struct kernfs_open_file *of,
				   char *buf, size_t nbytes, loff_t off)
{
	struct cgroup *cgrp;
	ssize_t ret;
	int freeze;

	ret = kstrtoint(strstrip(buf), 0, &freeze);
	if (ret)
		return ret;

	if (freeze < 0 || freeze > 1)
		return -ERANGE;

	cgrp = cgroup_kn_lock_live(of->kn, false);
	if (!cgrp)
		return -ENOENT;

	cgroup_freeze(cgrp, freeze);

	cgroup_kn_unlock(of->kn);

	return nbytes;
}

static void __cgroup_kill(struct cgroup *cgrp)
{
	struct css_task_iter it;
	struct task_struct *task;

	lockdep_assert_held(&cgroup_mutex);

	spin_lock_irq(&css_set_lock);
	cgrp->kill_seq++;
	spin_unlock_irq(&css_set_lock);

	css_task_iter_start(&cgrp->self, CSS_TASK_ITER_PROCS | CSS_TASK_ITER_THREADED, &it);
	while ((task = css_task_iter_next(&it))) {
		/* Ignore kernel threads here. */
		if (task->flags & PF_KTHREAD)
			continue;

		/* Skip tasks that are already dying. */
		if (__fatal_signal_pending(task))
			continue;

		send_sig(SIGKILL, task, 0);
	}
	css_task_iter_end(&it);
}

static void cgroup_kill(struct cgroup *cgrp)
{
	struct cgroup_subsys_state *css;
	struct cgroup *dsct;

	lockdep_assert_held(&cgroup_mutex);

	cgroup_for_each_live_descendant_pre(dsct, css, cgrp)
		__cgroup_kill(dsct);
}

static ssize_t cgroup_kill_write(struct kernfs_open_file *of, char *buf,
				 size_t nbytes, loff_t off)
{
	ssize_t ret = 0;
	int kill;
	struct cgroup *cgrp;

	ret = kstrtoint(strstrip(buf), 0, &kill);
	if (ret)
		return ret;

	if (kill != 1)
		return -ERANGE;

	cgrp = cgroup_kn_lock_live(of->kn, false);
	if (!cgrp)
		return -ENOENT;

	/*
	 * Killing is a process directed operation, i.e. the whole thread-group
	 * is taken down so act like we do for cgroup.procs and only make this
	 * writable in non-threaded cgroups.
	 */
	if (cgroup_is_threaded(cgrp))
		ret = -EOPNOTSUPP;
	else
		cgroup_kill(cgrp);

	cgroup_kn_unlock(of->kn);

	return ret ?: nbytes;
}

static int cgroup_file_open(struct kernfs_open_file *of)
{
	struct cftype *cft = of_cft(of);
	struct cgroup_file_ctx *ctx;
	int ret;

	ctx = kzalloc(sizeof(*ctx), GFP_KERNEL);
	if (!ctx)
		return -ENOMEM;

	ctx->ns = current->nsproxy->cgroup_ns;
	get_cgroup_ns(ctx->ns);
	of->priv = ctx;

	if (!cft->open)
		return 0;

	ret = cft->open(of);
	if (ret) {
		put_cgroup_ns(ctx->ns);
		kfree(ctx);
	}
	return ret;
}

static void cgroup_file_release(struct kernfs_open_file *of)
{
	struct cftype *cft = of_cft(of);
	struct cgroup_file_ctx *ctx = of->priv;

	if (cft->release)
		cft->release(of);
	put_cgroup_ns(ctx->ns);
	kfree(ctx);
	of->priv = NULL;
}

static ssize_t cgroup_file_write(struct kernfs_open_file *of, char *buf,
				 size_t nbytes, loff_t off)
{
	struct cgroup_file_ctx *ctx = of->priv;
	struct cgroup *cgrp = kn_priv(of->kn);
	struct cftype *cft = of_cft(of);
	struct cgroup_subsys_state *css;
	int ret;

	if (!nbytes)
		return 0;

	/*
	 * If namespaces are delegation boundaries, disallow writes to
	 * files in an non-init namespace root from inside the namespace
	 * except for the files explicitly marked delegatable -
	 * eg. cgroup.procs, cgroup.threads and cgroup.subtree_control.
	 */
	if ((cgrp->root->flags & CGRP_ROOT_NS_DELEGATE) &&
	    !(cft->flags & CFTYPE_NS_DELEGATABLE) &&
	    ctx->ns != &init_cgroup_ns && ctx->ns->root_cset->dfl_cgrp == cgrp)
		return -EPERM;

	if (cft->write)
		return cft->write(of, buf, nbytes, off);

	/*
	 * kernfs guarantees that a file isn't deleted with operations in
	 * flight, which means that the matching css is and stays alive and
	 * doesn't need to be pinned.  The RCU locking is not necessary
	 * either.  It's just for the convenience of using cgroup_css().
	 */
	rcu_read_lock();
	css = cgroup_css(cgrp, cft->ss);
	rcu_read_unlock();

	if (cft->write_u64) {
		unsigned long long v;
		ret = kstrtoull(buf, 0, &v);
		if (!ret)
			ret = cft->write_u64(css, cft, v);
	} else if (cft->write_s64) {
		long long v;
		ret = kstrtoll(buf, 0, &v);
		if (!ret)
			ret = cft->write_s64(css, cft, v);
	} else {
		ret = -EINVAL;
	}

	return ret ?: nbytes;
}

static __poll_t cgroup_file_poll(struct kernfs_open_file *of, poll_table *pt)
{
	struct cftype *cft = of_cft(of);

	if (cft->poll)
		return cft->poll(of, pt);

	return kernfs_generic_poll(of, pt);
}

static void *cgroup_seqfile_start(struct seq_file *seq, loff_t *ppos)
{
	return seq_cft(seq)->seq_start(seq, ppos);
}

static void *cgroup_seqfile_next(struct seq_file *seq, void *v, loff_t *ppos)
{
	return seq_cft(seq)->seq_next(seq, v, ppos);
}

static void cgroup_seqfile_stop(struct seq_file *seq, void *v)
{
	if (seq_cft(seq)->seq_stop)
		seq_cft(seq)->seq_stop(seq, v);
}

static int cgroup_seqfile_show(struct seq_file *m, void *arg)
{
	struct cftype *cft = seq_cft(m);
	struct cgroup_subsys_state *css = seq_css(m);

	if (cft->seq_show)
		return cft->seq_show(m, arg);

	if (cft->read_u64)
		seq_printf(m, "%llu\n", cft->read_u64(css, cft));
	else if (cft->read_s64)
		seq_printf(m, "%lld\n", cft->read_s64(css, cft));
	else
		return -EINVAL;
	return 0;
}

static struct kernfs_ops cgroup_kf_single_ops = {
	.atomic_write_len	= PAGE_SIZE,
	.open			= cgroup_file_open,
	.release		= cgroup_file_release,
	.write			= cgroup_file_write,
	.poll			= cgroup_file_poll,
	.seq_show		= cgroup_seqfile_show,
};

static struct kernfs_ops cgroup_kf_ops = {
	.atomic_write_len	= PAGE_SIZE,
	.open			= cgroup_file_open,
	.release		= cgroup_file_release,
	.write			= cgroup_file_write,
	.poll			= cgroup_file_poll,
	.seq_start		= cgroup_seqfile_start,
	.seq_next		= cgroup_seqfile_next,
	.seq_stop		= cgroup_seqfile_stop,
	.seq_show		= cgroup_seqfile_show,
};

static void cgroup_file_notify_timer(struct timer_list *timer)
{
	cgroup_file_notify(container_of(timer, struct cgroup_file,
					notify_timer));
}

static int cgroup_add_file(struct cgroup_subsys_state *css, struct cgroup *cgrp,
			   struct cftype *cft)
{
	char name[CGROUP_FILE_NAME_MAX];
	struct kernfs_node *kn;
	struct lock_class_key *key = NULL;

#ifdef CONFIG_DEBUG_LOCK_ALLOC
	key = &cft->lockdep_key;
#endif
	kn = __kernfs_create_file(cgrp->kn, cgroup_file_name(cgrp, cft, name),
				  cgroup_file_mode(cft),
				  current_fsuid(), current_fsgid(),
				  0, cft->kf_ops, cft,
				  NULL, key);
	if (IS_ERR(kn))
		return PTR_ERR(kn);

	if (cft->file_offset) {
		struct cgroup_file *cfile = (void *)css + cft->file_offset;

		timer_setup(&cfile->notify_timer, cgroup_file_notify_timer, 0);

		spin_lock_irq(&cgroup_file_kn_lock);
		cfile->kn = kn;
		spin_unlock_irq(&cgroup_file_kn_lock);
	}

	return 0;
}

/**
 * cgroup_addrm_files - add or remove files to a cgroup directory
 * @css: the target css
 * @cgrp: the target cgroup (usually css->cgroup)
 * @cfts: array of cftypes to be added
 * @is_add: whether to add or remove
 *
 * Depending on @is_add, add or remove files defined by @cfts on @cgrp.
 * For removals, this function never fails.
 */
static int cgroup_addrm_files(struct cgroup_subsys_state *css,
			      struct cgroup *cgrp, struct cftype cfts[],
			      bool is_add)
{
	struct cftype *cft, *cft_end = NULL;
	int ret = 0;

	lockdep_assert_held(&cgroup_mutex);

restart:
	for (cft = cfts; cft != cft_end && cft->name[0] != '\0'; cft++) {
		/* does cft->flags tell us to skip this file on @cgrp? */
		if ((cft->flags & __CFTYPE_ONLY_ON_DFL) && !cgroup_on_dfl(cgrp))
			continue;
		if ((cft->flags & __CFTYPE_NOT_ON_DFL) && cgroup_on_dfl(cgrp))
			continue;
		if ((cft->flags & CFTYPE_NOT_ON_ROOT) && !cgroup_parent(cgrp))
			continue;
		if ((cft->flags & CFTYPE_ONLY_ON_ROOT) && cgroup_parent(cgrp))
			continue;
		if ((cft->flags & CFTYPE_DEBUG) && !cgroup_debug)
			continue;
		if (is_add) {
			ret = cgroup_add_file(css, cgrp, cft);
			if (ret) {
				pr_warn("%s: failed to add %s, err=%d\n",
					__func__, cft->name, ret);
				cft_end = cft;
				is_add = false;
				goto restart;
			}
		} else {
			cgroup_rm_file(cgrp, cft);
		}
	}
	return ret;
}

static int cgroup_apply_cftypes(struct cftype *cfts, bool is_add)
{
	struct cgroup_subsys *ss = cfts[0].ss;
	struct cgroup *root = &ss->root->cgrp;
	struct cgroup_subsys_state *css;
	int ret = 0;

	lockdep_assert_held(&cgroup_mutex);

	/* add/rm files for all cgroups created before */
	css_for_each_descendant_pre(css, cgroup_css(root, ss)) {
		struct cgroup *cgrp = css->cgroup;

		if (!(css->flags & CSS_VISIBLE))
			continue;

		ret = cgroup_addrm_files(css, cgrp, cfts, is_add);
		if (ret)
			break;
	}

	if (is_add && !ret)
		kernfs_activate(root->kn);
	return ret;
}

static void cgroup_exit_cftypes(struct cftype *cfts)
{
	struct cftype *cft;

	for (cft = cfts; cft->name[0] != '\0'; cft++) {
		/* free copy for custom atomic_write_len, see init_cftypes() */
		if (cft->max_write_len && cft->max_write_len != PAGE_SIZE)
			kfree(cft->kf_ops);
		cft->kf_ops = NULL;
		cft->ss = NULL;

		/* revert flags set by cgroup core while adding @cfts */
		cft->flags &= ~(__CFTYPE_ONLY_ON_DFL | __CFTYPE_NOT_ON_DFL |
				__CFTYPE_ADDED);
	}
}

static int cgroup_init_cftypes(struct cgroup_subsys *ss, struct cftype *cfts)
{
	struct cftype *cft;
	int ret = 0;

	for (cft = cfts; cft->name[0] != '\0'; cft++) {
		struct kernfs_ops *kf_ops;

		WARN_ON(cft->ss || cft->kf_ops);

		if (cft->flags & __CFTYPE_ADDED) {
			ret = -EBUSY;
			break;
		}

		if (cft->seq_start)
			kf_ops = &cgroup_kf_ops;
		else
			kf_ops = &cgroup_kf_single_ops;

		/*
		 * Ugh... if @cft wants a custom max_write_len, we need to
		 * make a copy of kf_ops to set its atomic_write_len.
		 */
		if (cft->max_write_len && cft->max_write_len != PAGE_SIZE) {
			kf_ops = kmemdup(kf_ops, sizeof(*kf_ops), GFP_KERNEL);
			if (!kf_ops) {
				ret = -ENOMEM;
				break;
			}
			kf_ops->atomic_write_len = cft->max_write_len;
		}

		cft->kf_ops = kf_ops;
		cft->ss = ss;
		cft->flags |= __CFTYPE_ADDED;
	}

	if (ret)
		cgroup_exit_cftypes(cfts);
	return ret;
}

static void cgroup_rm_cftypes_locked(struct cftype *cfts)
{
	lockdep_assert_held(&cgroup_mutex);

	list_del(&cfts->node);
	cgroup_apply_cftypes(cfts, false);
	cgroup_exit_cftypes(cfts);
}

/**
 * cgroup_rm_cftypes - remove an array of cftypes from a subsystem
 * @cfts: zero-length name terminated array of cftypes
 *
 * Unregister @cfts.  Files described by @cfts are removed from all
 * existing cgroups and all future cgroups won't have them either.  This
 * function can be called anytime whether @cfts' subsys is attached or not.
 *
 * Returns 0 on successful unregistration, -ENOENT if @cfts is not
 * registered.
 */
int cgroup_rm_cftypes(struct cftype *cfts)
{
	if (!cfts || cfts[0].name[0] == '\0')
		return 0;

	if (!(cfts[0].flags & __CFTYPE_ADDED))
		return -ENOENT;

	cgroup_lock();
	cgroup_rm_cftypes_locked(cfts);
	cgroup_unlock();
	return 0;
}

/**
 * cgroup_add_cftypes - add an array of cftypes to a subsystem
 * @ss: target cgroup subsystem
 * @cfts: zero-length name terminated array of cftypes
 *
 * Register @cfts to @ss.  Files described by @cfts are created for all
 * existing cgroups to which @ss is attached and all future cgroups will
 * have them too.  This function can be called anytime whether @ss is
 * attached or not.
 *
 * Returns 0 on successful registration, -errno on failure.  Note that this
 * function currently returns 0 as long as @cfts registration is successful
 * even if some file creation attempts on existing cgroups fail.
 */
int cgroup_add_cftypes(struct cgroup_subsys *ss, struct cftype *cfts)
{
	int ret;

	if (!cgroup_ssid_enabled(ss->id))
		return 0;

	if (!cfts || cfts[0].name[0] == '\0')
		return 0;

	ret = cgroup_init_cftypes(ss, cfts);
	if (ret)
		return ret;

	cgroup_lock();

	list_add_tail(&cfts->node, &ss->cfts);
	ret = cgroup_apply_cftypes(cfts, true);
	if (ret)
		cgroup_rm_cftypes_locked(cfts);

	cgroup_unlock();
	return ret;
}

/**
 * cgroup_add_dfl_cftypes - add an array of cftypes for default hierarchy
 * @ss: target cgroup subsystem
 * @cfts: zero-length name terminated array of cftypes
 *
 * Similar to cgroup_add_cftypes() but the added files are only used for
 * the default hierarchy.
 */
int cgroup_add_dfl_cftypes(struct cgroup_subsys *ss, struct cftype *cfts)
{
	struct cftype *cft;

	for (cft = cfts; cft && cft->name[0] != '\0'; cft++)
		cft->flags |= __CFTYPE_ONLY_ON_DFL;
	return cgroup_add_cftypes(ss, cfts);
}

/**
 * cgroup_add_legacy_cftypes - add an array of cftypes for legacy hierarchies
 * @ss: target cgroup subsystem
 * @cfts: zero-length name terminated array of cftypes
 *
 * Similar to cgroup_add_cftypes() but the added files are only used for
 * the legacy hierarchies.
 */
int cgroup_add_legacy_cftypes(struct cgroup_subsys *ss, struct cftype *cfts)
{
	struct cftype *cft;

	for (cft = cfts; cft && cft->name[0] != '\0'; cft++)
		cft->flags |= __CFTYPE_NOT_ON_DFL;
	return cgroup_add_cftypes(ss, cfts);
}

/**
 * cgroup_file_notify - generate a file modified event for a cgroup_file
 * @cfile: target cgroup_file
 *
 * @cfile must have been obtained by setting cftype->file_offset.
 */
void cgroup_file_notify(struct cgroup_file *cfile)
{
	unsigned long flags;

	spin_lock_irqsave(&cgroup_file_kn_lock, flags);
	if (cfile->kn) {
		unsigned long last = cfile->notified_at;
		unsigned long next = last + CGROUP_FILE_NOTIFY_MIN_INTV;

		if (time_in_range(jiffies, last, next)) {
			timer_reduce(&cfile->notify_timer, next);
		} else {
			kernfs_notify(cfile->kn);
			cfile->notified_at = jiffies;
		}
	}
	spin_unlock_irqrestore(&cgroup_file_kn_lock, flags);
}

/**
 * cgroup_file_show - show or hide a hidden cgroup file
 * @cfile: target cgroup_file obtained by setting cftype->file_offset
 * @show: whether to show or hide
 */
void cgroup_file_show(struct cgroup_file *cfile, bool show)
{
	struct kernfs_node *kn;

	spin_lock_irq(&cgroup_file_kn_lock);
	kn = cfile->kn;
	kernfs_get(kn);
	spin_unlock_irq(&cgroup_file_kn_lock);

	if (kn)
		kernfs_show(kn, show);

	kernfs_put(kn);
}

/**
 * css_next_child - find the next child of a given css
 * @pos: the current position (%NULL to initiate traversal)
 * @parent: css whose children to walk
 *
 * This function returns the next child of @parent and should be called
 * under either cgroup_mutex or RCU read lock.  The only requirement is
 * that @parent and @pos are accessible.  The next sibling is guaranteed to
 * be returned regardless of their states.
 *
 * If a subsystem synchronizes ->css_online() and the start of iteration, a
 * css which finished ->css_online() is guaranteed to be visible in the
 * future iterations and will stay visible until the last reference is put.
 * A css which hasn't finished ->css_online() or already finished
 * ->css_offline() may show up during traversal.  It's each subsystem's
 * responsibility to synchronize against on/offlining.
 */
struct cgroup_subsys_state *css_next_child(struct cgroup_subsys_state *pos,
					   struct cgroup_subsys_state *parent)
{
	struct cgroup_subsys_state *next;

	cgroup_assert_mutex_or_rcu_locked();

	/*
	 * @pos could already have been unlinked from the sibling list.
	 * Once a cgroup is removed, its ->sibling.next is no longer
	 * updated when its next sibling changes.  CSS_RELEASED is set when
	 * @pos is taken off list, at which time its next pointer is valid,
	 * and, as releases are serialized, the one pointed to by the next
	 * pointer is guaranteed to not have started release yet.  This
	 * implies that if we observe !CSS_RELEASED on @pos in this RCU
	 * critical section, the one pointed to by its next pointer is
	 * guaranteed to not have finished its RCU grace period even if we
	 * have dropped rcu_read_lock() in-between iterations.
	 *
	 * If @pos has CSS_RELEASED set, its next pointer can't be
	 * dereferenced; however, as each css is given a monotonically
	 * increasing unique serial number and always appended to the
	 * sibling list, the next one can be found by walking the parent's
	 * children until the first css with higher serial number than
	 * @pos's.  While this path can be slower, it happens iff iteration
	 * races against release and the race window is very small.
	 */
	if (!pos) {
		next = list_entry_rcu(parent->children.next, struct cgroup_subsys_state, sibling);
	} else if (likely(!(pos->flags & CSS_RELEASED))) {
		next = list_entry_rcu(pos->sibling.next, struct cgroup_subsys_state, sibling);
	} else {
		list_for_each_entry_rcu(next, &parent->children, sibling,
					lockdep_is_held(&cgroup_mutex))
			if (next->serial_nr > pos->serial_nr)
				break;
	}

	/*
	 * @next, if not pointing to the head, can be dereferenced and is
	 * the next sibling.
	 */
	if (&next->sibling != &parent->children)
		return next;
	return NULL;
}

/**
 * css_next_descendant_pre - find the next descendant for pre-order walk
 * @pos: the current position (%NULL to initiate traversal)
 * @root: css whose descendants to walk
 *
 * To be used by css_for_each_descendant_pre().  Find the next descendant
 * to visit for pre-order traversal of @root's descendants.  @root is
 * included in the iteration and the first node to be visited.
 *
 * While this function requires cgroup_mutex or RCU read locking, it
 * doesn't require the whole traversal to be contained in a single critical
 * section. Additionally, it isn't necessary to hold onto a reference to @pos.
 * This function will return the correct next descendant as long as both @pos
 * and @root are accessible and @pos is a descendant of @root.
 *
 * If a subsystem synchronizes ->css_online() and the start of iteration, a
 * css which finished ->css_online() is guaranteed to be visible in the
 * future iterations and will stay visible until the last reference is put.
 * A css which hasn't finished ->css_online() or already finished
 * ->css_offline() may show up during traversal.  It's each subsystem's
 * responsibility to synchronize against on/offlining.
 */
struct cgroup_subsys_state *
css_next_descendant_pre(struct cgroup_subsys_state *pos,
			struct cgroup_subsys_state *root)
{
	struct cgroup_subsys_state *next;

	cgroup_assert_mutex_or_rcu_locked();

	/* if first iteration, visit @root */
	if (!pos)
		return root;

	/* visit the first child if exists */
	next = css_next_child(NULL, pos);
	if (next)
		return next;

	/* no child, visit my or the closest ancestor's next sibling */
	while (pos != root) {
		next = css_next_child(pos, pos->parent);
		if (next)
			return next;
		pos = pos->parent;
	}

	return NULL;
}
EXPORT_SYMBOL_GPL(css_next_descendant_pre);

/**
 * css_rightmost_descendant - return the rightmost descendant of a css
 * @pos: css of interest
 *
 * Return the rightmost descendant of @pos.  If there's no descendant, @pos
 * is returned.  This can be used during pre-order traversal to skip
 * subtree of @pos.
 *
 * While this function requires cgroup_mutex or RCU read locking, it
 * doesn't require the whole traversal to be contained in a single critical
 * section. Additionally, it isn't necessary to hold onto a reference to @pos.
 * This function will return the correct rightmost descendant as long as @pos
 * is accessible.
 */
struct cgroup_subsys_state *
css_rightmost_descendant(struct cgroup_subsys_state *pos)
{
	struct cgroup_subsys_state *last, *tmp;

	cgroup_assert_mutex_or_rcu_locked();

	do {
		last = pos;
		/* ->prev isn't RCU safe, walk ->next till the end */
		pos = NULL;
		css_for_each_child(tmp, last)
			pos = tmp;
	} while (pos);

	return last;
}

static struct cgroup_subsys_state *
css_leftmost_descendant(struct cgroup_subsys_state *pos)
{
	struct cgroup_subsys_state *last;

	do {
		last = pos;
		pos = css_next_child(NULL, pos);
	} while (pos);

	return last;
}

/**
 * css_next_descendant_post - find the next descendant for post-order walk
 * @pos: the current position (%NULL to initiate traversal)
 * @root: css whose descendants to walk
 *
 * To be used by css_for_each_descendant_post().  Find the next descendant
 * to visit for post-order traversal of @root's descendants.  @root is
 * included in the iteration and the last node to be visited.
 *
 * While this function requires cgroup_mutex or RCU read locking, it
 * doesn't require the whole traversal to be contained in a single critical
 * section. Additionally, it isn't necessary to hold onto a reference to @pos.
 * This function will return the correct next descendant as long as both @pos
 * and @cgroup are accessible and @pos is a descendant of @cgroup.
 *
 * If a subsystem synchronizes ->css_online() and the start of iteration, a
 * css which finished ->css_online() is guaranteed to be visible in the
 * future iterations and will stay visible until the last reference is put.
 * A css which hasn't finished ->css_online() or already finished
 * ->css_offline() may show up during traversal.  It's each subsystem's
 * responsibility to synchronize against on/offlining.
 */
struct cgroup_subsys_state *
css_next_descendant_post(struct cgroup_subsys_state *pos,
			 struct cgroup_subsys_state *root)
{
	struct cgroup_subsys_state *next;

	cgroup_assert_mutex_or_rcu_locked();

	/* if first iteration, visit leftmost descendant which may be @root */
	if (!pos)
		return css_leftmost_descendant(root);

	/* if we visited @root, we're done */
	if (pos == root)
		return NULL;

	/* if there's an unvisited sibling, visit its leftmost descendant */
	next = css_next_child(pos, pos->parent);
	if (next)
		return css_leftmost_descendant(next);

	/* no sibling left, visit parent */
	return pos->parent;
}

/**
 * css_has_online_children - does a css have online children
 * @css: the target css
 *
 * Returns %true if @css has any online children; otherwise, %false.  This
 * function can be called from any context but the caller is responsible
 * for synchronizing against on/offlining as necessary.
 */
bool css_has_online_children(struct cgroup_subsys_state *css)
{
	struct cgroup_subsys_state *child;
	bool ret = false;

	rcu_read_lock();
	css_for_each_child(child, css) {
		if (child->flags & CSS_ONLINE) {
			ret = true;
			break;
		}
	}
	rcu_read_unlock();
	return ret;
}

static struct css_set *css_task_iter_next_css_set(struct css_task_iter *it)
{
	struct list_head *l;
	struct cgrp_cset_link *link;
	struct css_set *cset;

	lockdep_assert_held(&css_set_lock);

	/* find the next threaded cset */
	if (it->tcset_pos) {
		l = it->tcset_pos->next;

		if (l != it->tcset_head) {
			it->tcset_pos = l;
			return container_of(l, struct css_set,
					    threaded_csets_node);
		}

		it->tcset_pos = NULL;
	}

	/* find the next cset */
	l = it->cset_pos;
	l = l->next;
	if (l == it->cset_head) {
		it->cset_pos = NULL;
		return NULL;
	}

	if (it->ss) {
		cset = container_of(l, struct css_set, e_cset_node[it->ss->id]);
	} else {
		link = list_entry(l, struct cgrp_cset_link, cset_link);
		cset = link->cset;
	}

	it->cset_pos = l;

	/* initialize threaded css_set walking */
	if (it->flags & CSS_TASK_ITER_THREADED) {
		if (it->cur_dcset)
			put_css_set_locked(it->cur_dcset);
		it->cur_dcset = cset;
		get_css_set(cset);

		it->tcset_head = &cset->threaded_csets;
		it->tcset_pos = &cset->threaded_csets;
	}

	return cset;
}

/**
 * css_task_iter_advance_css_set - advance a task iterator to the next css_set
 * @it: the iterator to advance
 *
 * Advance @it to the next css_set to walk.
 */
static void css_task_iter_advance_css_set(struct css_task_iter *it)
{
	struct css_set *cset;

	lockdep_assert_held(&css_set_lock);

	/* Advance to the next non-empty css_set and find first non-empty tasks list*/
	while ((cset = css_task_iter_next_css_set(it))) {
		if (!list_empty(&cset->tasks)) {
			it->cur_tasks_head = &cset->tasks;
			break;
		} else if (!list_empty(&cset->mg_tasks)) {
			it->cur_tasks_head = &cset->mg_tasks;
			break;
		} else if (!list_empty(&cset->dying_tasks)) {
			it->cur_tasks_head = &cset->dying_tasks;
			break;
		}
	}
	if (!cset) {
		it->task_pos = NULL;
		return;
	}
	it->task_pos = it->cur_tasks_head->next;

	/*
	 * We don't keep css_sets locked across iteration steps and thus
	 * need to take steps to ensure that iteration can be resumed after
	 * the lock is re-acquired.  Iteration is performed at two levels -
	 * css_sets and tasks in them.
	 *
	 * Once created, a css_set never leaves its cgroup lists, so a
	 * pinned css_set is guaranteed to stay put and we can resume
	 * iteration afterwards.
	 *
	 * Tasks may leave @cset across iteration steps.  This is resolved
	 * by registering each iterator with the css_set currently being
	 * walked and making css_set_move_task() advance iterators whose
	 * next task is leaving.
	 */
	if (it->cur_cset) {
		list_del(&it->iters_node);
		put_css_set_locked(it->cur_cset);
	}
	get_css_set(cset);
	it->cur_cset = cset;
	list_add(&it->iters_node, &cset->task_iters);
}

static void css_task_iter_skip(struct css_task_iter *it,
			       struct task_struct *task)
{
	lockdep_assert_held(&css_set_lock);

	if (it->task_pos == &task->cg_list) {
		it->task_pos = it->task_pos->next;
		it->flags |= CSS_TASK_ITER_SKIPPED;
	}
}

static void css_task_iter_advance(struct css_task_iter *it)
{
	struct task_struct *task;

	lockdep_assert_held(&css_set_lock);
repeat:
	if (it->task_pos) {
		/*
		 * Advance iterator to find next entry. We go through cset
		 * tasks, mg_tasks and dying_tasks, when consumed we move onto
		 * the next cset.
		 */
		if (it->flags & CSS_TASK_ITER_SKIPPED)
			it->flags &= ~CSS_TASK_ITER_SKIPPED;
		else
			it->task_pos = it->task_pos->next;

		if (it->task_pos == &it->cur_cset->tasks) {
			it->cur_tasks_head = &it->cur_cset->mg_tasks;
			it->task_pos = it->cur_tasks_head->next;
		}
		if (it->task_pos == &it->cur_cset->mg_tasks) {
			it->cur_tasks_head = &it->cur_cset->dying_tasks;
			it->task_pos = it->cur_tasks_head->next;
		}
		if (it->task_pos == &it->cur_cset->dying_tasks)
			css_task_iter_advance_css_set(it);
	} else {
		/* called from start, proceed to the first cset */
		css_task_iter_advance_css_set(it);
	}

	if (!it->task_pos)
		return;

	task = list_entry(it->task_pos, struct task_struct, cg_list);

	if (it->flags & CSS_TASK_ITER_PROCS) {
		/* if PROCS, skip over tasks which aren't group leaders */
		if (!thread_group_leader(task))
			goto repeat;

		/* and dying leaders w/o live member threads */
		if (it->cur_tasks_head == &it->cur_cset->dying_tasks &&
		    !atomic_read(&task->signal->live))
			goto repeat;
	} else {
		/* skip all dying ones */
		if (it->cur_tasks_head == &it->cur_cset->dying_tasks)
			goto repeat;
	}
}

/**
 * css_task_iter_start - initiate task iteration
 * @css: the css to walk tasks of
 * @flags: CSS_TASK_ITER_* flags
 * @it: the task iterator to use
 *
 * Initiate iteration through the tasks of @css.  The caller can call
 * css_task_iter_next() to walk through the tasks until the function
 * returns NULL.  On completion of iteration, css_task_iter_end() must be
 * called.
 */
void css_task_iter_start(struct cgroup_subsys_state *css, unsigned int flags,
			 struct css_task_iter *it)
{
	unsigned long irqflags;

	memset(it, 0, sizeof(*it));

	spin_lock_irqsave(&css_set_lock, irqflags);

	it->ss = css->ss;
	it->flags = flags;

	if (CGROUP_HAS_SUBSYS_CONFIG && it->ss)
		it->cset_pos = &css->cgroup->e_csets[css->ss->id];
	else
		it->cset_pos = &css->cgroup->cset_links;

	it->cset_head = it->cset_pos;

	css_task_iter_advance(it);

	spin_unlock_irqrestore(&css_set_lock, irqflags);
}

/**
 * css_task_iter_next - return the next task for the iterator
 * @it: the task iterator being iterated
 *
 * The "next" function for task iteration.  @it should have been
 * initialized via css_task_iter_start().  Returns NULL when the iteration
 * reaches the end.
 */
struct task_struct *css_task_iter_next(struct css_task_iter *it)
{
	unsigned long irqflags;

	if (it->cur_task) {
		put_task_struct(it->cur_task);
		it->cur_task = NULL;
	}

	spin_lock_irqsave(&css_set_lock, irqflags);

	/* @it may be half-advanced by skips, finish advancing */
	if (it->flags & CSS_TASK_ITER_SKIPPED)
		css_task_iter_advance(it);

	if (it->task_pos) {
		it->cur_task = list_entry(it->task_pos, struct task_struct,
					  cg_list);
		get_task_struct(it->cur_task);
		css_task_iter_advance(it);
	}

	spin_unlock_irqrestore(&css_set_lock, irqflags);

	return it->cur_task;
}

/**
 * css_task_iter_end - finish task iteration
 * @it: the task iterator to finish
 *
 * Finish task iteration started by css_task_iter_start().
 */
void css_task_iter_end(struct css_task_iter *it)
{
	unsigned long irqflags;

	if (it->cur_cset) {
		spin_lock_irqsave(&css_set_lock, irqflags);
		list_del(&it->iters_node);
		put_css_set_locked(it->cur_cset);
		spin_unlock_irqrestore(&css_set_lock, irqflags);
	}

	if (it->cur_dcset)
		put_css_set(it->cur_dcset);

	if (it->cur_task)
		put_task_struct(it->cur_task);
}

static void cgroup_procs_release(struct kernfs_open_file *of)
{
	struct cgroup_file_ctx *ctx = of->priv;

	if (ctx->procs.started)
		css_task_iter_end(&ctx->procs.iter);
}

static void *cgroup_procs_next(struct seq_file *s, void *v, loff_t *pos)
{
	struct kernfs_open_file *of = s->private;
	struct cgroup_file_ctx *ctx = of->priv;

	if (pos)
		(*pos)++;

	return css_task_iter_next(&ctx->procs.iter);
}

static void *__cgroup_procs_start(struct seq_file *s, loff_t *pos,
				  unsigned int iter_flags)
{
	struct kernfs_open_file *of = s->private;
	struct cgroup *cgrp = seq_css(s)->cgroup;
	struct cgroup_file_ctx *ctx = of->priv;
	struct css_task_iter *it = &ctx->procs.iter;

	/*
	 * When a seq_file is seeked, it's always traversed sequentially
	 * from position 0, so we can simply keep iterating on !0 *pos.
	 */
	if (!ctx->procs.started) {
		if (WARN_ON_ONCE((*pos)))
			return ERR_PTR(-EINVAL);
		css_task_iter_start(&cgrp->self, iter_flags, it);
		ctx->procs.started = true;
	} else if (!(*pos)) {
		css_task_iter_end(it);
		css_task_iter_start(&cgrp->self, iter_flags, it);
	} else
		return it->cur_task;

	return cgroup_procs_next(s, NULL, NULL);
}

static void *cgroup_procs_start(struct seq_file *s, loff_t *pos)
{
	struct cgroup *cgrp = seq_css(s)->cgroup;

	/*
	 * All processes of a threaded subtree belong to the domain cgroup
	 * of the subtree.  Only threads can be distributed across the
	 * subtree.  Reject reads on cgroup.procs in the subtree proper.
	 * They're always empty anyway.
	 */
	if (cgroup_is_threaded(cgrp))
		return ERR_PTR(-EOPNOTSUPP);

	return __cgroup_procs_start(s, pos, CSS_TASK_ITER_PROCS |
					    CSS_TASK_ITER_THREADED);
}

static int cgroup_procs_show(struct seq_file *s, void *v)
{
	seq_printf(s, "%d\n", task_pid_vnr(v));
	return 0;
}

static int cgroup_may_write(const struct cgroup *cgrp, struct super_block *sb)
{
	int ret;
	struct inode *inode;

	lockdep_assert_held(&cgroup_mutex);

	inode = kernfs_get_inode(sb, cgrp->procs_file.kn);
	if (!inode)
		return -ENOMEM;

	ret = inode_permission(&nop_mnt_idmap, inode, MAY_WRITE);
	iput(inode);
	return ret;
}

static int cgroup_procs_write_permission(struct cgroup *src_cgrp,
					 struct cgroup *dst_cgrp,
					 struct super_block *sb,
					 struct cgroup_namespace *ns)
{
	struct cgroup *com_cgrp = src_cgrp;
	int ret;

	lockdep_assert_held(&cgroup_mutex);

	/* find the common ancestor */
	while (!cgroup_is_descendant(dst_cgrp, com_cgrp))
		com_cgrp = cgroup_parent(com_cgrp);

	/* %current should be authorized to migrate to the common ancestor */
	ret = cgroup_may_write(com_cgrp, sb);
	if (ret)
		return ret;

	/*
	 * If namespaces are delegation boundaries, %current must be able
	 * to see both source and destination cgroups from its namespace.
	 */
	if ((cgrp_dfl_root.flags & CGRP_ROOT_NS_DELEGATE) &&
	    (!cgroup_is_descendant(src_cgrp, ns->root_cset->dfl_cgrp) ||
	     !cgroup_is_descendant(dst_cgrp, ns->root_cset->dfl_cgrp)))
		return -ENOENT;

	return 0;
}

static int cgroup_attach_permissions(struct cgroup *src_cgrp,
				     struct cgroup *dst_cgrp,
				     struct super_block *sb, bool threadgroup,
				     struct cgroup_namespace *ns)
{
	int ret = 0;

	ret = cgroup_procs_write_permission(src_cgrp, dst_cgrp, sb, ns);
	if (ret)
		return ret;

	ret = cgroup_migrate_vet_dst(dst_cgrp);
	if (ret)
		return ret;

	if (!threadgroup && (src_cgrp->dom_cgrp != dst_cgrp->dom_cgrp))
		ret = -EOPNOTSUPP;

	return ret;
}

static ssize_t __cgroup_procs_write(struct kernfs_open_file *of, char *buf,
				    bool threadgroup)
{
	struct cgroup_file_ctx *ctx = of->priv;
	struct cgroup *src_cgrp, *dst_cgrp;
	struct task_struct *task;
	const struct cred *saved_cred;
	ssize_t ret;
	bool threadgroup_locked;

	dst_cgrp = cgroup_kn_lock_live(of->kn, false);
	if (!dst_cgrp)
		return -ENODEV;

	task = cgroup_procs_write_start(buf, threadgroup, &threadgroup_locked);
	ret = PTR_ERR_OR_ZERO(task);
	if (ret)
		goto out_unlock;

	/* find the source cgroup */
	spin_lock_irq(&css_set_lock);
	src_cgrp = task_cgroup_from_root(task, &cgrp_dfl_root);
	spin_unlock_irq(&css_set_lock);

	/*
	 * Process and thread migrations follow same delegation rule. Check
	 * permissions using the credentials from file open to protect against
	 * inherited fd attacks.
	 */
	saved_cred = override_creds(of->file->f_cred);
	ret = cgroup_attach_permissions(src_cgrp, dst_cgrp,
					of->file->f_path.dentry->d_sb,
					threadgroup, ctx->ns);
	revert_creds(saved_cred);
	if (ret)
		goto out_finish;

	ret = cgroup_attach_task(dst_cgrp, task, threadgroup);

out_finish:
	cgroup_procs_write_finish(task, threadgroup_locked);
out_unlock:
	cgroup_kn_unlock(of->kn);

	return ret;
}

static ssize_t cgroup_procs_write(struct kernfs_open_file *of,
				  char *buf, size_t nbytes, loff_t off)
{
	return __cgroup_procs_write(of, buf, true) ?: nbytes;
}

static void *cgroup_threads_start(struct seq_file *s, loff_t *pos)
{
	return __cgroup_procs_start(s, pos, 0);
}

static ssize_t cgroup_threads_write(struct kernfs_open_file *of,
				    char *buf, size_t nbytes, loff_t off)
{
	return __cgroup_procs_write(of, buf, false) ?: nbytes;
}

/* cgroup core interface files for the default hierarchy */
static struct cftype cgroup_base_files[] = {
	{
		.name = "cgroup.type",
		.flags = CFTYPE_NOT_ON_ROOT,
		.seq_show = cgroup_type_show,
		.write = cgroup_type_write,
	},
	{
		.name = "cgroup.procs",
		.flags = CFTYPE_NS_DELEGATABLE,
		.file_offset = offsetof(struct cgroup, procs_file),
		.release = cgroup_procs_release,
		.seq_start = cgroup_procs_start,
		.seq_next = cgroup_procs_next,
		.seq_show = cgroup_procs_show,
		.write = cgroup_procs_write,
	},
	{
		.name = "cgroup.threads",
		.flags = CFTYPE_NS_DELEGATABLE,
		.release = cgroup_procs_release,
		.seq_start = cgroup_threads_start,
		.seq_next = cgroup_procs_next,
		.seq_show = cgroup_procs_show,
		.write = cgroup_threads_write,
	},
	{
		.name = "cgroup.controllers",
		.seq_show = cgroup_controllers_show,
	},
	{
		.name = "cgroup.subtree_control",
		.flags = CFTYPE_NS_DELEGATABLE,
		.seq_show = cgroup_subtree_control_show,
		.write = cgroup_subtree_control_write,
	},
	{
		.name = "cgroup.events",
		.flags = CFTYPE_NOT_ON_ROOT,
		.file_offset = offsetof(struct cgroup, events_file),
		.seq_show = cgroup_events_show,
	},
	{
		.name = "cgroup.max.descendants",
		.seq_show = cgroup_max_descendants_show,
		.write = cgroup_max_descendants_write,
	},
	{
		.name = "cgroup.max.depth",
		.seq_show = cgroup_max_depth_show,
		.write = cgroup_max_depth_write,
	},
	{
		.name = "cgroup.stat",
		.seq_show = cgroup_stat_show,
	},
	{
		.name = "cgroup.stat.local",
		.flags = CFTYPE_NOT_ON_ROOT,
		.seq_show = cgroup_core_local_stat_show,
	},
	{
		.name = "cgroup.freeze",
		.flags = CFTYPE_NOT_ON_ROOT,
		.seq_show = cgroup_freeze_show,
		.write = cgroup_freeze_write,
	},
	{
		.name = "cgroup.kill",
		.flags = CFTYPE_NOT_ON_ROOT,
		.write = cgroup_kill_write,
	},
	{
		.name = "cpu.stat",
		.seq_show = cpu_stat_show,
	},
	{
		.name = "cpu.stat.local",
		.seq_show = cpu_local_stat_show,
	},
	{ }	/* terminate */
};

static struct cftype cgroup_psi_files[] = {
#ifdef CONFIG_PSI
	{
		.name = "io.pressure",
		.file_offset = offsetof(struct cgroup, psi_files[PSI_IO]),
		.seq_show = cgroup_io_pressure_show,
		.write = cgroup_io_pressure_write,
		.poll = cgroup_pressure_poll,
		.release = cgroup_pressure_release,
	},
	{
		.name = "memory.pressure",
		.file_offset = offsetof(struct cgroup, psi_files[PSI_MEM]),
		.seq_show = cgroup_memory_pressure_show,
		.write = cgroup_memory_pressure_write,
		.poll = cgroup_pressure_poll,
		.release = cgroup_pressure_release,
	},
	{
		.name = "cpu.pressure",
		.file_offset = offsetof(struct cgroup, psi_files[PSI_CPU]),
		.seq_show = cgroup_cpu_pressure_show,
		.write = cgroup_cpu_pressure_write,
		.poll = cgroup_pressure_poll,
		.release = cgroup_pressure_release,
	},
#ifdef CONFIG_IRQ_TIME_ACCOUNTING
	{
		.name = "irq.pressure",
		.file_offset = offsetof(struct cgroup, psi_files[PSI_IRQ]),
		.seq_show = cgroup_irq_pressure_show,
		.write = cgroup_irq_pressure_write,
		.poll = cgroup_pressure_poll,
		.release = cgroup_pressure_release,
	},
#endif
	{
		.name = "cgroup.pressure",
		.seq_show = cgroup_pressure_show,
		.write = cgroup_pressure_write,
	},
#endif /* CONFIG_PSI */
	{ }	/* terminate */
};

/*
 * css destruction is four-stage process.
 *
 * 1. Destruction starts.  Killing of the percpu_ref is initiated.
 *    Implemented in kill_css().
 *
 * 2. When the percpu_ref is confirmed to be visible as killed on all CPUs
 *    and thus css_tryget_online() is guaranteed to fail, the css can be
 *    offlined by invoking offline_css().  After offlining, the base ref is
 *    put.  Implemented in css_killed_work_fn().
 *
 * 3. When the percpu_ref reaches zero, the only possible remaining
 *    accessors are inside RCU read sections.  css_release() schedules the
 *    RCU callback.
 *
 * 4. After the grace period, the css can be freed.  Implemented in
 *    css_free_rwork_fn().
 *
 * It is actually hairier because both step 2 and 4 require process context
 * and thus involve punting to css->destroy_work adding two additional
 * steps to the already complex sequence.
 */
static void css_free_rwork_fn(struct work_struct *work)
{
	struct cgroup_subsys_state *css = container_of(to_rcu_work(work),
				struct cgroup_subsys_state, destroy_rwork);
	struct cgroup_subsys *ss = css->ss;
	struct cgroup *cgrp = css->cgroup;

	percpu_ref_exit(&css->refcnt);
	css_rstat_exit(css);

	if (!css_is_self(css)) {
		/* css free path */
		struct cgroup_subsys_state *parent = css->parent;
		int id = css->id;

		ss->css_free(css);
		cgroup_idr_remove(&ss->css_idr, id);
		cgroup_put(cgrp);

		if (parent)
			css_put(parent);
	} else {
		/* cgroup free path */
		atomic_dec(&cgrp->root->nr_cgrps);
		if (!cgroup_on_dfl(cgrp))
			cgroup1_pidlist_destroy_all(cgrp);
		cancel_work_sync(&cgrp->release_agent_work);
		bpf_cgrp_storage_free(cgrp);

		if (cgroup_parent(cgrp)) {
			/*
			 * We get a ref to the parent, and put the ref when
			 * this cgroup is being freed, so it's guaranteed
			 * that the parent won't be destroyed before its
			 * children.
			 */
			cgroup_put(cgroup_parent(cgrp));
			kernfs_put(cgrp->kn);
			psi_cgroup_free(cgrp);
			kfree(cgrp);
		} else {
			/*
			 * This is root cgroup's refcnt reaching zero,
			 * which indicates that the root should be
			 * released.
			 */
			cgroup_destroy_root(cgrp->root);
		}
	}
}

static void css_release_work_fn(struct work_struct *work)
{
	struct cgroup_subsys_state *css =
		container_of(work, struct cgroup_subsys_state, destroy_work);
	struct cgroup_subsys *ss = css->ss;
	struct cgroup *cgrp = css->cgroup;

	cgroup_lock();

	css->flags |= CSS_RELEASED;
	list_del_rcu(&css->sibling);

	if (!css_is_self(css)) {
		struct cgroup *parent_cgrp;

		css_rstat_flush(css);

		cgroup_idr_replace(&ss->css_idr, NULL, css->id);
		if (ss->css_released)
			ss->css_released(css);

		cgrp->nr_dying_subsys[ss->id]--;
		/*
		 * When a css is released and ready to be freed, its
		 * nr_descendants must be zero. However, the corresponding
		 * cgrp->nr_dying_subsys[ss->id] may not be 0 if a subsystem
		 * is activated and deactivated multiple times with one or
		 * more of its previous activation leaving behind dying csses.
		 */
		WARN_ON_ONCE(css->nr_descendants);
		parent_cgrp = cgroup_parent(cgrp);
		while (parent_cgrp) {
			parent_cgrp->nr_dying_subsys[ss->id]--;
			parent_cgrp = cgroup_parent(parent_cgrp);
		}
	} else {
		struct cgroup *tcgrp;

		/* cgroup release path */
		TRACE_CGROUP_PATH(release, cgrp);

		css_rstat_flush(&cgrp->self);

		spin_lock_irq(&css_set_lock);
		for (tcgrp = cgroup_parent(cgrp); tcgrp;
		     tcgrp = cgroup_parent(tcgrp))
			tcgrp->nr_dying_descendants--;
		spin_unlock_irq(&css_set_lock);

		/*
		 * There are two control paths which try to determine
		 * cgroup from dentry without going through kernfs -
		 * cgroupstats_build() and css_tryget_online_from_dir().
		 * Those are supported by RCU protecting clearing of
		 * cgrp->kn->priv backpointer.
		 */
		if (cgrp->kn)
			RCU_INIT_POINTER(*(void __rcu __force **)&cgrp->kn->priv,
					 NULL);
	}

	cgroup_unlock();

	INIT_RCU_WORK(&css->destroy_rwork, css_free_rwork_fn);
	queue_rcu_work(cgroup_free_wq, &css->destroy_rwork);
}

static void css_release(struct percpu_ref *ref)
{
	struct cgroup_subsys_state *css =
		container_of(ref, struct cgroup_subsys_state, refcnt);

	INIT_WORK(&css->destroy_work, css_release_work_fn);
	queue_work(cgroup_release_wq, &css->destroy_work);
}

static void init_and_link_css(struct cgroup_subsys_state *css,
			      struct cgroup_subsys *ss, struct cgroup *cgrp)
{
	lockdep_assert_held(&cgroup_mutex);

	cgroup_get_live(cgrp);

	memset(css, 0, sizeof(*css));
	css->cgroup = cgrp;
	css->ss = ss;
	css->id = -1;
	INIT_LIST_HEAD(&css->sibling);
	INIT_LIST_HEAD(&css->children);
	css->serial_nr = css_serial_nr_next++;
	atomic_set(&css->online_cnt, 0);

	if (cgroup_parent(cgrp)) {
		css->parent = cgroup_css(cgroup_parent(cgrp), ss);
		css_get(css->parent);
	}

	BUG_ON(cgroup_css(cgrp, ss));
}

/* invoke ->css_online() on a new CSS and mark it online if successful */
static int online_css(struct cgroup_subsys_state *css)
{
	struct cgroup_subsys *ss = css->ss;
	int ret = 0;

	lockdep_assert_held(&cgroup_mutex);

	if (ss->css_online)
		ret = ss->css_online(css);
	if (!ret) {
		css->flags |= CSS_ONLINE;
		rcu_assign_pointer(css->cgroup->subsys[ss->id], css);

		atomic_inc(&css->online_cnt);
		if (css->parent) {
			atomic_inc(&css->parent->online_cnt);
			while ((css = css->parent))
				css->nr_descendants++;
		}
	}
	return ret;
}

/* if the CSS is online, invoke ->css_offline() on it and mark it offline */
static void offline_css(struct cgroup_subsys_state *css)
{
	struct cgroup_subsys *ss = css->ss;

	lockdep_assert_held(&cgroup_mutex);

	if (!(css->flags & CSS_ONLINE))
		return;

	if (ss->css_offline)
		ss->css_offline(css);

	css->flags &= ~CSS_ONLINE;
	RCU_INIT_POINTER(css->cgroup->subsys[ss->id], NULL);

	wake_up_all(&css->cgroup->offline_waitq);

	css->cgroup->nr_dying_subsys[ss->id]++;
	/*
	 * Parent css and cgroup cannot be freed until after the freeing
	 * of child css, see css_free_rwork_fn().
	 */
	while ((css = css->parent)) {
		css->nr_descendants--;
		css->cgroup->nr_dying_subsys[ss->id]++;
	}
}

/**
 * css_create - create a cgroup_subsys_state
 * @cgrp: the cgroup new css will be associated with
 * @ss: the subsys of new css
 *
 * Create a new css associated with @cgrp - @ss pair.  On success, the new
 * css is online and installed in @cgrp.  This function doesn't create the
 * interface files.  Returns 0 on success, -errno on failure.
 */
static struct cgroup_subsys_state *css_create(struct cgroup *cgrp,
					      struct cgroup_subsys *ss)
{
	struct cgroup *parent = cgroup_parent(cgrp);
	struct cgroup_subsys_state *parent_css = cgroup_css(parent, ss);
	struct cgroup_subsys_state *css;
	int err;

	lockdep_assert_held(&cgroup_mutex);

	css = ss->css_alloc(parent_css);
	if (!css)
		css = ERR_PTR(-ENOMEM);
	if (IS_ERR(css))
		return css;

	init_and_link_css(css, ss, cgrp);

	err = percpu_ref_init(&css->refcnt, css_release, 0, GFP_KERNEL);
	if (err)
		goto err_free_css;

	err = cgroup_idr_alloc(&ss->css_idr, NULL, 2, 0, GFP_KERNEL);
	if (err < 0)
		goto err_free_css;
	css->id = err;

	err = css_rstat_init(css);
	if (err)
		goto err_free_css;

	/* @css is ready to be brought online now, make it visible */
	list_add_tail_rcu(&css->sibling, &parent_css->children);
	cgroup_idr_replace(&ss->css_idr, css, css->id);

	err = online_css(css);
	if (err)
		goto err_list_del;

	return css;

err_list_del:
	list_del_rcu(&css->sibling);
err_free_css:
	INIT_RCU_WORK(&css->destroy_rwork, css_free_rwork_fn);
	queue_rcu_work(cgroup_free_wq, &css->destroy_rwork);
	return ERR_PTR(err);
}

/*
 * The returned cgroup is fully initialized including its control mask, but
 * it doesn't have the control mask applied.
 */
static struct cgroup *cgroup_create(struct cgroup *parent, const char *name,
				    umode_t mode)
{
	struct cgroup_root *root = parent->root;
	struct cgroup *cgrp, *tcgrp;
	struct kernfs_node *kn;
	int i, level = parent->level + 1;
	int ret;

	/* allocate the cgroup and its ID, 0 is reserved for the root */
	cgrp = kzalloc(struct_size(cgrp, ancestors, (level + 1)), GFP_KERNEL);
	if (!cgrp)
		return ERR_PTR(-ENOMEM);

	ret = percpu_ref_init(&cgrp->self.refcnt, css_release, 0, GFP_KERNEL);
	if (ret)
		goto out_free_cgrp;

	/* create the directory */
	kn = kernfs_create_dir_ns(parent->kn, name, mode,
				  current_fsuid(), current_fsgid(),
				  cgrp, NULL);
	if (IS_ERR(kn)) {
		ret = PTR_ERR(kn);
		goto out_cancel_ref;
	}
	cgrp->kn = kn;

	init_cgroup_housekeeping(cgrp);

	cgrp->self.parent = &parent->self;
	cgrp->root = root;
	cgrp->level = level;

	/*
	 * Now that init_cgroup_housekeeping() has been called and cgrp->self
	 * is setup, it is safe to perform rstat initialization on it.
	 */
	ret = css_rstat_init(&cgrp->self);
	if (ret)
		goto out_kernfs_remove;

	ret = psi_cgroup_alloc(cgrp);
	if (ret)
		goto out_stat_exit;

	for (tcgrp = cgrp; tcgrp; tcgrp = cgroup_parent(tcgrp))
		cgrp->ancestors[tcgrp->level] = tcgrp;

	/*
	 * New cgroup inherits effective freeze counter, and
	 * if the parent has to be frozen, the child has too.
	 */
	cgrp->freezer.e_freeze = parent->freezer.e_freeze;
	seqcount_init(&cgrp->freezer.freeze_seq);
	if (cgrp->freezer.e_freeze) {
		/*
		 * Set the CGRP_FREEZE flag, so when a process will be
		 * attached to the child cgroup, it will become frozen.
		 * At this point the new cgroup is unpopulated, so we can
		 * consider it frozen immediately.
		 */
		set_bit(CGRP_FREEZE, &cgrp->flags);
		cgrp->freezer.freeze_start_nsec = ktime_get_ns();
		set_bit(CGRP_FROZEN, &cgrp->flags);
	}

	if (notify_on_release(parent))
		set_bit(CGRP_NOTIFY_ON_RELEASE, &cgrp->flags);

	if (test_bit(CGRP_CPUSET_CLONE_CHILDREN, &parent->flags))
		set_bit(CGRP_CPUSET_CLONE_CHILDREN, &cgrp->flags);

	cgrp->self.serial_nr = css_serial_nr_next++;

	ret = blocking_notifier_call_chain_robust(&cgroup_lifetime_notifier,
						  CGROUP_LIFETIME_ONLINE,
						  CGROUP_LIFETIME_OFFLINE, cgrp);
	ret = notifier_to_errno(ret);
	if (ret)
		goto out_psi_free;

	/* allocation complete, commit to creation */
	spin_lock_irq(&css_set_lock);
	for (i = 0; i < level; i++) {
		tcgrp = cgrp->ancestors[i];
		tcgrp->nr_descendants++;

		/*
		 * If the new cgroup is frozen, all ancestor cgroups get a new
		 * frozen descendant, but their state can't change because of
		 * this.
		 */
		if (cgrp->freezer.e_freeze)
			tcgrp->freezer.nr_frozen_descendants++;
	}
	spin_unlock_irq(&css_set_lock);

	list_add_tail_rcu(&cgrp->self.sibling, &cgroup_parent(cgrp)->self.children);
	atomic_inc(&root->nr_cgrps);
	cgroup_get_live(parent);

	/*
	 * On the default hierarchy, a child doesn't automatically inherit
	 * subtree_control from the parent.  Each is configured manually.
	 */
	if (!cgroup_on_dfl(cgrp))
		cgrp->subtree_control = cgroup_control(cgrp);

	cgroup_propagate_control(cgrp);

	return cgrp;

out_psi_free:
	psi_cgroup_free(cgrp);
out_stat_exit:
	css_rstat_exit(&cgrp->self);
out_kernfs_remove:
	kernfs_remove(cgrp->kn);
out_cancel_ref:
	percpu_ref_exit(&cgrp->self.refcnt);
out_free_cgrp:
	kfree(cgrp);
	return ERR_PTR(ret);
}

static bool cgroup_check_hierarchy_limits(struct cgroup *parent)
{
	struct cgroup *cgroup;
	int ret = false;
	int level = 0;

	lockdep_assert_held(&cgroup_mutex);

	for (cgroup = parent; cgroup; cgroup = cgroup_parent(cgroup)) {
		if (cgroup->nr_descendants >= cgroup->max_descendants)
			goto fail;

		if (level >= cgroup->max_depth)
			goto fail;

		level++;
	}

	ret = true;
fail:
	return ret;
}

int cgroup_mkdir(struct kernfs_node *parent_kn, const char *name, umode_t mode)
{
	struct cgroup *parent, *cgrp;
	int ret;

	/* do not accept '\n' to prevent making /proc/<pid>/cgroup unparsable */
	if (strchr(name, '\n'))
		return -EINVAL;

	parent = cgroup_kn_lock_live(parent_kn, false);
	if (!parent)
		return -ENODEV;

	if (!cgroup_check_hierarchy_limits(parent)) {
		ret = -EAGAIN;
		goto out_unlock;
	}

	cgrp = cgroup_create(parent, name, mode);
	if (IS_ERR(cgrp)) {
		ret = PTR_ERR(cgrp);
		goto out_unlock;
	}

	/*
	 * This extra ref will be put in css_free_rwork_fn() and guarantees
	 * that @cgrp->kn is always accessible.
	 */
	kernfs_get(cgrp->kn);

	ret = css_populate_dir(&cgrp->self);
	if (ret)
		goto out_destroy;

	ret = cgroup_apply_control_enable(cgrp);
	if (ret)
		goto out_destroy;

	TRACE_CGROUP_PATH(mkdir, cgrp);

	/* let's create and online css's */
	kernfs_activate(cgrp->kn);

	ret = 0;
	goto out_unlock;

out_destroy:
	cgroup_destroy_locked(cgrp);
out_unlock:
	cgroup_kn_unlock(parent_kn);
	return ret;
}

/*
 * This is called when the refcnt of a css is confirmed to be killed.
 * css_tryget_online() is now guaranteed to fail.  Tell the subsystem to
 * initiate destruction and put the css ref from kill_css().
 */
static void css_killed_work_fn(struct work_struct *work)
{
	struct cgroup_subsys_state *css =
		container_of(work, struct cgroup_subsys_state, destroy_work);

	cgroup_lock();

	do {
		offline_css(css);
		css_put(css);
		/* @css can't go away while we're holding cgroup_mutex */
		css = css->parent;
	} while (css && atomic_dec_and_test(&css->online_cnt));

	cgroup_unlock();
}

/* css kill confirmation processing requires process context, bounce */
static void css_killed_ref_fn(struct percpu_ref *ref)
{
	struct cgroup_subsys_state *css =
		container_of(ref, struct cgroup_subsys_state, refcnt);

	if (atomic_dec_and_test(&css->online_cnt)) {
		INIT_WORK(&css->destroy_work, css_killed_work_fn);
		queue_work(cgroup_offline_wq, &css->destroy_work);
	}
}

/**
 * kill_css - destroy a css
 * @css: css to destroy
 *
 * This function initiates destruction of @css by removing cgroup interface
 * files and putting its base reference.  ->css_offline() will be invoked
 * asynchronously once css_tryget_online() is guaranteed to fail and when
 * the reference count reaches zero, @css will be released.
 */
static void kill_css(struct cgroup_subsys_state *css)
{
	lockdep_assert_held(&cgroup_mutex);

	if (css->flags & CSS_DYING)
		return;

	/*
	 * Call css_killed(), if defined, before setting the CSS_DYING flag
	 */
	if (css->ss->css_killed)
		css->ss->css_killed(css);

	css->flags |= CSS_DYING;

	/*
	 * This must happen before css is disassociated with its cgroup.
	 * See seq_css() for details.
	 */
	css_clear_dir(css);

	/*
	 * Killing would put the base ref, but we need to keep it alive
	 * until after ->css_offline().
	 */
	css_get(css);

	/*
	 * cgroup core guarantees that, by the time ->css_offline() is
	 * invoked, no new css reference will be given out via
	 * css_tryget_online().  We can't simply call percpu_ref_kill() and
	 * proceed to offlining css's because percpu_ref_kill() doesn't
	 * guarantee that the ref is seen as killed on all CPUs on return.
	 *
	 * Use percpu_ref_kill_and_confirm() to get notifications as each
	 * css is confirmed to be seen as killed on all CPUs.
	 */
	percpu_ref_kill_and_confirm(&css->refcnt, css_killed_ref_fn);
}

/**
 * cgroup_destroy_locked - the first stage of cgroup destruction
 * @cgrp: cgroup to be destroyed
 *
 * css's make use of percpu refcnts whose killing latency shouldn't be
 * exposed to userland and are RCU protected.  Also, cgroup core needs to
 * guarantee that css_tryget_online() won't succeed by the time
 * ->css_offline() is invoked.  To satisfy all the requirements,
 * destruction is implemented in the following two steps.
 *
 * s1. Verify @cgrp can be destroyed and mark it dying.  Remove all
 *     userland visible parts and start killing the percpu refcnts of
 *     css's.  Set up so that the next stage will be kicked off once all
 *     the percpu refcnts are confirmed to be killed.
 *
 * s2. Invoke ->css_offline(), mark the cgroup dead and proceed with the
 *     rest of destruction.  Once all cgroup references are gone, the
 *     cgroup is RCU-freed.
 *
 * This function implements s1.  After this step, @cgrp is gone as far as
 * the userland is concerned and a new cgroup with the same name may be
 * created.  As cgroup doesn't care about the names internally, this
 * doesn't cause any problem.
 */
static int cgroup_destroy_locked(struct cgroup *cgrp)
	__releases(&cgroup_mutex) __acquires(&cgroup_mutex)
{
	struct cgroup *tcgrp, *parent = cgroup_parent(cgrp);
	struct cgroup_subsys_state *css;
	struct cgrp_cset_link *link;
	int ssid, ret;

	lockdep_assert_held(&cgroup_mutex);

	/*
	 * Only migration can raise populated from zero and we're already
	 * holding cgroup_mutex.
	 */
	if (cgroup_is_populated(cgrp))
		return -EBUSY;

	/*
	 * Make sure there's no live children.  We can't test emptiness of
	 * ->self.children as dead children linger on it while being
	 * drained; otherwise, "rmdir parent/child parent" may fail.
	 */
	if (css_has_online_children(&cgrp->self))
		return -EBUSY;

	/*
	 * Mark @cgrp and the associated csets dead.  The former prevents
	 * further task migration and child creation by disabling
	 * cgroup_kn_lock_live().  The latter makes the csets ignored by
	 * the migration path.
	 */
	cgrp->self.flags &= ~CSS_ONLINE;

	spin_lock_irq(&css_set_lock);
	list_for_each_entry(link, &cgrp->cset_links, cset_link)
		link->cset->dead = true;
	spin_unlock_irq(&css_set_lock);

	/* initiate massacre of all css's */
	for_each_css(css, ssid, cgrp)
		kill_css(css);

	/* clear and remove @cgrp dir, @cgrp has an extra ref on its kn */
	css_clear_dir(&cgrp->self);
	kernfs_remove(cgrp->kn);

	if (cgroup_is_threaded(cgrp))
		parent->nr_threaded_children--;

	spin_lock_irq(&css_set_lock);
	for (tcgrp = parent; tcgrp; tcgrp = cgroup_parent(tcgrp)) {
		tcgrp->nr_descendants--;
		tcgrp->nr_dying_descendants++;
		/*
		 * If the dying cgroup is frozen, decrease frozen descendants
		 * counters of ancestor cgroups.
		 */
		if (test_bit(CGRP_FROZEN, &cgrp->flags))
			tcgrp->freezer.nr_frozen_descendants--;
	}
	spin_unlock_irq(&css_set_lock);

	cgroup1_check_for_release(parent);

	ret = blocking_notifier_call_chain(&cgroup_lifetime_notifier,
					   CGROUP_LIFETIME_OFFLINE, cgrp);
	WARN_ON_ONCE(notifier_to_errno(ret));

	/* put the base reference */
	percpu_ref_kill(&cgrp->self.refcnt);

	return 0;
};

int cgroup_rmdir(struct kernfs_node *kn)
{
	struct cgroup *cgrp;
	int ret = 0;

	cgrp = cgroup_kn_lock_live(kn, false);
	if (!cgrp)
		return 0;

	ret = cgroup_destroy_locked(cgrp);
	if (!ret)
		TRACE_CGROUP_PATH(rmdir, cgrp);

	cgroup_kn_unlock(kn);
	return ret;
}

static struct kernfs_syscall_ops cgroup_kf_syscall_ops = {
	.show_options		= cgroup_show_options,
	.mkdir			= cgroup_mkdir,
	.rmdir			= cgroup_rmdir,
	.show_path		= cgroup_show_path,
};

static void __init cgroup_init_subsys(struct cgroup_subsys *ss, bool early)
{
	struct cgroup_subsys_state *css;

	pr_debug("Initializing cgroup subsys %s\n", ss->name);

	cgroup_lock();

	idr_init(&ss->css_idr);
	INIT_LIST_HEAD(&ss->cfts);

	/* Create the root cgroup state for this subsystem */
	ss->root = &cgrp_dfl_root;
	css = ss->css_alloc(NULL);
	/* We don't handle early failures gracefully */
	BUG_ON(IS_ERR(css));
	init_and_link_css(css, ss, &cgrp_dfl_root.cgrp);

	/*
	 * Root csses are never destroyed and we can't initialize
	 * percpu_ref during early init.  Disable refcnting.
	 */
	css->flags |= CSS_NO_REF;

	if (early) {
		/* allocation can't be done safely during early init */
		css->id = 1;
	} else {
		css->id = cgroup_idr_alloc(&ss->css_idr, css, 1, 2, GFP_KERNEL);
		BUG_ON(css->id < 0);

		BUG_ON(ss_rstat_init(ss));
		BUG_ON(css_rstat_init(css));
	}

	/* Update the init_css_set to contain a subsys
	 * pointer to this state - since the subsystem is
	 * newly registered, all tasks and hence the
	 * init_css_set is in the subsystem's root cgroup. */
	init_css_set.subsys[ss->id] = css;

	have_fork_callback |= (bool)ss->fork << ss->id;
	have_exit_callback |= (bool)ss->exit << ss->id;
	have_release_callback |= (bool)ss->release << ss->id;
	have_canfork_callback |= (bool)ss->can_fork << ss->id;

	/* At system boot, before all subsystems have been
	 * registered, no tasks have been forked, so we don't
	 * need to invoke fork callbacks here. */
	BUG_ON(!list_empty(&init_task.tasks));

	BUG_ON(online_css(css));

	cgroup_unlock();
}

/**
 * cgroup_init_early - cgroup initialization at system boot
 *
 * Initialize cgroups at system boot, and initialize any
 * subsystems that request early init.
 */
int __init cgroup_init_early(void)
{
	static struct cgroup_fs_context __initdata ctx;
	struct cgroup_subsys *ss;
	int i;

	ctx.root = &cgrp_dfl_root;
	init_cgroup_root(&ctx);
	cgrp_dfl_root.cgrp.self.flags |= CSS_NO_REF;

	RCU_INIT_POINTER(init_task.cgroups, &init_css_set);

	for_each_subsys(ss, i) {
		WARN(!ss->css_alloc || !ss->css_free || ss->name || ss->id,
		     "invalid cgroup_subsys %d:%s css_alloc=%p css_free=%p id:name=%d:%s\n",
		     i, cgroup_subsys_name[i], ss->css_alloc, ss->css_free,
		     ss->id, ss->name);
		WARN(strlen(cgroup_subsys_name[i]) > MAX_CGROUP_TYPE_NAMELEN,
		     "cgroup_subsys_name %s too long\n", cgroup_subsys_name[i]);
		WARN(ss->early_init && ss->css_rstat_flush,
		     "cgroup rstat cannot be used with early init subsystem\n");

		ss->id = i;
		ss->name = cgroup_subsys_name[i];
		if (!ss->legacy_name)
			ss->legacy_name = cgroup_subsys_name[i];

		if (ss->early_init)
			cgroup_init_subsys(ss, true);
	}
	return 0;
}

/**
 * cgroup_init - cgroup initialization
 *
 * Register cgroup filesystem and /proc file, and initialize
 * any subsystems that didn't request early init.
 */
int __init cgroup_init(void)
{
	struct cgroup_subsys *ss;
	int ssid;

	BUILD_BUG_ON(CGROUP_SUBSYS_COUNT > 16);
	BUG_ON(cgroup_init_cftypes(NULL, cgroup_base_files));
	BUG_ON(cgroup_init_cftypes(NULL, cgroup_psi_files));
	BUG_ON(cgroup_init_cftypes(NULL, cgroup1_base_files));

	BUG_ON(ss_rstat_init(NULL));

	get_user_ns(init_cgroup_ns.user_ns);

	cgroup_lock();

	/*
	 * Add init_css_set to the hash table so that dfl_root can link to
	 * it during init.
	 */
	hash_add(css_set_table, &init_css_set.hlist,
		 css_set_hash(init_css_set.subsys));

	cgroup_bpf_lifetime_notifier_init();

	BUG_ON(cgroup_setup_root(&cgrp_dfl_root, 0));

	cgroup_unlock();

	for_each_subsys(ss, ssid) {
		if (ss->early_init) {
			struct cgroup_subsys_state *css =
				init_css_set.subsys[ss->id];

			css->id = cgroup_idr_alloc(&ss->css_idr, css, 1, 2,
						   GFP_KERNEL);
			BUG_ON(css->id < 0);
		} else {
			cgroup_init_subsys(ss, false);
		}

		list_add_tail(&init_css_set.e_cset_node[ssid],
			      &cgrp_dfl_root.cgrp.e_csets[ssid]);

		/*
		 * Setting dfl_root subsys_mask needs to consider the
		 * disabled flag and cftype registration needs kmalloc,
		 * both of which aren't available during early_init.
		 */
		if (!cgroup_ssid_enabled(ssid))
			continue;

		if (cgroup1_ssid_disabled(ssid))
			pr_info("Disabling %s control group subsystem in v1 mounts\n",
				ss->legacy_name);

		cgrp_dfl_root.subsys_mask |= 1 << ss->id;

		/* implicit controllers must be threaded too */
		WARN_ON(ss->implicit_on_dfl && !ss->threaded);

		if (ss->implicit_on_dfl)
			cgrp_dfl_implicit_ss_mask |= 1 << ss->id;
		else if (!ss->dfl_cftypes)
			cgrp_dfl_inhibit_ss_mask |= 1 << ss->id;

		if (ss->threaded)
			cgrp_dfl_threaded_ss_mask |= 1 << ss->id;

		if (ss->dfl_cftypes == ss->legacy_cftypes) {
			WARN_ON(cgroup_add_cftypes(ss, ss->dfl_cftypes));
		} else {
			WARN_ON(cgroup_add_dfl_cftypes(ss, ss->dfl_cftypes));
			WARN_ON(cgroup_add_legacy_cftypes(ss, ss->legacy_cftypes));
		}

		if (ss->bind)
			ss->bind(init_css_set.subsys[ssid]);

		cgroup_lock();
		css_populate_dir(init_css_set.subsys[ssid]);
		cgroup_unlock();
	}

	/* init_css_set.subsys[] has been updated, re-hash */
	hash_del(&init_css_set.hlist);
	hash_add(css_set_table, &init_css_set.hlist,
		 css_set_hash(init_css_set.subsys));

	WARN_ON(sysfs_create_mount_point(fs_kobj, "cgroup"));
	WARN_ON(register_filesystem(&cgroup_fs_type));
	WARN_ON(register_filesystem(&cgroup2_fs_type));
	WARN_ON(!proc_create_single("cgroups", 0, NULL, proc_cgroupstats_show));
#ifdef CONFIG_CPUSETS_V1
	WARN_ON(register_filesystem(&cpuset_fs_type));
#endif

	return 0;
}

static int __init cgroup_wq_init(void)
{
	/*
	 * There isn't much point in executing destruction path in
	 * parallel.  Good chunk is serialized with cgroup_mutex anyway.
	 * Use 1 for @max_active.
	 *
	 * We would prefer to do this in cgroup_init() above, but that
	 * is called before init_workqueues(): so leave this until after.
	 */
<<<<<<< HEAD
	cgroup_offline_wq = alloc_workqueue("cgroup_offline", 0, 1);
	BUG_ON(!cgroup_offline_wq);

	cgroup_release_wq = alloc_workqueue("cgroup_release", 0, 1);
	BUG_ON(!cgroup_release_wq);

	cgroup_free_wq = alloc_workqueue("cgroup_free", 0, 1);
=======
	cgroup_offline_wq = alloc_workqueue("cgroup_offline", WQ_PERCPU, 1);
	BUG_ON(!cgroup_offline_wq);

	cgroup_release_wq = alloc_workqueue("cgroup_release", WQ_PERCPU, 1);
	BUG_ON(!cgroup_release_wq);

	cgroup_free_wq = alloc_workqueue("cgroup_free", WQ_PERCPU, 1);
>>>>>>> 4a3e62df
	BUG_ON(!cgroup_free_wq);
	return 0;
}
core_initcall(cgroup_wq_init);

void cgroup_path_from_kernfs_id(u64 id, char *buf, size_t buflen)
{
	struct kernfs_node *kn;

	kn = kernfs_find_and_get_node_by_id(cgrp_dfl_root.kf_root, id);
	if (!kn)
		return;
	kernfs_path(kn, buf, buflen);
	kernfs_put(kn);
}

/*
 * cgroup_get_from_id : get the cgroup associated with cgroup id
 * @id: cgroup id
 * On success return the cgrp or ERR_PTR on failure
 * Only cgroups within current task's cgroup NS are valid.
 */
struct cgroup *cgroup_get_from_id(u64 id)
{
	struct kernfs_node *kn;
	struct cgroup *cgrp, *root_cgrp;

	kn = kernfs_find_and_get_node_by_id(cgrp_dfl_root.kf_root, id);
	if (!kn)
		return ERR_PTR(-ENOENT);

	if (kernfs_type(kn) != KERNFS_DIR) {
		kernfs_put(kn);
		return ERR_PTR(-ENOENT);
	}

	rcu_read_lock();

	cgrp = rcu_dereference(*(void __rcu __force **)&kn->priv);
	if (cgrp && !cgroup_tryget(cgrp))
		cgrp = NULL;

	rcu_read_unlock();
	kernfs_put(kn);

	if (!cgrp)
		return ERR_PTR(-ENOENT);

	root_cgrp = current_cgns_cgroup_dfl();
	if (!cgroup_is_descendant(cgrp, root_cgrp)) {
		cgroup_put(cgrp);
		return ERR_PTR(-ENOENT);
	}

	return cgrp;
}
EXPORT_SYMBOL_GPL(cgroup_get_from_id);

/*
 * proc_cgroup_show()
 *  - Print task's cgroup paths into seq_file, one line for each hierarchy
 *  - Used for /proc/<pid>/cgroup.
 */
int proc_cgroup_show(struct seq_file *m, struct pid_namespace *ns,
		     struct pid *pid, struct task_struct *tsk)
{
	char *buf;
	int retval;
	struct cgroup_root *root;

	retval = -ENOMEM;
	buf = kmalloc(PATH_MAX, GFP_KERNEL);
	if (!buf)
		goto out;

	rcu_read_lock();
	spin_lock_irq(&css_set_lock);

	for_each_root(root) {
		struct cgroup_subsys *ss;
		struct cgroup *cgrp;
		int ssid, count = 0;

		if (root == &cgrp_dfl_root && !READ_ONCE(cgrp_dfl_visible))
			continue;

		cgrp = task_cgroup_from_root(tsk, root);
		/* The root has already been unmounted. */
		if (!cgrp)
			continue;

		seq_printf(m, "%d:", root->hierarchy_id);
		if (root != &cgrp_dfl_root)
			for_each_subsys(ss, ssid)
				if (root->subsys_mask & (1 << ssid))
					seq_printf(m, "%s%s", count++ ? "," : "",
						   ss->legacy_name);
		if (strlen(root->name))
			seq_printf(m, "%sname=%s", count ? "," : "",
				   root->name);
		seq_putc(m, ':');
		/*
		 * On traditional hierarchies, all zombie tasks show up as
		 * belonging to the root cgroup.  On the default hierarchy,
		 * while a zombie doesn't show up in "cgroup.procs" and
		 * thus can't be migrated, its /proc/PID/cgroup keeps
		 * reporting the cgroup it belonged to before exiting.  If
		 * the cgroup is removed before the zombie is reaped,
		 * " (deleted)" is appended to the cgroup path.
		 */
		if (cgroup_on_dfl(cgrp) || !(tsk->flags & PF_EXITING)) {
			retval = cgroup_path_ns_locked(cgrp, buf, PATH_MAX,
						current->nsproxy->cgroup_ns);
			if (retval == -E2BIG)
				retval = -ENAMETOOLONG;
			if (retval < 0)
				goto out_unlock;

			seq_puts(m, buf);
		} else {
			seq_puts(m, "/");
		}

		if (cgroup_on_dfl(cgrp) && cgroup_is_dead(cgrp))
			seq_puts(m, " (deleted)\n");
		else
			seq_putc(m, '\n');
	}

	retval = 0;
out_unlock:
	spin_unlock_irq(&css_set_lock);
	rcu_read_unlock();
	kfree(buf);
out:
	return retval;
}

/**
 * cgroup_fork - initialize cgroup related fields during copy_process()
 * @child: pointer to task_struct of forking parent process.
 *
 * A task is associated with the init_css_set until cgroup_post_fork()
 * attaches it to the target css_set.
 */
void cgroup_fork(struct task_struct *child)
{
	RCU_INIT_POINTER(child->cgroups, &init_css_set);
	INIT_LIST_HEAD(&child->cg_list);
}

/**
 * cgroup_v1v2_get_from_file - get a cgroup pointer from a file pointer
 * @f: file corresponding to cgroup_dir
 *
 * Find the cgroup from a file pointer associated with a cgroup directory.
 * Returns a pointer to the cgroup on success. ERR_PTR is returned if the
 * cgroup cannot be found.
 */
static struct cgroup *cgroup_v1v2_get_from_file(struct file *f)
{
	struct cgroup_subsys_state *css;

	css = css_tryget_online_from_dir(f->f_path.dentry, NULL);
	if (IS_ERR(css))
		return ERR_CAST(css);

	return css->cgroup;
}

/**
 * cgroup_get_from_file - same as cgroup_v1v2_get_from_file, but only supports
 * cgroup2.
 * @f: file corresponding to cgroup2_dir
 */
static struct cgroup *cgroup_get_from_file(struct file *f)
{
	struct cgroup *cgrp = cgroup_v1v2_get_from_file(f);

	if (IS_ERR(cgrp))
		return ERR_CAST(cgrp);

	if (!cgroup_on_dfl(cgrp)) {
		cgroup_put(cgrp);
		return ERR_PTR(-EBADF);
	}

	return cgrp;
}

/**
 * cgroup_css_set_fork - find or create a css_set for a child process
 * @kargs: the arguments passed to create the child process
 *
 * This functions finds or creates a new css_set which the child
 * process will be attached to in cgroup_post_fork(). By default,
 * the child process will be given the same css_set as its parent.
 *
 * If CLONE_INTO_CGROUP is specified this function will try to find an
 * existing css_set which includes the requested cgroup and if not create
 * a new css_set that the child will be attached to later. If this function
 * succeeds it will hold cgroup_threadgroup_rwsem on return. If
 * CLONE_INTO_CGROUP is requested this function will grab cgroup mutex
 * before grabbing cgroup_threadgroup_rwsem and will hold a reference
 * to the target cgroup.
 */
static int cgroup_css_set_fork(struct kernel_clone_args *kargs)
	__acquires(&cgroup_mutex) __acquires(&cgroup_threadgroup_rwsem)
{
	int ret;
	struct cgroup *dst_cgrp = NULL;
	struct css_set *cset;
	struct super_block *sb;

	if (kargs->flags & CLONE_INTO_CGROUP)
		cgroup_lock();

	cgroup_threadgroup_change_begin(current);

	spin_lock_irq(&css_set_lock);
	cset = task_css_set(current);
	get_css_set(cset);
	if (kargs->cgrp)
		kargs->kill_seq = kargs->cgrp->kill_seq;
	else
		kargs->kill_seq = cset->dfl_cgrp->kill_seq;
	spin_unlock_irq(&css_set_lock);

	if (!(kargs->flags & CLONE_INTO_CGROUP)) {
		kargs->cset = cset;
		return 0;
	}

	CLASS(fd_raw, f)(kargs->cgroup);
	if (fd_empty(f)) {
		ret = -EBADF;
		goto err;
	}
	sb = fd_file(f)->f_path.dentry->d_sb;

	dst_cgrp = cgroup_get_from_file(fd_file(f));
	if (IS_ERR(dst_cgrp)) {
		ret = PTR_ERR(dst_cgrp);
		dst_cgrp = NULL;
		goto err;
	}

	if (cgroup_is_dead(dst_cgrp)) {
		ret = -ENODEV;
		goto err;
	}

	/*
	 * Verify that we the target cgroup is writable for us. This is
	 * usually done by the vfs layer but since we're not going through
	 * the vfs layer here we need to do it "manually".
	 */
	ret = cgroup_may_write(dst_cgrp, sb);
	if (ret)
		goto err;

	/*
	 * Spawning a task directly into a cgroup works by passing a file
	 * descriptor to the target cgroup directory. This can even be an O_PATH
	 * file descriptor. But it can never be a cgroup.procs file descriptor.
	 * This was done on purpose so spawning into a cgroup could be
	 * conceptualized as an atomic
	 *
	 *   fd = openat(dfd_cgroup, "cgroup.procs", ...);
	 *   write(fd, <child-pid>, ...);
	 *
	 * sequence, i.e. it's a shorthand for the caller opening and writing
	 * cgroup.procs of the cgroup indicated by @dfd_cgroup. This allows us
	 * to always use the caller's credentials.
	 */
	ret = cgroup_attach_permissions(cset->dfl_cgrp, dst_cgrp, sb,
					!(kargs->flags & CLONE_THREAD),
					current->nsproxy->cgroup_ns);
	if (ret)
		goto err;

	kargs->cset = find_css_set(cset, dst_cgrp);
	if (!kargs->cset) {
		ret = -ENOMEM;
		goto err;
	}

	put_css_set(cset);
	kargs->cgrp = dst_cgrp;
	return ret;

err:
	cgroup_threadgroup_change_end(current);
	cgroup_unlock();
	if (dst_cgrp)
		cgroup_put(dst_cgrp);
	put_css_set(cset);
	if (kargs->cset)
		put_css_set(kargs->cset);
	return ret;
}

/**
 * cgroup_css_set_put_fork - drop references we took during fork
 * @kargs: the arguments passed to create the child process
 *
 * Drop references to the prepared css_set and target cgroup if
 * CLONE_INTO_CGROUP was requested.
 */
static void cgroup_css_set_put_fork(struct kernel_clone_args *kargs)
	__releases(&cgroup_threadgroup_rwsem) __releases(&cgroup_mutex)
{
	struct cgroup *cgrp = kargs->cgrp;
	struct css_set *cset = kargs->cset;

	cgroup_threadgroup_change_end(current);

	if (cset) {
		put_css_set(cset);
		kargs->cset = NULL;
	}

	if (kargs->flags & CLONE_INTO_CGROUP) {
		cgroup_unlock();
		if (cgrp) {
			cgroup_put(cgrp);
			kargs->cgrp = NULL;
		}
	}
}

/**
 * cgroup_can_fork - called on a new task before the process is exposed
 * @child: the child process
 * @kargs: the arguments passed to create the child process
 *
 * This prepares a new css_set for the child process which the child will
 * be attached to in cgroup_post_fork().
 * This calls the subsystem can_fork() callbacks. If the cgroup_can_fork()
 * callback returns an error, the fork aborts with that error code. This
 * allows for a cgroup subsystem to conditionally allow or deny new forks.
 */
int cgroup_can_fork(struct task_struct *child, struct kernel_clone_args *kargs)
{
	struct cgroup_subsys *ss;
	int i, j, ret;

	ret = cgroup_css_set_fork(kargs);
	if (ret)
		return ret;

	do_each_subsys_mask(ss, i, have_canfork_callback) {
		ret = ss->can_fork(child, kargs->cset);
		if (ret)
			goto out_revert;
	} while_each_subsys_mask();

	return 0;

out_revert:
	for_each_subsys(ss, j) {
		if (j >= i)
			break;
		if (ss->cancel_fork)
			ss->cancel_fork(child, kargs->cset);
	}

	cgroup_css_set_put_fork(kargs);

	return ret;
}

/**
 * cgroup_cancel_fork - called if a fork failed after cgroup_can_fork()
 * @child: the child process
 * @kargs: the arguments passed to create the child process
 *
 * This calls the cancel_fork() callbacks if a fork failed *after*
 * cgroup_can_fork() succeeded and cleans up references we took to
 * prepare a new css_set for the child process in cgroup_can_fork().
 */
void cgroup_cancel_fork(struct task_struct *child,
			struct kernel_clone_args *kargs)
{
	struct cgroup_subsys *ss;
	int i;

	for_each_subsys(ss, i)
		if (ss->cancel_fork)
			ss->cancel_fork(child, kargs->cset);

	cgroup_css_set_put_fork(kargs);
}

/**
 * cgroup_post_fork - finalize cgroup setup for the child process
 * @child: the child process
 * @kargs: the arguments passed to create the child process
 *
 * Attach the child process to its css_set calling the subsystem fork()
 * callbacks.
 */
void cgroup_post_fork(struct task_struct *child,
		      struct kernel_clone_args *kargs)
	__releases(&cgroup_threadgroup_rwsem) __releases(&cgroup_mutex)
{
	unsigned int cgrp_kill_seq = 0;
	unsigned long cgrp_flags = 0;
	bool kill = false;
	struct cgroup_subsys *ss;
	struct css_set *cset;
	int i;

	cset = kargs->cset;
	kargs->cset = NULL;

	spin_lock_irq(&css_set_lock);

	/* init tasks are special, only link regular threads */
	if (likely(child->pid)) {
		if (kargs->cgrp) {
			cgrp_flags = kargs->cgrp->flags;
			cgrp_kill_seq = kargs->cgrp->kill_seq;
		} else {
			cgrp_flags = cset->dfl_cgrp->flags;
			cgrp_kill_seq = cset->dfl_cgrp->kill_seq;
		}

		WARN_ON_ONCE(!list_empty(&child->cg_list));
		cset->nr_tasks++;
		css_set_move_task(child, NULL, cset, false);
	} else {
		put_css_set(cset);
		cset = NULL;
	}

	if (!(child->flags & PF_KTHREAD)) {
		if (unlikely(test_bit(CGRP_FREEZE, &cgrp_flags))) {
			/*
			 * If the cgroup has to be frozen, the new task has
			 * too. Let's set the JOBCTL_TRAP_FREEZE jobctl bit to
			 * get the task into the frozen state.
			 */
			spin_lock(&child->sighand->siglock);
			WARN_ON_ONCE(child->frozen);
			child->jobctl |= JOBCTL_TRAP_FREEZE;
			spin_unlock(&child->sighand->siglock);

			/*
			 * Calling cgroup_update_frozen() isn't required here,
			 * because it will be called anyway a bit later from
			 * do_freezer_trap(). So we avoid cgroup's transient
			 * switch from the frozen state and back.
			 */
		}

		/*
		 * If the cgroup is to be killed notice it now and take the
		 * child down right after we finished preparing it for
		 * userspace.
		 */
		kill = kargs->kill_seq != cgrp_kill_seq;
	}

	spin_unlock_irq(&css_set_lock);

	/*
	 * Call ss->fork().  This must happen after @child is linked on
	 * css_set; otherwise, @child might change state between ->fork()
	 * and addition to css_set.
	 */
	do_each_subsys_mask(ss, i, have_fork_callback) {
		ss->fork(child);
	} while_each_subsys_mask();

	/* Make the new cset the root_cset of the new cgroup namespace. */
	if (kargs->flags & CLONE_NEWCGROUP) {
		struct css_set *rcset = child->nsproxy->cgroup_ns->root_cset;

		get_css_set(cset);
		child->nsproxy->cgroup_ns->root_cset = cset;
		put_css_set(rcset);
	}

	/* Cgroup has to be killed so take down child immediately. */
	if (unlikely(kill))
		do_send_sig_info(SIGKILL, SEND_SIG_NOINFO, child, PIDTYPE_TGID);

	cgroup_css_set_put_fork(kargs);
}

/**
 * cgroup_exit - detach cgroup from exiting task
 * @tsk: pointer to task_struct of exiting process
 *
 * Description: Detach cgroup from @tsk.
 *
 */
void cgroup_exit(struct task_struct *tsk)
{
	struct cgroup_subsys *ss;
	struct css_set *cset;
	int i;

	spin_lock_irq(&css_set_lock);

	WARN_ON_ONCE(list_empty(&tsk->cg_list));
	cset = task_css_set(tsk);
	css_set_move_task(tsk, cset, NULL, false);
	cset->nr_tasks--;
	/* matches the signal->live check in css_task_iter_advance() */
	if (thread_group_leader(tsk) && atomic_read(&tsk->signal->live))
		list_add_tail(&tsk->cg_list, &cset->dying_tasks);

	if (dl_task(tsk))
		dec_dl_tasks_cs(tsk);

	WARN_ON_ONCE(cgroup_task_frozen(tsk));
	if (unlikely(!(tsk->flags & PF_KTHREAD) &&
		     test_bit(CGRP_FREEZE, &task_dfl_cgroup(tsk)->flags)))
		cgroup_update_frozen(task_dfl_cgroup(tsk));

	spin_unlock_irq(&css_set_lock);

	/* see cgroup_post_fork() for details */
	do_each_subsys_mask(ss, i, have_exit_callback) {
		ss->exit(tsk);
	} while_each_subsys_mask();
}

void cgroup_release(struct task_struct *task)
{
	struct cgroup_subsys *ss;
	int ssid;

	do_each_subsys_mask(ss, ssid, have_release_callback) {
		ss->release(task);
	} while_each_subsys_mask();

	if (!list_empty(&task->cg_list)) {
		spin_lock_irq(&css_set_lock);
		css_set_skip_task_iters(task_css_set(task), task);
		list_del_init(&task->cg_list);
		spin_unlock_irq(&css_set_lock);
	}
}

void cgroup_free(struct task_struct *task)
{
	struct css_set *cset = task_css_set(task);
	put_css_set(cset);
}

static int __init cgroup_disable(char *str)
{
	struct cgroup_subsys *ss;
	char *token;
	int i;

	while ((token = strsep(&str, ",")) != NULL) {
		if (!*token)
			continue;

		for_each_subsys(ss, i) {
			if (strcmp(token, ss->name) &&
			    strcmp(token, ss->legacy_name))
				continue;

			static_branch_disable(cgroup_subsys_enabled_key[i]);
			pr_info("Disabling %s control group subsystem\n",
				ss->name);
		}

		for (i = 0; i < OPT_FEATURE_COUNT; i++) {
			if (strcmp(token, cgroup_opt_feature_names[i]))
				continue;
			cgroup_feature_disable_mask |= 1 << i;
			pr_info("Disabling %s control group feature\n",
				cgroup_opt_feature_names[i]);
			break;
		}
	}
	return 1;
}
__setup("cgroup_disable=", cgroup_disable);

void __init __weak enable_debug_cgroup(void) { }

static int __init enable_cgroup_debug(char *str)
{
	cgroup_debug = true;
	enable_debug_cgroup();
	return 1;
}
__setup("cgroup_debug", enable_cgroup_debug);

static int __init cgroup_favordynmods_setup(char *str)
{
	return (kstrtobool(str, &have_favordynmods) == 0);
}
__setup("cgroup_favordynmods=", cgroup_favordynmods_setup);

/**
 * css_tryget_online_from_dir - get corresponding css from a cgroup dentry
 * @dentry: directory dentry of interest
 * @ss: subsystem of interest
 *
 * If @dentry is a directory for a cgroup which has @ss enabled on it, try
 * to get the corresponding css and return it.  If such css doesn't exist
 * or can't be pinned, an ERR_PTR value is returned.
 */
struct cgroup_subsys_state *css_tryget_online_from_dir(struct dentry *dentry,
						       struct cgroup_subsys *ss)
{
	struct kernfs_node *kn = kernfs_node_from_dentry(dentry);
	struct file_system_type *s_type = dentry->d_sb->s_type;
	struct cgroup_subsys_state *css = NULL;
	struct cgroup *cgrp;

	/* is @dentry a cgroup dir? */
	if ((s_type != &cgroup_fs_type && s_type != &cgroup2_fs_type) ||
	    !kn || kernfs_type(kn) != KERNFS_DIR)
		return ERR_PTR(-EBADF);

	rcu_read_lock();

	/*
	 * This path doesn't originate from kernfs and @kn could already
	 * have been or be removed at any point.  @kn->priv is RCU
	 * protected for this access.  See css_release_work_fn() for details.
	 */
	cgrp = rcu_dereference(*(void __rcu __force **)&kn->priv);
	if (cgrp)
		css = cgroup_css(cgrp, ss);

	if (!css || !css_tryget_online(css))
		css = ERR_PTR(-ENOENT);

	rcu_read_unlock();
	return css;
}

/**
 * css_from_id - lookup css by id
 * @id: the cgroup id
 * @ss: cgroup subsys to be looked into
 *
 * Returns the css if there's valid one with @id, otherwise returns NULL.
 * Should be called under rcu_read_lock().
 */
struct cgroup_subsys_state *css_from_id(int id, struct cgroup_subsys *ss)
{
	WARN_ON_ONCE(!rcu_read_lock_held());
	return idr_find(&ss->css_idr, id);
}

/**
 * cgroup_get_from_path - lookup and get a cgroup from its default hierarchy path
 * @path: path on the default hierarchy
 *
 * Find the cgroup at @path on the default hierarchy, increment its
 * reference count and return it.  Returns pointer to the found cgroup on
 * success, ERR_PTR(-ENOENT) if @path doesn't exist or if the cgroup has already
 * been released and ERR_PTR(-ENOTDIR) if @path points to a non-directory.
 */
struct cgroup *cgroup_get_from_path(const char *path)
{
	struct kernfs_node *kn;
	struct cgroup *cgrp = ERR_PTR(-ENOENT);
	struct cgroup *root_cgrp;

	root_cgrp = current_cgns_cgroup_dfl();
	kn = kernfs_walk_and_get(root_cgrp->kn, path);
	if (!kn)
		goto out;

	if (kernfs_type(kn) != KERNFS_DIR) {
		cgrp = ERR_PTR(-ENOTDIR);
		goto out_kernfs;
	}

	rcu_read_lock();

	cgrp = rcu_dereference(*(void __rcu __force **)&kn->priv);
	if (!cgrp || !cgroup_tryget(cgrp))
		cgrp = ERR_PTR(-ENOENT);

	rcu_read_unlock();

out_kernfs:
	kernfs_put(kn);
out:
	return cgrp;
}
EXPORT_SYMBOL_GPL(cgroup_get_from_path);

/**
 * cgroup_v1v2_get_from_fd - get a cgroup pointer from a fd
 * @fd: fd obtained by open(cgroup_dir)
 *
 * Find the cgroup from a fd which should be obtained
 * by opening a cgroup directory.  Returns a pointer to the
 * cgroup on success. ERR_PTR is returned if the cgroup
 * cannot be found.
 */
struct cgroup *cgroup_v1v2_get_from_fd(int fd)
{
	CLASS(fd_raw, f)(fd);
	if (fd_empty(f))
		return ERR_PTR(-EBADF);

	return cgroup_v1v2_get_from_file(fd_file(f));
}

/**
 * cgroup_get_from_fd - same as cgroup_v1v2_get_from_fd, but only supports
 * cgroup2.
 * @fd: fd obtained by open(cgroup2_dir)
 */
struct cgroup *cgroup_get_from_fd(int fd)
{
	struct cgroup *cgrp = cgroup_v1v2_get_from_fd(fd);

	if (IS_ERR(cgrp))
		return ERR_CAST(cgrp);

	if (!cgroup_on_dfl(cgrp)) {
		cgroup_put(cgrp);
		return ERR_PTR(-EBADF);
	}
	return cgrp;
}
EXPORT_SYMBOL_GPL(cgroup_get_from_fd);

static u64 power_of_ten(int power)
{
	u64 v = 1;
	while (power--)
		v *= 10;
	return v;
}

/**
 * cgroup_parse_float - parse a floating number
 * @input: input string
 * @dec_shift: number of decimal digits to shift
 * @v: output
 *
 * Parse a decimal floating point number in @input and store the result in
 * @v with decimal point right shifted @dec_shift times.  For example, if
 * @input is "12.3456" and @dec_shift is 3, *@v will be set to 12345.
 * Returns 0 on success, -errno otherwise.
 *
 * There's nothing cgroup specific about this function except that it's
 * currently the only user.
 */
int cgroup_parse_float(const char *input, unsigned dec_shift, s64 *v)
{
	s64 whole, frac = 0;
	int fstart = 0, fend = 0, flen;

	if (!sscanf(input, "%lld.%n%lld%n", &whole, &fstart, &frac, &fend))
		return -EINVAL;
	if (frac < 0)
		return -EINVAL;

	flen = fend > fstart ? fend - fstart : 0;
	if (flen < dec_shift)
		frac *= power_of_ten(dec_shift - flen);
	else
		frac = DIV_ROUND_CLOSEST_ULL(frac, power_of_ten(flen - dec_shift));

	*v = whole * power_of_ten(dec_shift) + frac;
	return 0;
}

/*
 * sock->sk_cgrp_data handling.  For more info, see sock_cgroup_data
 * definition in cgroup-defs.h.
 */
#ifdef CONFIG_SOCK_CGROUP_DATA

void cgroup_sk_alloc(struct sock_cgroup_data *skcd)
{
	struct cgroup *cgroup;

	rcu_read_lock();
	/* Don't associate the sock with unrelated interrupted task's cgroup. */
	if (in_interrupt()) {
		cgroup = &cgrp_dfl_root.cgrp;
		cgroup_get(cgroup);
		goto out;
	}

	while (true) {
		struct css_set *cset;

		cset = task_css_set(current);
		if (likely(cgroup_tryget(cset->dfl_cgrp))) {
			cgroup = cset->dfl_cgrp;
			break;
		}
		cpu_relax();
	}
out:
	skcd->cgroup = cgroup;
	cgroup_bpf_get(cgroup);
	rcu_read_unlock();
}

void cgroup_sk_clone(struct sock_cgroup_data *skcd)
{
	struct cgroup *cgrp = sock_cgroup_ptr(skcd);

	/*
	 * We might be cloning a socket which is left in an empty
	 * cgroup and the cgroup might have already been rmdir'd.
	 * Don't use cgroup_get_live().
	 */
	cgroup_get(cgrp);
	cgroup_bpf_get(cgrp);
}

void cgroup_sk_free(struct sock_cgroup_data *skcd)
{
	struct cgroup *cgrp = sock_cgroup_ptr(skcd);

	cgroup_bpf_put(cgrp);
	cgroup_put(cgrp);
}

#endif	/* CONFIG_SOCK_CGROUP_DATA */

#ifdef CONFIG_SYSFS
static ssize_t show_delegatable_files(struct cftype *files, char *buf,
				      ssize_t size, const char *prefix)
{
	struct cftype *cft;
	ssize_t ret = 0;

	for (cft = files; cft && cft->name[0] != '\0'; cft++) {
		if (!(cft->flags & CFTYPE_NS_DELEGATABLE))
			continue;

		if (prefix)
			ret += snprintf(buf + ret, size - ret, "%s.", prefix);

		ret += snprintf(buf + ret, size - ret, "%s\n", cft->name);

		if (WARN_ON(ret >= size))
			break;
	}

	return ret;
}

static ssize_t delegate_show(struct kobject *kobj, struct kobj_attribute *attr,
			      char *buf)
{
	struct cgroup_subsys *ss;
	int ssid;
	ssize_t ret = 0;

	ret = show_delegatable_files(cgroup_base_files, buf + ret,
				     PAGE_SIZE - ret, NULL);
	if (cgroup_psi_enabled())
		ret += show_delegatable_files(cgroup_psi_files, buf + ret,
					      PAGE_SIZE - ret, NULL);

	for_each_subsys(ss, ssid)
		ret += show_delegatable_files(ss->dfl_cftypes, buf + ret,
					      PAGE_SIZE - ret,
					      cgroup_subsys_name[ssid]);

	return ret;
}
static struct kobj_attribute cgroup_delegate_attr = __ATTR_RO(delegate);

static ssize_t features_show(struct kobject *kobj, struct kobj_attribute *attr,
			     char *buf)
{
	return snprintf(buf, PAGE_SIZE,
			"nsdelegate\n"
			"favordynmods\n"
			"memory_localevents\n"
			"memory_recursiveprot\n"
			"memory_hugetlb_accounting\n"
			"pids_localevents\n");
}
static struct kobj_attribute cgroup_features_attr = __ATTR_RO(features);

static struct attribute *cgroup_sysfs_attrs[] = {
	&cgroup_delegate_attr.attr,
	&cgroup_features_attr.attr,
	NULL,
};

static const struct attribute_group cgroup_sysfs_attr_group = {
	.attrs = cgroup_sysfs_attrs,
	.name = "cgroup",
};

static int __init cgroup_sysfs_init(void)
{
	return sysfs_create_group(kernel_kobj, &cgroup_sysfs_attr_group);
}
subsys_initcall(cgroup_sysfs_init);

#endif /* CONFIG_SYSFS */<|MERGE_RESOLUTION|>--- conflicted
+++ resolved
@@ -6370,15 +6370,6 @@
 	 * We would prefer to do this in cgroup_init() above, but that
 	 * is called before init_workqueues(): so leave this until after.
 	 */
-<<<<<<< HEAD
-	cgroup_offline_wq = alloc_workqueue("cgroup_offline", 0, 1);
-	BUG_ON(!cgroup_offline_wq);
-
-	cgroup_release_wq = alloc_workqueue("cgroup_release", 0, 1);
-	BUG_ON(!cgroup_release_wq);
-
-	cgroup_free_wq = alloc_workqueue("cgroup_free", 0, 1);
-=======
 	cgroup_offline_wq = alloc_workqueue("cgroup_offline", WQ_PERCPU, 1);
 	BUG_ON(!cgroup_offline_wq);
 
@@ -6386,7 +6377,6 @@
 	BUG_ON(!cgroup_release_wq);
 
 	cgroup_free_wq = alloc_workqueue("cgroup_free", WQ_PERCPU, 1);
->>>>>>> 4a3e62df
 	BUG_ON(!cgroup_free_wq);
 	return 0;
 }
