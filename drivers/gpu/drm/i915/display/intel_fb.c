// SPDX-License-Identifier: MIT
/*
 * Copyright © 2021 Intel Corporation
 */

#include <linux/dma-fence.h>
#include <linux/dma-resv.h>

#include <drm/drm_blend.h>
#include <drm/drm_gem.h>
#include <drm/drm_modeset_helper.h>
#include <drm/drm_print.h>

#include "intel_bo.h"
#include "intel_display.h"
#include "intel_display_core.h"
#include "intel_display_types.h"
#include "intel_display_utils.h"
#include "intel_dpt.h"
#include "intel_fb.h"
#include "intel_fb_bo.h"
#include "intel_frontbuffer.h"
#include "intel_panic.h"
#include "intel_plane.h"

#define check_array_bounds(display, a, i) drm_WARN_ON((display)->drm, (i) >= ARRAY_SIZE(a))

/*
 * From the Sky Lake PRM:
 * "The Color Control Surface (CCS) contains the compression status of
 *  the cache-line pairs. The compression state of the cache-line pair
 *  is specified by 2 bits in the CCS. Each CCS cache-line represents
 *  an area on the main surface of 16 x16 sets of 128 byte Y-tiled
 *  cache-line-pairs. CCS is always Y tiled."
 *
 * Since cache line pairs refers to horizontally adjacent cache lines,
 * each cache line in the CCS corresponds to an area of 32x16 cache
 * lines on the main surface. Since each pixel is 4 bytes, this gives
 * us a ratio of one byte in the CCS for each 8x16 pixels in the
 * main surface.
 */
static const struct drm_format_info skl_ccs_formats[] = {
	{ .format = DRM_FORMAT_XRGB8888, .depth = 24, .num_planes = 2,
	  .cpp = { 4, 1, }, .hsub = 8, .vsub = 16, },
	{ .format = DRM_FORMAT_XBGR8888, .depth = 24, .num_planes = 2,
	  .cpp = { 4, 1, }, .hsub = 8, .vsub = 16, },
	{ .format = DRM_FORMAT_ARGB8888, .depth = 32, .num_planes = 2,
	  .cpp = { 4, 1, }, .hsub = 8, .vsub = 16, .has_alpha = true, },
	{ .format = DRM_FORMAT_ABGR8888, .depth = 32, .num_planes = 2,
	  .cpp = { 4, 1, }, .hsub = 8, .vsub = 16, .has_alpha = true, },
	{ .format = DRM_FORMAT_XRGB2101010, .depth = 30, .num_planes = 2,
	  .cpp = { 4, 1, }, .hsub = 8, .vsub = 16, },
	{ .format = DRM_FORMAT_XBGR2101010, .depth = 30, .num_planes = 2,
	  .cpp = { 4, 1, }, .hsub = 8, .vsub = 16, },
	{ .format = DRM_FORMAT_ARGB2101010, .depth = 30, .num_planes = 2,
	  .cpp = { 4, 1, }, .hsub = 8, .vsub = 16, .has_alpha = true, },
	{ .format = DRM_FORMAT_ABGR2101010, .depth = 30, .num_planes = 2,
	  .cpp = { 4, 1, }, .hsub = 8, .vsub = 16, .has_alpha = true, },
};

/*
 * Gen-12 compression uses 4 bits of CCS data for each cache line pair in the
 * main surface. And each 64B CCS cache line represents an area of 4x1 Y-tiles
 * in the main surface. With 4 byte pixels and each Y-tile having dimensions of
 * 32x32 pixels, the ratio turns out to 1B in the CCS for every 2x32 pixels in
 * the main surface.
 */
static const struct drm_format_info gen12_ccs_formats[] = {
	{ .format = DRM_FORMAT_XRGB8888, .depth = 24, .num_planes = 2,
	  .char_per_block = { 4, 1 }, .block_w = { 1, 2 }, .block_h = { 1, 1 },
	  .hsub = 1, .vsub = 1, },
	{ .format = DRM_FORMAT_XBGR8888, .depth = 24, .num_planes = 2,
	  .char_per_block = { 4, 1 }, .block_w = { 1, 2 }, .block_h = { 1, 1 },
	  .hsub = 1, .vsub = 1, },
	{ .format = DRM_FORMAT_ARGB8888, .depth = 32, .num_planes = 2,
	  .char_per_block = { 4, 1 }, .block_w = { 1, 2 }, .block_h = { 1, 1 },
	  .hsub = 1, .vsub = 1, .has_alpha = true },
	{ .format = DRM_FORMAT_ABGR8888, .depth = 32, .num_planes = 2,
	  .char_per_block = { 4, 1 }, .block_w = { 1, 2 }, .block_h = { 1, 1 },
	  .hsub = 1, .vsub = 1, .has_alpha = true },
	{ .format = DRM_FORMAT_XRGB2101010, .depth = 30, .num_planes = 2,
	  .char_per_block = { 4, 1 }, .block_w = { 1, 2 }, .block_h = { 1, 1 },
	  .hsub = 1, .vsub = 1, },
	{ .format = DRM_FORMAT_XBGR2101010, .depth = 30, .num_planes = 2,
	  .char_per_block = { 4, 1 }, .block_w = { 1, 2 }, .block_h = { 1, 1 },
	  .hsub = 1, .vsub = 1, },
	{ .format = DRM_FORMAT_ARGB2101010, .depth = 30, .num_planes = 2,
	  .char_per_block = { 4, 1 }, .block_w = { 1, 2 }, .block_h = { 1, 1 },
	  .hsub = 1, .vsub = 1, .has_alpha = true },
	{ .format = DRM_FORMAT_ABGR2101010, .depth = 30, .num_planes = 2,
	  .char_per_block = { 4, 1 }, .block_w = { 1, 2 }, .block_h = { 1, 1 },
	  .hsub = 1, .vsub = 1, .has_alpha = true },
	{ .format = DRM_FORMAT_XRGB16161616F, .depth = 0, .num_planes = 2,
	  .char_per_block = { 8, 1 }, .block_w = { 1, 1 }, .block_h = { 1, 1 },
	  .hsub = 1, .vsub = 1, },
	{ .format = DRM_FORMAT_XBGR16161616F, .depth = 0, .num_planes = 2,
	  .char_per_block = { 8, 1 }, .block_w = { 1, 1 }, .block_h = { 1, 1 },
	  .hsub = 1, .vsub = 1, },
	{ .format = DRM_FORMAT_ARGB16161616F, .depth = 0, .num_planes = 2,
	  .char_per_block = { 8, 1 }, .block_w = { 1, 1 }, .block_h = { 1, 1 },
	  .hsub = 1, .vsub = 1, .has_alpha = true },
	{ .format = DRM_FORMAT_ABGR16161616F, .depth = 0, .num_planes = 2,
	  .char_per_block = { 8, 1 }, .block_w = { 1, 1 }, .block_h = { 1, 1 },
	  .hsub = 1, .vsub = 1, .has_alpha = true },
	{ .format = DRM_FORMAT_YUYV, .num_planes = 2,
	  .char_per_block = { 2, 1 }, .block_w = { 1, 2 }, .block_h = { 1, 1 },
	  .hsub = 2, .vsub = 1, .is_yuv = true },
	{ .format = DRM_FORMAT_YVYU, .num_planes = 2,
	  .char_per_block = { 2, 1 }, .block_w = { 1, 2 }, .block_h = { 1, 1 },
	  .hsub = 2, .vsub = 1, .is_yuv = true },
	{ .format = DRM_FORMAT_UYVY, .num_planes = 2,
	  .char_per_block = { 2, 1 }, .block_w = { 1, 2 }, .block_h = { 1, 1 },
	  .hsub = 2, .vsub = 1, .is_yuv = true },
	{ .format = DRM_FORMAT_VYUY, .num_planes = 2,
	  .char_per_block = { 2, 1 }, .block_w = { 1, 2 }, .block_h = { 1, 1 },
	  .hsub = 2, .vsub = 1, .is_yuv = true },
	{ .format = DRM_FORMAT_XYUV8888, .num_planes = 2,
	  .char_per_block = { 4, 1 }, .block_w = { 1, 2 }, .block_h = { 1, 1 },
	  .hsub = 1, .vsub = 1, .is_yuv = true },
	{ .format = DRM_FORMAT_NV12, .num_planes = 4,
	  .char_per_block = { 1, 2, 1, 1 }, .block_w = { 1, 1, 4, 4 }, .block_h = { 1, 1, 1, 1 },
	  .hsub = 2, .vsub = 2, .is_yuv = true },
	{ .format = DRM_FORMAT_P010, .num_planes = 4,
	  .char_per_block = { 2, 4, 1, 1 }, .block_w = { 1, 1, 2, 2 }, .block_h = { 1, 1, 1, 1 },
	  .hsub = 2, .vsub = 2, .is_yuv = true },
	{ .format = DRM_FORMAT_P012, .num_planes = 4,
	  .char_per_block = { 2, 4, 1, 1 }, .block_w = { 1, 1, 2, 2 }, .block_h = { 1, 1, 1, 1 },
	  .hsub = 2, .vsub = 2, .is_yuv = true },
	{ .format = DRM_FORMAT_P016, .num_planes = 4,
	  .char_per_block = { 2, 4, 1, 1 }, .block_w = { 1, 1, 2, 2 }, .block_h = { 1, 1, 1, 1 },
	  .hsub = 2, .vsub = 2, .is_yuv = true },
};

/*
 * Same as gen12_ccs_formats[] above, but with additional surface used
 * to pass Clear Color information in plane 2 with 64 bits of data.
 */
static const struct drm_format_info gen12_ccs_cc_formats[] = {
	{ .format = DRM_FORMAT_XRGB8888, .depth = 24, .num_planes = 3,
	  .char_per_block = { 4, 1, 0 }, .block_w = { 1, 2, 0 }, .block_h = { 1, 1, 0 },
	  .hsub = 1, .vsub = 1, },
	{ .format = DRM_FORMAT_XBGR8888, .depth = 24, .num_planes = 3,
	  .char_per_block = { 4, 1, 0 }, .block_w = { 1, 2, 0 }, .block_h = { 1, 1, 0 },
	  .hsub = 1, .vsub = 1, },
	{ .format = DRM_FORMAT_ARGB8888, .depth = 32, .num_planes = 3,
	  .char_per_block = { 4, 1, 0 }, .block_w = { 1, 2, 0 }, .block_h = { 1, 1, 0 },
	  .hsub = 1, .vsub = 1, .has_alpha = true },
	{ .format = DRM_FORMAT_ABGR8888, .depth = 32, .num_planes = 3,
	  .char_per_block = { 4, 1, 0 }, .block_w = { 1, 2, 0 }, .block_h = { 1, 1, 0 },
	  .hsub = 1, .vsub = 1, .has_alpha = true },
	{ .format = DRM_FORMAT_XRGB2101010, .depth = 30, .num_planes = 3,
	  .char_per_block = { 4, 1, 0 }, .block_w = { 1, 2, 0 }, .block_h = { 1, 1, 0 },
	  .hsub = 1, .vsub = 1, },
	{ .format = DRM_FORMAT_XBGR2101010, .depth = 30, .num_planes = 3,
	  .char_per_block = { 4, 1, 0 }, .block_w = { 1, 2, 0 }, .block_h = { 1, 1, 0 },
	  .hsub = 1, .vsub = 1, },
	{ .format = DRM_FORMAT_ARGB2101010, .depth = 30, .num_planes = 3,
	  .char_per_block = { 4, 1, 0 }, .block_w = { 1, 2, 0 }, .block_h = { 1, 1, 0 },
	  .hsub = 1, .vsub = 1, .has_alpha = true },
	{ .format = DRM_FORMAT_ABGR2101010, .depth = 30, .num_planes = 3,
	  .char_per_block = { 4, 1, 0 }, .block_w = { 1, 2, 0 }, .block_h = { 1, 1, 0 },
	  .hsub = 1, .vsub = 1, .has_alpha = true },
	{ .format = DRM_FORMAT_XRGB16161616F, .depth = 0, .num_planes = 3,
	  .char_per_block = { 8, 1, 0 }, .block_w = { 1, 1, 0 }, .block_h = { 1, 1, 0 },
	  .hsub = 1, .vsub = 1, },
	{ .format = DRM_FORMAT_XBGR16161616F, .depth = 0, .num_planes = 3,
	  .char_per_block = { 8, 1, 0 }, .block_w = { 1, 1, 0 }, .block_h = { 1, 1, 0 },
	  .hsub = 1, .vsub = 1, },
	{ .format = DRM_FORMAT_ARGB16161616F, .depth = 0, .num_planes = 3,
	  .char_per_block = { 8, 1, 0 }, .block_w = { 1, 1, 0 }, .block_h = { 1, 1, 0 },
	  .hsub = 1, .vsub = 1, .has_alpha = true },
	{ .format = DRM_FORMAT_ABGR16161616F, .depth = 0, .num_planes = 3,
	  .char_per_block = { 8, 1, 0 }, .block_w = { 1, 1, 0 }, .block_h = { 1, 1, 0 },
	  .hsub = 1, .vsub = 1, .has_alpha = true },
};

static const struct drm_format_info gen12_flat_ccs_cc_formats[] = {
	{ .format = DRM_FORMAT_XRGB8888, .depth = 24, .num_planes = 2,
	  .char_per_block = { 4, 0 }, .block_w = { 1, 0 }, .block_h = { 1, 0 },
	  .hsub = 1, .vsub = 1, },
	{ .format = DRM_FORMAT_XBGR8888, .depth = 24, .num_planes = 2,
	  .char_per_block = { 4, 0 }, .block_w = { 1, 0 }, .block_h = { 1, 0 },
	  .hsub = 1, .vsub = 1, },
	{ .format = DRM_FORMAT_ARGB8888, .depth = 32, .num_planes = 2,
	  .char_per_block = { 4, 0 }, .block_w = { 1, 0 }, .block_h = { 1, 0 },
	  .hsub = 1, .vsub = 1, .has_alpha = true },
	{ .format = DRM_FORMAT_ABGR8888, .depth = 32, .num_planes = 2,
	  .char_per_block = { 4, 0 }, .block_w = { 1, 0 }, .block_h = { 1, 0 },
	  .hsub = 1, .vsub = 1, .has_alpha = true },
	{ .format = DRM_FORMAT_XRGB2101010, .depth = 30, .num_planes = 2,
	  .char_per_block = { 4, 0 }, .block_w = { 1, 0 }, .block_h = { 1, 0 },
	  .hsub = 1, .vsub = 1, },
	{ .format = DRM_FORMAT_XBGR2101010, .depth = 30, .num_planes = 2,
	  .char_per_block = { 4, 0 }, .block_w = { 1, 0 }, .block_h = { 1, 0 },
	  .hsub = 1, .vsub = 1, },
	{ .format = DRM_FORMAT_ARGB2101010, .depth = 30, .num_planes = 2,
	  .char_per_block = { 4, 0 }, .block_w = { 1, 0 }, .block_h = { 1, 0 },
	  .hsub = 1, .vsub = 1, .has_alpha = true },
	{ .format = DRM_FORMAT_ABGR2101010, .depth = 30, .num_planes = 2,
	  .char_per_block = { 4, 0 }, .block_w = { 1, 0 }, .block_h = { 1, 0 },
	  .hsub = 1, .vsub = 1, .has_alpha = true },
	{ .format = DRM_FORMAT_XRGB16161616F, .depth = 0, .num_planes = 2,
	  .char_per_block = { 8, 0 }, .block_w = { 1, 0 }, .block_h = { 1, 0 },
	  .hsub = 1, .vsub = 1, },
	{ .format = DRM_FORMAT_XBGR16161616F, .depth = 0, .num_planes = 2,
	  .char_per_block = { 8, 0 }, .block_w = { 1, 0 }, .block_h = { 1, 0 },
	  .hsub = 1, .vsub = 1, },
	{ .format = DRM_FORMAT_ARGB16161616F, .depth = 0, .num_planes = 2,
	  .char_per_block = { 8, 0 }, .block_w = { 1, 0 }, .block_h = { 1, 0 },
	  .hsub = 1, .vsub = 1, .has_alpha = true },
	{ .format = DRM_FORMAT_ABGR16161616F, .depth = 0, .num_planes = 2,
	  .char_per_block = { 8, 0 }, .block_w = { 1, 0 }, .block_h = { 1, 0 },
	  .hsub = 1, .vsub = 1, .has_alpha = true },
};

struct intel_modifier_desc {
	u64 modifier;
	struct {
		u8 from;
		u8 until;
	} display_ver;
#define DISPLAY_VER_ALL		{ 0, -1 }

	const struct drm_format_info *formats;
	int format_count;
#define FORMAT_OVERRIDE(format_list) \
	.formats = format_list, \
	.format_count = ARRAY_SIZE(format_list)

	u8 plane_caps;

	struct {
		u8 cc_planes:3;
		u8 packed_aux_planes:4;
		u8 planar_aux_planes:4;
	} ccs;
};

#define INTEL_PLANE_CAP_CCS_MASK	(INTEL_PLANE_CAP_CCS_RC | \
					 INTEL_PLANE_CAP_CCS_RC_CC | \
					 INTEL_PLANE_CAP_CCS_MC)
#define INTEL_PLANE_CAP_TILING_MASK	(INTEL_PLANE_CAP_TILING_X | \
					 INTEL_PLANE_CAP_TILING_Y | \
					 INTEL_PLANE_CAP_TILING_Yf | \
					 INTEL_PLANE_CAP_TILING_4)
#define INTEL_PLANE_CAP_TILING_NONE	0

static const struct intel_modifier_desc intel_modifiers[] = {
	{
		.modifier = I915_FORMAT_MOD_4_TILED_LNL_CCS,
		.display_ver = { 20, -1 },
		.plane_caps = INTEL_PLANE_CAP_TILING_4,
	}, {
		.modifier = I915_FORMAT_MOD_4_TILED_BMG_CCS,
		.display_ver = { 14, -1 },
		.plane_caps = INTEL_PLANE_CAP_TILING_4 | INTEL_PLANE_CAP_NEED64K_PHYS,
	}, {
		.modifier = I915_FORMAT_MOD_4_TILED_MTL_MC_CCS,
		.display_ver = { 14, 14 },
		.plane_caps = INTEL_PLANE_CAP_TILING_4 | INTEL_PLANE_CAP_CCS_MC,

		.ccs.packed_aux_planes = BIT(1),
		.ccs.planar_aux_planes = BIT(2) | BIT(3),

		FORMAT_OVERRIDE(gen12_ccs_formats),
	}, {
		.modifier = I915_FORMAT_MOD_4_TILED_MTL_RC_CCS,
		.display_ver = { 14, 14 },
		.plane_caps = INTEL_PLANE_CAP_TILING_4 | INTEL_PLANE_CAP_CCS_RC,

		.ccs.packed_aux_planes = BIT(1),

		FORMAT_OVERRIDE(gen12_ccs_formats),
	}, {
		.modifier = I915_FORMAT_MOD_4_TILED_MTL_RC_CCS_CC,
		.display_ver = { 14, 14 },
		.plane_caps = INTEL_PLANE_CAP_TILING_4 | INTEL_PLANE_CAP_CCS_RC_CC,

		.ccs.cc_planes = BIT(2),
		.ccs.packed_aux_planes = BIT(1),

		FORMAT_OVERRIDE(gen12_ccs_cc_formats),
	}, {
		.modifier = I915_FORMAT_MOD_4_TILED_DG2_MC_CCS,
		.display_ver = { 13, 13 },
		.plane_caps = INTEL_PLANE_CAP_TILING_4 | INTEL_PLANE_CAP_CCS_MC,
	}, {
		.modifier = I915_FORMAT_MOD_4_TILED_DG2_RC_CCS_CC,
		.display_ver = { 13, 13 },
		.plane_caps = INTEL_PLANE_CAP_TILING_4 | INTEL_PLANE_CAP_CCS_RC_CC,

		.ccs.cc_planes = BIT(1),

		FORMAT_OVERRIDE(gen12_flat_ccs_cc_formats),
	}, {
		.modifier = I915_FORMAT_MOD_4_TILED_DG2_RC_CCS,
		.display_ver = { 13, 13 },
		.plane_caps = INTEL_PLANE_CAP_TILING_4 | INTEL_PLANE_CAP_CCS_RC,
	}, {
		.modifier = I915_FORMAT_MOD_4_TILED,
		.display_ver = { 13, -1 },
		.plane_caps = INTEL_PLANE_CAP_TILING_4,
	}, {
		.modifier = I915_FORMAT_MOD_Y_TILED_GEN12_MC_CCS,
		.display_ver = { 12, 13 },
		.plane_caps = INTEL_PLANE_CAP_TILING_Y | INTEL_PLANE_CAP_CCS_MC,

		.ccs.packed_aux_planes = BIT(1),
		.ccs.planar_aux_planes = BIT(2) | BIT(3),

		FORMAT_OVERRIDE(gen12_ccs_formats),
	}, {
		.modifier = I915_FORMAT_MOD_Y_TILED_GEN12_RC_CCS,
		.display_ver = { 12, 13 },
		.plane_caps = INTEL_PLANE_CAP_TILING_Y | INTEL_PLANE_CAP_CCS_RC,

		.ccs.packed_aux_planes = BIT(1),

		FORMAT_OVERRIDE(gen12_ccs_formats),
	}, {
		.modifier = I915_FORMAT_MOD_Y_TILED_GEN12_RC_CCS_CC,
		.display_ver = { 12, 13 },
		.plane_caps = INTEL_PLANE_CAP_TILING_Y | INTEL_PLANE_CAP_CCS_RC_CC,

		.ccs.cc_planes = BIT(2),
		.ccs.packed_aux_planes = BIT(1),

		FORMAT_OVERRIDE(gen12_ccs_cc_formats),
	}, {
		.modifier = I915_FORMAT_MOD_Yf_TILED_CCS,
		.display_ver = { 9, 11 },
		.plane_caps = INTEL_PLANE_CAP_TILING_Yf | INTEL_PLANE_CAP_CCS_RC,

		.ccs.packed_aux_planes = BIT(1),

		FORMAT_OVERRIDE(skl_ccs_formats),
	}, {
		.modifier = I915_FORMAT_MOD_Y_TILED_CCS,
		.display_ver = { 9, 11 },
		.plane_caps = INTEL_PLANE_CAP_TILING_Y | INTEL_PLANE_CAP_CCS_RC,

		.ccs.packed_aux_planes = BIT(1),

		FORMAT_OVERRIDE(skl_ccs_formats),
	}, {
		.modifier = I915_FORMAT_MOD_Yf_TILED,
		.display_ver = { 9, 11 },
		.plane_caps = INTEL_PLANE_CAP_TILING_Yf,
	}, {
		.modifier = I915_FORMAT_MOD_Y_TILED,
		.display_ver = { 9, 13 },
		.plane_caps = INTEL_PLANE_CAP_TILING_Y,
	}, {
		.modifier = I915_FORMAT_MOD_X_TILED,
		.display_ver = { 0, 29 },
		.plane_caps = INTEL_PLANE_CAP_TILING_X,
	}, {
		.modifier = DRM_FORMAT_MOD_LINEAR,
		.display_ver = DISPLAY_VER_ALL,
	},
};

static const struct intel_modifier_desc *lookup_modifier_or_null(u64 modifier)
{
	int i;

	for (i = 0; i < ARRAY_SIZE(intel_modifiers); i++)
		if (intel_modifiers[i].modifier == modifier)
			return &intel_modifiers[i];

	return NULL;
}

static const struct intel_modifier_desc *lookup_modifier(u64 modifier)
{
	const struct intel_modifier_desc *md = lookup_modifier_or_null(modifier);

	if (WARN_ON(!md))
		return &intel_modifiers[0];

	return md;
}

static const struct drm_format_info *
lookup_format_info(const struct drm_format_info formats[],
		   int num_formats, u32 format)
{
	int i;

	for (i = 0; i < num_formats; i++) {
		if (formats[i].format == format)
			return &formats[i];
	}

	return NULL;
}

unsigned int intel_fb_modifier_to_tiling(u64 fb_modifier)
{
	const struct intel_modifier_desc *md;
	u8 tiling_caps;

	md = lookup_modifier_or_null(fb_modifier);
	if (!md)
		return I915_TILING_NONE;

	tiling_caps = lookup_modifier_or_null(fb_modifier)->plane_caps &
			 INTEL_PLANE_CAP_TILING_MASK;

	switch (tiling_caps) {
	case INTEL_PLANE_CAP_TILING_Y:
		return I915_TILING_Y;
	case INTEL_PLANE_CAP_TILING_X:
		return I915_TILING_X;
	case INTEL_PLANE_CAP_TILING_4:
	case INTEL_PLANE_CAP_TILING_Yf:
	case INTEL_PLANE_CAP_TILING_NONE:
		return I915_TILING_NONE;
	default:
		MISSING_CASE(tiling_caps);
		return I915_TILING_NONE;
	}
}

/**
 * intel_fb_get_format_info: Get a modifier specific format information
 * @pixel_format: pixel format
 * @modifier: modifier
 *
 * Returns:
 * Returns the format information for @pixel_format specific to @modifier,
 * or %NULL if the modifier doesn't override the format.
 */
const struct drm_format_info *
intel_fb_get_format_info(u32 pixel_format, u64 modifier)
{
	const struct intel_modifier_desc *md = lookup_modifier_or_null(modifier);

	if (!md || !md->formats)
		return NULL;

	return lookup_format_info(md->formats, md->format_count, pixel_format);
}

static bool plane_caps_contain_any(u8 caps, u8 mask)
{
	return caps & mask;
}

static bool plane_caps_contain_all(u8 caps, u8 mask)
{
	return (caps & mask) == mask;
}

/**
 * intel_fb_is_tiled_modifier: Check if a modifier is a tiled modifier type
 * @modifier: Modifier to check
 *
 * Returns:
 * Returns %true if @modifier is a tiled modifier.
 */
bool intel_fb_is_tiled_modifier(u64 modifier)
{
	return plane_caps_contain_any(lookup_modifier(modifier)->plane_caps,
				      INTEL_PLANE_CAP_TILING_MASK);
}

/**
 * intel_fb_is_ccs_modifier: Check if a modifier is a CCS modifier type
 * @modifier: Modifier to check
 *
 * Returns:
 * Returns %true if @modifier is a render, render with color clear or
 * media compression modifier.
 */
bool intel_fb_is_ccs_modifier(u64 modifier)
{
	return plane_caps_contain_any(lookup_modifier(modifier)->plane_caps,
				      INTEL_PLANE_CAP_CCS_MASK);
}

/**
 * intel_fb_is_rc_ccs_cc_modifier: Check if a modifier is an RC CCS CC modifier type
 * @modifier: Modifier to check
 *
 * Returns:
 * Returns %true if @modifier is a render with color clear modifier.
 */
bool intel_fb_is_rc_ccs_cc_modifier(u64 modifier)
{
	return plane_caps_contain_any(lookup_modifier(modifier)->plane_caps,
				      INTEL_PLANE_CAP_CCS_RC_CC);
}

/**
 * intel_fb_is_mc_ccs_modifier: Check if a modifier is an MC CCS modifier type
 * @modifier: Modifier to check
 *
 * Returns:
 * Returns %true if @modifier is a media compression modifier.
 */
bool intel_fb_is_mc_ccs_modifier(u64 modifier)
{
	return plane_caps_contain_any(lookup_modifier(modifier)->plane_caps,
				      INTEL_PLANE_CAP_CCS_MC);
}

/**
 * intel_fb_needs_64k_phys: Check if modifier requires 64k physical placement.
 * @modifier: Modifier to check
 *
 * Returns:
 * Returns %true if @modifier requires 64k aligned physical pages.
 */
bool intel_fb_needs_64k_phys(u64 modifier)
{
	const struct intel_modifier_desc *md = lookup_modifier_or_null(modifier);

	if (!md)
		return false;

	return plane_caps_contain_any(md->plane_caps,
				      INTEL_PLANE_CAP_NEED64K_PHYS);
}

/**
 * intel_fb_is_tile4_modifier: Check if a modifier is a tile4 modifier type
 * @modifier: Modifier to check
 *
 * Returns:
 * Returns %true if @modifier is a tile4 modifier.
 */
bool intel_fb_is_tile4_modifier(u64 modifier)
{
	return plane_caps_contain_any(lookup_modifier(modifier)->plane_caps,
				      INTEL_PLANE_CAP_TILING_4);
}

static bool check_modifier_display_ver_range(const struct intel_modifier_desc *md,
					     u8 display_ver_from, u8 display_ver_until)
{
	return md->display_ver.from <= display_ver_until &&
		display_ver_from <= md->display_ver.until;
}

static bool plane_has_modifier(struct intel_display *display,
			       u8 plane_caps,
			       const struct intel_modifier_desc *md)
{
	if (!IS_DISPLAY_VER(display, md->display_ver.from, md->display_ver.until))
		return false;

	if (!plane_caps_contain_all(plane_caps, md->plane_caps))
		return false;

	/*
	 * Separate AuxCCS and Flat CCS modifiers to be run only on platforms
	 * where supported.
	 */
	if (intel_fb_is_ccs_modifier(md->modifier) &&
	    HAS_AUX_CCS(display) != !!md->ccs.packed_aux_planes)
		return false;

	if (md->modifier == I915_FORMAT_MOD_4_TILED_BMG_CCS &&
	    (DISPLAY_VER(display) < 14 || !display->platform.dgfx))
		return false;

	if (md->modifier == I915_FORMAT_MOD_4_TILED_LNL_CCS &&
	    (DISPLAY_VER(display) < 20 || display->platform.dgfx))
		return false;

	return true;
}

/**
 * intel_fb_plane_get_modifiers: Get the modifiers for the given platform and plane capabilities
 * @display: display instance
 * @plane_caps: capabilities for the plane the modifiers are queried for
 *
 * Returns:
 * Returns the list of modifiers allowed by the @display platform and @plane_caps.
 * The caller must free the returned buffer.
 */
u64 *intel_fb_plane_get_modifiers(struct intel_display *display,
				  u8 plane_caps)
{
	u64 *list, *p;
	int count = 1;		/* +1 for invalid modifier terminator */
	int i;

	for (i = 0; i < ARRAY_SIZE(intel_modifiers); i++) {
		if (plane_has_modifier(display, plane_caps, &intel_modifiers[i]))
			count++;
	}

	list = kmalloc_array(count, sizeof(*list), GFP_KERNEL);
	if (drm_WARN_ON(display->drm, !list))
		return NULL;

	p = list;
	for (i = 0; i < ARRAY_SIZE(intel_modifiers); i++) {
		if (plane_has_modifier(display, plane_caps, &intel_modifiers[i]))
			*p++ = intel_modifiers[i].modifier;
	}
	*p++ = DRM_FORMAT_MOD_INVALID;

	return list;
}

/**
 * intel_fb_plane_supports_modifier: Determine if a modifier is supported by the given plane
 * @plane: Plane to check the modifier support for
 * @modifier: The modifier to check the support for
 *
 * Returns:
 * %true if the @modifier is supported on @plane.
 */
bool intel_fb_plane_supports_modifier(struct intel_plane *plane, u64 modifier)
{
	int i;

	for (i = 0; i < plane->base.modifier_count; i++)
		if (plane->base.modifiers[i] == modifier)
			return true;

	return false;
}

static bool format_is_yuv_semiplanar(const struct intel_modifier_desc *md,
				     const struct drm_format_info *info)
{
	if (!info->is_yuv)
		return false;

	if (hweight8(md->ccs.planar_aux_planes) == 2)
		return info->num_planes == 4;
	else
		return info->num_planes == 2;
}

/**
 * intel_format_info_is_yuv_semiplanar: Check if the given format is YUV semiplanar
 * @info: format to check
 * @modifier: modifier used with the format
 *
 * Returns:
 * %true if @info / @modifier is YUV semiplanar.
 */
bool intel_format_info_is_yuv_semiplanar(const struct drm_format_info *info,
					 u64 modifier)
{
	return format_is_yuv_semiplanar(lookup_modifier(modifier), info);
}

static u8 ccs_aux_plane_mask(const struct intel_modifier_desc *md,
			     const struct drm_format_info *format)
{
	if (format_is_yuv_semiplanar(md, format))
		return md->ccs.planar_aux_planes;
	else
		return md->ccs.packed_aux_planes;
}

/**
 * intel_fb_is_ccs_aux_plane: Check if a framebuffer color plane is a CCS AUX plane
 * @fb: Framebuffer
 * @color_plane: color plane index to check
 *
 * Returns:
 * Returns %true if @fb's color plane at index @color_plane is a CCS AUX plane.
 */
bool intel_fb_is_ccs_aux_plane(const struct drm_framebuffer *fb, int color_plane)
{
	const struct intel_modifier_desc *md = lookup_modifier(fb->modifier);

	return ccs_aux_plane_mask(md, fb->format) & BIT(color_plane);
}

/**
 * intel_fb_is_gen12_ccs_aux_plane: Check if a framebuffer color plane is a GEN12 CCS AUX plane
 * @fb: Framebuffer
 * @color_plane: color plane index to check
 *
 * Returns:
 * Returns %true if @fb's color plane at index @color_plane is a GEN12 CCS AUX plane.
 */
static bool intel_fb_is_gen12_ccs_aux_plane(const struct drm_framebuffer *fb, int color_plane)
{
	const struct intel_modifier_desc *md = lookup_modifier(fb->modifier);

	return check_modifier_display_ver_range(md, 12, 14) &&
	       ccs_aux_plane_mask(md, fb->format) & BIT(color_plane);
}

/**
 * intel_fb_rc_ccs_cc_plane: Get the CCS CC color plane index for a framebuffer
 * @fb: Framebuffer
 *
 * Returns:
 * Returns the index of the color clear plane for @fb, or -1 if @fb is not a
 * framebuffer using a render compression/color clear modifier.
 */
int intel_fb_rc_ccs_cc_plane(const struct drm_framebuffer *fb)
{
	const struct intel_modifier_desc *md = lookup_modifier(fb->modifier);

	if (!md->ccs.cc_planes)
		return -1;

	drm_WARN_ON_ONCE(fb->dev, hweight8(md->ccs.cc_planes) > 1);

	return ilog2((int)md->ccs.cc_planes);
}

static bool is_gen12_ccs_cc_plane(const struct drm_framebuffer *fb, int color_plane)
{
	return intel_fb_rc_ccs_cc_plane(fb) == color_plane;
}

bool is_surface_linear(const struct drm_framebuffer *fb, int color_plane)
{
	return fb->modifier == DRM_FORMAT_MOD_LINEAR ||
	       intel_fb_is_gen12_ccs_aux_plane(fb, color_plane) ||
	       is_gen12_ccs_cc_plane(fb, color_plane);
}

int main_to_ccs_plane(const struct drm_framebuffer *fb, int main_plane)
{
	drm_WARN_ON(fb->dev, !intel_fb_is_ccs_modifier(fb->modifier) ||
		    (main_plane && main_plane >= fb->format->num_planes / 2));

	return fb->format->num_planes / 2 + main_plane;
}

int skl_ccs_to_main_plane(const struct drm_framebuffer *fb, int ccs_plane)
{
	drm_WARN_ON(fb->dev, !intel_fb_is_ccs_modifier(fb->modifier) ||
		    ccs_plane < fb->format->num_planes / 2);

	if (is_gen12_ccs_cc_plane(fb, ccs_plane))
		return 0;

	return ccs_plane - fb->format->num_planes / 2;
}

static unsigned int gen12_ccs_aux_stride(struct intel_framebuffer *fb, int ccs_plane)
{
	int main_plane = skl_ccs_to_main_plane(&fb->base, ccs_plane);
	unsigned int main_stride = fb->base.pitches[main_plane];
	unsigned int main_tile_width = intel_tile_width_bytes(&fb->base, main_plane);

	return DIV_ROUND_UP(main_stride, 4 * main_tile_width) * 64;
}

int skl_main_to_aux_plane(const struct drm_framebuffer *fb, int main_plane)
{
	const struct intel_modifier_desc *md = lookup_modifier(fb->modifier);
	struct intel_display *display = to_intel_display(fb->dev);

	if (md->ccs.packed_aux_planes | md->ccs.planar_aux_planes)
		return main_to_ccs_plane(fb, main_plane);
	else if (DISPLAY_VER(display) < 11 &&
		 format_is_yuv_semiplanar(md, fb->format))
		return 1;
	else
		return 0;
}

unsigned int intel_tile_size(struct intel_display *display)
{
	return DISPLAY_VER(display) == 2 ? 2048 : 4096;
}

unsigned int
intel_tile_width_bytes(const struct drm_framebuffer *fb, int color_plane)
{
	struct intel_display *display = to_intel_display(fb->dev);
	unsigned int cpp = fb->format->cpp[color_plane];

	switch (fb->modifier) {
	case DRM_FORMAT_MOD_LINEAR:
		return intel_tile_size(display);
	case I915_FORMAT_MOD_X_TILED:
		if (DISPLAY_VER(display) == 2)
			return 128;
		else
			return 512;
	case I915_FORMAT_MOD_4_TILED_BMG_CCS:
	case I915_FORMAT_MOD_4_TILED_LNL_CCS:
	case I915_FORMAT_MOD_4_TILED_DG2_RC_CCS:
	case I915_FORMAT_MOD_4_TILED_DG2_RC_CCS_CC:
	case I915_FORMAT_MOD_4_TILED_DG2_MC_CCS:
	case I915_FORMAT_MOD_4_TILED:
		/*
		 * Each 4K tile consists of 64B(8*8) subtiles, with
		 * same shape as Y Tile(i.e 4*16B OWords)
		 */
		return 128;
	case I915_FORMAT_MOD_Y_TILED_CCS:
		if (intel_fb_is_ccs_aux_plane(fb, color_plane))
			return 128;
		fallthrough;
	case I915_FORMAT_MOD_4_TILED_MTL_RC_CCS:
	case I915_FORMAT_MOD_4_TILED_MTL_RC_CCS_CC:
	case I915_FORMAT_MOD_4_TILED_MTL_MC_CCS:
	case I915_FORMAT_MOD_Y_TILED_GEN12_RC_CCS:
	case I915_FORMAT_MOD_Y_TILED_GEN12_RC_CCS_CC:
	case I915_FORMAT_MOD_Y_TILED_GEN12_MC_CCS:
		if (intel_fb_is_ccs_aux_plane(fb, color_plane) ||
		    is_gen12_ccs_cc_plane(fb, color_plane))
			return 64;
		fallthrough;
	case I915_FORMAT_MOD_Y_TILED:
		if (HAS_128B_Y_TILING(display))
			return 128;
		else
			return 512;
	case I915_FORMAT_MOD_Yf_TILED_CCS:
		if (intel_fb_is_ccs_aux_plane(fb, color_plane))
			return 128;
		fallthrough;
	case I915_FORMAT_MOD_Yf_TILED:
		switch (cpp) {
		case 1:
			return 64;
		case 2:
		case 4:
			return 128;
		case 8:
		case 16:
			return 256;
		default:
			MISSING_CASE(cpp);
			return cpp;
		}
		break;
	default:
		MISSING_CASE(fb->modifier);
		return cpp;
	}
}

unsigned int intel_tile_height(const struct drm_framebuffer *fb, int color_plane)
{
	struct intel_display *display = to_intel_display(fb->dev);

	return intel_tile_size(display) /
		intel_tile_width_bytes(fb, color_plane);
}

/*
 * Return the tile dimensions in pixel units, based on the (2 or 4 kbyte) GTT
 * page tile size.
 */
static void intel_tile_dims(const struct drm_framebuffer *fb, int color_plane,
			    unsigned int *tile_width,
			    unsigned int *tile_height)
{
	unsigned int tile_width_bytes = intel_tile_width_bytes(fb, color_plane);
	unsigned int cpp = fb->format->cpp[color_plane];

	*tile_width = tile_width_bytes / cpp;
	*tile_height = intel_tile_height(fb, color_plane);
}

/*
 * Return the tile dimensions in pixel units, based on the tile block size.
 * The block covers the full GTT page sized tile on all tiled surfaces and
 * it's a 64 byte portion of the tile on TGL+ CCS surfaces.
 */
static void intel_tile_block_dims(const struct drm_framebuffer *fb, int color_plane,
				  unsigned int *tile_width,
				  unsigned int *tile_height)
{
	intel_tile_dims(fb, color_plane, tile_width, tile_height);

	if (intel_fb_is_gen12_ccs_aux_plane(fb, color_plane))
		*tile_height = 1;
}

unsigned int intel_tile_row_size(const struct drm_framebuffer *fb, int color_plane)
{
	unsigned int tile_width, tile_height;

	intel_tile_dims(fb, color_plane, &tile_width, &tile_height);

	return fb->pitches[color_plane] * tile_height;
}

unsigned int
intel_fb_align_height(const struct drm_framebuffer *fb,
		      int color_plane, unsigned int height)
{
	unsigned int tile_height = intel_tile_height(fb, color_plane);

	return ALIGN(height, tile_height);
}

bool intel_fb_modifier_uses_dpt(struct intel_display *display, u64 modifier)
{
	return HAS_DPT(display) && modifier != DRM_FORMAT_MOD_LINEAR;
}

bool intel_fb_uses_dpt(const struct drm_framebuffer *fb)
{
	struct intel_display *display = to_intel_display(fb->dev);

	return display->params.enable_dpt &&
		intel_fb_modifier_uses_dpt(display, fb->modifier);
}

void intel_fb_plane_get_subsampling(int *hsub, int *vsub,
				    const struct drm_framebuffer *fb,
				    int color_plane)
{
	int main_plane;

	if (color_plane == 0) {
		*hsub = 1;
		*vsub = 1;

		return;
	}

	/*
	 * TODO: Deduct the subsampling from the char block for all CCS
	 * formats and planes.
	 */
	if (!intel_fb_is_gen12_ccs_aux_plane(fb, color_plane)) {
		*hsub = fb->format->hsub;
		*vsub = fb->format->vsub;

		return;
	}

	main_plane = skl_ccs_to_main_plane(fb, color_plane);
	*hsub = drm_format_info_block_width(fb->format, color_plane) /
		drm_format_info_block_width(fb->format, main_plane);

	/*
	 * The min stride check in the core framebuffer_check() function
	 * assumes that format->hsub applies to every plane except for the
	 * first plane. That's incorrect for the CCS AUX plane of the first
	 * plane, but for the above check to pass we must define the block
	 * width with that subsampling applied to it. Adjust the width here
	 * accordingly, so we can calculate the actual subsampling factor.
	 */
	if (main_plane == 0)
		*hsub *= fb->format->hsub;

	*vsub = 32;
}

static void intel_fb_plane_dims(const struct intel_framebuffer *fb, int color_plane, int *w, int *h)
{
	int main_plane = intel_fb_is_ccs_aux_plane(&fb->base, color_plane) ?
			 skl_ccs_to_main_plane(&fb->base, color_plane) : 0;
	unsigned int main_width = fb->base.width;
	unsigned int main_height = fb->base.height;
	int main_hsub, main_vsub;
	int hsub, vsub;

	intel_fb_plane_get_subsampling(&main_hsub, &main_vsub, &fb->base, main_plane);
	intel_fb_plane_get_subsampling(&hsub, &vsub, &fb->base, color_plane);

	*w = DIV_ROUND_UP(main_width, main_hsub * hsub);
	*h = DIV_ROUND_UP(main_height, main_vsub * vsub);
}

static u32 intel_adjust_tile_offset(int *x, int *y,
				    unsigned int tile_width,
				    unsigned int tile_height,
				    unsigned int tile_size,
				    unsigned int pitch_tiles,
				    u32 old_offset,
				    u32 new_offset)
{
	unsigned int pitch_pixels = pitch_tiles * tile_width;
	unsigned int tiles;

	WARN_ON(old_offset & (tile_size - 1));
	WARN_ON(new_offset & (tile_size - 1));
	WARN_ON(new_offset > old_offset);

	tiles = (old_offset - new_offset) / tile_size;

	*y += tiles / pitch_tiles * tile_height;
	*x += tiles % pitch_tiles * tile_width;

	/* minimize x in case it got needlessly big */
	*y += *x / pitch_pixels * tile_height;
	*x %= pitch_pixels;

	return new_offset;
}

static u32 intel_adjust_linear_offset(int *x, int *y,
				      unsigned int cpp,
				      unsigned int pitch,
				      u32 old_offset,
				      u32 new_offset)
{
	old_offset += *y * pitch + *x * cpp;

	*y = (old_offset - new_offset) / pitch;
	*x = ((old_offset - new_offset) - *y * pitch) / cpp;

	return new_offset;
}

static u32 intel_adjust_aligned_offset(int *x, int *y,
				       const struct drm_framebuffer *fb,
				       int color_plane,
				       unsigned int rotation,
				       unsigned int pitch,
				       u32 old_offset, u32 new_offset)
{
	struct intel_display *display = to_intel_display(fb->dev);
	unsigned int cpp = fb->format->cpp[color_plane];

	drm_WARN_ON(display->drm, new_offset > old_offset);

	if (!is_surface_linear(fb, color_plane)) {
		unsigned int tile_size, tile_width, tile_height;
		unsigned int pitch_tiles;

		tile_size = intel_tile_size(display);
		intel_tile_dims(fb, color_plane, &tile_width, &tile_height);

		if (drm_rotation_90_or_270(rotation)) {
			pitch_tiles = pitch / tile_height;
			swap(tile_width, tile_height);
		} else {
			pitch_tiles = pitch / (tile_width * cpp);
		}

		intel_adjust_tile_offset(x, y, tile_width, tile_height,
					 tile_size, pitch_tiles,
					 old_offset, new_offset);
	} else {
		intel_adjust_linear_offset(x, y, cpp, pitch,
					   old_offset, new_offset);
	}

	return new_offset;
}

/*
 * Adjust the tile offset by moving the difference into
 * the x/y offsets.
 */
u32 intel_plane_adjust_aligned_offset(int *x, int *y,
				      const struct intel_plane_state *plane_state,
				      int color_plane,
				      u32 old_offset, u32 new_offset)
{
	return intel_adjust_aligned_offset(x, y, plane_state->hw.fb, color_plane,
					   plane_state->hw.rotation,
					   plane_state->view.color_plane[color_plane].mapping_stride,
					   old_offset, new_offset);
}

/*
 * Computes the aligned offset to the base tile and adjusts
 * x, y. bytes per pixel is assumed to be a power-of-two.
 *
 * In the 90/270 rotated case, x and y are assumed
 * to be already rotated to match the rotated GTT view, and
 * pitch is the tile_height aligned framebuffer height.
 *
 * This function is used when computing the derived information
 * under intel_framebuffer, so using any of that information
 * here is not allowed. Anything under drm_framebuffer can be
 * used. This is why the user has to pass in the pitch since it
 * is specified in the rotated orientation.
 */
static u32 intel_compute_aligned_offset(struct intel_display *display,
					int *x, int *y,
					const struct drm_framebuffer *fb,
					int color_plane,
					unsigned int pitch,
					unsigned int rotation,
					unsigned int alignment)
{
	unsigned int cpp = fb->format->cpp[color_plane];
	u32 offset, offset_aligned;

	if (!is_surface_linear(fb, color_plane)) {
		unsigned int tile_size, tile_width, tile_height;
		unsigned int tile_rows, tiles, pitch_tiles;

		tile_size = intel_tile_size(display);
		intel_tile_dims(fb, color_plane, &tile_width, &tile_height);

		if (drm_rotation_90_or_270(rotation)) {
			pitch_tiles = pitch / tile_height;
			swap(tile_width, tile_height);
		} else {
			pitch_tiles = pitch / (tile_width * cpp);
		}

		tile_rows = *y / tile_height;
		*y %= tile_height;

		tiles = *x / tile_width;
		*x %= tile_width;

		offset = (tile_rows * pitch_tiles + tiles) * tile_size;

		offset_aligned = offset;
		if (alignment)
			offset_aligned = rounddown(offset_aligned, alignment);

		intel_adjust_tile_offset(x, y, tile_width, tile_height,
					 tile_size, pitch_tiles,
					 offset, offset_aligned);
	} else {
		offset = *y * pitch + *x * cpp;
		offset_aligned = offset;
		if (alignment) {
			offset_aligned = rounddown(offset_aligned, alignment);
			*y = (offset % alignment) / pitch;
			*x = ((offset % alignment) - *y * pitch) / cpp;
		} else {
			*y = *x = 0;
		}
	}

	return offset_aligned;
}

u32 intel_plane_compute_aligned_offset(int *x, int *y,
				       const struct intel_plane_state *plane_state,
				       int color_plane)
{
	struct intel_display *display = to_intel_display(plane_state);
	struct intel_plane *plane = to_intel_plane(plane_state->uapi.plane);
	const struct drm_framebuffer *fb = plane_state->hw.fb;
	unsigned int rotation = plane_state->hw.rotation;
	unsigned int pitch = plane_state->view.color_plane[color_plane].mapping_stride;
	unsigned int alignment = plane->min_alignment(plane, fb, color_plane);

	return intel_compute_aligned_offset(display, x, y, fb, color_plane,
					    pitch, rotation, alignment);
}

/* Convert the fb->offset[] into x/y offsets */
static int intel_fb_offset_to_xy(int *x, int *y,
				 const struct drm_framebuffer *fb,
				 int color_plane)
{
	struct intel_display *display = to_intel_display(fb->dev);
	unsigned int height, alignment, unused;

	if (fb->modifier != DRM_FORMAT_MOD_LINEAR)
		alignment = intel_tile_size(display);
	else
		alignment = 0;

	if (alignment != 0 && fb->offsets[color_plane] % alignment) {
		drm_dbg_kms(display->drm,
			    "Misaligned offset 0x%08x for color plane %d\n",
			    fb->offsets[color_plane], color_plane);
		return -EINVAL;
	}

	height = drm_format_info_plane_height(fb->format, fb->height, color_plane);
	height = ALIGN(height, intel_tile_height(fb, color_plane));

	/* Catch potential overflows early */
	if (check_add_overflow(mul_u32_u32(height, fb->pitches[color_plane]),
			       fb->offsets[color_plane], &unused)) {
		drm_dbg_kms(display->drm,
			    "Bad offset 0x%08x or pitch %d for color plane %d\n",
			    fb->offsets[color_plane], fb->pitches[color_plane],
			    color_plane);
		return -ERANGE;
	}

	*x = 0;
	*y = 0;

	intel_adjust_aligned_offset(x, y,
				    fb, color_plane, DRM_MODE_ROTATE_0,
				    fb->pitches[color_plane],
				    fb->offsets[color_plane], 0);

	return 0;
}

static int intel_fb_check_ccs_xy(const struct drm_framebuffer *fb, int ccs_plane, int x, int y)
{
	struct intel_display *display = to_intel_display(fb->dev);
	const struct intel_framebuffer *intel_fb = to_intel_framebuffer(fb);
	int main_plane;
	int hsub, vsub;
	int tile_width, tile_height;
	int ccs_x, ccs_y;
	int main_x, main_y;

	if (!intel_fb_is_ccs_aux_plane(fb, ccs_plane))
		return 0;

	/*
	 * While all the tile dimensions are based on a 2k or 4k GTT page size
	 * here the main and CCS coordinates must match only within a (64 byte
	 * on TGL+) block inside the tile.
	 */
	intel_tile_block_dims(fb, ccs_plane, &tile_width, &tile_height);
	intel_fb_plane_get_subsampling(&hsub, &vsub, fb, ccs_plane);

	tile_width *= hsub;
	tile_height *= vsub;

	ccs_x = (x * hsub) % tile_width;
	ccs_y = (y * vsub) % tile_height;

	main_plane = skl_ccs_to_main_plane(fb, ccs_plane);
	main_x = intel_fb->normal_view.color_plane[main_plane].x % tile_width;
	main_y = intel_fb->normal_view.color_plane[main_plane].y % tile_height;

	/*
	 * CCS doesn't have its own x/y offset register, so the intra CCS tile
	 * x/y offsets must match between CCS and the main surface.
	 */
	if (main_x != ccs_x || main_y != ccs_y) {
		drm_dbg_kms(display->drm,
			    "Bad CCS x/y (main %d,%d ccs %d,%d) full (main %d,%d ccs %d,%d)\n",
			    main_x, main_y, ccs_x, ccs_y,
			    intel_fb->normal_view.color_plane[main_plane].x,
			    intel_fb->normal_view.color_plane[main_plane].y,
			    x, y);
		return -EINVAL;
	}

	return 0;
}

static bool intel_plane_can_remap(const struct intel_plane_state *plane_state)
{
	struct intel_display *display = to_intel_display(plane_state);
	struct intel_plane *plane = to_intel_plane(plane_state->uapi.plane);
	const struct drm_framebuffer *fb = plane_state->hw.fb;
	int i;

	/* We don't want to deal with remapping with cursors */
	if (plane->id == PLANE_CURSOR)
		return false;

	/*
	 * The display engine limits already match/exceed the
	 * render engine limits, so not much point in remapping.
	 * Would also need to deal with the fence POT alignment
	 * and gen2 2KiB GTT tile size.
	 */
	if (DISPLAY_VER(display) < 4)
		return false;

	/*
	 * The new CCS hash mode isn't compatible with remapping as
	 * the virtual address of the pages affects the compressed data.
	 */
	if (intel_fb_is_ccs_modifier(fb->modifier))
		return false;

	/* Linear needs a page aligned stride for remapping */
	if (fb->modifier == DRM_FORMAT_MOD_LINEAR) {
		unsigned int alignment = intel_tile_size(display) - 1;

		for (i = 0; i < fb->format->num_planes; i++) {
			if (fb->pitches[i] & alignment)
				return false;
		}
	}

	return true;
}

bool intel_fb_needs_pot_stride_remap(const struct intel_framebuffer *fb)
{
	struct intel_display *display = to_intel_display(fb->base.dev);

	return (display->platform.alderlake_p || DISPLAY_VER(display) >= 14) &&
		intel_fb_uses_dpt(&fb->base);
}

bool intel_plane_uses_fence(const struct intel_plane_state *plane_state)
{
	struct intel_display *display = to_intel_display(plane_state);
	struct intel_plane *plane = to_intel_plane(plane_state->uapi.plane);

	return DISPLAY_VER(display) < 4 ||
		(plane->fbc && !plane_state->no_fbc_reason &&
		 plane_state->view.gtt.type == I915_GTT_VIEW_NORMAL);
}

static int intel_fb_pitch(const struct intel_framebuffer *fb, int color_plane, unsigned int rotation)
{
	if (drm_rotation_90_or_270(rotation))
		return fb->rotated_view.color_plane[color_plane].mapping_stride;
	else if (intel_fb_needs_pot_stride_remap(fb))
		return fb->remapped_view.color_plane[color_plane].mapping_stride;
	else
		return fb->normal_view.color_plane[color_plane].mapping_stride;
}

static bool intel_plane_needs_remap(const struct intel_plane_state *plane_state)
{
	struct intel_plane *plane = to_intel_plane(plane_state->uapi.plane);
	const struct intel_framebuffer *fb = to_intel_framebuffer(plane_state->hw.fb);
	unsigned int rotation = plane_state->hw.rotation;
	u32 stride, max_stride;

	/*
	 * No remapping for invisible planes since we don't have
	 * an actual source viewport to remap.
	 */
	if (!plane_state->uapi.visible)
		return false;

	if (!intel_plane_can_remap(plane_state))
		return false;

	/*
	 * FIXME: aux plane limits on gen9+ are
	 * unclear in Bspec, for now no checking.
	 */
	stride = intel_fb_pitch(fb, 0, rotation);
	max_stride = plane->max_stride(plane, fb->base.format->format,
				       fb->base.modifier, rotation);

	return stride > max_stride;
}

static int convert_plane_offset_to_xy(const struct intel_framebuffer *fb, int color_plane,
				      int plane_width, int *x, int *y)
{
	struct intel_display *display = to_intel_display(fb->base.dev);
	struct drm_gem_object *obj = intel_fb_bo(&fb->base);
	int ret;

	ret = intel_fb_offset_to_xy(x, y, &fb->base, color_plane);
	if (ret) {
		drm_dbg_kms(display->drm,
			    "bad fb plane %d offset: 0x%x\n",
			    color_plane, fb->base.offsets[color_plane]);
		return ret;
	}

	ret = intel_fb_check_ccs_xy(&fb->base, color_plane, *x, *y);
	if (ret)
		return ret;

	/*
	 * The fence (if used) is aligned to the start of the object
	 * so having the framebuffer wrap around across the edge of the
	 * fenced region doesn't really work. We have no API to configure
	 * the fence start offset within the object (nor could we probably
	 * on gen2/3). So it's just easier if we just require that the
	 * fb layout agrees with the fence layout. We already check that the
	 * fb stride matches the fence stride elsewhere.
	 */
	if (color_plane == 0 && intel_bo_is_tiled(obj) &&
	    (*x + plane_width) * fb->base.format->cpp[color_plane] > fb->base.pitches[color_plane]) {
		drm_dbg_kms(display->drm,
			    "bad fb plane %d offset: 0x%x\n",
			    color_plane, fb->base.offsets[color_plane]);
		return -EINVAL;
	}

	return 0;
}

static u32 calc_plane_aligned_offset(const struct intel_framebuffer *fb, int color_plane, int *x, int *y)
{
	struct intel_display *display = to_intel_display(fb->base.dev);
	unsigned int tile_size = intel_tile_size(display);
	u32 offset;

	offset = intel_compute_aligned_offset(display, x, y, &fb->base, color_plane,
					      fb->base.pitches[color_plane],
					      DRM_MODE_ROTATE_0,
					      tile_size);

	return offset / tile_size;
}

struct fb_plane_view_dims {
	unsigned int width, height;
	unsigned int tile_width, tile_height;
};

static void init_plane_view_dims(const struct intel_framebuffer *fb, int color_plane,
				 unsigned int width, unsigned int height,
				 struct fb_plane_view_dims *dims)
{
	dims->width = width;
	dims->height = height;

	intel_tile_dims(&fb->base, color_plane, &dims->tile_width, &dims->tile_height);
}

static unsigned int
plane_view_src_stride_tiles(const struct intel_framebuffer *fb, int color_plane,
			    const struct fb_plane_view_dims *dims)
{
	return DIV_ROUND_UP(fb->base.pitches[color_plane],
			    dims->tile_width * fb->base.format->cpp[color_plane]);
}

static unsigned int
plane_view_dst_stride_tiles(const struct intel_framebuffer *fb, int color_plane,
			    unsigned int pitch_tiles)
{
	if (intel_fb_needs_pot_stride_remap(fb)) {
		/*
		 * ADL_P, the only platform needing a POT stride has a minimum
		 * of 8 main surface tiles.
		 */
		return roundup_pow_of_two(max(pitch_tiles, 8u));
	} else {
		return pitch_tiles;
	}
}

static unsigned int
plane_view_scanout_stride(const struct intel_framebuffer *fb, int color_plane,
			  unsigned int tile_width,
			  unsigned int src_stride_tiles, unsigned int dst_stride_tiles)
{
	struct intel_display *display = to_intel_display(fb->base.dev);
	unsigned int stride_tiles;

	if ((display->platform.alderlake_p || DISPLAY_VER(display) >= 14) &&
	    src_stride_tiles < dst_stride_tiles)
		stride_tiles = src_stride_tiles;
	else
		stride_tiles = dst_stride_tiles;

	return stride_tiles * tile_width * fb->base.format->cpp[color_plane];
}

static unsigned int
plane_view_width_tiles(const struct intel_framebuffer *fb, int color_plane,
		       const struct fb_plane_view_dims *dims,
		       int x)
{
	return DIV_ROUND_UP(x + dims->width, dims->tile_width);
}

static unsigned int
plane_view_height_tiles(const struct intel_framebuffer *fb, int color_plane,
			const struct fb_plane_view_dims *dims,
			int y)
{
	return DIV_ROUND_UP(y + dims->height, dims->tile_height);
}

static unsigned int
plane_view_linear_tiles(const struct intel_framebuffer *fb, int color_plane,
			const struct fb_plane_view_dims *dims,
			int x, int y)
{
	struct intel_display *display = to_intel_display(fb->base.dev);
	unsigned int size;

	size = (y + dims->height) * fb->base.pitches[color_plane] +
		x * fb->base.format->cpp[color_plane];

	return DIV_ROUND_UP(size, intel_tile_size(display));
}

#define assign_chk_ovf(display, var, val) ({ \
	drm_WARN_ON((display)->drm, overflows_type(val, var)); \
	(var) = (val); \
})

#define assign_bfld_chk_ovf(display, var, val) ({ \
	(var) = (val); \
	drm_WARN_ON((display)->drm, (var) != (val)); \
	(var); \
})

static u32 calc_plane_remap_info(const struct intel_framebuffer *fb, int color_plane,
				 const struct fb_plane_view_dims *dims,
				 u32 obj_offset, u32 gtt_offset, int x, int y,
				 struct intel_fb_view *view)
{
	struct intel_display *display = to_intel_display(fb->base.dev);
	struct intel_remapped_plane_info *remap_info = &view->gtt.remapped.plane[color_plane];
	struct i915_color_plane_view *color_plane_info = &view->color_plane[color_plane];
	unsigned int tile_width = dims->tile_width;
	unsigned int tile_height = dims->tile_height;
	unsigned int tile_size = intel_tile_size(display);
	struct drm_rect r;
	u32 size = 0;

	assign_bfld_chk_ovf(display, remap_info->offset, obj_offset);

	if (intel_fb_is_gen12_ccs_aux_plane(&fb->base, color_plane)) {
		remap_info->linear = 1;

		assign_chk_ovf(display, remap_info->size,
			       plane_view_linear_tiles(fb, color_plane, dims, x, y));
	} else {
		remap_info->linear = 0;

		assign_chk_ovf(display, remap_info->src_stride,
			       plane_view_src_stride_tiles(fb, color_plane, dims));
		assign_chk_ovf(display, remap_info->width,
			       plane_view_width_tiles(fb, color_plane, dims, x));
		assign_chk_ovf(display, remap_info->height,
			       plane_view_height_tiles(fb, color_plane, dims, y));
	}

	if (view->gtt.type == I915_GTT_VIEW_ROTATED) {
		drm_WARN_ON(display->drm, remap_info->linear);
		check_array_bounds(display, view->gtt.rotated.plane, color_plane);

		assign_chk_ovf(display, remap_info->dst_stride,
			       plane_view_dst_stride_tiles(fb, color_plane, remap_info->height));

		/* rotate the x/y offsets to match the GTT view */
		drm_rect_init(&r, x, y, dims->width, dims->height);
		drm_rect_rotate(&r,
				remap_info->width * tile_width,
				remap_info->height * tile_height,
				DRM_MODE_ROTATE_270);

		color_plane_info->x = r.x1;
		color_plane_info->y = r.y1;

		color_plane_info->mapping_stride = remap_info->dst_stride * tile_height;
		color_plane_info->scanout_stride = color_plane_info->mapping_stride;

		size += remap_info->dst_stride * remap_info->width;

		/* rotate the tile dimensions to match the GTT view */
		swap(tile_width, tile_height);
	} else {
		drm_WARN_ON(display->drm, view->gtt.type != I915_GTT_VIEW_REMAPPED);

		check_array_bounds(display, view->gtt.remapped.plane, color_plane);

		if (view->gtt.remapped.plane_alignment) {
			u32 aligned_offset = ALIGN(gtt_offset,
						   view->gtt.remapped.plane_alignment);

			size += aligned_offset - gtt_offset;
			gtt_offset = aligned_offset;
		}

		color_plane_info->x = x;
		color_plane_info->y = y;

		if (remap_info->linear) {
			color_plane_info->mapping_stride = fb->base.pitches[color_plane];
			color_plane_info->scanout_stride = color_plane_info->mapping_stride;

			size += remap_info->size;
		} else {
			unsigned int dst_stride;

			/*
			 * The hardware automagically calculates the CCS AUX surface
			 * stride from the main surface stride so can't really remap a
			 * smaller subset (unless we'd remap in whole AUX page units).
			 */
			if (intel_fb_needs_pot_stride_remap(fb) &&
			    intel_fb_is_ccs_modifier(fb->base.modifier))
				dst_stride = remap_info->src_stride;
			else
				dst_stride = remap_info->width;

			dst_stride = plane_view_dst_stride_tiles(fb, color_plane, dst_stride);

			assign_chk_ovf(display, remap_info->dst_stride, dst_stride);
			color_plane_info->mapping_stride = dst_stride *
							   tile_width *
							   fb->base.format->cpp[color_plane];
			color_plane_info->scanout_stride =
				plane_view_scanout_stride(fb, color_plane, tile_width,
							  remap_info->src_stride,
							  dst_stride);

			size += dst_stride * remap_info->height;
		}
	}

	/*
	 * We only keep the x/y offsets, so push all of the gtt offset into
	 * the x/y offsets.  x,y will hold the first pixel of the framebuffer
	 * plane from the start of the remapped/rotated gtt mapping.
	 */
	if (remap_info->linear)
		intel_adjust_linear_offset(&color_plane_info->x, &color_plane_info->y,
					   fb->base.format->cpp[color_plane],
					   color_plane_info->mapping_stride,
					   gtt_offset * tile_size, 0);
	else
		intel_adjust_tile_offset(&color_plane_info->x, &color_plane_info->y,
					 tile_width, tile_height,
					 tile_size, remap_info->dst_stride,
					 gtt_offset * tile_size, 0);

	return size;
}

#undef assign_chk_ovf

/* Return number of tiles @color_plane needs. */
static unsigned int
calc_plane_normal_size(const struct intel_framebuffer *fb, int color_plane,
		       const struct fb_plane_view_dims *dims,
		       int x, int y)
{
	unsigned int tiles;

	if (is_surface_linear(&fb->base, color_plane)) {
		tiles = plane_view_linear_tiles(fb, color_plane, dims, x, y);
	} else {
		tiles = plane_view_src_stride_tiles(fb, color_plane, dims) *
			plane_view_height_tiles(fb, color_plane, dims, y);
		/*
		 * If the plane isn't horizontally tile aligned,
		 * we need one more tile.
		 */
		if (x != 0)
			tiles++;
	}

	return tiles;
}

static void intel_fb_view_init(struct intel_display *display,
			       struct intel_fb_view *view,
			       enum i915_gtt_view_type view_type)
{
	memset(view, 0, sizeof(*view));
	view->gtt.type = view_type;

	if (view_type == I915_GTT_VIEW_REMAPPED &&
	    (display->platform.alderlake_p || DISPLAY_VER(display) >= 14))
		view->gtt.remapped.plane_alignment = SZ_2M / PAGE_SIZE;
}

bool intel_fb_supports_90_270_rotation(const struct intel_framebuffer *fb)
{
	struct intel_display *display = to_intel_display(fb->base.dev);

	if (DISPLAY_VER(display) >= 13)
		return false;

	return fb->base.modifier == I915_FORMAT_MOD_Y_TILED ||
	       fb->base.modifier == I915_FORMAT_MOD_Yf_TILED;
}

static unsigned int intel_fb_min_alignment(const struct drm_framebuffer *fb)
{
	struct intel_display *display = to_intel_display(fb->dev);
	struct intel_plane *plane;
	unsigned int min_alignment = 0;

	for_each_intel_plane(display->drm, plane) {
		unsigned int plane_min_alignment;

		if (!drm_plane_has_format(&plane->base, fb->format->format, fb->modifier))
			continue;

		plane_min_alignment = plane->min_alignment(plane, fb, 0);

		drm_WARN_ON(display->drm, plane_min_alignment &&
			    !is_power_of_2(plane_min_alignment));

		if (intel_plane_needs_physical(plane))
			continue;

		min_alignment = max(min_alignment, plane_min_alignment);
	}

	return min_alignment;
}

static unsigned int intel_fb_vtd_guard(const struct drm_framebuffer *fb)
{
	struct intel_display *display = to_intel_display(fb->dev);
	struct intel_plane *plane;
	unsigned int vtd_guard = 0;

	for_each_intel_plane(display->drm, plane) {
		if (!drm_plane_has_format(&plane->base, fb->format->format, fb->modifier))
			continue;

		vtd_guard = max_t(unsigned int, vtd_guard, plane->vtd_guard);
	}

	return vtd_guard;
}

int intel_fill_fb_info(struct intel_display *display, struct intel_framebuffer *fb)
{
	struct drm_gem_object *obj = intel_fb_bo(&fb->base);
	u32 gtt_offset_rotated = 0;
	u32 gtt_offset_remapped = 0;
	unsigned int max_size = 0;
	int i, num_planes = fb->base.format->num_planes;
	unsigned int tile_size = intel_tile_size(display);

	intel_fb_view_init(display, &fb->normal_view, I915_GTT_VIEW_NORMAL);

	drm_WARN_ON(display->drm,
		    intel_fb_supports_90_270_rotation(fb) &&
		    intel_fb_needs_pot_stride_remap(fb));

	if (intel_fb_supports_90_270_rotation(fb))
		intel_fb_view_init(display, &fb->rotated_view, I915_GTT_VIEW_ROTATED);
	if (intel_fb_needs_pot_stride_remap(fb))
		intel_fb_view_init(display, &fb->remapped_view, I915_GTT_VIEW_REMAPPED);

	for (i = 0; i < num_planes; i++) {
		struct fb_plane_view_dims view_dims;
		unsigned int width, height;
		unsigned int size;
		u32 offset;
		int x, y;
		int ret;

		/*
		 * Plane 2 of Render Compression with Clear Color fb modifier
		 * is consumed by the driver and not passed to DE. Skip the
		 * arithmetic related to alignment and offset calculation.
		 */
		if (is_gen12_ccs_cc_plane(&fb->base, i)) {
			unsigned int end;

			if (!IS_ALIGNED(fb->base.offsets[i], 64)) {
				drm_dbg_kms(display->drm,
					    "fb misaligned clear color plane %d offset (0x%x)\n",
					    i, fb->base.offsets[i]);
				return -EINVAL;
			}

			if (check_add_overflow(fb->base.offsets[i], 64, &end)) {
				drm_dbg_kms(display->drm,
					    "fb bad clear color plane %d offset (0x%x)\n",
					    i, fb->base.offsets[i]);
				return -EINVAL;
			}

			max_size = max(max_size, DIV_ROUND_UP(end, tile_size));
			continue;
		}

		intel_fb_plane_dims(fb, i, &width, &height);

		ret = convert_plane_offset_to_xy(fb, i, width, &x, &y);
		if (ret)
			return ret;

		init_plane_view_dims(fb, i, width, height, &view_dims);

		/*
		 * First pixel of the framebuffer from
		 * the start of the normal gtt mapping.
		 */
		fb->normal_view.color_plane[i].x = x;
		fb->normal_view.color_plane[i].y = y;
		fb->normal_view.color_plane[i].mapping_stride = fb->base.pitches[i];
		fb->normal_view.color_plane[i].scanout_stride =
			fb->normal_view.color_plane[i].mapping_stride;

		offset = calc_plane_aligned_offset(fb, i, &x, &y);

		if (intel_fb_supports_90_270_rotation(fb))
			gtt_offset_rotated += calc_plane_remap_info(fb, i, &view_dims,
								    offset, gtt_offset_rotated, x, y,
								    &fb->rotated_view);

		if (intel_fb_needs_pot_stride_remap(fb))
			gtt_offset_remapped += calc_plane_remap_info(fb, i, &view_dims,
								     offset, gtt_offset_remapped, x, y,
								     &fb->remapped_view);

		size = calc_plane_normal_size(fb, i, &view_dims, x, y);
		/* how many tiles in total needed in the bo */
		max_size = max(max_size, offset + size);
	}

	if (mul_u32_u32(max_size, tile_size) > obj->size) {
		drm_dbg_kms(display->drm,
			    "fb too big for bo (need %llu bytes, have %zu bytes)\n",
			    mul_u32_u32(max_size, tile_size), obj->size);
		return -EINVAL;
	}

	fb->min_alignment = intel_fb_min_alignment(&fb->base);
	fb->vtd_guard = intel_fb_vtd_guard(&fb->base);

	return 0;
}

unsigned int intel_fb_view_vtd_guard(const struct drm_framebuffer *fb,
				     const struct intel_fb_view *view,
				     unsigned int rotation)
{
	unsigned int vtd_guard;
	int color_plane;

	vtd_guard = to_intel_framebuffer(fb)->vtd_guard;
	if (!vtd_guard)
		return 0;

	for (color_plane = 0; color_plane < fb->format->num_planes; color_plane++) {
		unsigned int stride, tile;

		if (intel_fb_is_ccs_aux_plane(fb, color_plane) ||
		    is_gen12_ccs_cc_plane(fb, color_plane))
			continue;

		stride = view->color_plane[color_plane].mapping_stride;

		if (drm_rotation_90_or_270(rotation))
			tile = intel_tile_height(fb, color_plane);
		else
			tile = intel_tile_width_bytes(fb, color_plane);

		vtd_guard = max(vtd_guard, DIV_ROUND_UP(stride, tile));
	}

	return vtd_guard;
}

static void intel_plane_remap_gtt(struct intel_plane_state *plane_state)
{
	struct intel_display *display = to_intel_display(plane_state);
	struct drm_framebuffer *fb = plane_state->hw.fb;
	struct intel_framebuffer *intel_fb = to_intel_framebuffer(fb);
	unsigned int rotation = plane_state->hw.rotation;
	int i, num_planes = fb->format->num_planes;
	unsigned int src_x, src_y;
	unsigned int src_w, src_h;
	u32 gtt_offset = 0;

	intel_fb_view_init(display, &plane_state->view,
			   drm_rotation_90_or_270(rotation) ? I915_GTT_VIEW_ROTATED :
							      I915_GTT_VIEW_REMAPPED);

	src_x = plane_state->uapi.src.x1 >> 16;
	src_y = plane_state->uapi.src.y1 >> 16;
	src_w = drm_rect_width(&plane_state->uapi.src) >> 16;
	src_h = drm_rect_height(&plane_state->uapi.src) >> 16;

	drm_WARN_ON(display->drm, intel_fb_is_ccs_modifier(fb->modifier));

	/* Make src coordinates relative to the viewport */
	drm_rect_translate(&plane_state->uapi.src,
			   -(src_x << 16), -(src_y << 16));

	/* Rotate src coordinates to match rotated GTT view */
	if (drm_rotation_90_or_270(rotation))
		drm_rect_rotate(&plane_state->uapi.src,
				src_w << 16, src_h << 16,
				DRM_MODE_ROTATE_270);

	for (i = 0; i < num_planes; i++) {
		unsigned int hsub = i ? fb->format->hsub : 1;
		unsigned int vsub = i ? fb->format->vsub : 1;
		struct fb_plane_view_dims view_dims;
		unsigned int width, height;
		unsigned int x, y;
		u32 offset;

		x = src_x / hsub;
		y = src_y / vsub;
		width = src_w / hsub;
		height = src_h / vsub;

		init_plane_view_dims(intel_fb, i, width, height, &view_dims);

		/*
		 * First pixel of the src viewport from the
		 * start of the normal gtt mapping.
		 */
		x += intel_fb->normal_view.color_plane[i].x;
		y += intel_fb->normal_view.color_plane[i].y;

		offset = calc_plane_aligned_offset(intel_fb, i, &x, &y);

		gtt_offset += calc_plane_remap_info(intel_fb, i, &view_dims,
						    offset, gtt_offset, x, y,
						    &plane_state->view);
	}
}

unsigned int intel_rotation_info_size(const struct intel_rotation_info *rot_info)
{
	unsigned int size = 0;
	int i;

	for (i = 0 ; i < ARRAY_SIZE(rot_info->plane); i++)
		size += rot_info->plane[i].dst_stride * rot_info->plane[i].width;

	return size;
}

unsigned int intel_remapped_info_size(const struct intel_remapped_info *rem_info)
{
	unsigned int size = 0;
	int i;

	for (i = 0 ; i < ARRAY_SIZE(rem_info->plane); i++) {
		unsigned int plane_size;

		if (rem_info->plane[i].linear)
			plane_size = rem_info->plane[i].size;
		else
			plane_size = rem_info->plane[i].dst_stride * rem_info->plane[i].height;

		if (plane_size == 0)
			continue;

		if (rem_info->plane_alignment)
			size = ALIGN(size, rem_info->plane_alignment);

		size += plane_size;
	}

	return size;
}

void intel_fb_fill_view(const struct intel_framebuffer *fb, unsigned int rotation,
			struct intel_fb_view *view)
{
	if (drm_rotation_90_or_270(rotation))
		*view = fb->rotated_view;
	else if (intel_fb_needs_pot_stride_remap(fb))
		*view = fb->remapped_view;
	else
		*view = fb->normal_view;
}

/*
 * Convert the x/y offsets into a linear offset.
 * Only valid with 0/180 degree rotation, which is fine since linear
 * offset is only used with linear buffers on pre-hsw and tiled buffers
 * with gen2/3, and 90/270 degree rotations isn't supported on any of them.
 */
u32 intel_fb_xy_to_linear(int x, int y,
			  const struct intel_plane_state *plane_state,
			  int color_plane)
{
	const struct drm_framebuffer *fb = plane_state->hw.fb;
	unsigned int cpp = fb->format->cpp[color_plane];
	unsigned int pitch = plane_state->view.color_plane[color_plane].mapping_stride;

	return y * pitch + x * cpp;
}

/*
 * Add the x/y offsets derived from fb->offsets[] to the user
 * specified plane src x/y offsets. The resulting x/y offsets
 * specify the start of scanout from the beginning of the gtt mapping.
 */
void intel_add_fb_offsets(int *x, int *y,
			  const struct intel_plane_state *plane_state,
			  int color_plane)

{
	*x += plane_state->view.color_plane[color_plane].x;
	*y += plane_state->view.color_plane[color_plane].y;
}

static
u32 intel_fb_max_stride(struct intel_display *display,
			u32 pixel_format, u64 modifier)
{
	/*
	 * Arbitrary limit for gen4+ chosen to match the
	 * render engine max stride.
	 *
	 * The new CCS hash mode makes remapping impossible
	 */
	if (DISPLAY_VER(display) < 4 || intel_fb_is_ccs_modifier(modifier) ||
	    intel_fb_modifier_uses_dpt(display, modifier))
		return intel_plane_fb_max_stride(display->drm, pixel_format, modifier);
	else if (DISPLAY_VER(display) >= 7)
		return 256 * 1024;
	else
		return 128 * 1024;
}

static unsigned int
intel_fb_stride_alignment(const struct drm_framebuffer *fb, int color_plane)
{
	struct intel_display *display = to_intel_display(fb->dev);
	unsigned int tile_width;

	if (is_surface_linear(fb, color_plane)) {
		unsigned int max_stride = intel_plane_fb_max_stride(display->drm,
								    fb->format->format,
								    fb->modifier);

		/*
		 * To make remapping with linear generally feasible
		 * we need the stride to be page aligned.
		 */
		if (fb->pitches[color_plane] > max_stride &&
		    !intel_fb_is_ccs_modifier(fb->modifier))
			return intel_tile_size(display);
		else
			return 64;
	}

	tile_width = intel_tile_width_bytes(fb, color_plane);
	if (intel_fb_is_ccs_modifier(fb->modifier)) {
		/*
		 * On TGL the surface stride must be 4 tile aligned, mapped by
		 * one 64 byte cacheline on the CCS AUX surface.
		 */
		if (DISPLAY_VER(display) >= 12)
			tile_width *= 4;
		/*
		 * Display WA #0531: skl,bxt,kbl,glk
		 *
		 * Render decompression and plane width > 3840
		 * combined with horizontal panning requires the
		 * plane stride to be a multiple of 4. We'll just
		 * require the entire fb to accommodate that to avoid
		 * potential runtime errors at plane configuration time.
		 */
		else if ((DISPLAY_VER(display) == 9 || display->platform.geminilake) &&
			 color_plane == 0 && fb->width > 3840)
			tile_width *= 4;
	}
	return tile_width;
}

static int intel_plane_check_stride(const struct intel_plane_state *plane_state)
{
	struct intel_display *display = to_intel_display(plane_state);
	struct intel_plane *plane = to_intel_plane(plane_state->uapi.plane);
	const struct drm_framebuffer *fb = plane_state->hw.fb;
	unsigned int rotation = plane_state->hw.rotation;
	u32 stride, max_stride;

	/*
	 * We ignore stride for all invisible planes that
	 * can be remapped. Otherwise we could end up
	 * with a false positive when the remapping didn't
	 * kick in due the plane being invisible.
	 */
	if (intel_plane_can_remap(plane_state) &&
	    !plane_state->uapi.visible)
		return 0;

	/* FIXME other color planes? */
	stride = plane_state->view.color_plane[0].mapping_stride;
	max_stride = plane->max_stride(plane, fb->format->format,
				       fb->modifier, rotation);

	if (stride > max_stride) {
		drm_dbg_kms(display->drm,
			    "[FB:%d] stride (%d) exceeds [PLANE:%d:%s] max stride (%d)\n",
			    fb->base.id, stride,
			    plane->base.base.id, plane->base.name, max_stride);
		return -EINVAL;
	}

	return 0;
}

int intel_plane_compute_gtt(struct intel_plane_state *plane_state)
{
	const struct intel_framebuffer *fb =
		to_intel_framebuffer(plane_state->hw.fb);
	unsigned int rotation = plane_state->hw.rotation;

	if (!fb)
		return 0;

	if (intel_plane_needs_remap(plane_state)) {
		intel_plane_remap_gtt(plane_state);

		/*
		 * Sometimes even remapping can't overcome
		 * the stride limitations :( Can happen with
		 * big plane sizes and suitably misaligned
		 * offsets.
		 */
		return intel_plane_check_stride(plane_state);
	}

	intel_fb_fill_view(fb, rotation, &plane_state->view);

	/* Rotate src coordinates to match rotated GTT view */
	if (drm_rotation_90_or_270(rotation))
		drm_rect_rotate(&plane_state->uapi.src,
				fb->base.width << 16, fb->base.height << 16,
				DRM_MODE_ROTATE_270);

	return intel_plane_check_stride(plane_state);
}

static void intel_user_framebuffer_destroy(struct drm_framebuffer *fb)
{
	struct intel_framebuffer *intel_fb = to_intel_framebuffer(fb);

	drm_framebuffer_cleanup(fb);

	if (intel_fb_uses_dpt(fb))
		intel_dpt_destroy(intel_fb->dpt_vm);

	intel_fb_bo_framebuffer_fini(intel_fb_bo(fb));

	intel_frontbuffer_put(intel_fb->frontbuffer);

	kfree(intel_fb->panic);
	kfree(intel_fb);
}

static int intel_user_framebuffer_create_handle(struct drm_framebuffer *fb,
						struct drm_file *file,
						unsigned int *handle)
{
	struct drm_gem_object *obj = intel_fb_bo(fb);
	struct intel_display *display = to_intel_display(obj->dev);

	if (intel_bo_is_userptr(obj)) {
		drm_dbg(display->drm,
			"attempting to use a userptr for a framebuffer, denied\n");
		return -EINVAL;
	}

	return drm_gem_handle_create(file, obj, handle);
}

struct frontbuffer_fence_cb {
	struct dma_fence_cb base;
	struct intel_frontbuffer *front;
};

static void intel_user_framebuffer_fence_wake(struct dma_fence *dma,
					      struct dma_fence_cb *data)
{
	struct frontbuffer_fence_cb *cb = container_of(data, typeof(*cb), base);

	intel_frontbuffer_queue_flush(cb->front);
	kfree(cb);
	dma_fence_put(dma);
}

static int intel_user_framebuffer_dirty(struct drm_framebuffer *fb,
					struct drm_file *file,
					unsigned int flags, unsigned int color,
					struct drm_clip_rect *clips,
					unsigned int num_clips)
{
	struct drm_gem_object *obj = intel_fb_bo(fb);
	struct intel_frontbuffer *front = to_intel_frontbuffer(fb);
	struct dma_fence *fence;
	struct frontbuffer_fence_cb *cb;
	int ret = 0;

	if (!atomic_read(&front->bits))
		return 0;

	if (dma_resv_test_signaled(obj->resv, dma_resv_usage_rw(false)))
		goto flush;

	ret = dma_resv_get_singleton(obj->resv, dma_resv_usage_rw(false),
				     &fence);
	if (ret || !fence)
		goto flush;

	cb = kmalloc(sizeof(*cb), GFP_KERNEL);
	if (!cb) {
		dma_fence_put(fence);
		ret = -ENOMEM;
		goto flush;
	}

	cb->front = front;

	intel_frontbuffer_invalidate(front, ORIGIN_DIRTYFB);

	ret = dma_fence_add_callback(fence, &cb->base,
				     intel_user_framebuffer_fence_wake);
	if (ret) {
		intel_user_framebuffer_fence_wake(fence, &cb->base);
		if (ret == -ENOENT)
			ret = 0;
	}

	return ret;

flush:
	intel_bo_flush_if_display(obj);
	intel_frontbuffer_flush(front, ORIGIN_DIRTYFB);
	return ret;
}

static const struct drm_framebuffer_funcs intel_fb_funcs = {
	.destroy = intel_user_framebuffer_destroy,
	.create_handle = intel_user_framebuffer_create_handle,
	.dirty = intel_user_framebuffer_dirty,
};

int intel_framebuffer_init(struct intel_framebuffer *intel_fb,
			   struct drm_gem_object *obj,
			   const struct drm_format_info *info,
			   struct drm_mode_fb_cmd2 *mode_cmd)
{
	struct intel_display *display = to_intel_display(obj->dev);
	struct drm_framebuffer *fb = &intel_fb->base;
	u32 max_stride;
	int ret;
	int i;

	intel_fb->panic = intel_panic_alloc();
	if (!intel_fb->panic)
		return -ENOMEM;

	/*
	 * intel_frontbuffer_get() must be done before
	 * intel_fb_bo_framebuffer_init() to avoid set_tiling vs. addfb race.
	 */
	intel_fb->frontbuffer = intel_frontbuffer_get(obj);
	if (!intel_fb->frontbuffer) {
		ret = -ENOMEM;
		goto err_free_panic;
	}

<<<<<<< HEAD
	ret = intel_fb_bo_framebuffer_init(fb, obj, mode_cmd);
=======
	ret = intel_fb_bo_framebuffer_init(obj, mode_cmd);
>>>>>>> 67d1adb5
	if (ret)
		goto err_frontbuffer_put;

	ret = -EINVAL;
	if (!drm_any_plane_has_format(display->drm,
				      mode_cmd->pixel_format,
				      mode_cmd->modifier[0])) {
		drm_dbg_kms(display->drm,
			    "unsupported pixel format %p4cc / modifier 0x%llx\n",
			    &mode_cmd->pixel_format, mode_cmd->modifier[0]);
		goto err_bo_framebuffer_fini;
	}

	max_stride = intel_fb_max_stride(display, mode_cmd->pixel_format,
					 mode_cmd->modifier[0]);
	if (mode_cmd->pitches[0] > max_stride) {
		drm_dbg_kms(display->drm,
			    "%s pitch (%u) must be at most %d\n",
			    mode_cmd->modifier[0] != DRM_FORMAT_MOD_LINEAR ?
			    "tiled" : "linear",
			    mode_cmd->pitches[0], max_stride);
		goto err_bo_framebuffer_fini;
	}

	/* FIXME need to adjust LINOFF/TILEOFF accordingly. */
	if (mode_cmd->offsets[0] != 0) {
		drm_dbg_kms(display->drm,
			    "plane 0 offset (0x%08x) must be 0\n",
			    mode_cmd->offsets[0]);
		goto err_bo_framebuffer_fini;
	}

	drm_helper_mode_fill_fb_struct(display->drm, fb, info, mode_cmd);

	for (i = 0; i < fb->format->num_planes; i++) {
		unsigned int stride_alignment;

		if (mode_cmd->handles[i] != mode_cmd->handles[0]) {
			drm_dbg_kms(display->drm, "bad plane %d handle\n", i);
			goto err_bo_framebuffer_fini;
		}

		stride_alignment = intel_fb_stride_alignment(fb, i);
		if (fb->pitches[i] & (stride_alignment - 1)) {
			drm_dbg_kms(display->drm,
				    "plane %d pitch (%d) must be at least %u byte aligned\n",
				    i, fb->pitches[i], stride_alignment);
			goto err_bo_framebuffer_fini;
		}

		if (intel_fb_is_gen12_ccs_aux_plane(fb, i)) {
			unsigned int ccs_aux_stride = gen12_ccs_aux_stride(intel_fb, i);

			if (fb->pitches[i] != ccs_aux_stride) {
				drm_dbg_kms(display->drm,
					    "ccs aux plane %d pitch (%d) must be %d\n",
					    i, fb->pitches[i], ccs_aux_stride);
				goto err_bo_framebuffer_fini;
			}
		}

		fb->obj[i] = obj;
	}

	ret = intel_fill_fb_info(display, intel_fb);
	if (ret)
		goto err_bo_framebuffer_fini;

	if (intel_fb_uses_dpt(fb)) {
		struct i915_address_space *vm;

		vm = intel_dpt_create(intel_fb);
		if (IS_ERR(vm)) {
			drm_dbg_kms(display->drm, "failed to create DPT\n");
			ret = PTR_ERR(vm);
			goto err_frontbuffer_put;
		}

		intel_fb->dpt_vm = vm;
	}

	ret = drm_framebuffer_init(display->drm, fb, &intel_fb_funcs);
	if (ret) {
		drm_err(display->drm, "framebuffer init failed %d\n", ret);
		goto err_free_dpt;
	}

	return 0;

err_free_dpt:
	if (intel_fb_uses_dpt(fb))
		intel_dpt_destroy(intel_fb->dpt_vm);
err_bo_framebuffer_fini:
	intel_fb_bo_framebuffer_fini(obj);
err_frontbuffer_put:
	intel_frontbuffer_put(intel_fb->frontbuffer);
err_free_panic:
	kfree(intel_fb->panic);

	return ret;
}

struct drm_framebuffer *
intel_user_framebuffer_create(struct drm_device *dev,
			      struct drm_file *filp,
			      const struct drm_format_info *info,
			      const struct drm_mode_fb_cmd2 *user_mode_cmd)
{
	struct drm_framebuffer *fb;
	struct drm_gem_object *obj;
	struct drm_mode_fb_cmd2 mode_cmd = *user_mode_cmd;

	obj = intel_fb_bo_lookup_valid_bo(dev, filp, &mode_cmd);
	if (IS_ERR(obj))
		return ERR_CAST(obj);

	fb = intel_framebuffer_create(obj, info, &mode_cmd);
	drm_gem_object_put(obj);

	return fb;
}

struct intel_framebuffer *intel_framebuffer_alloc(void)
{
	struct intel_framebuffer *intel_fb;

	intel_fb = kzalloc(sizeof(*intel_fb), GFP_KERNEL);
	if (!intel_fb)
		return NULL;

	return intel_fb;
}

struct drm_framebuffer *
intel_framebuffer_create(struct drm_gem_object *obj,
			 const struct drm_format_info *info,
			 struct drm_mode_fb_cmd2 *mode_cmd)
{
	struct intel_framebuffer *intel_fb;
	int ret;

	intel_fb = intel_framebuffer_alloc();
	if (!intel_fb)
		return ERR_PTR(-ENOMEM);

	ret = intel_framebuffer_init(intel_fb, obj, info, mode_cmd);
	if (ret)
		goto err;

	return &intel_fb->base;

err:
	kfree(intel_fb);
	return ERR_PTR(ret);
}

struct drm_gem_object *intel_fb_bo(const struct drm_framebuffer *fb)
{
	return fb ? fb->obj[0] : NULL;
}<|MERGE_RESOLUTION|>--- conflicted
+++ resolved
@@ -2230,11 +2230,7 @@
 		goto err_free_panic;
 	}
 
-<<<<<<< HEAD
-	ret = intel_fb_bo_framebuffer_init(fb, obj, mode_cmd);
-=======
 	ret = intel_fb_bo_framebuffer_init(obj, mode_cmd);
->>>>>>> 67d1adb5
 	if (ret)
 		goto err_frontbuffer_put;
 
