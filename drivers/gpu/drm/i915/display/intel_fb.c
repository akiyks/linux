--- conflicted
+++ resolved
@@ -2117,10 +2117,7 @@
 
 	intel_frontbuffer_put(intel_fb->frontbuffer);
 
-<<<<<<< HEAD
-=======
 	kfree(intel_fb->panic);
->>>>>>> 3b86c87f
 	kfree(intel_fb);
 }
 
@@ -2222,31 +2219,19 @@
 	int ret;
 	int i;
 
-<<<<<<< HEAD
-=======
 	intel_fb->panic = intel_panic_alloc();
 	if (!intel_fb->panic)
 		return -ENOMEM;
 
->>>>>>> 3b86c87f
 	/*
 	 * intel_frontbuffer_get() must be done before
 	 * intel_fb_bo_framebuffer_init() to avoid set_tiling vs. addfb race.
 	 */
 	intel_fb->frontbuffer = intel_frontbuffer_get(obj);
-<<<<<<< HEAD
-	if (!intel_fb->frontbuffer)
-		return -ENOMEM;
-
-	ret = intel_fb_bo_framebuffer_init(fb, obj, mode_cmd);
-	if (ret)
-		goto err_frontbuffer_put;
-=======
 	if (!intel_fb->frontbuffer) {
 		ret = -ENOMEM;
 		goto err_free_panic;
 	}
->>>>>>> 3b86c87f
 
 	ret = intel_fb_bo_framebuffer_init(fb, obj, mode_cmd);
 	if (ret)
@@ -2345,12 +2330,9 @@
 	intel_fb_bo_framebuffer_fini(obj);
 err_frontbuffer_put:
 	intel_frontbuffer_put(intel_fb->frontbuffer);
-<<<<<<< HEAD
-=======
 err_free_panic:
 	kfree(intel_fb->panic);
 
->>>>>>> 3b86c87f
 	return ret;
 }
 
