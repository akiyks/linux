--- conflicted
+++ resolved
@@ -3,12 +3,8 @@
  * Copyright © 2019 Intel Corporation
  */
 
-<<<<<<< HEAD
-#include <drm/drm_atomic_state_helper.h>
 #include <drm/drm_print.h>
 
-=======
->>>>>>> 67d1adb5
 #include "soc/intel_dram.h"
 
 #include "i915_drv.h"
