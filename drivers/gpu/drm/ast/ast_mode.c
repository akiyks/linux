/*
 * Copyright 2012 Red Hat Inc.
 * Parts based on xf86-video-ast
 * Copyright (c) 2005 ASPEED Technology Inc.
 *
 * Permission is hereby granted, free of charge, to any person obtaining a
 * copy of this software and associated documentation files (the
 * "Software"), to deal in the Software without restriction, including
 * without limitation the rights to use, copy, modify, merge, publish,
 * distribute, sub license, and/or sell copies of the Software, and to
 * permit persons to whom the Software is furnished to do so, subject to
 * the following conditions:
 *
 * THE SOFTWARE IS PROVIDED "AS IS", WITHOUT WARRANTY OF ANY KIND, EXPRESS OR
 * IMPLIED, INCLUDING BUT NOT LIMITED TO THE WARRANTIES OF MERCHANTABILITY,
 * FITNESS FOR A PARTICULAR PURPOSE AND NON-INFRINGEMENT. IN NO EVENT SHALL
 * THE COPYRIGHT HOLDERS, AUTHORS AND/OR ITS SUPPLIERS BE LIABLE FOR ANY CLAIM,
 * DAMAGES OR OTHER LIABILITY, WHETHER IN AN ACTION OF CONTRACT, TORT OR
 * OTHERWISE, ARISING FROM, OUT OF OR IN CONNECTION WITH THE SOFTWARE OR THE
 * USE OR OTHER DEALINGS IN THE SOFTWARE.
 *
 * The above copyright notice and this permission notice (including the
 * next paragraph) shall be included in all copies or substantial portions
 * of the Software.
 *
 */
/*
 * Authors: Dave Airlie <airlied@redhat.com>
 */

#include <linux/delay.h>
#include <linux/pci.h>

#include <drm/drm_atomic.h>
#include <drm/drm_atomic_helper.h>
#include <drm/drm_color_mgmt.h>
#include <drm/drm_crtc.h>
#include <drm/drm_damage_helper.h>
#include <drm/drm_format_helper.h>
#include <drm/drm_fourcc.h>
#include <drm/drm_gem_atomic_helper.h>
#include <drm/drm_gem_framebuffer_helper.h>
#include <drm/drm_gem_shmem_helper.h>
#include <drm/drm_managed.h>
#include <drm/drm_panic.h>
#include <drm/drm_probe_helper.h>

#include "ast_drv.h"
#include "ast_tables.h"
#include "ast_vbios.h"

#define AST_LUT_SIZE 256

#define AST_PRIMARY_PLANE_MAX_OFFSET	(BIT(16) - 1)

static unsigned long ast_fb_vram_offset(void)
{
	return 0; // with shmem, the primary plane is always at offset 0
}

static unsigned long ast_fb_vram_size(struct ast_device *ast)
{
	struct drm_device *dev = &ast->base;
	unsigned long offset = ast_fb_vram_offset(); // starts at offset
	long cursor_offset = ast_cursor_vram_offset(ast); // ends at cursor offset

	if (cursor_offset < 0)
		cursor_offset = ast->vram_size; // no cursor; it's all ours
	if (drm_WARN_ON_ONCE(dev, offset > cursor_offset))
		return 0; // cannot legally happen; signal error
	return cursor_offset - offset;
}

static void ast_set_gamma_lut(struct drm_crtc *crtc, unsigned int index,
			      u16 red, u16 green, u16 blue)
{
	struct drm_device *dev = crtc->dev;
	struct ast_device *ast = to_ast_device(dev);
	u8 i8 = index & 0xff;
	u8 r8 = red >> 8;
	u8 g8 = green >> 8;
	u8 b8 = blue >> 8;

	if (drm_WARN_ON_ONCE(dev, index != i8))
		return; /* driver bug */

	ast_io_write8(ast, AST_IO_VGADWR, i8);
	ast_io_read8(ast, AST_IO_VGASRI);
	ast_io_write8(ast, AST_IO_VGAPDR, r8);
	ast_io_read8(ast, AST_IO_VGASRI);
	ast_io_write8(ast, AST_IO_VGAPDR, g8);
	ast_io_read8(ast, AST_IO_VGASRI);
	ast_io_write8(ast, AST_IO_VGAPDR, b8);
	ast_io_read8(ast, AST_IO_VGASRI);
}

static void ast_crtc_fill_gamma(struct ast_device *ast,
				const struct drm_format_info *format)
{
	struct drm_crtc *crtc = &ast->crtc;

	switch (format->format) {
	case DRM_FORMAT_C8:
		/* gamma table is used as color palette */
		drm_crtc_fill_palette_8(crtc, ast_set_gamma_lut);
		break;
	case DRM_FORMAT_RGB565:
		/* also uses 8-bit gamma ramp on low-color modes */
		fallthrough;
	case DRM_FORMAT_XRGB8888:
		drm_crtc_fill_gamma_888(crtc, ast_set_gamma_lut);
		break;
	default:
		drm_warn_once(&ast->base, "Unsupported format %p4cc for gamma correction\n",
			      &format->format);
		break;
	}
}

static void ast_crtc_load_gamma(struct ast_device *ast,
				const struct drm_format_info *format,
				struct drm_color_lut *lut)
{
	struct drm_crtc *crtc = &ast->crtc;

	switch (format->format) {
	case DRM_FORMAT_C8:
		/* gamma table is used as color palette */
		drm_crtc_load_palette_8(crtc, lut, ast_set_gamma_lut);
		break;
	case DRM_FORMAT_RGB565:
		/* also uses 8-bit gamma ramp on low-color modes */
		fallthrough;
	case DRM_FORMAT_XRGB8888:
		drm_crtc_load_gamma_888(crtc, lut, ast_set_gamma_lut);
		break;
	default:
		drm_warn_once(&ast->base, "Unsupported format %p4cc for gamma correction\n",
			      &format->format);
		break;
	}
}

static void ast_set_vbios_color_reg(struct ast_device *ast,
				    const struct drm_format_info *format,
				    const struct ast_vbios_enhtable *vmode)
{
	u32 color_index;

	switch (format->cpp[0]) {
	case 1:
		color_index = VGAModeIndex - 1;
		break;
	case 2:
		color_index = HiCModeIndex;
		break;
	case 3:
	case 4:
		color_index = TrueCModeIndex;
		break;
	default:
		return;
	}

	ast_set_index_reg(ast, AST_IO_VGACRI, 0x8c, (u8)((color_index & 0x0f) << 4));

	ast_set_index_reg(ast, AST_IO_VGACRI, 0x91, 0x00);

	if (vmode->flags & NewModeInfo) {
		ast_set_index_reg(ast, AST_IO_VGACRI, 0x91, 0xa8);
		ast_set_index_reg(ast, AST_IO_VGACRI, 0x92, format->cpp[0] * 8);
	}
}

static void ast_set_vbios_mode_reg(struct ast_device *ast,
				   const struct drm_display_mode *adjusted_mode,
				   const struct ast_vbios_enhtable *vmode)
{
	u32 refresh_rate_index, mode_id;

	refresh_rate_index = vmode->refresh_rate_index;
	mode_id = vmode->mode_id;

	ast_set_index_reg(ast, AST_IO_VGACRI, 0x8d, refresh_rate_index & 0xff);
	ast_set_index_reg(ast, AST_IO_VGACRI, 0x8e, mode_id & 0xff);

	ast_set_index_reg(ast, AST_IO_VGACRI, 0x91, 0x00);

	if (vmode->flags & NewModeInfo) {
		ast_set_index_reg(ast, AST_IO_VGACRI, 0x91, 0xa8);
		ast_set_index_reg(ast, AST_IO_VGACRI, 0x93, adjusted_mode->clock / 1000);
		ast_set_index_reg(ast, AST_IO_VGACRI, 0x94, adjusted_mode->crtc_hdisplay);
		ast_set_index_reg(ast, AST_IO_VGACRI, 0x95, adjusted_mode->crtc_hdisplay >> 8);
		ast_set_index_reg(ast, AST_IO_VGACRI, 0x96, adjusted_mode->crtc_vdisplay);
		ast_set_index_reg(ast, AST_IO_VGACRI, 0x97, adjusted_mode->crtc_vdisplay >> 8);
	}
}

static void ast_set_std_reg(struct ast_device *ast,
			    struct drm_display_mode *mode,
			    const struct ast_vbios_stdtable *stdtable)
{
	u32 i;
	u8 jreg;

	jreg = stdtable->misc;
	ast_io_write8(ast, AST_IO_VGAMR_W, jreg);

	/* Set SEQ; except Screen Disable field */
	ast_set_index_reg(ast, AST_IO_VGASRI, 0x00, 0x03);
	ast_set_index_reg_mask(ast, AST_IO_VGASRI, 0x01, 0x20, stdtable->seq[0]);
	for (i = 1; i < 4; i++) {
		jreg = stdtable->seq[i];
		ast_set_index_reg(ast, AST_IO_VGASRI, (i + 1), jreg);
	}

	/* Set CRTC; except base address and offset */
	ast_set_index_reg_mask(ast, AST_IO_VGACRI, 0x11, 0x7f, 0x00);
	for (i = 0; i < 12; i++)
		ast_set_index_reg(ast, AST_IO_VGACRI, i, stdtable->crtc[i]);
	for (i = 14; i < 19; i++)
		ast_set_index_reg(ast, AST_IO_VGACRI, i, stdtable->crtc[i]);
	for (i = 20; i < 25; i++)
		ast_set_index_reg(ast, AST_IO_VGACRI, i, stdtable->crtc[i]);

	/* set AR */
	jreg = ast_io_read8(ast, AST_IO_VGAIR1_R);
	for (i = 0; i < 20; i++) {
		jreg = stdtable->ar[i];
		ast_io_write8(ast, AST_IO_VGAARI_W, (u8)i);
		ast_io_write8(ast, AST_IO_VGAARI_W, jreg);
	}
	ast_io_write8(ast, AST_IO_VGAARI_W, 0x14);
	ast_io_write8(ast, AST_IO_VGAARI_W, 0x00);

	jreg = ast_io_read8(ast, AST_IO_VGAIR1_R);
	ast_io_write8(ast, AST_IO_VGAARI_W, 0x20);

	/* Set GR */
	for (i = 0; i < 9; i++)
		ast_set_index_reg(ast, AST_IO_VGAGRI, i, stdtable->gr[i]);
}

static void ast_set_crtc_reg(struct ast_device *ast, struct drm_display_mode *mode,
			     const struct ast_vbios_enhtable *vmode)
{
	u8 jreg05 = 0, jreg07 = 0, jreg09 = 0, jregAC = 0, jregAD = 0, jregAE = 0;
	u16 temp;
	unsigned char crtc_hsync_precatch = 0;

	if (ast->quirks->crtc_hsync_precatch_needed && (vmode->flags & AST2500PreCatchCRT))
		crtc_hsync_precatch = 40;

	ast_set_index_reg_mask(ast, AST_IO_VGACRI, 0x11, 0x7f, 0x00);

	temp = (mode->crtc_htotal >> 3) - 5;
	if (temp & 0x100)
		jregAC |= 0x01; /* HT D[8] */
	ast_set_index_reg_mask(ast, AST_IO_VGACRI, 0x00, 0x00, temp);

	temp = (mode->crtc_hdisplay >> 3) - 1;
	if (temp & 0x100)
		jregAC |= 0x04; /* HDE D[8] */
	ast_set_index_reg_mask(ast, AST_IO_VGACRI, 0x01, 0x00, temp);

	temp = (mode->crtc_hblank_start >> 3) - 1;
	if (temp & 0x100)
		jregAC |= 0x10; /* HBS D[8] */
	ast_set_index_reg_mask(ast, AST_IO_VGACRI, 0x02, 0x00, temp);

	temp = ((mode->crtc_hblank_end >> 3) - 1) & 0x7f;
	if (temp & 0x20)
		jreg05 |= 0x80;  /* HBE D[5] */
	if (temp & 0x40)
		jregAD |= 0x01;  /* HBE D[5] */
	ast_set_index_reg_mask(ast, AST_IO_VGACRI, 0x03, 0xE0, (temp & 0x1f));

	temp = ((mode->crtc_hsync_start - crtc_hsync_precatch) >> 3) - 1;
	if (temp & 0x100)
		jregAC |= 0x40; /* HRS D[5] */
	ast_set_index_reg_mask(ast, AST_IO_VGACRI, 0x04, 0x00, temp);

	temp = (((mode->crtc_hsync_end - crtc_hsync_precatch) >> 3) - 1) & 0x3f;
	if (temp & 0x20)
		jregAD |= 0x04; /* HRE D[5] */
	ast_set_index_reg_mask(ast, AST_IO_VGACRI, 0x05, 0x60, (u8)((temp & 0x1f) | jreg05));

	ast_set_index_reg_mask(ast, AST_IO_VGACRI, 0xAC, 0x00, jregAC);
	ast_set_index_reg_mask(ast, AST_IO_VGACRI, 0xAD, 0x00, jregAD);

	if (ast->quirks->crtc_hsync_add4_needed && mode->crtc_vdisplay == 1080)
		ast_set_index_reg_mask(ast, AST_IO_VGACRI, 0xFC, 0xFD, 0x02);
	else
		ast_set_index_reg_mask(ast, AST_IO_VGACRI, 0xFC, 0xFD, 0x00);

	/* vert timings */
	temp = (mode->crtc_vtotal) - 2;
	if (temp & 0x100)
		jreg07 |= 0x01;
	if (temp & 0x200)
		jreg07 |= 0x20;
	if (temp & 0x400)
		jregAE |= 0x01;
	ast_set_index_reg_mask(ast, AST_IO_VGACRI, 0x06, 0x00, temp);

	temp = (mode->crtc_vsync_start) - 1;
	if (temp & 0x100)
		jreg07 |= 0x04;
	if (temp & 0x200)
		jreg07 |= 0x80;
	if (temp & 0x400)
		jregAE |= 0x08;
	ast_set_index_reg_mask(ast, AST_IO_VGACRI, 0x10, 0x00, temp);

	temp = (mode->crtc_vsync_end - 1) & 0x3f;
	if (temp & 0x10)
		jregAE |= 0x20;
	if (temp & 0x20)
		jregAE |= 0x40;
	ast_set_index_reg_mask(ast, AST_IO_VGACRI, 0x11, 0x70, temp & 0xf);

	temp = mode->crtc_vdisplay - 1;
	if (temp & 0x100)
		jreg07 |= 0x02;
	if (temp & 0x200)
		jreg07 |= 0x40;
	if (temp & 0x400)
		jregAE |= 0x02;
	ast_set_index_reg_mask(ast, AST_IO_VGACRI, 0x12, 0x00, temp);

	temp = mode->crtc_vblank_start - 1;
	if (temp & 0x100)
		jreg07 |= 0x08;
	if (temp & 0x200)
		jreg09 |= 0x20;
	if (temp & 0x400)
		jregAE |= 0x04;
	ast_set_index_reg_mask(ast, AST_IO_VGACRI, 0x15, 0x00, temp);

	temp = mode->crtc_vblank_end - 1;
	if (temp & 0x100)
		jregAE |= 0x10;
	ast_set_index_reg_mask(ast, AST_IO_VGACRI, 0x16, 0x00, temp);

	ast_set_index_reg_mask(ast, AST_IO_VGACRI, 0x07, 0x00, jreg07);
	ast_set_index_reg_mask(ast, AST_IO_VGACRI, 0x09, 0xdf, jreg09);
	ast_set_index_reg_mask(ast, AST_IO_VGACRI, 0xAE, 0x00, (jregAE | 0x80));

	if (crtc_hsync_precatch)
		ast_set_index_reg_mask(ast, AST_IO_VGACRI, 0xb6, 0x3f, 0x80);
	else
		ast_set_index_reg_mask(ast, AST_IO_VGACRI, 0xb6, 0x3f, 0x00);

	ast_set_index_reg_mask(ast, AST_IO_VGACRI, 0x11, 0x7f, 0x80);
}

static void ast_set_offset_reg(struct ast_device *ast,
			       struct drm_framebuffer *fb)
{
	u16 offset;

	offset = fb->pitches[0] >> 3;
	ast_set_index_reg(ast, AST_IO_VGACRI, 0x13, (offset & 0xff));
	ast_set_index_reg(ast, AST_IO_VGACRI, 0xb0, (offset >> 8) & 0x3f);
}

static void ast_set_dclk_reg(struct ast_device *ast,
			     struct drm_display_mode *mode,
			     const struct ast_vbios_enhtable *vmode)
{
<<<<<<< HEAD
	const struct ast_vbios_dclk_info *clk_info;

	if (IS_AST_GEN6(ast) || IS_AST_GEN7(ast))
		clk_info = &ast_2500_dclk_table[vmode->dclk_index];
	else
		clk_info = &ast_2000_dclk_table[vmode->dclk_index];
=======
	const struct ast_vbios_dclk_info *clk_info = &ast->dclk_table[vmode->dclk_index];
>>>>>>> 7ea04683

	ast_set_index_reg_mask(ast, AST_IO_VGACRI, 0xc0, 0x00, clk_info->param1);
	ast_set_index_reg_mask(ast, AST_IO_VGACRI, 0xc1, 0x00, clk_info->param2);
	ast_set_index_reg_mask(ast, AST_IO_VGACRI, 0xbb, 0x0f,
			       (clk_info->param3 & 0xc0) |
			       ((clk_info->param3 & 0x3) << 4));
}

static void ast_set_color_reg(struct ast_device *ast,
			      const struct drm_format_info *format)
{
	u8 jregA0 = 0, jregA3 = 0, jregA8 = 0;

	switch (format->cpp[0] * 8) {
	case 8:
		jregA0 = 0x70;
		jregA3 = 0x01;
		jregA8 = 0x00;
		break;
	case 15:
	case 16:
		jregA0 = 0x70;
		jregA3 = 0x04;
		jregA8 = 0x02;
		break;
	case 32:
		jregA0 = 0x70;
		jregA3 = 0x08;
		jregA8 = 0x02;
		break;
	}

	ast_set_index_reg_mask(ast, AST_IO_VGACRI, 0xa0, 0x8f, jregA0);
	ast_set_index_reg_mask(ast, AST_IO_VGACRI, 0xa3, 0xf0, jregA3);
	ast_set_index_reg_mask(ast, AST_IO_VGACRI, 0xa8, 0xfd, jregA8);
}

static void ast_set_crtthd_reg(struct ast_device *ast)
{
	u8 vgacra6 = ast->quirks->crtc_mem_req_threshold_low;
	u8 vgacra7 = ast->quirks->crtc_mem_req_threshold_high;

	ast_set_index_reg(ast, AST_IO_VGACRI, 0xa7, vgacra7);
	ast_set_index_reg(ast, AST_IO_VGACRI, 0xa6, vgacra6);
}

static void ast_set_sync_reg(struct ast_device *ast,
			     struct drm_display_mode *mode,
			     const struct ast_vbios_enhtable *vmode)
{
	u8 jreg;

	jreg  = ast_io_read8(ast, AST_IO_VGAMR_R);
	jreg &= ~0xC0;
	if (vmode->flags & NVSync)
		jreg |= 0x80;
	if (vmode->flags & NHSync)
		jreg |= 0x40;
	ast_io_write8(ast, AST_IO_VGAMR_W, jreg);
}

static void ast_set_start_address_crt1(struct ast_device *ast,
				       unsigned int offset)
{
	u32 addr;

	addr = offset >> 2;
	ast_set_index_reg(ast, AST_IO_VGACRI, 0x0d, (u8)(addr & 0xff));
	ast_set_index_reg(ast, AST_IO_VGACRI, 0x0c, (u8)((addr >> 8) & 0xff));
	ast_set_index_reg(ast, AST_IO_VGACRI, 0xaf, (u8)((addr >> 16) & 0xff));

}

static void ast_wait_for_vretrace(struct ast_device *ast)
{
	unsigned long timeout = jiffies + HZ;
	u8 vgair1;

	do {
		vgair1 = ast_io_read8(ast, AST_IO_VGAIR1_R);
	} while (!(vgair1 & AST_IO_VGAIR1_VREFRESH) && time_before(jiffies, timeout));
}

/*
 * Planes
 */

int ast_plane_init(struct drm_device *dev, struct ast_plane *ast_plane,
		   u64 offset, unsigned long size,
		   uint32_t possible_crtcs,
		   const struct drm_plane_funcs *funcs,
		   const uint32_t *formats, unsigned int format_count,
		   const uint64_t *format_modifiers,
		   enum drm_plane_type type)
{
	struct drm_plane *plane = &ast_plane->base;

	ast_plane->offset = offset;
	ast_plane->size = size;

	return drm_universal_plane_init(dev, plane, possible_crtcs, funcs,
					formats, format_count, format_modifiers,
					type, NULL);
}

void __iomem *ast_plane_vaddr(struct ast_plane *ast_plane)
{
	struct ast_device *ast = to_ast_device(ast_plane->base.dev);

	return ast->vram + ast_plane->offset;
}

/*
 * Primary plane
 */

static const uint32_t ast_primary_plane_formats[] = {
	DRM_FORMAT_XRGB8888,
	DRM_FORMAT_RGB565,
	DRM_FORMAT_C8,
};

static int ast_primary_plane_helper_atomic_check(struct drm_plane *plane,
						 struct drm_atomic_state *state)
{
	struct drm_device *dev = plane->dev;
	struct drm_plane_state *new_plane_state = drm_atomic_get_new_plane_state(state, plane);
	struct drm_crtc_state *new_crtc_state = NULL;
	struct ast_crtc_state *new_ast_crtc_state;
	int ret;

	if (new_plane_state->crtc)
		new_crtc_state = drm_atomic_get_new_crtc_state(state, new_plane_state->crtc);

	ret = drm_atomic_helper_check_plane_state(new_plane_state, new_crtc_state,
						  DRM_PLANE_NO_SCALING,
						  DRM_PLANE_NO_SCALING,
						  false, true);
	if (ret) {
		return ret;
	} else if (!new_plane_state->visible) {
		if (drm_WARN_ON(dev, new_plane_state->crtc)) /* cannot legally happen */
			return -EINVAL;
		else
			return 0;
	}

	new_ast_crtc_state = to_ast_crtc_state(new_crtc_state);

	new_ast_crtc_state->format = new_plane_state->fb->format;

	return 0;
}

static void ast_handle_damage(struct ast_plane *ast_plane, struct iosys_map *src,
			      struct drm_framebuffer *fb,
			      const struct drm_rect *clip)
{
	struct iosys_map dst = IOSYS_MAP_INIT_VADDR_IOMEM(ast_plane_vaddr(ast_plane));

	iosys_map_incr(&dst, drm_fb_clip_offset(fb->pitches[0], fb->format, clip));
	drm_fb_memcpy(&dst, fb->pitches, src, fb, clip);
}

static void ast_primary_plane_helper_atomic_update(struct drm_plane *plane,
						   struct drm_atomic_state *state)
{
	struct drm_device *dev = plane->dev;
	struct ast_device *ast = to_ast_device(dev);
	struct drm_plane_state *plane_state = drm_atomic_get_new_plane_state(state, plane);
	struct drm_shadow_plane_state *shadow_plane_state = to_drm_shadow_plane_state(plane_state);
	struct drm_framebuffer *fb = plane_state->fb;
	struct drm_plane_state *old_plane_state = drm_atomic_get_old_plane_state(state, plane);
	struct drm_framebuffer *old_fb = old_plane_state->fb;
	struct ast_plane *ast_plane = to_ast_plane(plane);
	struct drm_crtc *crtc = plane_state->crtc;
	struct drm_crtc_state *crtc_state = drm_atomic_get_new_crtc_state(state, crtc);
	struct drm_rect damage;
	struct drm_atomic_helper_damage_iter iter;

	if (!old_fb || (fb->format != old_fb->format) || crtc_state->mode_changed) {
		struct ast_crtc_state *ast_crtc_state = to_ast_crtc_state(crtc_state);

		ast_set_color_reg(ast, fb->format);
		ast_set_vbios_color_reg(ast, fb->format, ast_crtc_state->vmode);
	}

	drm_atomic_helper_damage_iter_init(&iter, old_plane_state, plane_state);
	drm_atomic_for_each_plane_damage(&iter, &damage) {
		ast_handle_damage(ast_plane, shadow_plane_state->data, fb, &damage);
	}

	/*
	 * Some BMCs stop scanning out the video signal after the driver
	 * reprogrammed the offset. This stalls display output for several
	 * seconds and makes the display unusable. Therefore only update
	 * the offset if it changes.
	 */
	if (!old_fb || old_fb->pitches[0] != fb->pitches[0])
		ast_set_offset_reg(ast, fb);
}

static void ast_primary_plane_helper_atomic_enable(struct drm_plane *plane,
						   struct drm_atomic_state *state)
{
	struct ast_device *ast = to_ast_device(plane->dev);
	struct ast_plane *ast_plane = to_ast_plane(plane);

	/*
	 * Some BMCs stop scanning out the video signal after the driver
	 * reprogrammed the scanout address. This stalls display
	 * output for several seconds and makes the display unusable.
	 * Therefore only reprogram the address after enabling the plane.
	 */
	ast_set_start_address_crt1(ast, (u32)ast_plane->offset);
}

static void ast_primary_plane_helper_atomic_disable(struct drm_plane *plane,
						    struct drm_atomic_state *state)
{
	/*
	 * Keep this empty function to avoid calling
	 * atomic_update when disabling the plane.
	 */
}

static int ast_primary_plane_helper_get_scanout_buffer(struct drm_plane *plane,
						       struct drm_scanout_buffer *sb)
{
	struct ast_plane *ast_plane = to_ast_plane(plane);

	if (plane->state && plane->state->fb) {
		sb->format = plane->state->fb->format;
		sb->width = plane->state->fb->width;
		sb->height = plane->state->fb->height;
		sb->pitch[0] = plane->state->fb->pitches[0];
		iosys_map_set_vaddr_iomem(&sb->map[0], ast_plane_vaddr(ast_plane));
		return 0;
	}
	return -ENODEV;
}

static const struct drm_plane_helper_funcs ast_primary_plane_helper_funcs = {
	DRM_GEM_SHADOW_PLANE_HELPER_FUNCS,
	.atomic_check = ast_primary_plane_helper_atomic_check,
	.atomic_update = ast_primary_plane_helper_atomic_update,
	.atomic_enable = ast_primary_plane_helper_atomic_enable,
	.atomic_disable = ast_primary_plane_helper_atomic_disable,
	.get_scanout_buffer = ast_primary_plane_helper_get_scanout_buffer,
};

static const struct drm_plane_funcs ast_primary_plane_funcs = {
	.update_plane = drm_atomic_helper_update_plane,
	.disable_plane = drm_atomic_helper_disable_plane,
	.destroy = drm_plane_cleanup,
	DRM_GEM_SHADOW_PLANE_FUNCS,
};

static int ast_primary_plane_init(struct ast_device *ast)
{
	struct drm_device *dev = &ast->base;
	struct ast_plane *ast_primary_plane = &ast->primary_plane;
	struct drm_plane *primary_plane = &ast_primary_plane->base;
	u64 offset = ast_fb_vram_offset();
	unsigned long size = ast_fb_vram_size(ast);
	int ret;

	ret = ast_plane_init(dev, ast_primary_plane, offset, size,
			     0x01, &ast_primary_plane_funcs,
			     ast_primary_plane_formats, ARRAY_SIZE(ast_primary_plane_formats),
			     NULL, DRM_PLANE_TYPE_PRIMARY);
	if (ret) {
		drm_err(dev, "ast_plane_init() failed: %d\n", ret);
		return ret;
	}
	drm_plane_helper_add(primary_plane, &ast_primary_plane_helper_funcs);
	drm_plane_enable_fb_damage_clips(primary_plane);

	return 0;
}

/*
 * CRTC
 */

static enum drm_mode_status
ast_crtc_helper_mode_valid(struct drm_crtc *crtc, const struct drm_display_mode *mode)
{
	struct ast_device *ast = to_ast_device(crtc->dev);
	const struct ast_vbios_enhtable *vmode;

	vmode = ast_vbios_find_mode(ast, mode);
	if (!vmode)
		return MODE_NOMODE;

	return MODE_OK;
}

static void ast_crtc_helper_mode_set_nofb(struct drm_crtc *crtc)
{
	struct drm_device *dev = crtc->dev;
	struct ast_device *ast = to_ast_device(dev);
	struct drm_crtc_state *crtc_state = crtc->state;
	struct ast_crtc_state *ast_crtc_state = to_ast_crtc_state(crtc_state);
	const struct ast_vbios_stdtable *std_table = ast_crtc_state->std_table;
	const struct ast_vbios_enhtable *vmode = ast_crtc_state->vmode;
	struct drm_display_mode *adjusted_mode = &crtc_state->adjusted_mode;

	/*
	 * Ensure that no scanout takes place before reprogramming mode
	 * and format registers.
	 *
	 * TODO: Get vblank interrupts working and remove this line.
	 */
	ast_wait_for_vretrace(ast);

	ast_set_vbios_mode_reg(ast, adjusted_mode, vmode);
	ast_set_index_reg(ast, AST_IO_VGACRI, 0xa1, 0x06);
	ast_set_std_reg(ast, adjusted_mode, std_table);
	ast_set_crtc_reg(ast, adjusted_mode, vmode);
	ast_set_dclk_reg(ast, adjusted_mode, vmode);
	ast_set_crtthd_reg(ast);
	ast_set_sync_reg(ast, adjusted_mode, vmode);
}

static int ast_crtc_helper_atomic_check(struct drm_crtc *crtc,
					struct drm_atomic_state *state)
{
	struct drm_crtc_state *crtc_state = drm_atomic_get_new_crtc_state(state, crtc);
	struct drm_display_mode *adjusted_mode = &crtc_state->adjusted_mode;
	struct drm_crtc_state *old_crtc_state = drm_atomic_get_old_crtc_state(state, crtc);
	struct ast_crtc_state *old_ast_crtc_state = to_ast_crtc_state(old_crtc_state);
	struct drm_device *dev = crtc->dev;
	struct ast_device *ast = to_ast_device(dev);
	struct ast_crtc_state *ast_state;
	const struct drm_format_info *format;
	const struct ast_vbios_enhtable *vmode;
	unsigned int hborder = 0;
	unsigned int vborder = 0;
	int ret;

	if (!crtc_state->enable)
		return 0;

	ret = drm_atomic_helper_check_crtc_primary_plane(crtc_state);
	if (ret)
		return ret;

	ast_state = to_ast_crtc_state(crtc_state);

	format = ast_state->format;
	if (drm_WARN_ON_ONCE(dev, !format))
		return -EINVAL; /* BUG: We didn't set format in primary check(). */

	/*
	 * The gamma LUT has to be reloaded after changing the primary
	 * plane's color format.
	 */
	if (old_ast_crtc_state->format != format)
		crtc_state->color_mgmt_changed = true;

	if (crtc_state->color_mgmt_changed && crtc_state->gamma_lut) {
		if (crtc_state->gamma_lut->length !=
		    AST_LUT_SIZE * sizeof(struct drm_color_lut)) {
			drm_err(dev, "Wrong size for gamma_lut %zu\n",
				crtc_state->gamma_lut->length);
			return -EINVAL;
		}
	}

	/*
	 * Set register tables.
	 *
	 * TODO: These tables mix all kinds of fields and should
	 *       probably be resolved into various helper functions.
	 */
	switch (format->format) {
	case DRM_FORMAT_C8:
		ast_state->std_table = &vbios_stdtable[VGAModeIndex];
		break;
	case DRM_FORMAT_RGB565:
		ast_state->std_table = &vbios_stdtable[HiCModeIndex];
		break;
	case DRM_FORMAT_RGB888:
	case DRM_FORMAT_XRGB8888:
		ast_state->std_table = &vbios_stdtable[TrueCModeIndex];
		break;
	default:
		return -EINVAL;
	}

	/*
	 * Find the VBIOS mode and adjust the DRM display mode accordingly
	 * if a full modeset is required. Otherwise keep the existing values.
	 */
	if (drm_atomic_crtc_needs_modeset(crtc_state)) {
		vmode = ast_vbios_find_mode(ast, &crtc_state->mode);
		if (!vmode)
			return -EINVAL;
		ast_state->vmode = vmode;

		if (vmode->flags & HBorder)
			hborder = 8;
		if (vmode->flags & VBorder)
			vborder = 8;

		adjusted_mode->crtc_hdisplay = vmode->hde;
		adjusted_mode->crtc_hblank_start = vmode->hde + hborder;
		adjusted_mode->crtc_hblank_end = vmode->ht - hborder;
		adjusted_mode->crtc_hsync_start = vmode->hde + hborder + vmode->hfp;
		adjusted_mode->crtc_hsync_end = vmode->hde + hborder + vmode->hfp + vmode->hsync;
		adjusted_mode->crtc_htotal = vmode->ht;

		adjusted_mode->crtc_vdisplay = vmode->vde;
		adjusted_mode->crtc_vblank_start = vmode->vde + vborder;
		adjusted_mode->crtc_vblank_end = vmode->vt - vborder;
		adjusted_mode->crtc_vsync_start = vmode->vde + vborder + vmode->vfp;
		adjusted_mode->crtc_vsync_end = vmode->vde + vborder + vmode->vfp + vmode->vsync;
		adjusted_mode->crtc_vtotal = vmode->vt;
	}

	return 0;
}

static void
ast_crtc_helper_atomic_flush(struct drm_crtc *crtc,
			     struct drm_atomic_state *state)
{
	struct drm_crtc_state *crtc_state = drm_atomic_get_new_crtc_state(state,
									  crtc);
	struct drm_device *dev = crtc->dev;
	struct ast_device *ast = to_ast_device(dev);
	struct ast_crtc_state *ast_crtc_state = to_ast_crtc_state(crtc_state);

	/*
	 * The gamma LUT has to be reloaded after changing the primary
	 * plane's color format.
	 */
	if (crtc_state->enable && crtc_state->color_mgmt_changed) {
		if (crtc_state->gamma_lut)
			ast_crtc_load_gamma(ast,
					    ast_crtc_state->format,
					    crtc_state->gamma_lut->data);
		else
			ast_crtc_fill_gamma(ast, ast_crtc_state->format);
	}
}

static void ast_crtc_helper_atomic_enable(struct drm_crtc *crtc, struct drm_atomic_state *state)
{
	struct ast_device *ast = to_ast_device(crtc->dev);
	u8 vgacr17 = 0x00;
	u8 vgacrb6 = 0xff;

	vgacr17 |= AST_IO_VGACR17_SYNC_ENABLE;
	vgacrb6 &= ~(AST_IO_VGACRB6_VSYNC_OFF | AST_IO_VGACRB6_HSYNC_OFF);

	ast_set_index_reg_mask(ast, AST_IO_VGACRI, 0x17, 0x7f, vgacr17);
	ast_set_index_reg_mask(ast, AST_IO_VGACRI, 0xb6, 0xfc, vgacrb6);
}

static void ast_crtc_helper_atomic_disable(struct drm_crtc *crtc, struct drm_atomic_state *state)
{
	struct drm_crtc_state *old_crtc_state = drm_atomic_get_old_crtc_state(state, crtc);
	struct ast_device *ast = to_ast_device(crtc->dev);
	u8 vgacr17 = 0xff;

	vgacr17 &= ~AST_IO_VGACR17_SYNC_ENABLE;
	ast_set_index_reg_mask(ast, AST_IO_VGACRI, 0x17, 0x7f, vgacr17);

	/*
	 * HW cursors require the underlying primary plane and CRTC to
	 * display a valid mode and image. This is not the case during
	 * full modeset operations. So we temporarily disable any active
	 * plane, including the HW cursor. Each plane's atomic_update()
	 * helper will re-enable it if necessary.
	 *
	 * We only do this during *full* modesets. It does not affect
	 * simple pageflips on the planes.
	 */
	drm_atomic_helper_disable_planes_on_crtc(old_crtc_state, false);
}

static const struct drm_crtc_helper_funcs ast_crtc_helper_funcs = {
	.mode_valid = ast_crtc_helper_mode_valid,
	.mode_set_nofb = ast_crtc_helper_mode_set_nofb,
	.atomic_check = ast_crtc_helper_atomic_check,
	.atomic_flush = ast_crtc_helper_atomic_flush,
	.atomic_enable = ast_crtc_helper_atomic_enable,
	.atomic_disable = ast_crtc_helper_atomic_disable,
};

static void ast_crtc_reset(struct drm_crtc *crtc)
{
	struct ast_crtc_state *ast_state =
		kzalloc(sizeof(*ast_state), GFP_KERNEL);

	if (crtc->state)
		crtc->funcs->atomic_destroy_state(crtc, crtc->state);

	if (ast_state)
		__drm_atomic_helper_crtc_reset(crtc, &ast_state->base);
	else
		__drm_atomic_helper_crtc_reset(crtc, NULL);
}

static struct drm_crtc_state *
ast_crtc_atomic_duplicate_state(struct drm_crtc *crtc)
{
	struct ast_crtc_state *new_ast_state, *ast_state;
	struct drm_device *dev = crtc->dev;

	if (drm_WARN_ON(dev, !crtc->state))
		return NULL;

	new_ast_state = kmalloc(sizeof(*new_ast_state), GFP_KERNEL);
	if (!new_ast_state)
		return NULL;
	__drm_atomic_helper_crtc_duplicate_state(crtc, &new_ast_state->base);

	ast_state = to_ast_crtc_state(crtc->state);

	new_ast_state->format = ast_state->format;
	new_ast_state->std_table = ast_state->std_table;
	new_ast_state->vmode = ast_state->vmode;

	return &new_ast_state->base;
}

static void ast_crtc_atomic_destroy_state(struct drm_crtc *crtc,
					  struct drm_crtc_state *state)
{
	struct ast_crtc_state *ast_state = to_ast_crtc_state(state);

	__drm_atomic_helper_crtc_destroy_state(&ast_state->base);
	kfree(ast_state);
}

static const struct drm_crtc_funcs ast_crtc_funcs = {
	.reset = ast_crtc_reset,
	.destroy = drm_crtc_cleanup,
	.set_config = drm_atomic_helper_set_config,
	.page_flip = drm_atomic_helper_page_flip,
	.atomic_duplicate_state = ast_crtc_atomic_duplicate_state,
	.atomic_destroy_state = ast_crtc_atomic_destroy_state,
};

static int ast_crtc_init(struct ast_device *ast)
{
	struct drm_device *dev = &ast->base;
	struct drm_crtc *crtc = &ast->crtc;
	int ret;

	ret = drm_crtc_init_with_planes(dev, crtc, &ast->primary_plane.base,
					&ast->cursor_plane.base.base, &ast_crtc_funcs,
					NULL);
	if (ret)
		return ret;

	drm_mode_crtc_set_gamma_size(crtc, AST_LUT_SIZE);
	drm_crtc_enable_color_mgmt(crtc, 0, false, AST_LUT_SIZE);

	drm_crtc_helper_add(crtc, &ast_crtc_helper_funcs);

	return 0;
}

/*
 * Mode config
 */

static void ast_mode_config_helper_atomic_commit_tail(struct drm_atomic_state *state)
{
	struct ast_device *ast = to_ast_device(state->dev);

	/*
	 * Concurrent operations could possibly trigger a call to
	 * drm_connector_helper_funcs.get_modes by reading the display
	 * modes. Protect access to registers by acquiring the modeset
	 * lock.
	 */
	mutex_lock(&ast->modeset_lock);
	drm_atomic_helper_commit_tail(state);
	mutex_unlock(&ast->modeset_lock);
}

static const struct drm_mode_config_helper_funcs ast_mode_config_helper_funcs = {
	.atomic_commit_tail = ast_mode_config_helper_atomic_commit_tail,
};

static enum drm_mode_status ast_mode_config_mode_valid(struct drm_device *dev,
						       const struct drm_display_mode *mode)
{
	const struct drm_format_info *info = drm_format_info(DRM_FORMAT_XRGB8888);
	struct ast_device *ast = to_ast_device(dev);
	unsigned long max_fb_size = ast_fb_vram_size(ast);
	u64 pitch;

	if (drm_WARN_ON_ONCE(dev, !info))
		return MODE_ERROR; /* driver bug */

	pitch = drm_format_info_min_pitch(info, 0, mode->hdisplay);
	if (!pitch)
		return MODE_BAD_WIDTH;
	if (pitch > AST_PRIMARY_PLANE_MAX_OFFSET)
		return MODE_BAD_WIDTH; /* maximum programmable pitch */
	if (pitch > max_fb_size / mode->vdisplay)
		return MODE_MEM;

	return MODE_OK;
}

static const struct drm_mode_config_funcs ast_mode_config_funcs = {
	.fb_create = drm_gem_fb_create_with_dirty,
	.mode_valid = ast_mode_config_mode_valid,
	.atomic_check = drm_atomic_helper_check,
	.atomic_commit = drm_atomic_helper_commit,
};

int ast_mode_config_init(struct ast_device *ast)
{
	struct drm_device *dev = &ast->base;
	int ret;

	ret = drmm_mutex_init(dev, &ast->modeset_lock);
	if (ret)
		return ret;

	ret = drmm_mode_config_init(dev);
	if (ret)
		return ret;

	dev->mode_config.funcs = &ast_mode_config_funcs;
	dev->mode_config.min_width = 0;
	dev->mode_config.min_height = 0;
	dev->mode_config.preferred_depth = 24;

	if (ast->support_fullhd) {
		dev->mode_config.max_width = 1920;
		dev->mode_config.max_height = 2048;
	} else {
		dev->mode_config.max_width = 1600;
		dev->mode_config.max_height = 1200;
	}

	dev->mode_config.helper_private = &ast_mode_config_helper_funcs;

	ret = ast_primary_plane_init(ast);
	if (ret)
		return ret;

	ret = ast_cursor_plane_init(ast);
	if (ret)
		return ret;

	ret = ast_crtc_init(ast);
	if (ret)
		return ret;

	switch (ast->tx_chip) {
	case AST_TX_NONE:
		ret = ast_vga_output_init(ast);
		break;
	case AST_TX_SIL164:
		ret = ast_sil164_output_init(ast);
		break;
	case AST_TX_DP501:
		ret = ast_dp501_output_init(ast);
		break;
	case AST_TX_ASTDP:
		ret = ast_astdp_output_init(ast);
		break;
	}
	if (ret)
		return ret;

	drm_mode_config_reset(dev);
	drmm_kms_helper_poll_init(dev);

	return 0;
}<|MERGE_RESOLUTION|>--- conflicted
+++ resolved
@@ -368,16 +368,7 @@
 			     struct drm_display_mode *mode,
 			     const struct ast_vbios_enhtable *vmode)
 {
-<<<<<<< HEAD
-	const struct ast_vbios_dclk_info *clk_info;
-
-	if (IS_AST_GEN6(ast) || IS_AST_GEN7(ast))
-		clk_info = &ast_2500_dclk_table[vmode->dclk_index];
-	else
-		clk_info = &ast_2000_dclk_table[vmode->dclk_index];
-=======
 	const struct ast_vbios_dclk_info *clk_info = &ast->dclk_table[vmode->dclk_index];
->>>>>>> 7ea04683
 
 	ast_set_index_reg_mask(ast, AST_IO_VGACRI, 0xc0, 0x00, clk_info->param1);
 	ast_set_index_reg_mask(ast, AST_IO_VGACRI, 0xc1, 0x00, clk_info->param2);
