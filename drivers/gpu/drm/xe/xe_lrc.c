// SPDX-License-Identifier: MIT
/*
 * Copyright © 2021 Intel Corporation
 */

#include "xe_lrc.h"

#include <generated/xe_wa_oob.h>

#include <linux/ascii85.h>

#include "instructions/xe_mi_commands.h"
#include "instructions/xe_gfxpipe_commands.h"
#include "instructions/xe_gfx_state_commands.h"
#include "regs/xe_engine_regs.h"
#include "regs/xe_lrc_layout.h"
#include "xe_bb.h"
#include "xe_bo.h"
#include "xe_device.h"
#include "xe_drm_client.h"
#include "xe_exec_queue_types.h"
#include "xe_gt.h"
#include "xe_gt_printk.h"
#include "xe_hw_fence.h"
#include "xe_map.h"
#include "xe_memirq.h"
#include "xe_mmio.h"
#include "xe_sriov.h"
#include "xe_trace_lrc.h"
#include "xe_vm.h"
#include "xe_wa.h"

#define LRC_VALID				BIT_ULL(0)
#define LRC_PRIVILEGE				BIT_ULL(8)
#define LRC_ADDRESSING_MODE			GENMASK_ULL(4, 3)
#define LRC_LEGACY_64B_CONTEXT			3

#define LRC_ENGINE_CLASS			GENMASK_ULL(63, 61)
#define LRC_ENGINE_INSTANCE			GENMASK_ULL(53, 48)

#define LRC_PPHWSP_SIZE				SZ_4K
#define LRC_INDIRECT_CTX_BO_SIZE		SZ_4K
#define LRC_INDIRECT_RING_STATE_SIZE		SZ_4K
#define LRC_WA_BB_SIZE				SZ_4K
<<<<<<< HEAD
=======

/*
 * Layout of the LRC and associated data allocated as
 * lrc->bo:
 *
 *   Region                       Size
 *  +============================+=================================+ <- __xe_lrc_ring_offset()
 *  | Ring                       | ring_size, see                  |
 *  |                            | xe_lrc_init()                   |
 *  +============================+=================================+ <- __xe_lrc_pphwsp_offset()
 *  | PPHWSP (includes SW state) | 4K                              |
 *  +----------------------------+---------------------------------+ <- __xe_lrc_regs_offset()
 *  | Engine Context Image       | n * 4K, see                     |
 *  |                            | xe_gt_lrc_size()                |
 *  +----------------------------+---------------------------------+ <- __xe_lrc_indirect_ring_offset()
 *  | Indirect Ring State Page   | 0 or 4k, see                    |
 *  |                            | XE_LRC_FLAG_INDIRECT_RING_STATE |
 *  +============================+=================================+ <- __xe_lrc_indirect_ctx_offset()
 *  | Indirect Context Page      | 0 or 4k, see                    |
 *  |                            | XE_LRC_FLAG_INDIRECT_CTX        |
 *  +============================+=================================+ <- __xe_lrc_wa_bb_offset()
 *  | WA BB Per Ctx              | 4k                              |
 *  +============================+=================================+ <- xe_bo_size(lrc->bo)
 */
>>>>>>> a7fc15ed

static struct xe_device *
lrc_to_xe(struct xe_lrc *lrc)
{
	return gt_to_xe(lrc->fence_ctx.gt);
}

static bool
gt_engine_needs_indirect_ctx(struct xe_gt *gt, enum xe_engine_class class)
{
	return false;
}

size_t xe_gt_lrc_size(struct xe_gt *gt, enum xe_engine_class class)
{
	struct xe_device *xe = gt_to_xe(gt);
	size_t size;

	/* Per-process HW status page (PPHWSP) */
	size = LRC_PPHWSP_SIZE;

	/* Engine context image */
	switch (class) {
	case XE_ENGINE_CLASS_RENDER:
		if (GRAPHICS_VER(xe) >= 20)
			size += 3 * SZ_4K;
		else
			size += 13 * SZ_4K;
		break;
	case XE_ENGINE_CLASS_COMPUTE:
		if (GRAPHICS_VER(xe) >= 20)
			size += 2 * SZ_4K;
		else
			size += 13 * SZ_4K;
		break;
	default:
		WARN(1, "Unknown engine class: %d", class);
		fallthrough;
	case XE_ENGINE_CLASS_COPY:
	case XE_ENGINE_CLASS_VIDEO_DECODE:
	case XE_ENGINE_CLASS_VIDEO_ENHANCE:
	case XE_ENGINE_CLASS_OTHER:
		size += 1 * SZ_4K;
	}

	/* Add indirect ring state page */
	if (xe_gt_has_indirect_ring_state(gt))
		size += LRC_INDIRECT_RING_STATE_SIZE;

	return size;
}

/*
 * The per-platform tables are u8-encoded in @data. Decode @data and set the
 * addresses' offset and commands in @regs. The following encoding is used
 * for each byte. There are 2 steps: decoding commands and decoding addresses.
 *
 * Commands:
 * [7]: create NOPs - number of NOPs are set in lower bits
 * [6]: When creating MI_LOAD_REGISTER_IMM command, allow to set
 *      MI_LRI_FORCE_POSTED
 * [5:0]: Number of NOPs or registers to set values to in case of
 *        MI_LOAD_REGISTER_IMM
 *
 * Addresses: these are decoded after a MI_LOAD_REGISTER_IMM command by "count"
 * number of registers. They are set by using the REG/REG16 macros: the former
 * is used for offsets smaller than 0x200 while the latter is for values bigger
 * than that. Those macros already set all the bits documented below correctly:
 *
 * [7]: When a register offset needs more than 6 bits, use additional bytes, to
 *      follow, for the lower bits
 * [6:0]: Register offset, without considering the engine base.
 *
 * This function only tweaks the commands and register offsets. Values are not
 * filled out.
 */
static void set_offsets(u32 *regs,
			const u8 *data,
			const struct xe_hw_engine *hwe)
#define NOP(x) (BIT(7) | (x))
#define LRI(count, flags) ((flags) << 6 | (count) | \
			   BUILD_BUG_ON_ZERO(count >= BIT(6)))
#define POSTED BIT(0)
#define REG(x) (((x) >> 2) | BUILD_BUG_ON_ZERO(x >= 0x200))
#define REG16(x) \
	(((x) >> 9) | BIT(7) | BUILD_BUG_ON_ZERO(x >= 0x10000)), \
	(((x) >> 2) & 0x7f)
{
	const u32 base = hwe->mmio_base;

	while (*data) {
		u8 count, flags;

		if (*data & BIT(7)) { /* skip */
			count = *data++ & ~BIT(7);
			regs += count;
			continue;
		}

		count = *data & 0x3f;
		flags = *data >> 6;
		data++;

		*regs = MI_LOAD_REGISTER_IMM | MI_LRI_NUM_REGS(count);
		if (flags & POSTED)
			*regs |= MI_LRI_FORCE_POSTED;
		*regs |= MI_LRI_LRM_CS_MMIO;
		regs++;

		xe_gt_assert(hwe->gt, count);
		do {
			u32 offset = 0;
			u8 v;

			do {
				v = *data++;
				offset <<= 7;
				offset |= v & ~BIT(7);
			} while (v & BIT(7));

			regs[0] = base + (offset << 2);
			regs += 2;
		} while (--count);
	}

	*regs = MI_BATCH_BUFFER_END | BIT(0);
}

static const u8 gen12_xcs_offsets[] = {
	NOP(1),
	LRI(13, POSTED),
	REG16(0x244),
	REG(0x034),
	REG(0x030),
	REG(0x038),
	REG(0x03c),
	REG(0x168),
	REG(0x140),
	REG(0x110),
	REG(0x1c0),
	REG(0x1c4),
	REG(0x1c8),
	REG(0x180),
	REG16(0x2b4),

	NOP(5),
	LRI(9, POSTED),
	REG16(0x3a8),
	REG16(0x28c),
	REG16(0x288),
	REG16(0x284),
	REG16(0x280),
	REG16(0x27c),
	REG16(0x278),
	REG16(0x274),
	REG16(0x270),

	0
};

static const u8 dg2_xcs_offsets[] = {
	NOP(1),
	LRI(15, POSTED),
	REG16(0x244),
	REG(0x034),
	REG(0x030),
	REG(0x038),
	REG(0x03c),
	REG(0x168),
	REG(0x140),
	REG(0x110),
	REG(0x1c0),
	REG(0x1c4),
	REG(0x1c8),
	REG(0x180),
	REG16(0x2b4),
	REG(0x120),
	REG(0x124),

	NOP(1),
	LRI(9, POSTED),
	REG16(0x3a8),
	REG16(0x28c),
	REG16(0x288),
	REG16(0x284),
	REG16(0x280),
	REG16(0x27c),
	REG16(0x278),
	REG16(0x274),
	REG16(0x270),

	0
};

static const u8 gen12_rcs_offsets[] = {
	NOP(1),
	LRI(13, POSTED),
	REG16(0x244),
	REG(0x034),
	REG(0x030),
	REG(0x038),
	REG(0x03c),
	REG(0x168),
	REG(0x140),
	REG(0x110),
	REG(0x1c0),
	REG(0x1c4),
	REG(0x1c8),
	REG(0x180),
	REG16(0x2b4),

	NOP(5),
	LRI(9, POSTED),
	REG16(0x3a8),
	REG16(0x28c),
	REG16(0x288),
	REG16(0x284),
	REG16(0x280),
	REG16(0x27c),
	REG16(0x278),
	REG16(0x274),
	REG16(0x270),

	LRI(3, POSTED),
	REG(0x1b0),
	REG16(0x5a8),
	REG16(0x5ac),

	NOP(6),
	LRI(1, 0),
	REG(0x0c8),
	NOP(3 + 9 + 1),

	LRI(51, POSTED),
	REG16(0x588),
	REG16(0x588),
	REG16(0x588),
	REG16(0x588),
	REG16(0x588),
	REG16(0x588),
	REG(0x028),
	REG(0x09c),
	REG(0x0c0),
	REG(0x178),
	REG(0x17c),
	REG16(0x358),
	REG(0x170),
	REG(0x150),
	REG(0x154),
	REG(0x158),
	REG16(0x41c),
	REG16(0x600),
	REG16(0x604),
	REG16(0x608),
	REG16(0x60c),
	REG16(0x610),
	REG16(0x614),
	REG16(0x618),
	REG16(0x61c),
	REG16(0x620),
	REG16(0x624),
	REG16(0x628),
	REG16(0x62c),
	REG16(0x630),
	REG16(0x634),
	REG16(0x638),
	REG16(0x63c),
	REG16(0x640),
	REG16(0x644),
	REG16(0x648),
	REG16(0x64c),
	REG16(0x650),
	REG16(0x654),
	REG16(0x658),
	REG16(0x65c),
	REG16(0x660),
	REG16(0x664),
	REG16(0x668),
	REG16(0x66c),
	REG16(0x670),
	REG16(0x674),
	REG16(0x678),
	REG16(0x67c),
	REG(0x068),
	REG(0x084),
	NOP(1),

	0
};

static const u8 xehp_rcs_offsets[] = {
	NOP(1),
	LRI(13, POSTED),
	REG16(0x244),
	REG(0x034),
	REG(0x030),
	REG(0x038),
	REG(0x03c),
	REG(0x168),
	REG(0x140),
	REG(0x110),
	REG(0x1c0),
	REG(0x1c4),
	REG(0x1c8),
	REG(0x180),
	REG16(0x2b4),

	NOP(5),
	LRI(9, POSTED),
	REG16(0x3a8),
	REG16(0x28c),
	REG16(0x288),
	REG16(0x284),
	REG16(0x280),
	REG16(0x27c),
	REG16(0x278),
	REG16(0x274),
	REG16(0x270),

	LRI(3, POSTED),
	REG(0x1b0),
	REG16(0x5a8),
	REG16(0x5ac),

	NOP(6),
	LRI(1, 0),
	REG(0x0c8),

	0
};

static const u8 dg2_rcs_offsets[] = {
	NOP(1),
	LRI(15, POSTED),
	REG16(0x244),
	REG(0x034),
	REG(0x030),
	REG(0x038),
	REG(0x03c),
	REG(0x168),
	REG(0x140),
	REG(0x110),
	REG(0x1c0),
	REG(0x1c4),
	REG(0x1c8),
	REG(0x180),
	REG16(0x2b4),
	REG(0x120),
	REG(0x124),

	NOP(1),
	LRI(9, POSTED),
	REG16(0x3a8),
	REG16(0x28c),
	REG16(0x288),
	REG16(0x284),
	REG16(0x280),
	REG16(0x27c),
	REG16(0x278),
	REG16(0x274),
	REG16(0x270),

	LRI(3, POSTED),
	REG(0x1b0),
	REG16(0x5a8),
	REG16(0x5ac),

	NOP(6),
	LRI(1, 0),
	REG(0x0c8),

	0
};

static const u8 mtl_rcs_offsets[] = {
	NOP(1),
	LRI(15, POSTED),
	REG16(0x244),
	REG(0x034),
	REG(0x030),
	REG(0x038),
	REG(0x03c),
	REG(0x168),
	REG(0x140),
	REG(0x110),
	REG(0x1c0),
	REG(0x1c4),
	REG(0x1c8),
	REG(0x180),
	REG16(0x2b4),
	REG(0x120),
	REG(0x124),

	NOP(1),
	LRI(9, POSTED),
	REG16(0x3a8),
	REG16(0x28c),
	REG16(0x288),
	REG16(0x284),
	REG16(0x280),
	REG16(0x27c),
	REG16(0x278),
	REG16(0x274),
	REG16(0x270),

	NOP(2),
	LRI(2, POSTED),
	REG16(0x5a8),
	REG16(0x5ac),

	NOP(6),
	LRI(1, 0),
	REG(0x0c8),

	0
};

#define XE2_CTX_COMMON \
	NOP(1),                 /* [0x00] */ \
	LRI(15, POSTED),        /* [0x01] */ \
	REG16(0x244),           /* [0x02] CTXT_SR_CTL */ \
	REG(0x034),             /* [0x04] RING_BUFFER_HEAD */ \
	REG(0x030),             /* [0x06] RING_BUFFER_TAIL */ \
	REG(0x038),             /* [0x08] RING_BUFFER_START */ \
	REG(0x03c),             /* [0x0a] RING_BUFFER_CONTROL */ \
	REG(0x168),             /* [0x0c] BB_ADDR_UDW */ \
	REG(0x140),             /* [0x0e] BB_ADDR */ \
	REG(0x110),             /* [0x10] BB_STATE */ \
	REG(0x1c0),             /* [0x12] BB_PER_CTX_PTR */ \
	REG(0x1c4),             /* [0x14] RCS_INDIRECT_CTX */ \
	REG(0x1c8),             /* [0x16] RCS_INDIRECT_CTX_OFFSET */ \
	REG(0x180),             /* [0x18] CCID */ \
	REG16(0x2b4),           /* [0x1a] SEMAPHORE_TOKEN */ \
	REG(0x120),             /* [0x1c] PRT_BB_STATE */ \
	REG(0x124),             /* [0x1e] PRT_BB_STATE_UDW */ \
	\
	NOP(1),                 /* [0x20] */ \
	LRI(9, POSTED),         /* [0x21] */ \
	REG16(0x3a8),           /* [0x22] CTX_TIMESTAMP */ \
	REG16(0x3ac),           /* [0x24] CTX_TIMESTAMP_UDW */ \
	REG(0x108),             /* [0x26] INDIRECT_RING_STATE */ \
	REG16(0x284),           /* [0x28] dummy reg */ \
	REG16(0x280),           /* [0x2a] CS_ACC_CTR_THOLD */ \
	REG16(0x27c),           /* [0x2c] CS_CTX_SYS_PASID */ \
	REG16(0x278),           /* [0x2e] CS_CTX_ASID */ \
	REG16(0x274),           /* [0x30] PTBP_UDW */ \
	REG16(0x270)            /* [0x32] PTBP_LDW */

static const u8 xe2_rcs_offsets[] = {
	XE2_CTX_COMMON,

	NOP(2),                 /* [0x34] */
	LRI(2, POSTED),         /* [0x36] */
	REG16(0x5a8),           /* [0x37] CONTEXT_SCHEDULING_ATTRIBUTES */
	REG16(0x5ac),           /* [0x39] PREEMPTION_STATUS */

	NOP(6),                 /* [0x41] */
	LRI(1, 0),              /* [0x47] */
	REG(0x0c8),             /* [0x48] R_PWR_CLK_STATE */

	0
};

static const u8 xe2_bcs_offsets[] = {
	XE2_CTX_COMMON,

	NOP(4 + 8 + 1),         /* [0x34] */
	LRI(2, POSTED),         /* [0x41] */
	REG16(0x200),           /* [0x42] BCS_SWCTRL */
	REG16(0x204),           /* [0x44] BLIT_CCTL */

	0
};

static const u8 xe2_xcs_offsets[] = {
	XE2_CTX_COMMON,

	0
};

static const u8 xe2_indirect_ring_state_offsets[] = {
	NOP(1),                 /* [0x00] */
	LRI(5, POSTED),         /* [0x01] */
	REG(0x034),             /* [0x02] RING_BUFFER_HEAD */
	REG(0x030),             /* [0x04] RING_BUFFER_TAIL */
	REG(0x038),             /* [0x06] RING_BUFFER_START */
	REG(0x048),             /* [0x08] RING_BUFFER_START_UDW */
	REG(0x03c),             /* [0x0a] RING_BUFFER_CONTROL */

	NOP(5),                 /* [0x0c] */
	LRI(9, POSTED),         /* [0x11] */
	REG(0x168),             /* [0x12] BB_ADDR_UDW */
	REG(0x140),             /* [0x14] BB_ADDR */
	REG(0x110),             /* [0x16] BB_STATE */
	REG16(0x588),           /* [0x18] BB_STACK_WRITE_PORT */
	REG16(0x588),           /* [0x20] BB_STACK_WRITE_PORT */
	REG16(0x588),           /* [0x22] BB_STACK_WRITE_PORT */
	REG16(0x588),           /* [0x24] BB_STACK_WRITE_PORT */
	REG16(0x588),           /* [0x26] BB_STACK_WRITE_PORT */
	REG16(0x588),           /* [0x28] BB_STACK_WRITE_PORT */

	NOP(12),                 /* [0x00] */

	0
};

#undef REG16
#undef REG
#undef LRI
#undef NOP

static const u8 *reg_offsets(struct xe_device *xe, enum xe_engine_class class)
{
	if (class == XE_ENGINE_CLASS_RENDER) {
		if (GRAPHICS_VER(xe) >= 20)
			return xe2_rcs_offsets;
		else if (GRAPHICS_VERx100(xe) >= 1270)
			return mtl_rcs_offsets;
		else if (GRAPHICS_VERx100(xe) >= 1255)
			return dg2_rcs_offsets;
		else if (GRAPHICS_VERx100(xe) >= 1250)
			return xehp_rcs_offsets;
		else
			return gen12_rcs_offsets;
	} else if (class == XE_ENGINE_CLASS_COPY) {
		if (GRAPHICS_VER(xe) >= 20)
			return xe2_bcs_offsets;
		else
			return gen12_xcs_offsets;
	} else {
		if (GRAPHICS_VER(xe) >= 20)
			return xe2_xcs_offsets;
		else if (GRAPHICS_VERx100(xe) >= 1255)
			return dg2_xcs_offsets;
		else
			return gen12_xcs_offsets;
	}
}

static void set_context_control(u32 *regs, struct xe_hw_engine *hwe)
{
	regs[CTX_CONTEXT_CONTROL] = _MASKED_BIT_ENABLE(CTX_CTRL_INHIBIT_SYN_CTX_SWITCH |
						       CTX_CTRL_ENGINE_CTX_RESTORE_INHIBIT);

	if (xe_gt_has_indirect_ring_state(hwe->gt))
		regs[CTX_CONTEXT_CONTROL] |=
			_MASKED_BIT_ENABLE(CTX_CTRL_INDIRECT_RING_STATE_ENABLE);
}

static void set_memory_based_intr(u32 *regs, struct xe_hw_engine *hwe)
{
	struct xe_memirq *memirq = &gt_to_tile(hwe->gt)->memirq;
	struct xe_device *xe = gt_to_xe(hwe->gt);
	u8 num_regs;

	if (!xe_device_uses_memirq(xe))
		return;

	regs[CTX_LRM_INT_MASK_ENABLE] = MI_LOAD_REGISTER_MEM |
					MI_LRI_LRM_CS_MMIO | MI_LRM_USE_GGTT;
	regs[CTX_INT_MASK_ENABLE_REG] = RING_IMR(0).addr;
	regs[CTX_INT_MASK_ENABLE_PTR] = xe_memirq_enable_ptr(memirq);

	num_regs = xe_device_has_msix(xe) ? 3 : 2;
	regs[CTX_LRI_INT_REPORT_PTR] = MI_LOAD_REGISTER_IMM | MI_LRI_NUM_REGS(num_regs) |
				       MI_LRI_LRM_CS_MMIO | MI_LRI_FORCE_POSTED;
	regs[CTX_INT_STATUS_REPORT_REG] = RING_INT_STATUS_RPT_PTR(0).addr;
	regs[CTX_INT_STATUS_REPORT_PTR] = xe_memirq_status_ptr(memirq, hwe);
	regs[CTX_INT_SRC_REPORT_REG] = RING_INT_SRC_RPT_PTR(0).addr;
	regs[CTX_INT_SRC_REPORT_PTR] = xe_memirq_source_ptr(memirq, hwe);

	if (xe_device_has_msix(xe)) {
		regs[CTX_CS_INT_VEC_REG] = CS_INT_VEC(0).addr;
		/* CTX_CS_INT_VEC_DATA will be set in xe_lrc_init */
	}
}

static int lrc_ring_mi_mode(struct xe_hw_engine *hwe)
{
	struct xe_device *xe = gt_to_xe(hwe->gt);

	if (GRAPHICS_VERx100(xe) >= 1250)
		return 0x70;
	else
		return 0x60;
}

static void reset_stop_ring(u32 *regs, struct xe_hw_engine *hwe)
{
	int x;

	x = lrc_ring_mi_mode(hwe);
	regs[x + 1] &= ~STOP_RING;
	regs[x + 1] |= STOP_RING << 16;
}

static inline bool xe_lrc_has_indirect_ring_state(struct xe_lrc *lrc)
{
	return lrc->flags & XE_LRC_FLAG_INDIRECT_RING_STATE;
}

static inline u32 __xe_lrc_ring_offset(struct xe_lrc *lrc)
{
	return 0;
}

u32 xe_lrc_pphwsp_offset(struct xe_lrc *lrc)
{
	return lrc->ring.size;
}

/* Make the magic macros work */
#define __xe_lrc_pphwsp_offset xe_lrc_pphwsp_offset
#define __xe_lrc_regs_offset xe_lrc_regs_offset

#define LRC_SEQNO_PPHWSP_OFFSET 512
#define LRC_START_SEQNO_PPHWSP_OFFSET (LRC_SEQNO_PPHWSP_OFFSET + 8)
#define LRC_CTX_JOB_TIMESTAMP_OFFSET (LRC_START_SEQNO_PPHWSP_OFFSET + 8)
#define LRC_ENGINE_ID_PPHWSP_OFFSET 1024
#define LRC_PARALLEL_PPHWSP_OFFSET 2048

u32 xe_lrc_regs_offset(struct xe_lrc *lrc)
{
	return xe_lrc_pphwsp_offset(lrc) + LRC_PPHWSP_SIZE;
}

static size_t lrc_reg_size(struct xe_device *xe)
{
	if (GRAPHICS_VERx100(xe) >= 1250)
		return 96 * sizeof(u32);
	else
		return 80 * sizeof(u32);
}

size_t xe_lrc_skip_size(struct xe_device *xe)
{
	return LRC_PPHWSP_SIZE + lrc_reg_size(xe);
}

static inline u32 __xe_lrc_seqno_offset(struct xe_lrc *lrc)
{
	/* The seqno is stored in the driver-defined portion of PPHWSP */
	return xe_lrc_pphwsp_offset(lrc) + LRC_SEQNO_PPHWSP_OFFSET;
}

static inline u32 __xe_lrc_start_seqno_offset(struct xe_lrc *lrc)
{
	/* The start seqno is stored in the driver-defined portion of PPHWSP */
	return xe_lrc_pphwsp_offset(lrc) + LRC_START_SEQNO_PPHWSP_OFFSET;
}

static u32 __xe_lrc_ctx_job_timestamp_offset(struct xe_lrc *lrc)
{
	/* This is stored in the driver-defined portion of PPHWSP */
	return xe_lrc_pphwsp_offset(lrc) + LRC_CTX_JOB_TIMESTAMP_OFFSET;
}

static inline u32 __xe_lrc_parallel_offset(struct xe_lrc *lrc)
{
	/* The parallel is stored in the driver-defined portion of PPHWSP */
	return xe_lrc_pphwsp_offset(lrc) + LRC_PARALLEL_PPHWSP_OFFSET;
}

static inline u32 __xe_lrc_engine_id_offset(struct xe_lrc *lrc)
{
	return xe_lrc_pphwsp_offset(lrc) + LRC_ENGINE_ID_PPHWSP_OFFSET;
}

static u32 __xe_lrc_ctx_timestamp_offset(struct xe_lrc *lrc)
{
	return __xe_lrc_regs_offset(lrc) + CTX_TIMESTAMP * sizeof(u32);
}

static u32 __xe_lrc_ctx_timestamp_udw_offset(struct xe_lrc *lrc)
{
	return __xe_lrc_regs_offset(lrc) + CTX_TIMESTAMP_UDW * sizeof(u32);
}

static inline u32 __xe_lrc_indirect_ring_offset(struct xe_lrc *lrc)
{
	u32 offset = xe_bo_size(lrc->bo) - LRC_WA_BB_SIZE -
		     LRC_INDIRECT_RING_STATE_SIZE;

	if (lrc->flags & XE_LRC_FLAG_INDIRECT_CTX)
		offset -= LRC_INDIRECT_CTX_BO_SIZE;

	return offset;
}

static inline u32 __xe_lrc_indirect_ctx_offset(struct xe_lrc *lrc)
{
	return xe_bo_size(lrc->bo) - LRC_WA_BB_SIZE - LRC_INDIRECT_CTX_BO_SIZE;
}

static inline u32 __xe_lrc_wa_bb_offset(struct xe_lrc *lrc)
{
	return xe_bo_size(lrc->bo) - LRC_WA_BB_SIZE;
}

#define DECL_MAP_ADDR_HELPERS(elem) \
static inline struct iosys_map __xe_lrc_##elem##_map(struct xe_lrc *lrc) \
{ \
	struct iosys_map map = lrc->bo->vmap; \
\
	xe_assert(lrc_to_xe(lrc), !iosys_map_is_null(&map));  \
	iosys_map_incr(&map, __xe_lrc_##elem##_offset(lrc)); \
	return map; \
} \
static inline u32 __maybe_unused __xe_lrc_##elem##_ggtt_addr(struct xe_lrc *lrc) \
{ \
	return xe_bo_ggtt_addr(lrc->bo) + __xe_lrc_##elem##_offset(lrc); \
} \

DECL_MAP_ADDR_HELPERS(ring)
DECL_MAP_ADDR_HELPERS(pphwsp)
DECL_MAP_ADDR_HELPERS(seqno)
DECL_MAP_ADDR_HELPERS(regs)
DECL_MAP_ADDR_HELPERS(start_seqno)
DECL_MAP_ADDR_HELPERS(ctx_job_timestamp)
DECL_MAP_ADDR_HELPERS(ctx_timestamp)
DECL_MAP_ADDR_HELPERS(ctx_timestamp_udw)
DECL_MAP_ADDR_HELPERS(parallel)
DECL_MAP_ADDR_HELPERS(indirect_ring)
DECL_MAP_ADDR_HELPERS(engine_id)

#undef DECL_MAP_ADDR_HELPERS

/**
 * xe_lrc_ctx_timestamp_ggtt_addr() - Get ctx timestamp GGTT address
 * @lrc: Pointer to the lrc.
 *
 * Returns: ctx timestamp GGTT address
 */
u32 xe_lrc_ctx_timestamp_ggtt_addr(struct xe_lrc *lrc)
{
	return __xe_lrc_ctx_timestamp_ggtt_addr(lrc);
}

/**
 * xe_lrc_ctx_timestamp_udw_ggtt_addr() - Get ctx timestamp udw GGTT address
 * @lrc: Pointer to the lrc.
 *
 * Returns: ctx timestamp udw GGTT address
 */
u32 xe_lrc_ctx_timestamp_udw_ggtt_addr(struct xe_lrc *lrc)
{
	return __xe_lrc_ctx_timestamp_udw_ggtt_addr(lrc);
}

/**
 * xe_lrc_ctx_timestamp() - Read ctx timestamp value
 * @lrc: Pointer to the lrc.
 *
 * Returns: ctx timestamp value
 */
u64 xe_lrc_ctx_timestamp(struct xe_lrc *lrc)
{
	struct xe_device *xe = lrc_to_xe(lrc);
	struct iosys_map map;
	u32 ldw, udw = 0;

	map = __xe_lrc_ctx_timestamp_map(lrc);
	ldw = xe_map_read32(xe, &map);

	if (xe->info.has_64bit_timestamp) {
		map = __xe_lrc_ctx_timestamp_udw_map(lrc);
		udw = xe_map_read32(xe, &map);
	}

	return (u64)udw << 32 | ldw;
}

/**
 * xe_lrc_ctx_job_timestamp_ggtt_addr() - Get ctx job timestamp GGTT address
 * @lrc: Pointer to the lrc.
 *
 * Returns: ctx timestamp job GGTT address
 */
u32 xe_lrc_ctx_job_timestamp_ggtt_addr(struct xe_lrc *lrc)
{
	return __xe_lrc_ctx_job_timestamp_ggtt_addr(lrc);
}

/**
 * xe_lrc_ctx_job_timestamp() - Read ctx job timestamp value
 * @lrc: Pointer to the lrc.
 *
 * Returns: ctx timestamp job value
 */
u32 xe_lrc_ctx_job_timestamp(struct xe_lrc *lrc)
{
	struct xe_device *xe = lrc_to_xe(lrc);
	struct iosys_map map;

	map = __xe_lrc_ctx_job_timestamp_map(lrc);
	return xe_map_read32(xe, &map);
}

u32 xe_lrc_ggtt_addr(struct xe_lrc *lrc)
{
	return __xe_lrc_pphwsp_ggtt_addr(lrc);
}

u32 xe_lrc_indirect_ring_ggtt_addr(struct xe_lrc *lrc)
{
	if (!xe_lrc_has_indirect_ring_state(lrc))
		return 0;

	return __xe_lrc_indirect_ring_ggtt_addr(lrc);
}

static u32 xe_lrc_read_indirect_ctx_reg(struct xe_lrc *lrc, int reg_nr)
{
	struct xe_device *xe = lrc_to_xe(lrc);
	struct iosys_map map;

	map = __xe_lrc_indirect_ring_map(lrc);
	iosys_map_incr(&map, reg_nr * sizeof(u32));
	return xe_map_read32(xe, &map);
}

static void xe_lrc_write_indirect_ctx_reg(struct xe_lrc *lrc,
					  int reg_nr, u32 val)
{
	struct xe_device *xe = lrc_to_xe(lrc);
	struct iosys_map map;

	map = __xe_lrc_indirect_ring_map(lrc);
	iosys_map_incr(&map, reg_nr * sizeof(u32));
	xe_map_write32(xe, &map, val);
}

u32 xe_lrc_read_ctx_reg(struct xe_lrc *lrc, int reg_nr)
{
	struct xe_device *xe = lrc_to_xe(lrc);
	struct iosys_map map;

	map = __xe_lrc_regs_map(lrc);
	iosys_map_incr(&map, reg_nr * sizeof(u32));
	return xe_map_read32(xe, &map);
}

void xe_lrc_write_ctx_reg(struct xe_lrc *lrc, int reg_nr, u32 val)
{
	struct xe_device *xe = lrc_to_xe(lrc);
	struct iosys_map map;

	map = __xe_lrc_regs_map(lrc);
	iosys_map_incr(&map, reg_nr * sizeof(u32));
	xe_map_write32(xe, &map, val);
}

static void *empty_lrc_data(struct xe_hw_engine *hwe)
{
	struct xe_gt *gt = hwe->gt;
	void *data;
	u32 *regs;

	data = kzalloc(xe_gt_lrc_size(gt, hwe->class), GFP_KERNEL);
	if (!data)
		return NULL;

	/* 1st page: Per-Process of HW status Page */
	regs = data + LRC_PPHWSP_SIZE;
	set_offsets(regs, reg_offsets(gt_to_xe(gt), hwe->class), hwe);
	set_context_control(regs, hwe);
	set_memory_based_intr(regs, hwe);
	reset_stop_ring(regs, hwe);
	if (xe_gt_has_indirect_ring_state(gt)) {
		regs = data + xe_gt_lrc_size(gt, hwe->class) -
		       LRC_INDIRECT_RING_STATE_SIZE;
		set_offsets(regs, xe2_indirect_ring_state_offsets, hwe);
	}

	return data;
}

static void xe_lrc_set_ppgtt(struct xe_lrc *lrc, struct xe_vm *vm)
{
	u64 desc = xe_vm_pdp4_descriptor(vm, gt_to_tile(lrc->gt));

	xe_lrc_write_ctx_reg(lrc, CTX_PDP0_UDW, upper_32_bits(desc));
	xe_lrc_write_ctx_reg(lrc, CTX_PDP0_LDW, lower_32_bits(desc));
}

static void xe_lrc_finish(struct xe_lrc *lrc)
{
	xe_hw_fence_ctx_finish(&lrc->fence_ctx);
	xe_bo_unpin_map_no_vm(lrc->bo);
<<<<<<< HEAD
}

static size_t wa_bb_offset(struct xe_lrc *lrc)
{
	return lrc->bo->size - LRC_WA_BB_SIZE;
=======
>>>>>>> a7fc15ed
}

/*
 * wa_bb_setup_utilization() - Write commands to wa bb to assist
 * in calculating active context run ticks.
 *
 * Context Timestamp (CTX_TIMESTAMP) in the LRC accumulates the run ticks of the
 * context, but only gets updated when the context switches out. In order to
 * check how long a context has been active before it switches out, two things
 * are required:
 *
 * (1) Determine if the context is running:
 * To do so, we program the WA BB to set an initial value for CTX_TIMESTAMP in
 * the LRC. The value chosen is 1 since 0 is the initial value when the LRC is
 * initialized. During a query, we just check for this value to determine if the
 * context is active. If the context switched out, it would overwrite this
 * location with the actual CTX_TIMESTAMP MMIO value. Note that WA BB runs as
 * the last part of context restore, so reusing this LRC location will not
 * clobber anything.
 *
 * (2) Calculate the time that the context has been active for:
 * The CTX_TIMESTAMP ticks only when the context is active. If a context is
 * active, we just use the CTX_TIMESTAMP MMIO as the new value of utilization.
 * While doing so, we need to read the CTX_TIMESTAMP MMIO for the specific
 * engine instance. Since we do not know which instance the context is running
 * on until it is scheduled, we also read the ENGINE_ID MMIO in the WA BB and
 * store it in the PPHSWP.
 */
#define CONTEXT_ACTIVE 1ULL
<<<<<<< HEAD
static int xe_lrc_setup_utilization(struct xe_lrc *lrc)
{
	const size_t max_size = LRC_WA_BB_SIZE;
	u32 *cmd, *buf = NULL;

	if (lrc->bo->vmap.is_iomem) {
		buf = kmalloc(max_size, GFP_KERNEL);
		if (!buf)
			return -ENOMEM;
		cmd = buf;
	} else {
		cmd = lrc->bo->vmap.vaddr + wa_bb_offset(lrc);
	}
=======
static ssize_t setup_utilization_wa(struct xe_lrc *lrc,
				    struct xe_hw_engine *hwe,
				    u32 *batch,
				    size_t max_len)
{
	u32 *cmd = batch;

	if (xe_gt_WARN_ON(lrc->gt, max_len < 12))
		return -ENOSPC;
>>>>>>> a7fc15ed

	*cmd++ = MI_STORE_REGISTER_MEM | MI_SRM_USE_GGTT | MI_SRM_ADD_CS_OFFSET;
	*cmd++ = ENGINE_ID(0).addr;
	*cmd++ = __xe_lrc_engine_id_ggtt_addr(lrc);
	*cmd++ = 0;

	*cmd++ = MI_STORE_DATA_IMM | MI_SDI_GGTT | MI_SDI_NUM_DW(1);
	*cmd++ = __xe_lrc_ctx_timestamp_ggtt_addr(lrc);
	*cmd++ = 0;
	*cmd++ = lower_32_bits(CONTEXT_ACTIVE);

	if (lrc_to_xe(lrc)->info.has_64bit_timestamp) {
		*cmd++ = MI_STORE_DATA_IMM | MI_SDI_GGTT | MI_SDI_NUM_DW(1);
		*cmd++ = __xe_lrc_ctx_timestamp_udw_ggtt_addr(lrc);
		*cmd++ = 0;
		*cmd++ = upper_32_bits(CONTEXT_ACTIVE);
	}

	return cmd - batch;
}

struct bo_setup {
	ssize_t (*setup)(struct xe_lrc *lrc, struct xe_hw_engine *hwe,
			 u32 *batch, size_t max_size);
};

struct bo_setup_state {
	/* Input: */
	struct xe_lrc		*lrc;
	struct xe_hw_engine	*hwe;
	size_t			max_size;
	size_t                  reserve_dw;
	unsigned int		offset;
	const struct bo_setup	*funcs;
	unsigned int		num_funcs;

	/* State: */
	u32			*buffer;
	u32			*ptr;
	unsigned int		written;
};

static int setup_bo(struct bo_setup_state *state)
{
	ssize_t remain;

	if (state->lrc->bo->vmap.is_iomem) {
		state->buffer = kmalloc(state->max_size, GFP_KERNEL);
		if (!state->buffer)
			return -ENOMEM;
		state->ptr = state->buffer;
	} else {
		state->ptr = state->lrc->bo->vmap.vaddr + state->offset;
		state->buffer = NULL;
	}

	remain = state->max_size / sizeof(u32);

	for (size_t i = 0; i < state->num_funcs; i++) {
		ssize_t len = state->funcs[i].setup(state->lrc, state->hwe,
						    state->ptr, remain);

		remain -= len;

		/*
		 * Caller has asked for at least reserve_dw to remain unused.
		 */
		if (len < 0 ||
		    xe_gt_WARN_ON(state->lrc->gt, remain < state->reserve_dw))
			goto fail;

		state->ptr += len;
		state->written += len;
	}

	return 0;

fail:
	kfree(state->buffer);
	return -ENOSPC;
}

static void finish_bo(struct bo_setup_state *state)
{
	if (!state->buffer)
		return;

	xe_map_memcpy_to(gt_to_xe(state->lrc->gt), &state->lrc->bo->vmap,
			 state->offset, state->buffer,
			 state->written * sizeof(u32));
	kfree(state->buffer);
}

static int setup_wa_bb(struct xe_lrc *lrc, struct xe_hw_engine *hwe)
{
	static const struct bo_setup funcs[] = {
		{ .setup = setup_utilization_wa },
	};
	struct bo_setup_state state = {
		.lrc = lrc,
		.hwe = hwe,
		.max_size = LRC_WA_BB_SIZE,
		.reserve_dw = 1,
		.offset = __xe_lrc_wa_bb_offset(lrc),
		.funcs = funcs,
		.num_funcs = ARRAY_SIZE(funcs),
	};
	int ret;

	ret = setup_bo(&state);
	if (ret)
		return ret;

	*state.ptr++ = MI_BATCH_BUFFER_END;
	state.written++;

	finish_bo(&state);

<<<<<<< HEAD
	if (buf) {
		xe_map_memcpy_to(gt_to_xe(lrc->gt), &lrc->bo->vmap,
				 wa_bb_offset(lrc), buf,
				 (cmd - buf) * sizeof(*cmd));
		kfree(buf);
	}

	xe_lrc_write_ctx_reg(lrc, CTX_BB_PER_CTX_PTR, xe_bo_ggtt_addr(lrc->bo) +
			     wa_bb_offset(lrc) + 1);
=======
	xe_lrc_write_ctx_reg(lrc, CTX_BB_PER_CTX_PTR,
			     xe_bo_ggtt_addr(lrc->bo) + state.offset + 1);
>>>>>>> a7fc15ed

	return 0;
}

static int
setup_indirect_ctx(struct xe_lrc *lrc, struct xe_hw_engine *hwe)
{
	static struct bo_setup rcs_funcs[] = {
	};
	struct bo_setup_state state = {
		.lrc = lrc,
		.hwe = hwe,
		.max_size = (63 * 64) /* max 63 cachelines */,
		.offset = __xe_lrc_indirect_ctx_offset(lrc),
	};
	int ret;

	if (!(lrc->flags & XE_LRC_FLAG_INDIRECT_CTX))
		return 0;

	if (hwe->class == XE_ENGINE_CLASS_RENDER ||
	    hwe->class == XE_ENGINE_CLASS_COMPUTE) {
		state.funcs = rcs_funcs;
		state.num_funcs = ARRAY_SIZE(rcs_funcs);
	}

	if (xe_gt_WARN_ON(lrc->gt, !state.funcs))
		return 0;

	ret = setup_bo(&state);
	if (ret)
		return ret;

	/*
	 * Align to 64B cacheline so there's no garbage at the end for CS to
	 * execute: size for indirect ctx must be a multiple of 64.
	 */
	while (state.written & 0xf) {
		*state.ptr++ = MI_NOOP;
		state.written++;
	}

	finish_bo(&state);

	xe_lrc_write_ctx_reg(lrc,
			     CTX_CS_INDIRECT_CTX,
			     (xe_bo_ggtt_addr(lrc->bo) + state.offset) |
			     /* Size in CLs. */
			     (state.written * sizeof(u32) / 64));
	xe_lrc_write_ctx_reg(lrc,
			     CTX_CS_INDIRECT_CTX_OFFSET,
			     CTX_INDIRECT_CTX_OFFSET_DEFAULT);

	return 0;
}

static int xe_lrc_init(struct xe_lrc *lrc, struct xe_hw_engine *hwe,
		       struct xe_vm *vm, u32 ring_size, u16 msix_vec,
		       u32 init_flags)
{
	struct xe_gt *gt = hwe->gt;
	const u32 lrc_size = xe_gt_lrc_size(gt, hwe->class);
	u32 bo_size = ring_size + lrc_size + LRC_WA_BB_SIZE;
	struct xe_tile *tile = gt_to_tile(gt);
	struct xe_device *xe = gt_to_xe(gt);
	struct iosys_map map;
	u32 arb_enable;
	u32 bo_flags;
	int err;

	kref_init(&lrc->refcount);
	lrc->gt = gt;
	lrc->size = lrc_size;
	lrc->flags = 0;
	lrc->ring.size = ring_size;
	lrc->ring.tail = 0;

	if (gt_engine_needs_indirect_ctx(gt, hwe->class)) {
		lrc->flags |= XE_LRC_FLAG_INDIRECT_CTX;
		bo_size += LRC_INDIRECT_CTX_BO_SIZE;
	}

	if (xe_gt_has_indirect_ring_state(gt))
		lrc->flags |= XE_LRC_FLAG_INDIRECT_RING_STATE;

	bo_flags = XE_BO_FLAG_VRAM_IF_DGFX(tile) | XE_BO_FLAG_GGTT |
		   XE_BO_FLAG_GGTT_INVALIDATE;
	if (vm && vm->xef) /* userspace */
		bo_flags |= XE_BO_FLAG_PINNED_LATE_RESTORE;

<<<<<<< HEAD
	/*
	 * FIXME: Perma-pinning LRC as we don't yet support moving GGTT address
	 * via VM bind calls.
	 */
	lrc->bo = xe_bo_create_pin_map(xe, tile, NULL,
				       lrc_size + LRC_WA_BB_SIZE,
=======
	lrc->bo = xe_bo_create_pin_map(xe, tile, NULL, bo_size,
>>>>>>> a7fc15ed
				       ttm_bo_type_kernel,
				       bo_flags);
	if (IS_ERR(lrc->bo))
		return PTR_ERR(lrc->bo);

<<<<<<< HEAD
	lrc->size = lrc_size;
	lrc->ring.size = ring_size;
	lrc->ring.tail = 0;

=======
>>>>>>> a7fc15ed
	xe_hw_fence_ctx_init(&lrc->fence_ctx, hwe->gt,
			     hwe->fence_irq, hwe->name);

	/*
	 * Init Per-Process of HW status Page, LRC / context state to known
	 * values. If there's already a primed default_lrc, just copy it, otherwise
	 * it's the early submission to record the lrc: build a new empty one from
	 * scratch.
	 */
	map = __xe_lrc_pphwsp_map(lrc);
	if (gt->default_lrc[hwe->class]) {
		xe_map_memset(xe, &map, 0, 0, LRC_PPHWSP_SIZE);	/* PPHWSP */
		xe_map_memcpy_to(xe, &map, LRC_PPHWSP_SIZE,
				 gt->default_lrc[hwe->class] + LRC_PPHWSP_SIZE,
				 lrc_size - LRC_PPHWSP_SIZE);
	} else {
		void *init_data = empty_lrc_data(hwe);

		if (!init_data) {
			err = -ENOMEM;
			goto err_lrc_finish;
		}

		xe_map_memcpy_to(xe, &map, 0, init_data, lrc_size);
		kfree(init_data);
	}

	if (vm) {
		xe_lrc_set_ppgtt(lrc, vm);

		if (vm->xef)
			xe_drm_client_add_bo(vm->xef->client, lrc->bo);
	}

	if (xe_device_has_msix(xe)) {
		xe_lrc_write_ctx_reg(lrc, CTX_INT_STATUS_REPORT_PTR,
				     xe_memirq_status_ptr(&tile->memirq, hwe));
		xe_lrc_write_ctx_reg(lrc, CTX_INT_SRC_REPORT_PTR,
				     xe_memirq_source_ptr(&tile->memirq, hwe));
		xe_lrc_write_ctx_reg(lrc, CTX_CS_INT_VEC_DATA, msix_vec << 16 | msix_vec);
	}

	if (xe_gt_has_indirect_ring_state(gt)) {
		xe_lrc_write_ctx_reg(lrc, CTX_INDIRECT_RING_STATE,
				     __xe_lrc_indirect_ring_ggtt_addr(lrc));

		xe_lrc_write_indirect_ctx_reg(lrc, INDIRECT_CTX_RING_START,
					      __xe_lrc_ring_ggtt_addr(lrc));
		xe_lrc_write_indirect_ctx_reg(lrc, INDIRECT_CTX_RING_START_UDW, 0);
		xe_lrc_write_indirect_ctx_reg(lrc, INDIRECT_CTX_RING_HEAD, 0);
		xe_lrc_write_indirect_ctx_reg(lrc, INDIRECT_CTX_RING_TAIL, lrc->ring.tail);
		xe_lrc_write_indirect_ctx_reg(lrc, INDIRECT_CTX_RING_CTL,
					      RING_CTL_SIZE(lrc->ring.size) | RING_VALID);
	} else {
		xe_lrc_write_ctx_reg(lrc, CTX_RING_START, __xe_lrc_ring_ggtt_addr(lrc));
		xe_lrc_write_ctx_reg(lrc, CTX_RING_HEAD, 0);
		xe_lrc_write_ctx_reg(lrc, CTX_RING_TAIL, lrc->ring.tail);
		xe_lrc_write_ctx_reg(lrc, CTX_RING_CTL,
				     RING_CTL_SIZE(lrc->ring.size) | RING_VALID);
	}

	if (init_flags & XE_LRC_CREATE_RUNALONE)
		xe_lrc_write_ctx_reg(lrc, CTX_CONTEXT_CONTROL,
				     xe_lrc_read_ctx_reg(lrc, CTX_CONTEXT_CONTROL) |
				     _MASKED_BIT_ENABLE(CTX_CTRL_RUN_ALONE));

	if (init_flags & XE_LRC_CREATE_PXP)
		xe_lrc_write_ctx_reg(lrc, CTX_CONTEXT_CONTROL,
				     xe_lrc_read_ctx_reg(lrc, CTX_CONTEXT_CONTROL) |
				     _MASKED_BIT_ENABLE(CTX_CTRL_PXP_ENABLE));

	lrc->ctx_timestamp = 0;
	xe_lrc_write_ctx_reg(lrc, CTX_TIMESTAMP, 0);
	if (lrc_to_xe(lrc)->info.has_64bit_timestamp)
		xe_lrc_write_ctx_reg(lrc, CTX_TIMESTAMP_UDW, 0);

	if (xe->info.has_asid && vm)
		xe_lrc_write_ctx_reg(lrc, CTX_ASID, vm->usm.asid);

	lrc->desc = LRC_VALID;
	lrc->desc |= FIELD_PREP(LRC_ADDRESSING_MODE, LRC_LEGACY_64B_CONTEXT);
	/* TODO: Priority */

	/* While this appears to have something about privileged batches or
	 * some such, it really just means PPGTT mode.
	 */
	if (vm)
		lrc->desc |= LRC_PRIVILEGE;

	if (GRAPHICS_VERx100(xe) < 1250) {
		lrc->desc |= FIELD_PREP(LRC_ENGINE_INSTANCE, hwe->instance);
		lrc->desc |= FIELD_PREP(LRC_ENGINE_CLASS, hwe->class);
	}

	arb_enable = MI_ARB_ON_OFF | MI_ARB_ENABLE;
	xe_lrc_write_ring(lrc, &arb_enable, sizeof(arb_enable));

	map = __xe_lrc_seqno_map(lrc);
	xe_map_write32(lrc_to_xe(lrc), &map, lrc->fence_ctx.next_seqno - 1);

	map = __xe_lrc_start_seqno_map(lrc);
	xe_map_write32(lrc_to_xe(lrc), &map, lrc->fence_ctx.next_seqno - 1);

<<<<<<< HEAD
	err = xe_lrc_setup_utilization(lrc);
=======
	err = setup_wa_bb(lrc, hwe);
	if (err)
		goto err_lrc_finish;

	err = setup_indirect_ctx(lrc, hwe);
>>>>>>> a7fc15ed
	if (err)
		goto err_lrc_finish;

	return 0;

err_lrc_finish:
	xe_lrc_finish(lrc);
	return err;
}

/**
 * xe_lrc_create - Create a LRC
 * @hwe: Hardware Engine
 * @vm: The VM (address space)
 * @ring_size: LRC ring size
 * @msix_vec: MSI-X interrupt vector (for platforms that support it)
 * @flags: LRC initialization flags
 *
 * Allocate and initialize the Logical Ring Context (LRC).
 *
 * Return pointer to created LRC upon success and an error pointer
 * upon failure.
 */
struct xe_lrc *xe_lrc_create(struct xe_hw_engine *hwe, struct xe_vm *vm,
			     u32 ring_size, u16 msix_vec, u32 flags)
{
	struct xe_lrc *lrc;
	int err;

	lrc = kzalloc(sizeof(*lrc), GFP_KERNEL);
	if (!lrc)
		return ERR_PTR(-ENOMEM);

	err = xe_lrc_init(lrc, hwe, vm, ring_size, msix_vec, flags);
	if (err) {
		kfree(lrc);
		return ERR_PTR(err);
	}

	return lrc;
}

/**
 * xe_lrc_destroy - Destroy the LRC
 * @ref: reference to LRC
 *
 * Called when ref == 0, release resources held by the Logical Ring Context
 * (LRC) and free the LRC memory.
 */
void xe_lrc_destroy(struct kref *ref)
{
	struct xe_lrc *lrc = container_of(ref, struct xe_lrc, refcount);

	xe_lrc_finish(lrc);
	kfree(lrc);
}

void xe_lrc_set_ring_tail(struct xe_lrc *lrc, u32 tail)
{
	if (xe_lrc_has_indirect_ring_state(lrc))
		xe_lrc_write_indirect_ctx_reg(lrc, INDIRECT_CTX_RING_TAIL, tail);
	else
		xe_lrc_write_ctx_reg(lrc, CTX_RING_TAIL, tail);
}

u32 xe_lrc_ring_tail(struct xe_lrc *lrc)
{
	if (xe_lrc_has_indirect_ring_state(lrc))
		return xe_lrc_read_indirect_ctx_reg(lrc, INDIRECT_CTX_RING_TAIL) & TAIL_ADDR;
	else
		return xe_lrc_read_ctx_reg(lrc, CTX_RING_TAIL) & TAIL_ADDR;
}

static u32 xe_lrc_ring_start(struct xe_lrc *lrc)
{
	if (xe_lrc_has_indirect_ring_state(lrc))
		return xe_lrc_read_indirect_ctx_reg(lrc, INDIRECT_CTX_RING_START);
	else
		return xe_lrc_read_ctx_reg(lrc, CTX_RING_START);
}

void xe_lrc_set_ring_head(struct xe_lrc *lrc, u32 head)
{
	if (xe_lrc_has_indirect_ring_state(lrc))
		xe_lrc_write_indirect_ctx_reg(lrc, INDIRECT_CTX_RING_HEAD, head);
	else
		xe_lrc_write_ctx_reg(lrc, CTX_RING_HEAD, head);
}

u32 xe_lrc_ring_head(struct xe_lrc *lrc)
{
	if (xe_lrc_has_indirect_ring_state(lrc))
		return xe_lrc_read_indirect_ctx_reg(lrc, INDIRECT_CTX_RING_HEAD) & HEAD_ADDR;
	else
		return xe_lrc_read_ctx_reg(lrc, CTX_RING_HEAD) & HEAD_ADDR;
}

u32 xe_lrc_ring_space(struct xe_lrc *lrc)
{
	const u32 head = xe_lrc_ring_head(lrc);
	const u32 tail = lrc->ring.tail;
	const u32 size = lrc->ring.size;

	return ((head - tail - 1) & (size - 1)) + 1;
}

static void __xe_lrc_write_ring(struct xe_lrc *lrc, struct iosys_map ring,
				const void *data, size_t size)
{
	struct xe_device *xe = lrc_to_xe(lrc);

	iosys_map_incr(&ring, lrc->ring.tail);
	xe_map_memcpy_to(xe, &ring, 0, data, size);
	lrc->ring.tail = (lrc->ring.tail + size) & (lrc->ring.size - 1);
}

void xe_lrc_write_ring(struct xe_lrc *lrc, const void *data, size_t size)
{
	struct xe_device *xe = lrc_to_xe(lrc);
	struct iosys_map ring;
	u32 rhs;
	size_t aligned_size;

	xe_assert(xe, IS_ALIGNED(size, 4));
	aligned_size = ALIGN(size, 8);

	ring = __xe_lrc_ring_map(lrc);

	xe_assert(xe, lrc->ring.tail < lrc->ring.size);
	rhs = lrc->ring.size - lrc->ring.tail;
	if (size > rhs) {
		__xe_lrc_write_ring(lrc, ring, data, rhs);
		__xe_lrc_write_ring(lrc, ring, data + rhs, size - rhs);
	} else {
		__xe_lrc_write_ring(lrc, ring, data, size);
	}

	if (aligned_size > size) {
		u32 noop = MI_NOOP;

		__xe_lrc_write_ring(lrc, ring, &noop, sizeof(noop));
	}
}

u64 xe_lrc_descriptor(struct xe_lrc *lrc)
{
	return lrc->desc | xe_lrc_ggtt_addr(lrc);
}

u32 xe_lrc_seqno_ggtt_addr(struct xe_lrc *lrc)
{
	return __xe_lrc_seqno_ggtt_addr(lrc);
}

/**
 * xe_lrc_alloc_seqno_fence() - Allocate an lrc seqno fence.
 *
 * Allocate but don't initialize an lrc seqno fence.
 *
 * Return: Pointer to the allocated fence or
 * negative error pointer on error.
 */
struct dma_fence *xe_lrc_alloc_seqno_fence(void)
{
	return xe_hw_fence_alloc();
}

/**
 * xe_lrc_free_seqno_fence() - Free an lrc seqno fence.
 * @fence: Pointer to the fence to free.
 *
 * Frees an lrc seqno fence that hasn't yet been
 * initialized.
 */
void xe_lrc_free_seqno_fence(struct dma_fence *fence)
{
	xe_hw_fence_free(fence);
}

/**
 * xe_lrc_init_seqno_fence() - Initialize an lrc seqno fence.
 * @lrc: Pointer to the lrc.
 * @fence: Pointer to the fence to initialize.
 *
 * Initializes a pre-allocated lrc seqno fence.
 * After initialization, the fence is subject to normal
 * dma-fence refcounting.
 */
void xe_lrc_init_seqno_fence(struct xe_lrc *lrc, struct dma_fence *fence)
{
	xe_hw_fence_init(fence, &lrc->fence_ctx, __xe_lrc_seqno_map(lrc));
}

s32 xe_lrc_seqno(struct xe_lrc *lrc)
{
	struct iosys_map map = __xe_lrc_seqno_map(lrc);

	return xe_map_read32(lrc_to_xe(lrc), &map);
}

s32 xe_lrc_start_seqno(struct xe_lrc *lrc)
{
	struct iosys_map map = __xe_lrc_start_seqno_map(lrc);

	return xe_map_read32(lrc_to_xe(lrc), &map);
}

u32 xe_lrc_start_seqno_ggtt_addr(struct xe_lrc *lrc)
{
	return __xe_lrc_start_seqno_ggtt_addr(lrc);
}

u32 xe_lrc_parallel_ggtt_addr(struct xe_lrc *lrc)
{
	return __xe_lrc_parallel_ggtt_addr(lrc);
}

struct iosys_map xe_lrc_parallel_map(struct xe_lrc *lrc)
{
	return __xe_lrc_parallel_map(lrc);
}

/**
 * xe_lrc_engine_id() - Read engine id value
 * @lrc: Pointer to the lrc.
 *
 * Returns: context id value
 */
static u32 xe_lrc_engine_id(struct xe_lrc *lrc)
{
	struct xe_device *xe = lrc_to_xe(lrc);
	struct iosys_map map;

	map = __xe_lrc_engine_id_map(lrc);
	return xe_map_read32(xe, &map);
}

static int instr_dw(u32 cmd_header)
{
	/* GFXPIPE "SINGLE_DW" opcodes are a single dword */
	if ((cmd_header & (XE_INSTR_CMD_TYPE | GFXPIPE_PIPELINE)) ==
	    GFXPIPE_SINGLE_DW_CMD(0, 0))
		return 1;

	/* 3DSTATE_SO_DECL_LIST has a 9-bit dword length rather than 8 */
	if ((cmd_header & GFXPIPE_MATCH_MASK) == CMD_3DSTATE_SO_DECL_LIST)
		return REG_FIELD_GET(CMD_3DSTATE_SO_DECL_LIST_DW_LEN, cmd_header) + 2;

	/* Most instructions have the # of dwords (minus 2) in 7:0 */
	return REG_FIELD_GET(XE_INSTR_LEN_MASK, cmd_header) + 2;
}

static int dump_mi_command(struct drm_printer *p,
			   struct xe_gt *gt,
			   u32 *dw,
			   int remaining_dw)
{
	u32 inst_header = *dw;
	u32 numdw = instr_dw(inst_header);
	u32 opcode = REG_FIELD_GET(MI_OPCODE, inst_header);
	int num_noop;

	/* First check for commands that don't have/use a '# DW' field */
	switch (inst_header & MI_OPCODE) {
	case MI_NOOP:
		num_noop = 1;
		while (num_noop < remaining_dw &&
		       (*(++dw) & REG_GENMASK(31, 23)) == MI_NOOP)
			num_noop++;
		drm_printf(p, "[%#010x] MI_NOOP (%d dwords)\n", inst_header, num_noop);
		return num_noop;

	case MI_TOPOLOGY_FILTER:
		drm_printf(p, "[%#010x] MI_TOPOLOGY_FILTER\n", inst_header);
		return 1;

	case MI_BATCH_BUFFER_END:
		drm_printf(p, "[%#010x] MI_BATCH_BUFFER_END\n", inst_header);
		/* Return 'remaining_dw' to consume the rest of the LRC */
		return remaining_dw;
	}

	/*
	 * Any remaining commands include a # of dwords.  We should make sure
	 * it doesn't exceed the remaining size of the LRC.
	 */
	if (xe_gt_WARN_ON(gt, numdw > remaining_dw))
		numdw = remaining_dw;

	switch (inst_header & MI_OPCODE) {
	case MI_LOAD_REGISTER_IMM:
		drm_printf(p, "[%#010x] MI_LOAD_REGISTER_IMM: %d regs\n",
			   inst_header, (numdw - 1) / 2);
		for (int i = 1; i < numdw; i += 2)
			drm_printf(p, " - %#6x = %#010x\n", dw[i], dw[i + 1]);
		return numdw;

	case MI_LOAD_REGISTER_MEM & MI_OPCODE:
		drm_printf(p, "[%#010x] MI_LOAD_REGISTER_MEM: %s%s\n",
			   inst_header,
			   dw[0] & MI_LRI_LRM_CS_MMIO ? "CS_MMIO " : "",
			   dw[0] & MI_LRM_USE_GGTT ? "USE_GGTT " : "");
		if (numdw == 4)
			drm_printf(p, " - %#6x = %#010llx\n",
				   dw[1], ((u64)(dw[3]) << 32 | (u64)(dw[2])));
		else
			drm_printf(p, " - %*ph (%s)\n",
				   (int)sizeof(u32) * (numdw - 1), dw + 1,
				   numdw < 4 ? "truncated" : "malformed");
		return numdw;

	case MI_FORCE_WAKEUP:
		drm_printf(p, "[%#010x] MI_FORCE_WAKEUP\n", inst_header);
		return numdw;

	default:
		drm_printf(p, "[%#010x] unknown MI opcode %#x, likely %d dwords\n",
			   inst_header, opcode, numdw);
		return numdw;
	}
}

static int dump_gfxpipe_command(struct drm_printer *p,
				struct xe_gt *gt,
				u32 *dw,
				int remaining_dw)
{
	u32 numdw = instr_dw(*dw);
	u32 pipeline = REG_FIELD_GET(GFXPIPE_PIPELINE, *dw);
	u32 opcode = REG_FIELD_GET(GFXPIPE_OPCODE, *dw);
	u32 subopcode = REG_FIELD_GET(GFXPIPE_SUBOPCODE, *dw);

	/*
	 * Make sure we haven't mis-parsed a number of dwords that exceeds the
	 * remaining size of the LRC.
	 */
	if (xe_gt_WARN_ON(gt, numdw > remaining_dw))
		numdw = remaining_dw;

	switch (*dw & GFXPIPE_MATCH_MASK) {
#define MATCH(cmd) \
	case cmd: \
		drm_printf(p, "[%#010x] " #cmd " (%d dwords)\n", *dw, numdw); \
		return numdw
#define MATCH3D(cmd) \
	case CMD_##cmd: \
		drm_printf(p, "[%#010x] " #cmd " (%d dwords)\n", *dw, numdw); \
		return numdw

	MATCH(STATE_BASE_ADDRESS);
	MATCH(STATE_SIP);
	MATCH(GPGPU_CSR_BASE_ADDRESS);
	MATCH(STATE_COMPUTE_MODE);
	MATCH3D(3DSTATE_BTD);
	MATCH(STATE_SYSTEM_MEM_FENCE_ADDRESS);
	MATCH(STATE_CONTEXT_DATA_BASE_ADDRESS);

	MATCH3D(3DSTATE_VF_STATISTICS);

	MATCH(PIPELINE_SELECT);

	MATCH3D(3DSTATE_DRAWING_RECTANGLE_FAST);
	MATCH3D(3DSTATE_CLEAR_PARAMS);
	MATCH3D(3DSTATE_DEPTH_BUFFER);
	MATCH3D(3DSTATE_STENCIL_BUFFER);
	MATCH3D(3DSTATE_HIER_DEPTH_BUFFER);
	MATCH3D(3DSTATE_VERTEX_BUFFERS);
	MATCH3D(3DSTATE_VERTEX_ELEMENTS);
	MATCH3D(3DSTATE_INDEX_BUFFER);
	MATCH3D(3DSTATE_VF);
	MATCH3D(3DSTATE_MULTISAMPLE);
	MATCH3D(3DSTATE_CC_STATE_POINTERS);
	MATCH3D(3DSTATE_SCISSOR_STATE_POINTERS);
	MATCH3D(3DSTATE_VS);
	MATCH3D(3DSTATE_GS);
	MATCH3D(3DSTATE_CLIP);
	MATCH3D(3DSTATE_SF);
	MATCH3D(3DSTATE_WM);
	MATCH3D(3DSTATE_CONSTANT_VS);
	MATCH3D(3DSTATE_CONSTANT_GS);
	MATCH3D(3DSTATE_CONSTANT_PS);
	MATCH3D(3DSTATE_SAMPLE_MASK);
	MATCH3D(3DSTATE_CONSTANT_HS);
	MATCH3D(3DSTATE_CONSTANT_DS);
	MATCH3D(3DSTATE_HS);
	MATCH3D(3DSTATE_TE);
	MATCH3D(3DSTATE_DS);
	MATCH3D(3DSTATE_STREAMOUT);
	MATCH3D(3DSTATE_SBE);
	MATCH3D(3DSTATE_PS);
	MATCH3D(3DSTATE_VIEWPORT_STATE_POINTERS_SF_CLIP);
	MATCH3D(3DSTATE_CPS_POINTERS);
	MATCH3D(3DSTATE_VIEWPORT_STATE_POINTERS_CC);
	MATCH3D(3DSTATE_BLEND_STATE_POINTERS);
	MATCH3D(3DSTATE_BINDING_TABLE_POINTERS_VS);
	MATCH3D(3DSTATE_BINDING_TABLE_POINTERS_HS);
	MATCH3D(3DSTATE_BINDING_TABLE_POINTERS_DS);
	MATCH3D(3DSTATE_BINDING_TABLE_POINTERS_GS);
	MATCH3D(3DSTATE_BINDING_TABLE_POINTERS_PS);
	MATCH3D(3DSTATE_SAMPLER_STATE_POINTERS_VS);
	MATCH3D(3DSTATE_SAMPLER_STATE_POINTERS_HS);
	MATCH3D(3DSTATE_SAMPLER_STATE_POINTERS_DS);
	MATCH3D(3DSTATE_SAMPLER_STATE_POINTERS_GS);
	MATCH3D(3DSTATE_SAMPLER_STATE_POINTERS_PS);
	MATCH3D(3DSTATE_VF_INSTANCING);
	MATCH3D(3DSTATE_VF_SGVS);
	MATCH3D(3DSTATE_VF_TOPOLOGY);
	MATCH3D(3DSTATE_WM_CHROMAKEY);
	MATCH3D(3DSTATE_PS_BLEND);
	MATCH3D(3DSTATE_WM_DEPTH_STENCIL);
	MATCH3D(3DSTATE_PS_EXTRA);
	MATCH3D(3DSTATE_RASTER);
	MATCH3D(3DSTATE_SBE_SWIZ);
	MATCH3D(3DSTATE_WM_HZ_OP);
	MATCH3D(3DSTATE_VF_COMPONENT_PACKING);
	MATCH3D(3DSTATE_VF_SGVS_2);
	MATCH3D(3DSTATE_VFG);
	MATCH3D(3DSTATE_URB_ALLOC_VS);
	MATCH3D(3DSTATE_URB_ALLOC_HS);
	MATCH3D(3DSTATE_URB_ALLOC_DS);
	MATCH3D(3DSTATE_URB_ALLOC_GS);
	MATCH3D(3DSTATE_SO_BUFFER_INDEX_0);
	MATCH3D(3DSTATE_SO_BUFFER_INDEX_1);
	MATCH3D(3DSTATE_SO_BUFFER_INDEX_2);
	MATCH3D(3DSTATE_SO_BUFFER_INDEX_3);
	MATCH3D(3DSTATE_PRIMITIVE_REPLICATION);
	MATCH3D(3DSTATE_TBIMR_TILE_PASS_INFO);
	MATCH3D(3DSTATE_AMFS);
	MATCH3D(3DSTATE_DEPTH_BOUNDS);
	MATCH3D(3DSTATE_AMFS_TEXTURE_POINTERS);
	MATCH3D(3DSTATE_CONSTANT_TS_POINTER);
	MATCH3D(3DSTATE_MESH_CONTROL);
	MATCH3D(3DSTATE_MESH_DISTRIB);
	MATCH3D(3DSTATE_TASK_REDISTRIB);
	MATCH3D(3DSTATE_MESH_SHADER);
	MATCH3D(3DSTATE_MESH_SHADER_DATA);
	MATCH3D(3DSTATE_TASK_CONTROL);
	MATCH3D(3DSTATE_TASK_SHADER);
	MATCH3D(3DSTATE_TASK_SHADER_DATA);
	MATCH3D(3DSTATE_URB_ALLOC_MESH);
	MATCH3D(3DSTATE_URB_ALLOC_TASK);
	MATCH3D(3DSTATE_CLIP_MESH);
	MATCH3D(3DSTATE_SBE_MESH);
	MATCH3D(3DSTATE_CPSIZE_CONTROL_BUFFER);
	MATCH3D(3DSTATE_COARSE_PIXEL);

	MATCH3D(3DSTATE_DRAWING_RECTANGLE);
	MATCH3D(3DSTATE_CHROMA_KEY);
	MATCH3D(3DSTATE_POLY_STIPPLE_OFFSET);
	MATCH3D(3DSTATE_POLY_STIPPLE_PATTERN);
	MATCH3D(3DSTATE_LINE_STIPPLE);
	MATCH3D(3DSTATE_AA_LINE_PARAMETERS);
	MATCH3D(3DSTATE_MONOFILTER_SIZE);
	MATCH3D(3DSTATE_PUSH_CONSTANT_ALLOC_VS);
	MATCH3D(3DSTATE_PUSH_CONSTANT_ALLOC_HS);
	MATCH3D(3DSTATE_PUSH_CONSTANT_ALLOC_DS);
	MATCH3D(3DSTATE_PUSH_CONSTANT_ALLOC_GS);
	MATCH3D(3DSTATE_PUSH_CONSTANT_ALLOC_PS);
	MATCH3D(3DSTATE_SO_DECL_LIST);
	MATCH3D(3DSTATE_SO_BUFFER);
	MATCH3D(3DSTATE_BINDING_TABLE_POOL_ALLOC);
	MATCH3D(3DSTATE_SAMPLE_PATTERN);
	MATCH3D(3DSTATE_3D_MODE);
	MATCH3D(3DSTATE_SUBSLICE_HASH_TABLE);
	MATCH3D(3DSTATE_SLICE_TABLE_STATE_POINTERS);
	MATCH3D(3DSTATE_PTBR_TILE_PASS_INFO);

	default:
		drm_printf(p, "[%#010x] unknown GFXPIPE command (pipeline=%#x, opcode=%#x, subopcode=%#x), likely %d dwords\n",
			   *dw, pipeline, opcode, subopcode, numdw);
		return numdw;
	}
}

static int dump_gfx_state_command(struct drm_printer *p,
				  struct xe_gt *gt,
				  u32 *dw,
				  int remaining_dw)
{
	u32 numdw = instr_dw(*dw);
	u32 opcode = REG_FIELD_GET(GFX_STATE_OPCODE, *dw);

	/*
	 * Make sure we haven't mis-parsed a number of dwords that exceeds the
	 * remaining size of the LRC.
	 */
	if (xe_gt_WARN_ON(gt, numdw > remaining_dw))
		numdw = remaining_dw;

	switch (*dw & (XE_INSTR_GFX_STATE | GFX_STATE_OPCODE)) {
	MATCH(STATE_WRITE_INLINE);

	default:
		drm_printf(p, "[%#010x] unknown GFX_STATE command (opcode=%#x), likely %d dwords\n",
			   *dw, opcode, numdw);
		return numdw;
	}
}

void xe_lrc_dump_default(struct drm_printer *p,
			 struct xe_gt *gt,
			 enum xe_engine_class hwe_class)
{
	u32 *dw;
	int remaining_dw, num_dw;

	if (!gt->default_lrc[hwe_class]) {
		drm_printf(p, "No default LRC for class %d\n", hwe_class);
		return;
	}

	/*
	 * Skip the beginning of the LRC since it contains the per-process
	 * hardware status page.
	 */
	dw = gt->default_lrc[hwe_class] + LRC_PPHWSP_SIZE;
	remaining_dw = (xe_gt_lrc_size(gt, hwe_class) - LRC_PPHWSP_SIZE) / 4;

	while (remaining_dw > 0) {
		if ((*dw & XE_INSTR_CMD_TYPE) == XE_INSTR_MI) {
			num_dw = dump_mi_command(p, gt, dw, remaining_dw);
		} else if ((*dw & XE_INSTR_CMD_TYPE) == XE_INSTR_GFXPIPE) {
			num_dw = dump_gfxpipe_command(p, gt, dw, remaining_dw);
		} else if ((*dw & XE_INSTR_CMD_TYPE) == XE_INSTR_GFX_STATE) {
			num_dw = dump_gfx_state_command(p, gt, dw, remaining_dw);
		} else {
			num_dw = min(instr_dw(*dw), remaining_dw);
			drm_printf(p, "[%#10x] Unknown instruction of type %#x, likely %d dwords\n",
				   *dw, REG_FIELD_GET(XE_INSTR_CMD_TYPE, *dw),
				   num_dw);
		}

		dw += num_dw;
		remaining_dw -= num_dw;
	}
}

struct instr_state {
	u32 instr;
	u16 num_dw;
};

static const struct instr_state xe_hpg_svg_state[] = {
	{ .instr = CMD_3DSTATE_CONSTANT_VS, .num_dw = 11 },
	{ .instr = CMD_3DSTATE_CONSTANT_HS, .num_dw = 11 },
	{ .instr = CMD_3DSTATE_CONSTANT_DS, .num_dw = 11 },
	{ .instr = CMD_3DSTATE_CONSTANT_GS, .num_dw = 11 },
	{ .instr = CMD_3DSTATE_VERTEX_ELEMENTS, .num_dw = 69 },
	{ .instr = CMD_3DSTATE_VF_COMPONENT_PACKING, .num_dw = 5 },
	{ .instr = CMD_3DSTATE_VF_SGVS, .num_dw = 2 },
	{ .instr = CMD_3DSTATE_VF_SGVS_2, .num_dw = 3 },
	{ .instr = CMD_3DSTATE_VS, .num_dw = 9 },
	{ .instr = CMD_3DSTATE_BINDING_TABLE_POINTERS_VS, .num_dw = 2 },
	{ .instr = CMD_3DSTATE_SAMPLER_STATE_POINTERS_VS, .num_dw = 2 },
	{ .instr = CMD_3DSTATE_URB_ALLOC_VS, .num_dw = 3 },
	{ .instr = CMD_3DSTATE_STREAMOUT, .num_dw = 5 },
	{ .instr = CMD_3DSTATE_SO_BUFFER_INDEX_0, .num_dw = 8 },
	{ .instr = CMD_3DSTATE_SO_BUFFER_INDEX_1, .num_dw = 8 },
	{ .instr = CMD_3DSTATE_SO_BUFFER_INDEX_2, .num_dw = 8 },
	{ .instr = CMD_3DSTATE_SO_BUFFER_INDEX_3, .num_dw = 8 },
	{ .instr = CMD_3DSTATE_CLIP, .num_dw = 4 },
	{ .instr = CMD_3DSTATE_PRIMITIVE_REPLICATION, .num_dw = 6 },
	{ .instr = CMD_3DSTATE_CLIP_MESH, .num_dw = 2 },
	{ .instr = CMD_3DSTATE_SF, .num_dw = 4 },
	{ .instr = CMD_3DSTATE_SCISSOR_STATE_POINTERS, .num_dw = 2 },
	{ .instr = CMD_3DSTATE_VIEWPORT_STATE_POINTERS_SF_CLIP, .num_dw = 2 },
	{ .instr = CMD_3DSTATE_RASTER, .num_dw = 5 },
	{ .instr = CMD_3DSTATE_TBIMR_TILE_PASS_INFO, .num_dw = 4 },
	{ .instr = CMD_3DSTATE_WM_HZ_OP, .num_dw = 6 },
	{ .instr = CMD_3DSTATE_MULTISAMPLE, .num_dw = 2 },
	{ .instr = CMD_3DSTATE_HS, .num_dw = 9 },
	{ .instr = CMD_3DSTATE_BINDING_TABLE_POINTERS_HS, .num_dw = 2 },
	{ .instr = CMD_3DSTATE_SAMPLER_STATE_POINTERS_HS, .num_dw = 2 },
	{ .instr = CMD_3DSTATE_URB_ALLOC_HS, .num_dw = 3 },
	{ .instr = CMD_3DSTATE_TASK_CONTROL, .num_dw = 3 },
	{ .instr = CMD_3DSTATE_TASK_SHADER, .num_dw = 7 },
	{ .instr = CMD_3DSTATE_TASK_SHADER_DATA, .num_dw = 10 },
	{ .instr = CMD_3DSTATE_URB_ALLOC_TASK, .num_dw = 3 },
	{ .instr = CMD_3DSTATE_TE, .num_dw = 5 },
	{ .instr = CMD_3DSTATE_TASK_REDISTRIB, .num_dw = 2 },
	{ .instr = CMD_3DSTATE_DS, .num_dw = 11 },
	{ .instr = CMD_3DSTATE_BINDING_TABLE_POINTERS_DS, .num_dw = 2 },
	{ .instr = CMD_3DSTATE_SAMPLER_STATE_POINTERS_DS, .num_dw = 2 },
	{ .instr = CMD_3DSTATE_URB_ALLOC_DS, .num_dw = 3 },
	{ .instr = CMD_3DSTATE_GS, .num_dw = 10 },
	{ .instr = CMD_3DSTATE_BINDING_TABLE_POINTERS_GS, .num_dw = 2 },
	{ .instr = CMD_3DSTATE_SAMPLER_STATE_POINTERS_GS, .num_dw = 2 },
	{ .instr = CMD_3DSTATE_URB_ALLOC_GS, .num_dw = 3 },
	{ .instr = CMD_3DSTATE_MESH_CONTROL, .num_dw = 3 },
	{ .instr = CMD_3DSTATE_MESH_SHADER_DATA, .num_dw = 10 },
	{ .instr = CMD_3DSTATE_URB_ALLOC_MESH, .num_dw = 3 },
	{ .instr = CMD_3DSTATE_MESH_SHADER, .num_dw = 8 },
	{ .instr = CMD_3DSTATE_DRAWING_RECTANGLE, .num_dw = 4 },
};

u32 *xe_lrc_emit_hwe_state_instructions(struct xe_exec_queue *q, u32 *cs)
{
	struct xe_gt *gt = q->hwe->gt;
	struct xe_device *xe = gt_to_xe(gt);
	const struct instr_state *state_table = NULL;
	int state_table_size = 0;

	/*
	 * Wa_14019789679
	 *
	 * If the driver doesn't explicitly emit the SVG instructions while
	 * setting up the default LRC, the context switch will write 0's
	 * (noops) into the LRC memory rather than the expected instruction
	 * headers.  Application contexts start out as a copy of the default
	 * LRC, and if they also do not emit specific settings for some SVG
	 * state, then on context restore they'll unintentionally inherit
	 * whatever state setting the previous context had programmed into the
	 * hardware (i.e., the lack of a 3DSTATE_* instruction in the LRC will
	 * prevent the hardware from resetting that state back to any specific
	 * value).
	 *
	 * The official workaround only requires emitting 3DSTATE_MESH_CONTROL
	 * since that's a specific state setting that can easily cause GPU
	 * hangs if unintentionally inherited.  However to be safe we'll
	 * continue to emit all of the SVG state since it's best not to leak
	 * any of the state between contexts, even if that leakage is harmless.
	 */
	if (XE_WA(gt, 14019789679) && q->hwe->class == XE_ENGINE_CLASS_RENDER) {
		state_table = xe_hpg_svg_state;
		state_table_size = ARRAY_SIZE(xe_hpg_svg_state);
	}

	if (!state_table) {
		xe_gt_dbg(gt, "No non-register state to emit on graphics ver %d.%02d\n",
			  GRAPHICS_VER(xe), GRAPHICS_VERx100(xe) % 100);
		return cs;
	}

	for (int i = 0; i < state_table_size; i++) {
		u32 instr = state_table[i].instr;
		u16 num_dw = state_table[i].num_dw;
		bool is_single_dw = ((instr & GFXPIPE_PIPELINE) == PIPELINE_SINGLE_DW);

		xe_gt_assert(gt, (instr & XE_INSTR_CMD_TYPE) == XE_INSTR_GFXPIPE);
		xe_gt_assert(gt, num_dw != 0);
		xe_gt_assert(gt, is_single_dw ^ (num_dw > 1));

		/*
		 * Xe2's SVG context is the same as the one on DG2 / MTL
		 * except that 3DSTATE_DRAWING_RECTANGLE (non-pipelined) has
		 * been replaced by 3DSTATE_DRAWING_RECTANGLE_FAST (pipelined).
		 * Just make the replacement here rather than defining a
		 * whole separate table for the single trivial change.
		 */
		if (GRAPHICS_VER(xe) >= 20 &&
		    instr == CMD_3DSTATE_DRAWING_RECTANGLE)
			instr = CMD_3DSTATE_DRAWING_RECTANGLE_FAST;

		*cs = instr;
		if (!is_single_dw)
			*cs |= (num_dw - 2);

		cs += num_dw;
	}

	return cs;
}

struct xe_lrc_snapshot *xe_lrc_snapshot_capture(struct xe_lrc *lrc)
{
	struct xe_lrc_snapshot *snapshot = kmalloc(sizeof(*snapshot), GFP_NOWAIT);

	if (!snapshot)
		return NULL;

	snapshot->context_desc = xe_lrc_ggtt_addr(lrc);
	snapshot->ring_addr = __xe_lrc_ring_ggtt_addr(lrc);
	snapshot->indirect_context_desc = xe_lrc_indirect_ring_ggtt_addr(lrc);
	snapshot->head = xe_lrc_ring_head(lrc);
	snapshot->tail.internal = lrc->ring.tail;
	snapshot->tail.memory = xe_lrc_ring_tail(lrc);
	snapshot->start = xe_lrc_ring_start(lrc);
	snapshot->start_seqno = xe_lrc_start_seqno(lrc);
	snapshot->seqno = xe_lrc_seqno(lrc);
	snapshot->lrc_bo = xe_bo_get(lrc->bo);
	snapshot->lrc_offset = xe_lrc_pphwsp_offset(lrc);
<<<<<<< HEAD
	snapshot->lrc_size = lrc->bo->size - snapshot->lrc_offset -
		LRC_WA_BB_SIZE;
=======
	snapshot->lrc_size = lrc->size;
>>>>>>> a7fc15ed
	snapshot->lrc_snapshot = NULL;
	snapshot->ctx_timestamp = lower_32_bits(xe_lrc_ctx_timestamp(lrc));
	snapshot->ctx_job_timestamp = xe_lrc_ctx_job_timestamp(lrc);
	return snapshot;
}

void xe_lrc_snapshot_capture_delayed(struct xe_lrc_snapshot *snapshot)
{
	struct xe_bo *bo;
	struct iosys_map src;

	if (!snapshot)
		return;

	bo = snapshot->lrc_bo;
	snapshot->lrc_bo = NULL;

	snapshot->lrc_snapshot = kvmalloc(snapshot->lrc_size, GFP_KERNEL);
	if (!snapshot->lrc_snapshot)
		goto put_bo;

	xe_bo_lock(bo, false);
	if (!ttm_bo_vmap(&bo->ttm, &src)) {
		xe_map_memcpy_from(xe_bo_device(bo),
				   snapshot->lrc_snapshot, &src, snapshot->lrc_offset,
				   snapshot->lrc_size);
		ttm_bo_vunmap(&bo->ttm, &src);
	} else {
		kvfree(snapshot->lrc_snapshot);
		snapshot->lrc_snapshot = NULL;
	}
	xe_bo_unlock(bo);
put_bo:
	xe_bo_put(bo);
}

void xe_lrc_snapshot_print(struct xe_lrc_snapshot *snapshot, struct drm_printer *p)
{
	unsigned long i;

	if (!snapshot)
		return;

	drm_printf(p, "\tHW Context Desc: 0x%08x\n", snapshot->context_desc);
	drm_printf(p, "\tHW Ring address: 0x%08x\n",
		   snapshot->ring_addr);
	drm_printf(p, "\tHW Indirect Ring State: 0x%08x\n",
		   snapshot->indirect_context_desc);
	drm_printf(p, "\tLRC Head: (memory) %u\n", snapshot->head);
	drm_printf(p, "\tLRC Tail: (internal) %u, (memory) %u\n",
		   snapshot->tail.internal, snapshot->tail.memory);
	drm_printf(p, "\tRing start: (memory) 0x%08x\n", snapshot->start);
	drm_printf(p, "\tStart seqno: (memory) %d\n", snapshot->start_seqno);
	drm_printf(p, "\tSeqno: (memory) %d\n", snapshot->seqno);
	drm_printf(p, "\tTimestamp: 0x%08x\n", snapshot->ctx_timestamp);
	drm_printf(p, "\tJob Timestamp: 0x%08x\n", snapshot->ctx_job_timestamp);

	if (!snapshot->lrc_snapshot)
		return;

	drm_printf(p, "\t[HWSP].length: 0x%x\n", LRC_PPHWSP_SIZE);
	drm_puts(p, "\t[HWSP].data: ");
	for (i = 0; i < LRC_PPHWSP_SIZE; i += sizeof(u32)) {
		u32 *val = snapshot->lrc_snapshot + i;
		char dumped[ASCII85_BUFSZ];

		drm_puts(p, ascii85_encode(*val, dumped));
	}

	drm_printf(p, "\n\t[HWCTX].length: 0x%lx\n", snapshot->lrc_size - LRC_PPHWSP_SIZE);
	drm_puts(p, "\t[HWCTX].data: ");
	for (; i < snapshot->lrc_size; i += sizeof(u32)) {
		u32 *val = snapshot->lrc_snapshot + i;
		char dumped[ASCII85_BUFSZ];

		drm_puts(p, ascii85_encode(*val, dumped));
	}
	drm_puts(p, "\n");
}

void xe_lrc_snapshot_free(struct xe_lrc_snapshot *snapshot)
{
	if (!snapshot)
		return;

	kvfree(snapshot->lrc_snapshot);
	if (snapshot->lrc_bo)
		xe_bo_put(snapshot->lrc_bo);

	kfree(snapshot);
}

static int get_ctx_timestamp(struct xe_lrc *lrc, u32 engine_id, u64 *reg_ctx_ts)
{
	u16 class = REG_FIELD_GET(ENGINE_CLASS_ID, engine_id);
	u16 instance = REG_FIELD_GET(ENGINE_INSTANCE_ID, engine_id);
	struct xe_hw_engine *hwe;
	u64 val;

	hwe = xe_gt_hw_engine(lrc->gt, class, instance, false);
	if (xe_gt_WARN_ONCE(lrc->gt, !hwe || xe_hw_engine_is_reserved(hwe),
			    "Unexpected engine class:instance %d:%d for context utilization\n",
			    class, instance))
		return -1;

	if (lrc_to_xe(lrc)->info.has_64bit_timestamp)
		val = xe_mmio_read64_2x32(&hwe->gt->mmio,
					  RING_CTX_TIMESTAMP(hwe->mmio_base));
	else
		val = xe_mmio_read32(&hwe->gt->mmio,
				     RING_CTX_TIMESTAMP(hwe->mmio_base));

	*reg_ctx_ts = val;

	return 0;
}

/**
 * xe_lrc_update_timestamp() - Update ctx timestamp
 * @lrc: Pointer to the lrc.
 * @old_ts: Old timestamp value
 *
 * Populate @old_ts current saved ctx timestamp, read new ctx timestamp and
 * update saved value. With support for active contexts, the calculation may be
 * slightly racy, so follow a read-again logic to ensure that the context is
 * still active before returning the right timestamp.
 *
 * Returns: New ctx timestamp value
 */
u64 xe_lrc_update_timestamp(struct xe_lrc *lrc, u64 *old_ts)
{
	u64 lrc_ts, reg_ts;
	u32 engine_id;

	*old_ts = lrc->ctx_timestamp;

	lrc_ts = xe_lrc_ctx_timestamp(lrc);
	/* CTX_TIMESTAMP mmio read is invalid on VF, so return the LRC value */
	if (IS_SRIOV_VF(lrc_to_xe(lrc))) {
		lrc->ctx_timestamp = lrc_ts;
		goto done;
	}

	if (lrc_ts == CONTEXT_ACTIVE) {
		engine_id = xe_lrc_engine_id(lrc);
		if (!get_ctx_timestamp(lrc, engine_id, &reg_ts))
			lrc->ctx_timestamp = reg_ts;

		/* read lrc again to ensure context is still active */
		lrc_ts = xe_lrc_ctx_timestamp(lrc);
	}

	/*
	 * If context switched out, just use the lrc_ts. Note that this needs to
	 * be a separate if condition.
	 */
	if (lrc_ts != CONTEXT_ACTIVE)
		lrc->ctx_timestamp = lrc_ts;

done:
	trace_xe_lrc_update_timestamp(lrc, *old_ts);

	return lrc->ctx_timestamp;
}

/**
 * xe_lrc_ring_is_idle() - LRC is idle
 * @lrc: Pointer to the lrc.
 *
 * Compare LRC ring head and tail to determine if idle.
 *
 * Return: True is ring is idle, False otherwise
 */
bool xe_lrc_ring_is_idle(struct xe_lrc *lrc)
{
	return xe_lrc_ring_head(lrc) == xe_lrc_ring_tail(lrc);
}<|MERGE_RESOLUTION|>--- conflicted
+++ resolved
@@ -42,8 +42,6 @@
 #define LRC_INDIRECT_CTX_BO_SIZE		SZ_4K
 #define LRC_INDIRECT_RING_STATE_SIZE		SZ_4K
 #define LRC_WA_BB_SIZE				SZ_4K
-<<<<<<< HEAD
-=======
 
 /*
  * Layout of the LRC and associated data allocated as
@@ -68,7 +66,6 @@
  *  | WA BB Per Ctx              | 4k                              |
  *  +============================+=================================+ <- xe_bo_size(lrc->bo)
  */
->>>>>>> a7fc15ed
 
 static struct xe_device *
 lrc_to_xe(struct xe_lrc *lrc)
@@ -958,14 +955,6 @@
 {
 	xe_hw_fence_ctx_finish(&lrc->fence_ctx);
 	xe_bo_unpin_map_no_vm(lrc->bo);
-<<<<<<< HEAD
-}
-
-static size_t wa_bb_offset(struct xe_lrc *lrc)
-{
-	return lrc->bo->size - LRC_WA_BB_SIZE;
-=======
->>>>>>> a7fc15ed
 }
 
 /*
@@ -995,21 +984,6 @@
  * store it in the PPHSWP.
  */
 #define CONTEXT_ACTIVE 1ULL
-<<<<<<< HEAD
-static int xe_lrc_setup_utilization(struct xe_lrc *lrc)
-{
-	const size_t max_size = LRC_WA_BB_SIZE;
-	u32 *cmd, *buf = NULL;
-
-	if (lrc->bo->vmap.is_iomem) {
-		buf = kmalloc(max_size, GFP_KERNEL);
-		if (!buf)
-			return -ENOMEM;
-		cmd = buf;
-	} else {
-		cmd = lrc->bo->vmap.vaddr + wa_bb_offset(lrc);
-	}
-=======
 static ssize_t setup_utilization_wa(struct xe_lrc *lrc,
 				    struct xe_hw_engine *hwe,
 				    u32 *batch,
@@ -1019,7 +993,6 @@
 
 	if (xe_gt_WARN_ON(lrc->gt, max_len < 12))
 		return -ENOSPC;
->>>>>>> a7fc15ed
 
 	*cmd++ = MI_STORE_REGISTER_MEM | MI_SRM_USE_GGTT | MI_SRM_ADD_CS_OFFSET;
 	*cmd++ = ENGINE_ID(0).addr;
@@ -1138,20 +1111,8 @@
 
 	finish_bo(&state);
 
-<<<<<<< HEAD
-	if (buf) {
-		xe_map_memcpy_to(gt_to_xe(lrc->gt), &lrc->bo->vmap,
-				 wa_bb_offset(lrc), buf,
-				 (cmd - buf) * sizeof(*cmd));
-		kfree(buf);
-	}
-
-	xe_lrc_write_ctx_reg(lrc, CTX_BB_PER_CTX_PTR, xe_bo_ggtt_addr(lrc->bo) +
-			     wa_bb_offset(lrc) + 1);
-=======
 	xe_lrc_write_ctx_reg(lrc, CTX_BB_PER_CTX_PTR,
 			     xe_bo_ggtt_addr(lrc->bo) + state.offset + 1);
->>>>>>> a7fc15ed
 
 	return 0;
 }
@@ -1242,28 +1203,12 @@
 	if (vm && vm->xef) /* userspace */
 		bo_flags |= XE_BO_FLAG_PINNED_LATE_RESTORE;
 
-<<<<<<< HEAD
-	/*
-	 * FIXME: Perma-pinning LRC as we don't yet support moving GGTT address
-	 * via VM bind calls.
-	 */
-	lrc->bo = xe_bo_create_pin_map(xe, tile, NULL,
-				       lrc_size + LRC_WA_BB_SIZE,
-=======
 	lrc->bo = xe_bo_create_pin_map(xe, tile, NULL, bo_size,
->>>>>>> a7fc15ed
 				       ttm_bo_type_kernel,
 				       bo_flags);
 	if (IS_ERR(lrc->bo))
 		return PTR_ERR(lrc->bo);
 
-<<<<<<< HEAD
-	lrc->size = lrc_size;
-	lrc->ring.size = ring_size;
-	lrc->ring.tail = 0;
-
-=======
->>>>>>> a7fc15ed
 	xe_hw_fence_ctx_init(&lrc->fence_ctx, hwe->gt,
 			     hwe->fence_irq, hwe->name);
 
@@ -1367,15 +1312,11 @@
 	map = __xe_lrc_start_seqno_map(lrc);
 	xe_map_write32(lrc_to_xe(lrc), &map, lrc->fence_ctx.next_seqno - 1);
 
-<<<<<<< HEAD
-	err = xe_lrc_setup_utilization(lrc);
-=======
 	err = setup_wa_bb(lrc, hwe);
 	if (err)
 		goto err_lrc_finish;
 
 	err = setup_indirect_ctx(lrc, hwe);
->>>>>>> a7fc15ed
 	if (err)
 		goto err_lrc_finish;
 
@@ -2057,12 +1998,7 @@
 	snapshot->seqno = xe_lrc_seqno(lrc);
 	snapshot->lrc_bo = xe_bo_get(lrc->bo);
 	snapshot->lrc_offset = xe_lrc_pphwsp_offset(lrc);
-<<<<<<< HEAD
-	snapshot->lrc_size = lrc->bo->size - snapshot->lrc_offset -
-		LRC_WA_BB_SIZE;
-=======
 	snapshot->lrc_size = lrc->size;
->>>>>>> a7fc15ed
 	snapshot->lrc_snapshot = NULL;
 	snapshot->ctx_timestamp = lower_32_bits(xe_lrc_ctx_timestamp(lrc));
 	snapshot->ctx_job_timestamp = xe_lrc_ctx_job_timestamp(lrc);
