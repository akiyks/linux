// SPDX-License-Identifier: MIT
/*
 * Copyright(c) 2024 Intel Corporation.
 */

#include "xe_pxp.h"

#include <drm/drm_managed.h>
#include <uapi/drm/xe_drm.h>

#include "xe_bo.h"
#include "xe_bo_types.h"
#include "xe_device_types.h"
#include "xe_exec_queue.h"
#include "xe_force_wake.h"
#include "xe_guc_submit.h"
#include "xe_gsc_proxy.h"
#include "xe_gt.h"
#include "xe_gt_types.h"
#include "xe_huc.h"
#include "xe_mmio.h"
#include "xe_pm.h"
#include "xe_pxp_submit.h"
#include "xe_pxp_types.h"
#include "xe_uc_fw.h"
#include "regs/xe_irq_regs.h"
#include "regs/xe_pxp_regs.h"

/**
 * DOC: PXP
 *
 * PXP (Protected Xe Path) allows execution and flip to display of protected
 * (i.e. encrypted) objects. This feature is currently only supported in
 * integrated parts.
 */

#define ARB_SESSION DRM_XE_PXP_HWDRM_DEFAULT_SESSION /* shorter define */

/*
 * A submission to GSC can take up to 250ms to complete, so use a 300ms
 * timeout for activation where only one of those is involved. Termination
 * additionally requires a submission to VCS and an interaction with KCR, so
 * bump the timeout to 500ms for that.
 */
#define PXP_ACTIVATION_TIMEOUT_MS 300
#define PXP_TERMINATION_TIMEOUT_MS 500

bool xe_pxp_is_supported(const struct xe_device *xe)
{
	return xe->info.has_pxp && IS_ENABLED(CONFIG_INTEL_MEI_GSC_PROXY);
}

bool xe_pxp_is_enabled(const struct xe_pxp *pxp)
{
	return pxp;
}

static bool pxp_prerequisites_done(const struct xe_pxp *pxp)
{
	struct xe_gt *gt = pxp->gt;
	unsigned int fw_ref;
	bool ready;

	fw_ref = xe_force_wake_get(gt_to_fw(gt), XE_FORCEWAKE_ALL);

	/*
	 * If force_wake fails we could falsely report the prerequisites as not
	 * done even if they are; the consequence of this would be that the
	 * callers won't go ahead with using PXP, but if force_wake doesn't work
	 * the GT is very likely in a bad state so not really a problem to abort
	 * PXP. Therefore, we can just log the force_wake error and not escalate
	 * it.
	 */
	XE_WARN_ON(!xe_force_wake_ref_has_domain(fw_ref, XE_FORCEWAKE_ALL));

	/* PXP requires both HuC authentication via GSC and GSC proxy initialized */
	ready = xe_huc_is_authenticated(&gt->uc.huc, XE_HUC_AUTH_VIA_GSC) &&
		xe_gsc_proxy_init_done(&gt->uc.gsc);

	xe_force_wake_put(gt_to_fw(gt), fw_ref);

	return ready;
}

/**
 * xe_pxp_get_readiness_status - check whether PXP is ready for userspace use
 * @pxp: the xe_pxp pointer (can be NULL if PXP is disabled)
 *
 * Returns: 0 if PXP is not ready yet, 1 if it is ready, a negative errno value
 * if PXP is not supported/enabled or if something went wrong in the
 * initialization of the prerequisites. Note that the return values of this
 * function follow the uapi (see drm_xe_query_pxp_status), so they can be used
 * directly in the query ioctl.
 */
int xe_pxp_get_readiness_status(struct xe_pxp *pxp)
{
	int ret = 0;

	if (!xe_pxp_is_enabled(pxp))
		return -ENODEV;

	/* if the GSC or HuC FW are in an error state, PXP will never work */
	if (xe_uc_fw_status_to_error(pxp->gt->uc.huc.fw.status) ||
	    xe_uc_fw_status_to_error(pxp->gt->uc.gsc.fw.status))
		return -EIO;

	xe_pm_runtime_get(pxp->xe);

	/* PXP requires both HuC loaded and GSC proxy initialized */
	if (pxp_prerequisites_done(pxp))
		ret = 1;

	xe_pm_runtime_put(pxp->xe);
	return ret;
}

static bool pxp_session_is_in_play(struct xe_pxp *pxp, u32 id)
{
	struct xe_gt *gt = pxp->gt;

	return xe_mmio_read32(&gt->mmio, KCR_SIP) & BIT(id);
}

static int pxp_wait_for_session_state(struct xe_pxp *pxp, u32 id, bool in_play)
{
	struct xe_gt *gt = pxp->gt;
	u32 mask = BIT(id);

	return xe_mmio_wait32(&gt->mmio, KCR_SIP, mask, in_play ? mask : 0,
			      250, NULL, false);
}

static void pxp_invalidate_queues(struct xe_pxp *pxp);

static int pxp_terminate_hw(struct xe_pxp *pxp)
{
	struct xe_gt *gt = pxp->gt;
	unsigned int fw_ref;
	int ret = 0;

	drm_dbg(&pxp->xe->drm, "Terminating PXP\n");

	fw_ref = xe_force_wake_get(gt_to_fw(gt), XE_FW_GT);
	if (!xe_force_wake_ref_has_domain(fw_ref, XE_FW_GT)) {
		ret = -EIO;
		goto out;
	}

	/* terminate the hw session */
	ret = xe_pxp_submit_session_termination(pxp, ARB_SESSION);
	if (ret)
		goto out;

	ret = pxp_wait_for_session_state(pxp, ARB_SESSION, false);
	if (ret)
		goto out;

	/* Trigger full HW cleanup */
	xe_mmio_write32(&gt->mmio, KCR_GLOBAL_TERMINATE, 1);

	/* now we can tell the GSC to clean up its own state */
	ret = xe_pxp_submit_session_invalidation(&pxp->gsc_res, ARB_SESSION);

out:
	xe_force_wake_put(gt_to_fw(gt), fw_ref);
	return ret;
}

static void mark_termination_in_progress(struct xe_pxp *pxp)
{
	lockdep_assert_held(&pxp->mutex);

	reinit_completion(&pxp->termination);
	pxp->status = XE_PXP_TERMINATION_IN_PROGRESS;
}

static void pxp_terminate(struct xe_pxp *pxp)
{
	int ret = 0;
	struct xe_device *xe = pxp->xe;

	if (!wait_for_completion_timeout(&pxp->activation,
					 msecs_to_jiffies(PXP_ACTIVATION_TIMEOUT_MS)))
		drm_err(&xe->drm, "failed to wait for PXP start before termination\n");

	mutex_lock(&pxp->mutex);

	if (pxp->status == XE_PXP_ACTIVE)
		pxp->key_instance++;

	/*
	 * we'll mark the status as needing termination on resume, so no need to
	 * emit a termination now.
	 */
	if (pxp->status == XE_PXP_SUSPENDED) {
		mutex_unlock(&pxp->mutex);
		return;
	}

	/*
	 * If we have a termination already in progress, we need to wait for
	 * it to complete before queueing another one. Once the first
	 * termination is completed we'll set the state back to
	 * NEEDS_TERMINATION and leave it to the pxp start code to issue it.
	 */
	if (pxp->status == XE_PXP_TERMINATION_IN_PROGRESS) {
		pxp->status = XE_PXP_NEEDS_ADDITIONAL_TERMINATION;
		mutex_unlock(&pxp->mutex);
		return;
	}

	mark_termination_in_progress(pxp);

	mutex_unlock(&pxp->mutex);

	pxp_invalidate_queues(pxp);

	ret = pxp_terminate_hw(pxp);
	if (ret) {
		drm_err(&xe->drm, "PXP termination failed: %pe\n", ERR_PTR(ret));
		mutex_lock(&pxp->mutex);
		pxp->status = XE_PXP_ERROR;
		complete_all(&pxp->termination);
		mutex_unlock(&pxp->mutex);
	}
}

static void pxp_terminate_complete(struct xe_pxp *pxp)
{
	/*
	 * We expect PXP to be in one of 3 states when we get here:
	 * - XE_PXP_TERMINATION_IN_PROGRESS: a single termination event was
	 * requested and it is now completing, so we're ready to start.
	 * - XE_PXP_NEEDS_ADDITIONAL_TERMINATION: a second termination was
	 * requested while the first one was still being processed.
	 * - XE_PXP_SUSPENDED: PXP is now suspended, so we defer everything to
	 * when we come back on resume.
	 */
	mutex_lock(&pxp->mutex);

	switch (pxp->status) {
	case XE_PXP_TERMINATION_IN_PROGRESS:
		pxp->status = XE_PXP_READY_TO_START;
		break;
	case XE_PXP_NEEDS_ADDITIONAL_TERMINATION:
		pxp->status = XE_PXP_NEEDS_TERMINATION;
		break;
	case XE_PXP_SUSPENDED:
		/* Nothing to do */
		break;
	default:
		drm_err(&pxp->xe->drm,
			"PXP termination complete while status was %u\n",
			pxp->status);
	}

	complete_all(&pxp->termination);

	mutex_unlock(&pxp->mutex);
}

static void pxp_irq_work(struct work_struct *work)
{
	struct xe_pxp *pxp = container_of(work, typeof(*pxp), irq.work);
	struct xe_device *xe = pxp->xe;
	u32 events = 0;

	spin_lock_irq(&xe->irq.lock);
	events = pxp->irq.events;
	pxp->irq.events = 0;
	spin_unlock_irq(&xe->irq.lock);

	if (!events)
		return;

	/*
	 * If we're processing a termination irq while suspending then don't
	 * bother, we're going to re-init everything on resume anyway.
	 */
	if ((events & PXP_TERMINATION_REQUEST) && !xe_pm_runtime_get_if_active(xe))
		return;

	if (events & PXP_TERMINATION_REQUEST) {
		events &= ~PXP_TERMINATION_COMPLETE;
		pxp_terminate(pxp);
	}

	if (events & PXP_TERMINATION_COMPLETE)
		pxp_terminate_complete(pxp);

	if (events & PXP_TERMINATION_REQUEST)
		xe_pm_runtime_put(xe);
}

/**
 * xe_pxp_irq_handler - Handles PXP interrupts.
 * @xe: the xe_device structure
 * @iir: interrupt vector
 */
void xe_pxp_irq_handler(struct xe_device *xe, u16 iir)
{
	struct xe_pxp *pxp = xe->pxp;

	if (!xe_pxp_is_enabled(pxp)) {
		drm_err(&xe->drm, "PXP irq 0x%x received with PXP disabled!\n", iir);
		return;
	}

	lockdep_assert_held(&xe->irq.lock);

	if (unlikely(!iir))
		return;

	if (iir & (KCR_PXP_STATE_TERMINATED_INTERRUPT |
		   KCR_APP_TERMINATED_PER_FW_REQ_INTERRUPT))
		pxp->irq.events |= PXP_TERMINATION_REQUEST;

	if (iir & KCR_PXP_STATE_RESET_COMPLETE_INTERRUPT)
		pxp->irq.events |= PXP_TERMINATION_COMPLETE;

	if (pxp->irq.events)
		queue_work(pxp->irq.wq, &pxp->irq.work);
}

static int kcr_pxp_set_status(const struct xe_pxp *pxp, bool enable)
{
	u32 val = enable ? _MASKED_BIT_ENABLE(KCR_INIT_ALLOW_DISPLAY_ME_WRITES) :
		  _MASKED_BIT_DISABLE(KCR_INIT_ALLOW_DISPLAY_ME_WRITES);
	unsigned int fw_ref;

	fw_ref = xe_force_wake_get(gt_to_fw(pxp->gt), XE_FW_GT);
	if (!xe_force_wake_ref_has_domain(fw_ref, XE_FW_GT))
		return -EIO;

	xe_mmio_write32(&pxp->gt->mmio, KCR_INIT, val);
	xe_force_wake_put(gt_to_fw(pxp->gt), fw_ref);

	return 0;
}

static int kcr_pxp_enable(const struct xe_pxp *pxp)
{
	return kcr_pxp_set_status(pxp, true);
}

static int kcr_pxp_disable(const struct xe_pxp *pxp)
{
	return kcr_pxp_set_status(pxp, false);
}

static void pxp_fini(void *arg)
{
	struct xe_pxp *pxp = arg;

	destroy_workqueue(pxp->irq.wq);
	xe_pxp_destroy_execution_resources(pxp);

	/* no need to explicitly disable KCR since we're going to do an FLR */
}

/**
 * xe_pxp_init - initialize PXP support
 * @xe: the xe_device structure
 *
 * Initialize the HW state and allocate the objects required for PXP support.
 * Note that some of the requirement for PXP support (GSC proxy init, HuC auth)
 * are performed asynchronously as part of the GSC init. PXP can only be used
 * after both this function and the async worker have completed.
 *
 * Returns 0 if PXP is not supported or if PXP initialization is successful,
 * other errno value if there is an error during the init.
 */
int xe_pxp_init(struct xe_device *xe)
{
	struct xe_gt *gt = xe->tiles[0].media_gt;
	struct xe_pxp *pxp;
	int err;

	if (!xe_pxp_is_supported(xe))
		return 0;

	/* we only support PXP on single tile devices with a media GT */
	if (xe->info.tile_count > 1 || !gt)
		return 0;

	/* The GSCCS is required for submissions to the GSC FW */
	if (!(gt->info.engine_mask & BIT(XE_HW_ENGINE_GSCCS0)))
		return 0;

	/* PXP requires both GSC and HuC firmwares to be available */
	if (!xe_uc_fw_is_loadable(&gt->uc.gsc.fw) ||
	    !xe_uc_fw_is_loadable(&gt->uc.huc.fw)) {
		drm_info(&xe->drm, "skipping PXP init due to missing FW dependencies");
		return 0;
	}

	pxp = drmm_kzalloc(&xe->drm, sizeof(struct xe_pxp), GFP_KERNEL);
	if (!pxp) {
		err = -ENOMEM;
		goto out;
	}

	INIT_LIST_HEAD(&pxp->queues.list);
	spin_lock_init(&pxp->queues.lock);
	INIT_WORK(&pxp->irq.work, pxp_irq_work);
	pxp->xe = xe;
	pxp->gt = gt;

	pxp->key_instance = 1;
	pxp->last_suspend_key_instance = 1;

	/*
	 * we'll use the completions to check if there is an action pending,
	 * so we start them as completed and we reinit it when an action is
	 * triggered.
	 */
	init_completion(&pxp->activation);
	init_completion(&pxp->termination);
	complete_all(&pxp->termination);
	complete_all(&pxp->activation);

	mutex_init(&pxp->mutex);

	pxp->irq.wq = alloc_ordered_workqueue("pxp-wq", 0);
	if (!pxp->irq.wq) {
		err = -ENOMEM;
		goto out_free;
	}

	err = kcr_pxp_enable(pxp);
	if (err)
		goto out_wq;

	err = xe_pxp_allocate_execution_resources(pxp);
	if (err)
		goto out_kcr_disable;

	xe->pxp = pxp;

	return devm_add_action_or_reset(xe->drm.dev, pxp_fini, pxp);

out_kcr_disable:
	kcr_pxp_disable(pxp);
out_wq:
	destroy_workqueue(pxp->irq.wq);
out_free:
	drmm_kfree(&xe->drm, pxp);
out:
	drm_err(&xe->drm, "PXP initialization failed: %pe\n", ERR_PTR(err));
	return err;
}

static int __pxp_start_arb_session(struct xe_pxp *pxp)
{
	int ret;
	unsigned int fw_ref;

	fw_ref = xe_force_wake_get(gt_to_fw(pxp->gt), XE_FW_GT);
	if (!xe_force_wake_ref_has_domain(fw_ref, XE_FW_GT))
		return -EIO;

	if (pxp_session_is_in_play(pxp, ARB_SESSION)) {
		ret = -EEXIST;
		goto out_force_wake;
	}

	ret = xe_pxp_submit_session_init(&pxp->gsc_res, ARB_SESSION);
	if (ret) {
		drm_err(&pxp->xe->drm, "Failed to init PXP arb session: %pe\n", ERR_PTR(ret));
		goto out_force_wake;
	}

	ret = pxp_wait_for_session_state(pxp, ARB_SESSION, true);
	if (ret) {
		drm_err(&pxp->xe->drm, "PXP ARB session failed to go in play%pe\n", ERR_PTR(ret));
		goto out_force_wake;
	}

	drm_dbg(&pxp->xe->drm, "PXP ARB session is active\n");

out_force_wake:
	xe_force_wake_put(gt_to_fw(pxp->gt), fw_ref);
	return ret;
}

/**
 * xe_pxp_exec_queue_set_type - Mark a queue as using PXP
 * @pxp: the xe->pxp pointer (it will be NULL if PXP is disabled)
 * @q: the queue to mark as using PXP
 * @type: the type of PXP session this queue will use
 *
 * Returns 0 if the selected PXP type is supported, -ENODEV otherwise.
 */
int xe_pxp_exec_queue_set_type(struct xe_pxp *pxp, struct xe_exec_queue *q, u8 type)
{
	if (!xe_pxp_is_enabled(pxp))
		return -ENODEV;

	/* we only support HWDRM sessions right now */
	xe_assert(pxp->xe, type == DRM_XE_PXP_TYPE_HWDRM);

	q->pxp.type = type;

	return 0;
}

static int __exec_queue_add(struct xe_pxp *pxp, struct xe_exec_queue *q)
{
	int ret = 0;

	/*
	 * A queue can be added to the list only if the PXP is in active status,
	 * otherwise the termination might not handle it correctly.
	 */
	mutex_lock(&pxp->mutex);

	if (pxp->status == XE_PXP_ACTIVE) {
		spin_lock_irq(&pxp->queues.lock);
		list_add_tail(&q->pxp.link, &pxp->queues.list);
		spin_unlock_irq(&pxp->queues.lock);
	} else if (pxp->status == XE_PXP_ERROR || pxp->status == XE_PXP_SUSPENDED) {
		ret = -EIO;
	} else {
		ret = -EBUSY; /* try again later */
	}

	mutex_unlock(&pxp->mutex);

	return ret;
}

static int pxp_start(struct xe_pxp *pxp, u8 type)
{
	int ret = 0;
	bool restart = false;

	if (!xe_pxp_is_enabled(pxp))
		return -ENODEV;

	/* we only support HWDRM sessions right now */
	xe_assert(pxp->xe, type == DRM_XE_PXP_TYPE_HWDRM);

	/* get_readiness_status() returns 0 for in-progress and 1 for done */
	ret = xe_pxp_get_readiness_status(pxp);
	if (ret <= 0)
		return ret ?: -EBUSY;

<<<<<<< HEAD
	/* get_readiness_status() returns 0 for in-progress and 1 for done */
	ret = xe_pxp_get_readiness_status(pxp);
	if (ret <= 0) {
		if (!ret)
			ret = -EBUSY;
		goto out;
	}
=======
>>>>>>> a7fc15ed
	ret = 0;

wait_for_idle:
	/*
	 * if there is an action in progress, wait for it. We need to wait
	 * outside the lock because the completion is done from within the lock.
	 * Note that the two actions should never be pending at the same time.
	 */
	if (!wait_for_completion_timeout(&pxp->termination,
					 msecs_to_jiffies(PXP_TERMINATION_TIMEOUT_MS)))
		return -ETIMEDOUT;

	if (!wait_for_completion_timeout(&pxp->activation,
					 msecs_to_jiffies(PXP_ACTIVATION_TIMEOUT_MS)))
		return -ETIMEDOUT;

	mutex_lock(&pxp->mutex);

	/* If PXP is not already active, turn it on */
	switch (pxp->status) {
	case XE_PXP_ERROR:
		ret = -EIO;
		goto out_unlock;
	case XE_PXP_ACTIVE:
		goto out_unlock;
	case XE_PXP_READY_TO_START:
		pxp->status = XE_PXP_START_IN_PROGRESS;
		reinit_completion(&pxp->activation);
		break;
	case XE_PXP_START_IN_PROGRESS:
		/* If a start is in progress then the completion must not be done */
		XE_WARN_ON(completion_done(&pxp->activation));
		restart = true;
		goto out_unlock;
	case XE_PXP_NEEDS_TERMINATION:
		mark_termination_in_progress(pxp);
		break;
	case XE_PXP_TERMINATION_IN_PROGRESS:
	case XE_PXP_NEEDS_ADDITIONAL_TERMINATION:
		/* If a termination is in progress then the completion must not be done */
		XE_WARN_ON(completion_done(&pxp->termination));
		restart = true;
		goto out_unlock;
	case XE_PXP_SUSPENDED:
	default:
		drm_err(&pxp->xe->drm, "unexpected state during PXP start: %u\n", pxp->status);
		ret = -EIO;
		goto out_unlock;
	}

	mutex_unlock(&pxp->mutex);

	if (!completion_done(&pxp->termination)) {
		ret = pxp_terminate_hw(pxp);
		if (ret) {
			drm_err(&pxp->xe->drm, "PXP termination failed before start\n");
			mutex_lock(&pxp->mutex);
			pxp->status = XE_PXP_ERROR;

			goto out_unlock;
		}

		goto wait_for_idle;
	}

	/* All the cases except for start should have exited earlier */
	XE_WARN_ON(completion_done(&pxp->activation));
	ret = __pxp_start_arb_session(pxp);

	mutex_lock(&pxp->mutex);

	complete_all(&pxp->activation);

	/*
	 * Any other process should wait until the state goes away from
	 * XE_PXP_START_IN_PROGRESS, so if the state is not that something went
	 * wrong. Mark the status as needing termination and try again.
	 */
	if (pxp->status != XE_PXP_START_IN_PROGRESS) {
		drm_err(&pxp->xe->drm, "unexpected state after PXP start: %u\n", pxp->status);
		pxp->status = XE_PXP_NEEDS_TERMINATION;
		restart = true;
		goto out_unlock;
	}

	/* If everything went ok, update the status and add the queue to the list */
	if (!ret)
		pxp->status = XE_PXP_ACTIVE;
	else
		pxp->status = XE_PXP_ERROR;

out_unlock:
	mutex_unlock(&pxp->mutex);

	if (restart)
		goto wait_for_idle;

	return ret;
}

/**
 * xe_pxp_exec_queue_add - add a queue to the PXP list
 * @pxp: the xe->pxp pointer (it will be NULL if PXP is disabled)
 * @q: the queue to add to the list
 *
 * If PXP is enabled and the prerequisites are done, start the PXP default
 * session (if not already running) and add the queue to the PXP list.
 *
 * Returns 0 if the PXP session is running and the queue is in the list,
 * -ENODEV if PXP is disabled, -EBUSY if the PXP prerequisites are not done,
 * other errno value if something goes wrong during the session start.
 */
int xe_pxp_exec_queue_add(struct xe_pxp *pxp, struct xe_exec_queue *q)
{
	int ret;

	if (!xe_pxp_is_enabled(pxp))
		return -ENODEV;

	/*
	 * Runtime suspend kills PXP, so we take a reference to prevent it from
	 * happening while we have active queues that use PXP
	 */
	xe_pm_runtime_get(pxp->xe);

start:
	ret = pxp_start(pxp, q->pxp.type);

	if (!ret) {
		ret = __exec_queue_add(pxp, q);
		if (ret == -EBUSY)
			goto start;
	}

	/*
	 * in the successful case the PM ref is released from
	 * xe_pxp_exec_queue_remove
	 */
	if (ret)
		xe_pm_runtime_put(pxp->xe);

	return ret;
}

static void __pxp_exec_queue_remove(struct xe_pxp *pxp, struct xe_exec_queue *q, bool lock)
{
	bool need_pm_put = false;

	if (!xe_pxp_is_enabled(pxp))
		return;

	if (lock)
		spin_lock_irq(&pxp->queues.lock);

	if (!list_empty(&q->pxp.link)) {
		list_del_init(&q->pxp.link);
		need_pm_put = true;
	}

	q->pxp.type = DRM_XE_PXP_TYPE_NONE;

	if (lock)
		spin_unlock_irq(&pxp->queues.lock);

	if (need_pm_put)
		xe_pm_runtime_put(pxp->xe);
}

/**
 * xe_pxp_exec_queue_remove - remove a queue from the PXP list
 * @pxp: the xe->pxp pointer (it will be NULL if PXP is disabled)
 * @q: the queue to remove from the list
 *
 * If PXP is enabled and the exec_queue is in the list, the queue will be
 * removed from the list and its PM reference will be released. It is safe to
 * call this function multiple times for the same queue.
 */
void xe_pxp_exec_queue_remove(struct xe_pxp *pxp, struct xe_exec_queue *q)
{
	__pxp_exec_queue_remove(pxp, q, true);
}

static void pxp_invalidate_queues(struct xe_pxp *pxp)
{
	struct xe_exec_queue *tmp, *q;
	LIST_HEAD(to_clean);

	spin_lock_irq(&pxp->queues.lock);

	list_for_each_entry_safe(q, tmp, &pxp->queues.list, pxp.link) {
		q = xe_exec_queue_get_unless_zero(q);
		if (!q)
			continue;

		list_move_tail(&q->pxp.link, &to_clean);
	}
	spin_unlock_irq(&pxp->queues.lock);

	list_for_each_entry_safe(q, tmp, &to_clean, pxp.link) {
		xe_exec_queue_kill(q);

		/*
		 * We hold a ref to the queue so there is no risk of racing with
		 * the calls to exec_queue_remove coming from exec_queue_destroy.
		 */
		__pxp_exec_queue_remove(pxp, q, false);

		xe_exec_queue_put(q);
	}
}

/**
 * xe_pxp_key_assign - mark a BO as using the current PXP key iteration
 * @pxp: the xe->pxp pointer (it will be NULL if PXP is disabled)
 * @bo: the BO to mark
 *
 * Returns: -ENODEV if PXP is disabled, 0 otherwise.
 */
int xe_pxp_key_assign(struct xe_pxp *pxp, struct xe_bo *bo)
{
	if (!xe_pxp_is_enabled(pxp))
		return -ENODEV;

	xe_assert(pxp->xe, !bo->pxp_key_instance);

	/*
	 * Note that the PXP key handling is inherently racey, because the key
	 * can theoretically change at any time (although it's unlikely to do
	 * so without triggers), even right after we copy it. Taking a lock
	 * wouldn't help because the value might still change as soon as we
	 * release the lock.
	 * Userspace needs to handle the fact that their BOs can go invalid at
	 * any point.
	 */
	bo->pxp_key_instance = pxp->key_instance;

	return 0;
}

/**
 * xe_pxp_bo_key_check - check if the key used by a xe_bo is valid
 * @pxp: the xe->pxp pointer (it will be NULL if PXP is disabled)
 * @bo: the BO we want to check
 *
 * Checks whether a BO was encrypted with the current key or an obsolete one.
 *
 * Returns: 0 if the key is valid, -ENODEV if PXP is disabled, -EINVAL if the
 * BO is not using PXP,  -ENOEXEC if the key is not valid.
 */
int xe_pxp_bo_key_check(struct xe_pxp *pxp, struct xe_bo *bo)
{
	if (!xe_pxp_is_enabled(pxp))
		return -ENODEV;

	if (!xe_bo_is_protected(bo))
		return -EINVAL;

	xe_assert(pxp->xe, bo->pxp_key_instance);

	/*
	 * Note that the PXP key handling is inherently racey, because the key
	 * can theoretically change at any time (although it's unlikely to do
	 * so without triggers), even right after we check it. Taking a lock
	 * wouldn't help because the value might still change as soon as we
	 * release the lock.
	 * We mitigate the risk by checking the key at multiple points (on each
	 * submission involving the BO and right before flipping it on the
	 * display), but there is still a very small chance that we could
	 * operate on an invalid BO for a single submission or a single frame
	 * flip. This is a compromise made to protect the encrypted data (which
	 * is what the key termination is for).
	 */
	if (bo->pxp_key_instance != pxp->key_instance)
		return -ENOEXEC;

	return 0;
}

/**
 * xe_pxp_obj_key_check - check if the key used by a drm_gem_obj is valid
 * @obj: the drm_gem_obj we want to check
 *
 * Checks whether a drm_gem_obj was encrypted with the current key or an
 * obsolete one.
 *
 * Returns: 0 if the key is valid, -ENODEV if PXP is disabled, -EINVAL if the
 * obj is not using PXP,  -ENOEXEC if the key is not valid.
 */
int xe_pxp_obj_key_check(struct drm_gem_object *obj)
{
	struct xe_bo *bo = gem_to_xe_bo(obj);
	struct xe_device *xe = xe_bo_device(bo);
	struct xe_pxp *pxp = xe->pxp;

	return xe_pxp_bo_key_check(pxp, bo);
}

/**
 * xe_pxp_pm_suspend - prepare PXP for HW suspend
 * @pxp: the xe->pxp pointer (it will be NULL if PXP is disabled)
 *
 * Makes sure all PXP actions have completed and invalidates all PXP queues
 * and objects before we go into a suspend state.
 *
 * Returns: 0 if successful, a negative errno value otherwise.
 */
int xe_pxp_pm_suspend(struct xe_pxp *pxp)
{
	bool needs_queue_inval = false;
	int ret = 0;

	if (!xe_pxp_is_enabled(pxp))
		return 0;

wait_for_activation:
	if (!wait_for_completion_timeout(&pxp->activation,
					 msecs_to_jiffies(PXP_ACTIVATION_TIMEOUT_MS)))
		ret = -ETIMEDOUT;

	mutex_lock(&pxp->mutex);

	switch (pxp->status) {
	case XE_PXP_ERROR:
	case XE_PXP_READY_TO_START:
	case XE_PXP_SUSPENDED:
	case XE_PXP_TERMINATION_IN_PROGRESS:
	case XE_PXP_NEEDS_ADDITIONAL_TERMINATION:
		/*
		 * If PXP is not running there is nothing to cleanup. If there
		 * is a termination pending then no need to issue another one.
		 */
		break;
	case XE_PXP_START_IN_PROGRESS:
		mutex_unlock(&pxp->mutex);
		goto wait_for_activation;
	case XE_PXP_NEEDS_TERMINATION:
		/* If PXP was never used we can skip the cleanup */
		if (pxp->key_instance == pxp->last_suspend_key_instance)
			break;
		fallthrough;
	case XE_PXP_ACTIVE:
		pxp->key_instance++;
		needs_queue_inval = true;
		break;
	default:
		drm_err(&pxp->xe->drm, "unexpected state during PXP suspend: %u",
			pxp->status);
		ret = -EIO;
		goto out;
	}

	/*
	 * We set this even if we were in error state, hoping the suspend clears
	 * the error. Worse case we fail again and go in error state again.
	 */
	pxp->status = XE_PXP_SUSPENDED;

	mutex_unlock(&pxp->mutex);

	if (needs_queue_inval)
		pxp_invalidate_queues(pxp);

	/*
	 * if there is a termination in progress, wait for it.
	 * We need to wait outside the lock because the completion is done from
	 * within the lock
	 */
	if (!wait_for_completion_timeout(&pxp->termination,
					 msecs_to_jiffies(PXP_TERMINATION_TIMEOUT_MS)))
		ret = -ETIMEDOUT;

	pxp->last_suspend_key_instance = pxp->key_instance;

out:
	return ret;
}

/**
 * xe_pxp_pm_resume - re-init PXP after HW suspend
 * @pxp: the xe->pxp pointer (it will be NULL if PXP is disabled)
 */
void xe_pxp_pm_resume(struct xe_pxp *pxp)
{
	int err;

	if (!xe_pxp_is_enabled(pxp))
		return;

	err = kcr_pxp_enable(pxp);

	mutex_lock(&pxp->mutex);

	xe_assert(pxp->xe, pxp->status == XE_PXP_SUSPENDED);

	if (err)
		pxp->status = XE_PXP_ERROR;
	else
		pxp->status = XE_PXP_NEEDS_TERMINATION;

	mutex_unlock(&pxp->mutex);
}<|MERGE_RESOLUTION|>--- conflicted
+++ resolved
@@ -545,16 +545,6 @@
 	if (ret <= 0)
 		return ret ?: -EBUSY;
 
-<<<<<<< HEAD
-	/* get_readiness_status() returns 0 for in-progress and 1 for done */
-	ret = xe_pxp_get_readiness_status(pxp);
-	if (ret <= 0) {
-		if (!ret)
-			ret = -EBUSY;
-		goto out;
-	}
-=======
->>>>>>> a7fc15ed
 	ret = 0;
 
 wait_for_idle:
