// SPDX-License-Identifier: MIT
/*
 * Copyright © 2025 Intel Corporation
 */

#include "xe_survivability_mode.h"
#include "xe_survivability_mode_types.h"

#include <linux/kobject.h>
#include <linux/pci.h>
#include <linux/sysfs.h>

#include "xe_configfs.h"
#include "xe_device.h"
#include "xe_gt.h"
#include "xe_heci_gsc.h"
#include "xe_mmio.h"
#include "xe_pcode_api.h"
#include "xe_vsec.h"

#define MAX_SCRATCH_MMIO 8

/**
 * DOC: Xe Boot Survivability
 *
 * Boot Survivability is a software based workflow for recovering a system in a failed boot state
 * Here system recoverability is concerned with recovering the firmware responsible for boot.
 *
 * This is implemented by loading the driver with bare minimum (no drm card) to allow the firmware
 * to be flashed through mei and collect telemetry. The driver's probe flow is modified
 * such that it enters survivability mode when pcode initialization is incomplete and boot status
 * denotes a failure.
 *
 * Survivability mode can also be entered manually using the survivability mode attribute available
 * through configfs which is beneficial in several usecases. It can be used to address scenarios
 * where pcode does not detect failure or for validation purposes. It can also be used in
 * In-Field-Repair (IFR) to repair a single card without impacting the other cards in a node.
 *
 * Use below command enable survivability mode manually::
 *
 *	# echo 1 > /sys/kernel/config/xe/0000:03:00.0/survivability_mode
 *
 * Refer :ref:`xe_configfs` for more details on how to use configfs
 *
 * Survivability mode is indicated by the below admin-only readable sysfs which provides additional
 * debug information::
 *
 *	/sys/bus/pci/devices/<device>/surivability_mode
 *
 * Capability Information:
 *	Provides boot status
 * Postcode Information:
 *	Provides information about the failure
 * Overflow Information
 *	Provides history of previous failures
 * Auxiliary Information
 *	Certain failures may have information in addition to postcode information
 */

static u32 aux_history_offset(u32 reg_value)
{
	return REG_FIELD_GET(AUXINFO_HISTORY_OFFSET, reg_value);
}

static void set_survivability_info(struct xe_mmio *mmio, struct xe_survivability_info *info,
				   int id, char *name)
{
	strscpy(info[id].name, name, sizeof(info[id].name));
	info[id].reg = PCODE_SCRATCH(id).raw;
	info[id].value = xe_mmio_read32(mmio, PCODE_SCRATCH(id));
}

static void populate_survivability_info(struct xe_device *xe)
{
	struct xe_survivability *survivability = &xe->survivability;
	struct xe_survivability_info *info = survivability->info;
	struct xe_mmio *mmio;
	u32 id = 0, reg_value;
	char name[NAME_MAX];
	int index;

	mmio = xe_root_tile_mmio(xe);
	set_survivability_info(mmio, info, id, "Capability Info");
	reg_value = info[id].value;

	if (reg_value & HISTORY_TRACKING) {
		id++;
		set_survivability_info(mmio, info, id, "Postcode Info");

		if (reg_value & OVERFLOW_SUPPORT) {
			id = REG_FIELD_GET(OVERFLOW_REG_OFFSET, reg_value);
			set_survivability_info(mmio, info, id, "Overflow Info");
		}
	}

	if (reg_value & AUXINFO_SUPPORT) {
		id = REG_FIELD_GET(AUXINFO_REG_OFFSET, reg_value);

		for (index = 0; id && reg_value; index++, reg_value = info[id].value,
		     id = aux_history_offset(reg_value)) {
			snprintf(name, NAME_MAX, "Auxiliary Info %d", index);
			set_survivability_info(mmio, info, id, name);
		}
	}
}

static void log_survivability_info(struct pci_dev *pdev)
{
	struct xe_device *xe = pdev_to_xe_device(pdev);
	struct xe_survivability *survivability = &xe->survivability;
	struct xe_survivability_info *info = survivability->info;
	int id;

	dev_info(&pdev->dev, "Survivability Boot Status : Critical Failure (%d)\n",
		 survivability->boot_status);
	for (id = 0; id < MAX_SCRATCH_MMIO; id++) {
		if (info[id].reg)
			dev_info(&pdev->dev, "%s: 0x%x - 0x%x\n", info[id].name,
				 info[id].reg, info[id].value);
	}
}

static ssize_t survivability_mode_show(struct device *dev,
				       struct device_attribute *attr, char *buff)
{
	struct pci_dev *pdev = to_pci_dev(dev);
	struct xe_device *xe = pdev_to_xe_device(pdev);
	struct xe_survivability *survivability = &xe->survivability;
	struct xe_survivability_info *info = survivability->info;
	int index = 0, count = 0;

	for (index = 0; index < MAX_SCRATCH_MMIO; index++) {
		if (info[index].reg)
			count += sysfs_emit_at(buff, count, "%s: 0x%x - 0x%x\n", info[index].name,
					       info[index].reg, info[index].value);
	}

	return count;
}

static DEVICE_ATTR_ADMIN_RO(survivability_mode);

static void xe_survivability_mode_fini(void *arg)
{
	struct xe_device *xe = arg;
	struct pci_dev *pdev = to_pci_dev(xe->drm.dev);
	struct device *dev = &pdev->dev;

	xe_configfs_clear_survivability_mode(pdev);
	sysfs_remove_file(&dev->kobj, &dev_attr_survivability_mode.attr);
}

static int enable_survivability_mode(struct pci_dev *pdev)
{
	struct device *dev = &pdev->dev;
	struct xe_device *xe = pdev_to_xe_device(pdev);
	struct xe_survivability *survivability = &xe->survivability;
	int ret = 0;

	/* create survivability mode sysfs */
	ret = sysfs_create_file(&dev->kobj, &dev_attr_survivability_mode.attr);
	if (ret) {
		dev_warn(dev, "Failed to create survivability sysfs files\n");
		return ret;
	}

	ret = devm_add_action_or_reset(xe->drm.dev,
				       xe_survivability_mode_fini, xe);
	if (ret)
		return ret;

	/* Make sure xe_heci_gsc_init() knows about survivability mode */
	survivability->mode = true;

	ret = xe_heci_gsc_init(xe);
	if (ret) {
		/*
		 * But if it fails, device can't enter survivability
		 * so move it back for correct error handling
		 */
		survivability->mode = false;
		return ret;
	}

	xe_vsec_init(xe);

	dev_err(dev, "In Survivability Mode\n");

	return 0;
}

/**
 * xe_survivability_mode_is_enabled - check if survivability mode is enabled
 * @xe: xe device instance
 *
 * Returns true if in survivability mode, false otherwise
 */
bool xe_survivability_mode_is_enabled(struct xe_device *xe)
{
	return xe->survivability.mode;
}

<<<<<<< HEAD
/*
 * survivability_mode_requested - check if it's possible to enable
 * survivability mode and that was requested by firmware
 *
 * This function reads the boot status from Pcode.
 *
 * Return: true if platform support is available and boot status indicates
 * failure, false otherwise.
 */
static bool survivability_mode_requested(struct xe_device *xe)
=======
/**
 * xe_survivability_mode_is_requested - check if it's possible to enable survivability
 *					mode that was requested by firmware or userspace
 * @xe: xe device instance
 *
 * This function reads configfs and  boot status from Pcode.
 *
 * Return: true if platform support is available and boot status indicates
 * failure or if survivability mode is requested, false otherwise.
 */
bool xe_survivability_mode_is_requested(struct xe_device *xe)
>>>>>>> d755887f
{
	struct xe_survivability *survivability = &xe->survivability;
	struct xe_mmio *mmio = xe_root_tile_mmio(xe);
	struct pci_dev *pdev = to_pci_dev(xe->drm.dev);
	u32 data;
	bool survivability_mode;

	if (!IS_DGFX(xe) || IS_SRIOV_VF(xe))
		return false;

	survivability_mode = xe_configfs_get_survivability_mode(pdev);

	if (xe->info.platform < XE_BATTLEMAGE) {
		if (survivability_mode) {
			dev_err(&pdev->dev, "Survivability Mode is not supported on this card\n");
			xe_configfs_clear_survivability_mode(pdev);
		}
		return false;
	}

	/* Enable survivability mode if set via configfs */
	if (survivability_mode)
		return true;

	data = xe_mmio_read32(mmio, PCODE_SCRATCH(0));
	survivability->boot_status = REG_FIELD_GET(BOOT_STATUS, data);

	return survivability->boot_status == NON_CRITICAL_FAILURE ||
		survivability->boot_status == CRITICAL_FAILURE;
}

/**
 * xe_survivability_mode_enable - Initialize and enable the survivability mode
 * @xe: xe device instance
 *
 * Initialize survivability information and enable survivability mode
 *
 * Return: 0 if survivability mode is enabled or not requested; negative error
 * code otherwise.
 */
int xe_survivability_mode_enable(struct xe_device *xe)
{
	struct xe_survivability *survivability = &xe->survivability;
	struct xe_survivability_info *info;
	struct pci_dev *pdev = to_pci_dev(xe->drm.dev);

<<<<<<< HEAD
	if (!survivability_mode_requested(xe))
=======
	if (!xe_survivability_mode_is_requested(xe))
>>>>>>> d755887f
		return 0;

	survivability->size = MAX_SCRATCH_MMIO;

	info = devm_kcalloc(xe->drm.dev, survivability->size, sizeof(*info),
			    GFP_KERNEL);
	if (!info)
		return -ENOMEM;

	survivability->info = info;

	populate_survivability_info(xe);

	/* Only log debug information and exit if it is a critical failure */
	if (survivability->boot_status == CRITICAL_FAILURE) {
		log_survivability_info(pdev);
		return -ENXIO;
	}

	return enable_survivability_mode(pdev);
}<|MERGE_RESOLUTION|>--- conflicted
+++ resolved
@@ -200,18 +200,6 @@
 	return xe->survivability.mode;
 }
 
-<<<<<<< HEAD
-/*
- * survivability_mode_requested - check if it's possible to enable
- * survivability mode and that was requested by firmware
- *
- * This function reads the boot status from Pcode.
- *
- * Return: true if platform support is available and boot status indicates
- * failure, false otherwise.
- */
-static bool survivability_mode_requested(struct xe_device *xe)
-=======
 /**
  * xe_survivability_mode_is_requested - check if it's possible to enable survivability
  *					mode that was requested by firmware or userspace
@@ -223,7 +211,6 @@
  * failure or if survivability mode is requested, false otherwise.
  */
 bool xe_survivability_mode_is_requested(struct xe_device *xe)
->>>>>>> d755887f
 {
 	struct xe_survivability *survivability = &xe->survivability;
 	struct xe_mmio *mmio = xe_root_tile_mmio(xe);
@@ -270,11 +257,7 @@
 	struct xe_survivability_info *info;
 	struct pci_dev *pdev = to_pci_dev(xe->drm.dev);
 
-<<<<<<< HEAD
-	if (!survivability_mode_requested(xe))
-=======
 	if (!xe_survivability_mode_is_requested(xe))
->>>>>>> d755887f
 		return 0;
 
 	survivability->size = MAX_SCRATCH_MMIO;
