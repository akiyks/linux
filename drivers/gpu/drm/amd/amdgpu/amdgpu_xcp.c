/*
 * Copyright 2022 Advanced Micro Devices, Inc.
 *
 * Permission is hereby granted, free of charge, to any person obtaining a
 * copy of this software and associated documentation files (the "Software"),
 * to deal in the Software without restriction, including without limitation
 * the rights to use, copy, modify, merge, publish, distribute, sublicense,
 * and/or sell copies of the Software, and to permit persons to whom the
 * Software is furnished to do so, subject to the following conditions:
 *
 * The above copyright notice and this permission notice shall be included in
 * all copies or substantial portions of the Software.
 *
 * THE SOFTWARE IS PROVIDED "AS IS", WITHOUT WARRANTY OF ANY KIND, EXPRESS OR
 * IMPLIED, INCLUDING BUT NOT LIMITED TO THE WARRANTIES OF MERCHANTABILITY,
 * FITNESS FOR A PARTICULAR PURPOSE AND NONINFRINGEMENT.  IN NO EVENT SHALL
 * THE COPYRIGHT HOLDER(S) OR AUTHOR(S) BE LIABLE FOR ANY CLAIM, DAMAGES OR
 * OTHER LIABILITY, WHETHER IN AN ACTION OF CONTRACT, TORT OR OTHERWISE,
 * ARISING FROM, OUT OF OR IN CONNECTION WITH THE SOFTWARE OR THE USE OR
 * OTHER DEALINGS IN THE SOFTWARE.
 *
 */
#include "amdgpu.h"
#include "amdgpu_xcp.h"
#include "amdgpu_drv.h"

#include <drm/drm_drv.h>
#include "../amdxcp/amdgpu_xcp_drv.h"

static void amdgpu_xcp_sysfs_entries_init(struct amdgpu_xcp_mgr *xcp_mgr);
static void amdgpu_xcp_sysfs_entries_update(struct amdgpu_xcp_mgr *xcp_mgr);

static int __amdgpu_xcp_run(struct amdgpu_xcp_mgr *xcp_mgr,
			    struct amdgpu_xcp_ip *xcp_ip, int xcp_state)
{
	int (*run_func)(void *handle, uint32_t inst_mask);
	int ret = 0;

	if (!xcp_ip || !xcp_ip->valid || !xcp_ip->ip_funcs)
		return 0;

	run_func = NULL;

	switch (xcp_state) {
	case AMDGPU_XCP_PREPARE_SUSPEND:
		run_func = xcp_ip->ip_funcs->prepare_suspend;
		break;
	case AMDGPU_XCP_SUSPEND:
		run_func = xcp_ip->ip_funcs->suspend;
		break;
	case AMDGPU_XCP_PREPARE_RESUME:
		run_func = xcp_ip->ip_funcs->prepare_resume;
		break;
	case AMDGPU_XCP_RESUME:
		run_func = xcp_ip->ip_funcs->resume;
		break;
	}

	if (run_func)
		ret = run_func(xcp_mgr->adev, xcp_ip->inst_mask);

	return ret;
}

static int amdgpu_xcp_run_transition(struct amdgpu_xcp_mgr *xcp_mgr, int xcp_id,
				     int state)
{
	struct amdgpu_xcp_ip *xcp_ip;
	struct amdgpu_xcp *xcp;
	int i, ret;

	if (xcp_id >= MAX_XCP || !xcp_mgr->xcp[xcp_id].valid)
		return -EINVAL;

	xcp = &xcp_mgr->xcp[xcp_id];
	for (i = 0; i < AMDGPU_XCP_MAX_BLOCKS; ++i) {
		xcp_ip = &xcp->ip[i];
		ret = __amdgpu_xcp_run(xcp_mgr, xcp_ip, state);
		if (ret)
			break;
	}

	return ret;
}

int amdgpu_xcp_prepare_suspend(struct amdgpu_xcp_mgr *xcp_mgr, int xcp_id)
{
	return amdgpu_xcp_run_transition(xcp_mgr, xcp_id,
					 AMDGPU_XCP_PREPARE_SUSPEND);
}

int amdgpu_xcp_suspend(struct amdgpu_xcp_mgr *xcp_mgr, int xcp_id)
{
	return amdgpu_xcp_run_transition(xcp_mgr, xcp_id, AMDGPU_XCP_SUSPEND);
}

int amdgpu_xcp_prepare_resume(struct amdgpu_xcp_mgr *xcp_mgr, int xcp_id)
{
	return amdgpu_xcp_run_transition(xcp_mgr, xcp_id,
					 AMDGPU_XCP_PREPARE_RESUME);
}

int amdgpu_xcp_resume(struct amdgpu_xcp_mgr *xcp_mgr, int xcp_id)
{
	return amdgpu_xcp_run_transition(xcp_mgr, xcp_id, AMDGPU_XCP_RESUME);
}

static void __amdgpu_xcp_add_block(struct amdgpu_xcp_mgr *xcp_mgr, int xcp_id,
				   struct amdgpu_xcp_ip *ip)
{
	struct amdgpu_xcp *xcp;

	if (!ip)
		return;

	xcp = &xcp_mgr->xcp[xcp_id];
	xcp->ip[ip->ip_id] = *ip;
	xcp->ip[ip->ip_id].valid = true;

	xcp->valid = true;
}

int amdgpu_xcp_init(struct amdgpu_xcp_mgr *xcp_mgr, int num_xcps, int mode)
{
	struct amdgpu_device *adev = xcp_mgr->adev;
	struct amdgpu_xcp_ip ip;
	uint8_t mem_id;
	int i, j, ret;

	if (!num_xcps || num_xcps > MAX_XCP)
		return -EINVAL;

	xcp_mgr->mode = mode;

	for (i = 0; i < MAX_XCP; ++i)
		xcp_mgr->xcp[i].valid = false;

	/* This is needed for figuring out memory id of xcp */
	xcp_mgr->num_xcp_per_mem_partition = num_xcps / xcp_mgr->adev->gmc.num_mem_partitions;

	for (i = 0; i < num_xcps; ++i) {
		for (j = AMDGPU_XCP_GFXHUB; j < AMDGPU_XCP_MAX_BLOCKS; ++j) {
			ret = xcp_mgr->funcs->get_ip_details(xcp_mgr, i, j,
							     &ip);
			if (ret)
				continue;

			__amdgpu_xcp_add_block(xcp_mgr, i, &ip);
		}

		xcp_mgr->xcp[i].id = i;

		if (xcp_mgr->funcs->get_xcp_mem_id) {
			ret = xcp_mgr->funcs->get_xcp_mem_id(
				xcp_mgr, &xcp_mgr->xcp[i], &mem_id);
			if (ret)
				continue;
			else
				xcp_mgr->xcp[i].mem_id = mem_id;
		}
	}

	xcp_mgr->num_xcps = num_xcps;
	amdgpu_xcp_update_partition_sched_list(adev);

	return 0;
}

static int __amdgpu_xcp_switch_partition_mode(struct amdgpu_xcp_mgr *xcp_mgr,
					      int mode)
{
	int ret, curr_mode, num_xcps = 0;

	if (!xcp_mgr->funcs || !xcp_mgr->funcs->switch_partition_mode)
		return 0;

	mutex_lock(&xcp_mgr->xcp_lock);

	curr_mode = xcp_mgr->mode;
	/* State set to transient mode */
	xcp_mgr->mode = AMDGPU_XCP_MODE_TRANS;

	ret = xcp_mgr->funcs->switch_partition_mode(xcp_mgr, mode, &num_xcps);

	if (ret) {
		/* Failed, get whatever mode it's at now */
		if (xcp_mgr->funcs->query_partition_mode)
			xcp_mgr->mode = amdgpu_xcp_query_partition_mode(
				xcp_mgr, AMDGPU_XCP_FL_LOCKED);
		else
			xcp_mgr->mode = curr_mode;

		goto out;
	}
	amdgpu_xcp_sysfs_entries_update(xcp_mgr);
out:
	mutex_unlock(&xcp_mgr->xcp_lock);

	return ret;
}

int amdgpu_xcp_switch_partition_mode(struct amdgpu_xcp_mgr *xcp_mgr, int mode)
{
	if (!xcp_mgr || mode == AMDGPU_XCP_MODE_NONE)
		return -EINVAL;

	if (xcp_mgr->mode == mode)
		return 0;

	return __amdgpu_xcp_switch_partition_mode(xcp_mgr, mode);
}

int amdgpu_xcp_restore_partition_mode(struct amdgpu_xcp_mgr *xcp_mgr)
{
	if (!xcp_mgr || xcp_mgr->mode == AMDGPU_XCP_MODE_NONE)
		return 0;

	return __amdgpu_xcp_switch_partition_mode(xcp_mgr, xcp_mgr->mode);
}

static bool __amdgpu_xcp_is_cached_mode_valid(struct amdgpu_xcp_mgr *xcp_mgr)
{
	if (!xcp_mgr->funcs || !xcp_mgr->funcs->query_partition_mode)
		return true;

	if (!amdgpu_sriov_vf(xcp_mgr->adev) &&
	    xcp_mgr->mode == AMDGPU_XCP_MODE_NONE)
		return true;

	if (xcp_mgr->mode != AMDGPU_XCP_MODE_NONE &&
	    xcp_mgr->mode != AMDGPU_XCP_MODE_TRANS)
		return true;

	return false;
}

int amdgpu_xcp_query_partition_mode(struct amdgpu_xcp_mgr *xcp_mgr, u32 flags)
{
	int mode;

	if (__amdgpu_xcp_is_cached_mode_valid(xcp_mgr))
		return xcp_mgr->mode;

	if (!(flags & AMDGPU_XCP_FL_LOCKED))
		mutex_lock(&xcp_mgr->xcp_lock);
	mode = xcp_mgr->funcs->query_partition_mode(xcp_mgr);

	/* First time query for VF, set the mode here */
	if (amdgpu_sriov_vf(xcp_mgr->adev) &&
	    xcp_mgr->mode == AMDGPU_XCP_MODE_NONE)
		xcp_mgr->mode = mode;

	if (xcp_mgr->mode != AMDGPU_XCP_MODE_TRANS && mode != xcp_mgr->mode)
		dev_WARN(
			xcp_mgr->adev->dev,
			"Cached partition mode %d not matching with device mode %d",
			xcp_mgr->mode, mode);

	if (!(flags & AMDGPU_XCP_FL_LOCKED))
		mutex_unlock(&xcp_mgr->xcp_lock);

	return mode;
}

static int amdgpu_xcp_dev_alloc(struct amdgpu_device *adev)
{
	struct drm_device *p_ddev;
	struct drm_device *ddev;
	int i, ret;

	ddev = adev_to_drm(adev);

	/* xcp #0 shares drm device setting with adev */
	adev->xcp_mgr->xcp->ddev = ddev;

	for (i = 1; i < MAX_XCP; i++) {
		ret = amdgpu_xcp_drm_dev_alloc(&p_ddev);
		if (ret == -ENOSPC) {
			dev_warn(adev->dev,
			"Skip xcp node #%d when out of drm node resource.", i);
			ret = 0;
			goto out;
		} else if (ret) {
			goto out;
		}

		/* Redirect all IOCTLs to the primary device */
		adev->xcp_mgr->xcp[i].rdev = p_ddev->render->dev;
		adev->xcp_mgr->xcp[i].pdev = p_ddev->primary->dev;
		adev->xcp_mgr->xcp[i].driver = (struct drm_driver *)p_ddev->driver;
		adev->xcp_mgr->xcp[i].vma_offset_manager = p_ddev->vma_offset_manager;
		p_ddev->render->dev = ddev;
		p_ddev->primary->dev = ddev;
		p_ddev->vma_offset_manager = ddev->vma_offset_manager;
		p_ddev->driver = &amdgpu_partition_driver;
		adev->xcp_mgr->xcp[i].ddev = p_ddev;

		dev_set_drvdata(p_ddev->dev, &adev->xcp_mgr->xcp[i]);
	}
	ret = 0;
out:
	amdgpu_xcp_sysfs_entries_init(adev->xcp_mgr);

	return ret;
}

int amdgpu_xcp_mgr_init(struct amdgpu_device *adev, int init_mode,
			int init_num_xcps,
			struct amdgpu_xcp_mgr_funcs *xcp_funcs)
{
	struct amdgpu_xcp_mgr *xcp_mgr;
	int i;

	if (!xcp_funcs || !xcp_funcs->get_ip_details)
		return -EINVAL;

	xcp_mgr = kzalloc(sizeof(*xcp_mgr), GFP_KERNEL);

	if (!xcp_mgr)
		return -ENOMEM;

	xcp_mgr->adev = adev;
	xcp_mgr->funcs = xcp_funcs;
	xcp_mgr->mode = init_mode;
	mutex_init(&xcp_mgr->xcp_lock);

	if (init_mode != AMDGPU_XCP_MODE_NONE)
		amdgpu_xcp_init(xcp_mgr, init_num_xcps, init_mode);

	adev->xcp_mgr = xcp_mgr;
	for (i = 0; i < MAX_XCP; ++i)
		xcp_mgr->xcp[i].xcp_mgr = xcp_mgr;

	return amdgpu_xcp_dev_alloc(adev);
}

int amdgpu_xcp_get_partition(struct amdgpu_xcp_mgr *xcp_mgr,
			     enum AMDGPU_XCP_IP_BLOCK ip, int instance)
{
	struct amdgpu_xcp *xcp;
	int i, id_mask = 0;

	if (ip >= AMDGPU_XCP_MAX_BLOCKS)
		return -EINVAL;

	for (i = 0; i < xcp_mgr->num_xcps; ++i) {
		xcp = &xcp_mgr->xcp[i];
		if ((xcp->valid) && (xcp->ip[ip].valid) &&
		    (xcp->ip[ip].inst_mask & BIT(instance)))
			id_mask |= BIT(i);
	}

	if (!id_mask)
		id_mask = -ENXIO;

	return id_mask;
}

int amdgpu_xcp_get_inst_details(struct amdgpu_xcp *xcp,
				enum AMDGPU_XCP_IP_BLOCK ip,
				uint32_t *inst_mask)
{
	if (!xcp->valid || !inst_mask || !(xcp->ip[ip].valid))
		return -EINVAL;

	*inst_mask = xcp->ip[ip].inst_mask;

	return 0;
}

int amdgpu_xcp_dev_register(struct amdgpu_device *adev,
			const struct pci_device_id *ent)
{
	int i, ret;

	if (!adev->xcp_mgr)
		return 0;

	for (i = 1; i < MAX_XCP; i++) {
		if (!adev->xcp_mgr->xcp[i].ddev)
			break;

		ret = drm_dev_register(adev->xcp_mgr->xcp[i].ddev, ent->driver_data);
		if (ret)
			return ret;
	}

	return 0;
}

void amdgpu_xcp_dev_unplug(struct amdgpu_device *adev)
{
	struct drm_device *p_ddev;
	int i;

	if (!adev->xcp_mgr)
		return;

	for (i = 1; i < MAX_XCP; i++) {
		if (!adev->xcp_mgr->xcp[i].ddev)
			break;

		p_ddev = adev->xcp_mgr->xcp[i].ddev;
		drm_dev_unplug(p_ddev);
		p_ddev->render->dev = adev->xcp_mgr->xcp[i].rdev;
		p_ddev->primary->dev = adev->xcp_mgr->xcp[i].pdev;
		p_ddev->driver =  adev->xcp_mgr->xcp[i].driver;
		p_ddev->vma_offset_manager = adev->xcp_mgr->xcp[i].vma_offset_manager;
	}
}

int amdgpu_xcp_open_device(struct amdgpu_device *adev,
			   struct amdgpu_fpriv *fpriv,
			   struct drm_file *file_priv)
{
	int i;

	if (!adev->xcp_mgr)
		return 0;

	fpriv->xcp_id = AMDGPU_XCP_NO_PARTITION;
	for (i = 0; i < MAX_XCP; ++i) {
		if (!adev->xcp_mgr->xcp[i].ddev)
			break;

		if (file_priv->minor == adev->xcp_mgr->xcp[i].ddev->render) {
			if (adev->xcp_mgr->xcp[i].valid == FALSE) {
				dev_err(adev->dev, "renderD%d partition %d not valid!",
						file_priv->minor->index, i);
				return -ENOENT;
			}
			dev_dbg(adev->dev, "renderD%d partition %d opened!",
					file_priv->minor->index, i);
			fpriv->xcp_id = i;
			break;
		}
	}

	fpriv->vm.mem_id = fpriv->xcp_id == AMDGPU_XCP_NO_PARTITION ? -1 :
				adev->xcp_mgr->xcp[fpriv->xcp_id].mem_id;
	return 0;
}

void amdgpu_xcp_release_sched(struct amdgpu_device *adev,
				  struct amdgpu_ctx_entity *entity)
{
	struct drm_gpu_scheduler *sched;
	struct amdgpu_ring *ring;

	if (!adev->xcp_mgr)
		return;

	sched = entity->entity.rq->sched;
	if (drm_sched_wqueue_ready(sched)) {
		ring = to_amdgpu_ring(entity->entity.rq->sched);
		atomic_dec(&adev->xcp_mgr->xcp[ring->xcp_id].ref_cnt);
	}
}

<<<<<<< HEAD
=======
int amdgpu_xcp_select_scheds(struct amdgpu_device *adev,
			     u32 hw_ip, u32 hw_prio,
			     struct amdgpu_fpriv *fpriv,
			     unsigned int *num_scheds,
			     struct drm_gpu_scheduler ***scheds)
{
	u32 sel_xcp_id;
	int i;
	struct amdgpu_xcp_mgr *xcp_mgr = adev->xcp_mgr;

	if (fpriv->xcp_id == AMDGPU_XCP_NO_PARTITION) {
		u32 least_ref_cnt = ~0;

		fpriv->xcp_id = 0;
		for (i = 0; i < xcp_mgr->num_xcps; i++) {
			u32 total_ref_cnt;

			total_ref_cnt = atomic_read(&xcp_mgr->xcp[i].ref_cnt);
			if (total_ref_cnt < least_ref_cnt) {
				fpriv->xcp_id = i;
				least_ref_cnt = total_ref_cnt;
			}
		}
	}
	sel_xcp_id = fpriv->xcp_id;

	if (xcp_mgr->xcp[sel_xcp_id].gpu_sched[hw_ip][hw_prio].num_scheds) {
		*num_scheds =
			xcp_mgr->xcp[fpriv->xcp_id].gpu_sched[hw_ip][hw_prio].num_scheds;
		*scheds =
			xcp_mgr->xcp[fpriv->xcp_id].gpu_sched[hw_ip][hw_prio].sched;
		atomic_inc(&adev->xcp_mgr->xcp[sel_xcp_id].ref_cnt);
		dev_dbg(adev->dev, "Selected partition #%d", sel_xcp_id);
	} else {
		dev_err(adev->dev, "Failed to schedule partition #%d.", sel_xcp_id);
		return -ENOENT;
	}

	return 0;
}

static void amdgpu_set_xcp_id(struct amdgpu_device *adev,
			      uint32_t inst_idx,
			      struct amdgpu_ring *ring)
{
	int xcp_id;
	enum AMDGPU_XCP_IP_BLOCK ip_blk;
	uint32_t inst_mask;

	ring->xcp_id = AMDGPU_XCP_NO_PARTITION;
	if (ring->funcs->type == AMDGPU_RING_TYPE_COMPUTE)
		adev->gfx.enforce_isolation[0].xcp_id = ring->xcp_id;
	if ((adev->xcp_mgr->mode == AMDGPU_XCP_MODE_NONE) ||
	    (ring->funcs->type == AMDGPU_RING_TYPE_CPER))
		return;

	inst_mask = 1 << inst_idx;

	switch (ring->funcs->type) {
	case AMDGPU_HW_IP_GFX:
	case AMDGPU_RING_TYPE_COMPUTE:
	case AMDGPU_RING_TYPE_KIQ:
		ip_blk = AMDGPU_XCP_GFX;
		break;
	case AMDGPU_RING_TYPE_SDMA:
		ip_blk = AMDGPU_XCP_SDMA;
		break;
	case AMDGPU_RING_TYPE_VCN_ENC:
	case AMDGPU_RING_TYPE_VCN_JPEG:
		ip_blk = AMDGPU_XCP_VCN;
		break;
	default:
		dev_err(adev->dev, "Not support ring type %d!", ring->funcs->type);
		return;
	}

	for (xcp_id = 0; xcp_id < adev->xcp_mgr->num_xcps; xcp_id++) {
		if (adev->xcp_mgr->xcp[xcp_id].ip[ip_blk].inst_mask & inst_mask) {
			ring->xcp_id = xcp_id;
			dev_dbg(adev->dev, "ring:%s xcp_id :%u", ring->name,
				ring->xcp_id);
			if (ring->funcs->type == AMDGPU_RING_TYPE_COMPUTE)
				adev->gfx.enforce_isolation[xcp_id].xcp_id = xcp_id;
			break;
		}
	}
}

static void amdgpu_xcp_gpu_sched_update(struct amdgpu_device *adev,
					struct amdgpu_ring *ring,
					unsigned int sel_xcp_id)
{
	unsigned int *num_gpu_sched;

	num_gpu_sched = &adev->xcp_mgr->xcp[sel_xcp_id]
			.gpu_sched[ring->funcs->type][ring->hw_prio].num_scheds;
	adev->xcp_mgr->xcp[sel_xcp_id].gpu_sched[ring->funcs->type][ring->hw_prio]
			.sched[(*num_gpu_sched)++] = &ring->sched;
	dev_dbg(adev->dev, "%s :[%d] gpu_sched[%d][%d] = %d",
		ring->name, sel_xcp_id, ring->funcs->type,
		ring->hw_prio, *num_gpu_sched);
}

static int amdgpu_xcp_sched_list_update(struct amdgpu_device *adev)
{
	struct amdgpu_ring *ring;
	int i;

	for (i = 0; i < MAX_XCP; i++) {
		atomic_set(&adev->xcp_mgr->xcp[i].ref_cnt, 0);
		memset(adev->xcp_mgr->xcp[i].gpu_sched, 0, sizeof(adev->xcp_mgr->xcp->gpu_sched));
	}

	if (adev->xcp_mgr->mode == AMDGPU_XCP_MODE_NONE)
		return 0;

	for (i = 0; i < AMDGPU_MAX_RINGS; i++) {
		ring = adev->rings[i];
		if (!ring || !ring->sched.ready || ring->no_scheduler)
			continue;

		amdgpu_xcp_gpu_sched_update(adev, ring, ring->xcp_id);

		/* VCN may be shared by two partitions under CPX MODE in certain
		 * configs.
		 */
		if ((ring->funcs->type == AMDGPU_RING_TYPE_VCN_ENC ||
		     ring->funcs->type == AMDGPU_RING_TYPE_VCN_JPEG) &&
		    (adev->xcp_mgr->num_xcps > adev->vcn.num_vcn_inst))
			amdgpu_xcp_gpu_sched_update(adev, ring, ring->xcp_id + 1);
	}

	return 0;
}

int amdgpu_xcp_update_partition_sched_list(struct amdgpu_device *adev)
{
	int i;

	for (i = 0; i < adev->num_rings; i++) {
		struct amdgpu_ring *ring = adev->rings[i];

		if (ring->funcs->type == AMDGPU_RING_TYPE_COMPUTE ||
			ring->funcs->type == AMDGPU_RING_TYPE_KIQ)
			amdgpu_set_xcp_id(adev, ring->xcc_id, ring);
		else
			amdgpu_set_xcp_id(adev, ring->me, ring);
	}

	return amdgpu_xcp_sched_list_update(adev);
}

void amdgpu_xcp_update_supported_modes(struct amdgpu_xcp_mgr *xcp_mgr)
{
	struct amdgpu_device *adev = xcp_mgr->adev;

	xcp_mgr->supp_xcp_modes = 0;

	switch (NUM_XCC(adev->gfx.xcc_mask)) {
	case 8:
		xcp_mgr->supp_xcp_modes = BIT(AMDGPU_SPX_PARTITION_MODE) |
					  BIT(AMDGPU_DPX_PARTITION_MODE) |
					  BIT(AMDGPU_QPX_PARTITION_MODE) |
					  BIT(AMDGPU_CPX_PARTITION_MODE);
		break;
	case 6:
		xcp_mgr->supp_xcp_modes = BIT(AMDGPU_SPX_PARTITION_MODE) |
					  BIT(AMDGPU_TPX_PARTITION_MODE) |
					  BIT(AMDGPU_CPX_PARTITION_MODE);
		break;
	case 4:
		xcp_mgr->supp_xcp_modes = BIT(AMDGPU_SPX_PARTITION_MODE) |
					  BIT(AMDGPU_DPX_PARTITION_MODE) |
					  BIT(AMDGPU_CPX_PARTITION_MODE);
		break;
	case 2:
		xcp_mgr->supp_xcp_modes = BIT(AMDGPU_SPX_PARTITION_MODE) |
					  BIT(AMDGPU_CPX_PARTITION_MODE);
		break;
	case 1:
		xcp_mgr->supp_xcp_modes = BIT(AMDGPU_SPX_PARTITION_MODE) |
					  BIT(AMDGPU_CPX_PARTITION_MODE);
		break;

	default:
		break;
	}
}

int amdgpu_xcp_pre_partition_switch(struct amdgpu_xcp_mgr *xcp_mgr, u32 flags)
{
	/* TODO:
	 * Stop user queues and threads, and make sure GPU is empty of work.
	 */

	if (flags & AMDGPU_XCP_OPS_KFD)
		amdgpu_amdkfd_device_fini_sw(xcp_mgr->adev);

	return 0;
}

int amdgpu_xcp_post_partition_switch(struct amdgpu_xcp_mgr *xcp_mgr, u32 flags)
{
	int ret = 0;

	if (flags & AMDGPU_XCP_OPS_KFD) {
		amdgpu_amdkfd_device_probe(xcp_mgr->adev);
		amdgpu_amdkfd_device_init(xcp_mgr->adev);
		/* If KFD init failed, return failure */
		if (!xcp_mgr->adev->kfd.init_complete)
			ret = -EIO;
	}

	return ret;
}

>>>>>>> a7fc15ed
/*====================== xcp sysfs - configuration ======================*/
#define XCP_CFG_SYSFS_RES_ATTR_SHOW(_name)                         \
	static ssize_t amdgpu_xcp_res_sysfs_##_name##_show(        \
		struct amdgpu_xcp_res_details *xcp_res, char *buf) \
	{                                                          \
		return sysfs_emit(buf, "%d\n", xcp_res->_name);    \
	}

struct amdgpu_xcp_res_sysfs_attribute {
	struct attribute attr;
	ssize_t (*show)(struct amdgpu_xcp_res_details *xcp_res, char *buf);
};

#define XCP_CFG_SYSFS_RES_ATTR(_name)                                        \
	struct amdgpu_xcp_res_sysfs_attribute xcp_res_sysfs_attr_##_name = { \
		.attr = { .name = __stringify(_name), .mode = 0400 },        \
		.show = amdgpu_xcp_res_sysfs_##_name##_show,                 \
	}

XCP_CFG_SYSFS_RES_ATTR_SHOW(num_inst)
XCP_CFG_SYSFS_RES_ATTR(num_inst);
XCP_CFG_SYSFS_RES_ATTR_SHOW(num_shared)
XCP_CFG_SYSFS_RES_ATTR(num_shared);

#define XCP_CFG_SYSFS_RES_ATTR_PTR(_name) xcp_res_sysfs_attr_##_name.attr

static struct attribute *xcp_cfg_res_sysfs_attrs[] = {
	&XCP_CFG_SYSFS_RES_ATTR_PTR(num_inst),
	&XCP_CFG_SYSFS_RES_ATTR_PTR(num_shared), NULL
};

static const char *xcp_desc[] = {
	[AMDGPU_SPX_PARTITION_MODE] = "SPX",
	[AMDGPU_DPX_PARTITION_MODE] = "DPX",
	[AMDGPU_TPX_PARTITION_MODE] = "TPX",
	[AMDGPU_QPX_PARTITION_MODE] = "QPX",
	[AMDGPU_CPX_PARTITION_MODE] = "CPX",
};

static const char *nps_desc[] = {
	[UNKNOWN_MEMORY_PARTITION_MODE] = "UNKNOWN",
	[AMDGPU_NPS1_PARTITION_MODE] = "NPS1",
	[AMDGPU_NPS2_PARTITION_MODE] = "NPS2",
	[AMDGPU_NPS3_PARTITION_MODE] = "NPS3",
	[AMDGPU_NPS4_PARTITION_MODE] = "NPS4",
	[AMDGPU_NPS6_PARTITION_MODE] = "NPS6",
	[AMDGPU_NPS8_PARTITION_MODE] = "NPS8",
};

ATTRIBUTE_GROUPS(xcp_cfg_res_sysfs);

#define to_xcp_attr(x) \
	container_of(x, struct amdgpu_xcp_res_sysfs_attribute, attr)
#define to_xcp_res(x) container_of(x, struct amdgpu_xcp_res_details, kobj)

static ssize_t xcp_cfg_res_sysfs_attr_show(struct kobject *kobj,
					   struct attribute *attr, char *buf)
{
	struct amdgpu_xcp_res_sysfs_attribute *attribute;
	struct amdgpu_xcp_res_details *xcp_res;

	attribute = to_xcp_attr(attr);
	xcp_res = to_xcp_res(kobj);

	if (!attribute->show)
		return -EIO;

	return attribute->show(xcp_res, buf);
}

static const struct sysfs_ops xcp_cfg_res_sysfs_ops = {
	.show = xcp_cfg_res_sysfs_attr_show,
};

static const struct kobj_type xcp_cfg_res_sysfs_ktype = {
	.sysfs_ops = &xcp_cfg_res_sysfs_ops,
	.default_groups = xcp_cfg_res_sysfs_groups,
};

const char *xcp_res_names[] = {
	[AMDGPU_XCP_RES_XCC] = "xcc",
	[AMDGPU_XCP_RES_DMA] = "dma",
	[AMDGPU_XCP_RES_DEC] = "dec",
	[AMDGPU_XCP_RES_JPEG] = "jpeg",
};

static int amdgpu_xcp_get_res_info(struct amdgpu_xcp_mgr *xcp_mgr,
				   int mode,
				   struct amdgpu_xcp_cfg *xcp_cfg)
{
	if (xcp_mgr->funcs && xcp_mgr->funcs->get_xcp_res_info)
		return xcp_mgr->funcs->get_xcp_res_info(xcp_mgr, mode, xcp_cfg);

	return -EOPNOTSUPP;
}

#define to_xcp_cfg(x) container_of(x, struct amdgpu_xcp_cfg, kobj)
static ssize_t supported_xcp_configs_show(struct kobject *kobj,
					  struct kobj_attribute *attr, char *buf)
{
	struct amdgpu_xcp_cfg *xcp_cfg = to_xcp_cfg(kobj);
	struct amdgpu_xcp_mgr *xcp_mgr = xcp_cfg->xcp_mgr;
	int size = 0, mode;
	char *sep = "";

	if (!xcp_mgr || !xcp_mgr->supp_xcp_modes)
		return sysfs_emit(buf, "Not supported\n");

	for_each_inst(mode, xcp_mgr->supp_xcp_modes) {
		size += sysfs_emit_at(buf, size, "%s%s", sep, xcp_desc[mode]);
		sep = ", ";
	}

	size += sysfs_emit_at(buf, size, "\n");

	return size;
}

static ssize_t supported_nps_configs_show(struct kobject *kobj,
					  struct kobj_attribute *attr, char *buf)
{
	struct amdgpu_xcp_cfg *xcp_cfg = to_xcp_cfg(kobj);
	int size = 0, mode;
	char *sep = "";

	if (!xcp_cfg || !xcp_cfg->compatible_nps_modes)
		return sysfs_emit(buf, "Not supported\n");

	for_each_inst(mode, xcp_cfg->compatible_nps_modes) {
		size += sysfs_emit_at(buf, size, "%s%s", sep, nps_desc[mode]);
		sep = ", ";
	}

	size += sysfs_emit_at(buf, size, "\n");

	return size;
}

static ssize_t xcp_config_show(struct kobject *kobj,
			       struct kobj_attribute *attr, char *buf)
{
	struct amdgpu_xcp_cfg *xcp_cfg = to_xcp_cfg(kobj);

	return sysfs_emit(buf, "%s\n",
			  amdgpu_gfx_compute_mode_desc(xcp_cfg->mode));
}

static ssize_t xcp_config_store(struct kobject *kobj,
				struct kobj_attribute *attr,
				const char *buf, size_t size)
{
	struct amdgpu_xcp_cfg *xcp_cfg = to_xcp_cfg(kobj);
	int mode, r;

	if (!strncasecmp("SPX", buf, strlen("SPX")))
		mode = AMDGPU_SPX_PARTITION_MODE;
	else if (!strncasecmp("DPX", buf, strlen("DPX")))
		mode = AMDGPU_DPX_PARTITION_MODE;
	else if (!strncasecmp("TPX", buf, strlen("TPX")))
		mode = AMDGPU_TPX_PARTITION_MODE;
	else if (!strncasecmp("QPX", buf, strlen("QPX")))
		mode = AMDGPU_QPX_PARTITION_MODE;
	else if (!strncasecmp("CPX", buf, strlen("CPX")))
		mode = AMDGPU_CPX_PARTITION_MODE;
	else
		return -EINVAL;

	r = amdgpu_xcp_get_res_info(xcp_cfg->xcp_mgr, mode, xcp_cfg);

	if (r)
		return r;

	xcp_cfg->mode = mode;
	return size;
}

static struct kobj_attribute xcp_cfg_sysfs_mode =
	__ATTR_RW_MODE(xcp_config, 0644);

static void xcp_cfg_sysfs_release(struct kobject *kobj)
{
	struct amdgpu_xcp_cfg *xcp_cfg = to_xcp_cfg(kobj);

	kfree(xcp_cfg);
}

static const struct kobj_type xcp_cfg_sysfs_ktype = {
	.release = xcp_cfg_sysfs_release,
	.sysfs_ops = &kobj_sysfs_ops,
};

static struct kobj_attribute supp_part_sysfs_mode =
	__ATTR_RO(supported_xcp_configs);

static struct kobj_attribute supp_nps_sysfs_mode =
	__ATTR_RO(supported_nps_configs);

static const struct attribute *xcp_attrs[] = {
	&supp_part_sysfs_mode.attr,
	&xcp_cfg_sysfs_mode.attr,
	NULL,
};

static void amdgpu_xcp_cfg_sysfs_init(struct amdgpu_device *adev)
{
	struct amdgpu_xcp_res_details *xcp_res;
	struct amdgpu_xcp_cfg *xcp_cfg;
	int i, r, j, rid, mode;

	if (!adev->xcp_mgr)
		return;

	xcp_cfg = kzalloc(sizeof(*xcp_cfg), GFP_KERNEL);
	if (!xcp_cfg)
		return;
	xcp_cfg->xcp_mgr = adev->xcp_mgr;

	r = kobject_init_and_add(&xcp_cfg->kobj, &xcp_cfg_sysfs_ktype,
				 &adev->dev->kobj, "compute_partition_config");
	if (r)
		goto err1;

	r = sysfs_create_files(&xcp_cfg->kobj, xcp_attrs);
	if (r)
		goto err1;

	if (adev->gmc.supported_nps_modes != 0) {
		r = sysfs_create_file(&xcp_cfg->kobj, &supp_nps_sysfs_mode.attr);
		if (r) {
			sysfs_remove_files(&xcp_cfg->kobj, xcp_attrs);
			goto err1;
		}
	}

	mode = (xcp_cfg->xcp_mgr->mode ==
		AMDGPU_UNKNOWN_COMPUTE_PARTITION_MODE) ?
		       AMDGPU_SPX_PARTITION_MODE :
		       xcp_cfg->xcp_mgr->mode;
	r = amdgpu_xcp_get_res_info(xcp_cfg->xcp_mgr, mode, xcp_cfg);
	if (r) {
		sysfs_remove_file(&xcp_cfg->kobj, &supp_nps_sysfs_mode.attr);
		sysfs_remove_files(&xcp_cfg->kobj, xcp_attrs);
		goto err1;
	}

	xcp_cfg->mode = mode;
	for (i = 0; i < xcp_cfg->num_res; i++) {
		xcp_res = &xcp_cfg->xcp_res[i];
		rid = xcp_res->id;
		r = kobject_init_and_add(&xcp_res->kobj,
					 &xcp_cfg_res_sysfs_ktype,
					 &xcp_cfg->kobj, "%s",
					 xcp_res_names[rid]);
		if (r)
			goto err;
	}

	adev->xcp_mgr->xcp_cfg = xcp_cfg;
	return;
err:
	for (j = 0; j < i; j++) {
		xcp_res = &xcp_cfg->xcp_res[i];
		kobject_put(&xcp_res->kobj);
	}

	sysfs_remove_file(&xcp_cfg->kobj, &supp_nps_sysfs_mode.attr);
	sysfs_remove_files(&xcp_cfg->kobj, xcp_attrs);
err1:
	kobject_put(&xcp_cfg->kobj);
}

static void amdgpu_xcp_cfg_sysfs_fini(struct amdgpu_device *adev)
{
	struct amdgpu_xcp_res_details *xcp_res;
	struct amdgpu_xcp_cfg *xcp_cfg;
	int i;

	if (!adev->xcp_mgr || !adev->xcp_mgr->xcp_cfg)
		return;

	xcp_cfg = adev->xcp_mgr->xcp_cfg;
	for (i = 0; i < xcp_cfg->num_res; i++) {
		xcp_res = &xcp_cfg->xcp_res[i];
		kobject_put(&xcp_res->kobj);
	}

	sysfs_remove_file(&xcp_cfg->kobj, &supp_nps_sysfs_mode.attr);
	sysfs_remove_files(&xcp_cfg->kobj, xcp_attrs);
	kobject_put(&xcp_cfg->kobj);
}

/*====================== xcp sysfs - data entries ======================*/

#define to_xcp(x) container_of(x, struct amdgpu_xcp, kobj)

static ssize_t xcp_metrics_show(struct kobject *kobj,
				struct kobj_attribute *attr, char *buf)
{
	struct amdgpu_xcp *xcp = to_xcp(kobj);
	struct amdgpu_xcp_mgr *xcp_mgr;
	ssize_t size;

	xcp_mgr = xcp->xcp_mgr;
	size = amdgpu_dpm_get_xcp_metrics(xcp_mgr->adev, xcp->id, NULL);
	if (size <= 0)
		return size;

	if (size > PAGE_SIZE)
		return -ENOSPC;

	return amdgpu_dpm_get_xcp_metrics(xcp_mgr->adev, xcp->id, buf);
}

static umode_t amdgpu_xcp_attrs_is_visible(struct kobject *kobj,
					   struct attribute *attr, int n)
{
	struct amdgpu_xcp *xcp = to_xcp(kobj);

	if (!xcp || !xcp->valid)
		return 0;

	return attr->mode;
}

static struct kobj_attribute xcp_sysfs_metrics = __ATTR_RO(xcp_metrics);

static struct attribute *amdgpu_xcp_attrs[] = {
	&xcp_sysfs_metrics.attr,
	NULL,
};

static const struct attribute_group amdgpu_xcp_attrs_group = {
	.attrs = amdgpu_xcp_attrs,
	.is_visible = amdgpu_xcp_attrs_is_visible
};

static const struct kobj_type xcp_sysfs_ktype = {
	.sysfs_ops = &kobj_sysfs_ops,
};

static void amdgpu_xcp_sysfs_entries_fini(struct amdgpu_xcp_mgr *xcp_mgr, int n)
{
	struct amdgpu_xcp *xcp;

	for (n--; n >= 0; n--) {
		xcp = &xcp_mgr->xcp[n];
		if (!xcp->ddev || !xcp->valid)
			continue;
		sysfs_remove_group(&xcp->kobj, &amdgpu_xcp_attrs_group);
		kobject_put(&xcp->kobj);
	}
}

static void amdgpu_xcp_sysfs_entries_init(struct amdgpu_xcp_mgr *xcp_mgr)
{
	struct amdgpu_xcp *xcp;
	int i, r;

	for (i = 0; i < MAX_XCP; i++) {
		/* Redirect all IOCTLs to the primary device */
		xcp = &xcp_mgr->xcp[i];
		if (!xcp->ddev)
			break;
		r = kobject_init_and_add(&xcp->kobj, &xcp_sysfs_ktype,
					 &xcp->ddev->dev->kobj, "xcp");
		if (r)
			goto out;

		r = sysfs_create_group(&xcp->kobj, &amdgpu_xcp_attrs_group);
		if (r)
			goto out;
	}

	return;
out:
	kobject_put(&xcp->kobj);
}

static void amdgpu_xcp_sysfs_entries_update(struct amdgpu_xcp_mgr *xcp_mgr)
{
	struct amdgpu_xcp *xcp;
	int i;

	for (i = 0; i < MAX_XCP; i++) {
		/* Redirect all IOCTLs to the primary device */
		xcp = &xcp_mgr->xcp[i];
		if (!xcp->ddev)
			continue;
		sysfs_update_group(&xcp->kobj, &amdgpu_xcp_attrs_group);
	}

	return;
}

void amdgpu_xcp_sysfs_init(struct amdgpu_device *adev)
{
	if (!adev->xcp_mgr)
		return;

	amdgpu_xcp_cfg_sysfs_init(adev);

	return;
}

void amdgpu_xcp_sysfs_fini(struct amdgpu_device *adev)
{
	if (!adev->xcp_mgr)
		return;
	amdgpu_xcp_sysfs_entries_fini(adev->xcp_mgr, MAX_XCP);
	amdgpu_xcp_cfg_sysfs_fini(adev);
}<|MERGE_RESOLUTION|>--- conflicted
+++ resolved
@@ -457,8 +457,6 @@
 	}
 }
 
-<<<<<<< HEAD
-=======
 int amdgpu_xcp_select_scheds(struct amdgpu_device *adev,
 			     u32 hw_ip, u32 hw_prio,
 			     struct amdgpu_fpriv *fpriv,
@@ -675,7 +673,6 @@
 	return ret;
 }
 
->>>>>>> a7fc15ed
 /*====================== xcp sysfs - configuration ======================*/
 #define XCP_CFG_SYSFS_RES_ATTR_SHOW(_name)                         \
 	static ssize_t amdgpu_xcp_res_sysfs_##_name##_show(        \
