--- conflicted
+++ resolved
@@ -174,20 +174,6 @@
 			   struct drm_file *file_priv);
 void amdgpu_xcp_release_sched(struct amdgpu_device *adev,
 			      struct amdgpu_ctx_entity *entity);
-<<<<<<< HEAD
-
-void amdgpu_xcp_sysfs_init(struct amdgpu_device *adev);
-void amdgpu_xcp_sysfs_fini(struct amdgpu_device *adev);
-
-#define amdgpu_xcp_select_scheds(adev, e, c, d, x, y) \
-	((adev)->xcp_mgr && (adev)->xcp_mgr->funcs && \
-	(adev)->xcp_mgr->funcs->select_scheds ? \
-	(adev)->xcp_mgr->funcs->select_scheds((adev), (e), (c), (d), (x), (y)) : -ENOENT)
-#define amdgpu_xcp_update_partition_sched_list(adev) \
-	((adev)->xcp_mgr && (adev)->xcp_mgr->funcs && \
-	(adev)->xcp_mgr->funcs->update_partition_sched_list ? \
-	(adev)->xcp_mgr->funcs->update_partition_sched_list(adev) : 0)
-=======
 int amdgpu_xcp_select_scheds(struct amdgpu_device *adev,
 			     u32 hw_ip, u32 hw_prio,
 			     struct amdgpu_fpriv *fpriv,
@@ -199,7 +185,6 @@
 int amdgpu_xcp_post_partition_switch(struct amdgpu_xcp_mgr *xcp_mgr, u32 flags);
 void amdgpu_xcp_sysfs_init(struct amdgpu_device *adev);
 void amdgpu_xcp_sysfs_fini(struct amdgpu_device *adev);
->>>>>>> a7fc15ed
 
 static inline int amdgpu_xcp_get_num_xcp(struct amdgpu_xcp_mgr *xcp_mgr)
 {
