--- conflicted
+++ resolved
@@ -190,8 +190,6 @@
 	/* For KFD, gds_size is re-used for queue size (needed in MES for AQL queues) */
 	mes_add_queue_pkt.is_aql_queue = input->is_aql_queue;
 	mes_add_queue_pkt.gds_size = input->queue_size;
-<<<<<<< HEAD
-=======
 
 	if (!(((adev->mes.sched_version & AMDGPU_MES_VERSION_MASK) >= 4) &&
 		  (adev->ip_versions[GC_HWIP][0] >= IP_VERSION(11, 0, 0)) &&
@@ -201,7 +199,6 @@
 	/* For KFD, gds_size is re-used for queue size (needed in MES for AQL queues) */
 	mes_add_queue_pkt.is_aql_queue = input->is_aql_queue;
 	mes_add_queue_pkt.gds_size = input->queue_size;
->>>>>>> 9abf2313
 
 	return mes_v11_0_submit_pkt_and_poll_completion(mes,
 			&mes_add_queue_pkt, sizeof(mes_add_queue_pkt),
