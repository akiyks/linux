/*
 * Copyright 2017 Advanced Micro Devices, Inc.
 *
 * Permission is hereby granted, free of charge, to any person obtaining a
 * copy of this software and associated documentation files (the "Software"),
 * to deal in the Software without restriction, including without limitation
 * the rights to use, copy, modify, merge, publish, distribute, sublicense,
 * and/or sell copies of the Software, and to permit persons to whom the
 * Software is furnished to do so, subject to the following conditions:
 *
 * The above copyright notice and this permission notice shall be included in
 * all copies or substantial portions of the Software.
 *
 * THE SOFTWARE IS PROVIDED "AS IS", WITHOUT WARRANTY OF ANY KIND, EXPRESS OR
 * IMPLIED, INCLUDING BUT NOT LIMITED TO THE WARRANTIES OF MERCHANTABILITY,
 * FITNESS FOR A PARTICULAR PURPOSE AND NONINFRINGEMENT.  IN NO EVENT SHALL
 * THE COPYRIGHT HOLDER(S) OR AUTHOR(S) BE LIABLE FOR ANY CLAIM, DAMAGES OR
 * OTHER LIABILITY, WHETHER IN AN ACTION OF CONTRACT, TORT OR OTHERWISE,
 * ARISING FROM, OUT OF OR IN CONNECTION WITH THE SOFTWARE OR THE USE OR
 * OTHER DEALINGS IN THE SOFTWARE.
 *
 */

#ifndef RAVEN_PP_SMC_H
#define RAVEN_PP_SMC_H

#pragma pack(push, 1)

#define PPSMC_Result_OK                    0x1
#define PPSMC_Result_Failed                0xFF
#define PPSMC_Result_UnknownCmd            0xFE
#define PPSMC_Result_CmdRejectedPrereq     0xFD
#define PPSMC_Result_CmdRejectedBusy       0xFC

#define PPSMC_MSG_TestMessage                   0x1
#define PPSMC_MSG_GetSmuVersion                 0x2
#define PPSMC_MSG_GetDriverIfVersion            0x3
#define PPSMC_MSG_PowerUpGfx                    0x6
#define PPSMC_MSG_EnableGfxOff                  0x7
#define PPSMC_MSG_DisableGfxOff                 0x8
#define PPSMC_MSG_PowerDownIspByTile            0x9
#define PPSMC_MSG_PowerUpIspByTile              0xA
#define PPSMC_MSG_PowerDownVcn                  0xB
#define PPSMC_MSG_PowerUpVcn                    0xC
#define PPSMC_MSG_PowerDownSdma                 0xD
#define PPSMC_MSG_PowerUpSdma                   0xE
#define PPSMC_MSG_SetHardMinIspclkByFreq        0xF
#define PPSMC_MSG_SetHardMinVcn                 0x10
#define PPSMC_MSG_SetMinDisplayClock            0x11
#define PPSMC_MSG_SetHardMinFclkByFreq          0x12
#define PPSMC_MSG_SetAllowFclkSwitch            0x13
#define PPSMC_MSG_SetMinVideoGfxclkFreq         0x14
#define PPSMC_MSG_ActiveProcessNotify           0x15
#define PPSMC_MSG_SetCustomPolicy               0x16
#define PPSMC_MSG_SetVideoFps                   0x17
#define PPSMC_MSG_SetDisplayCount               0x18
#define PPSMC_MSG_QueryPowerLimit               0x19
#define PPSMC_MSG_SetDriverDramAddrHigh         0x1A
#define PPSMC_MSG_SetDriverDramAddrLow          0x1B
#define PPSMC_MSG_TransferTableSmu2Dram         0x1C
#define PPSMC_MSG_TransferTableDram2Smu         0x1D
#define PPSMC_MSG_ControlGfxRM                  0x1E
#define PPSMC_MSG_SetGfxclkOverdriveByFreqVid   0x1F
#define PPSMC_MSG_SetHardMinDcefclkByFreq       0x20
#define PPSMC_MSG_SetHardMinSocclkByFreq        0x21
#define PPSMC_MSG_SetMinVddcrSocVoltage         0x22
#define PPSMC_MSG_SetMinVideoFclkFreq           0x23
#define PPSMC_MSG_SetMinDeepSleepDcefclk        0x24
#define PPSMC_MSG_ForcePowerDownGfx             0x25
#define PPSMC_MSG_SetPhyclkVoltageByFreq        0x26
#define PPSMC_MSG_SetDppclkVoltageByFreq        0x27
#define PPSMC_MSG_SetSoftMinVcn                 0x28
#define PPSMC_MSG_GetGfxclkFrequency            0x2A
#define PPSMC_MSG_GetFclkFrequency              0x2B
#define PPSMC_MSG_GetMinGfxclkFrequency         0x2C
#define PPSMC_MSG_GetMaxGfxclkFrequency         0x2D
#define PPSMC_MSG_SoftReset                     0x2E
<<<<<<< HEAD
#define PPSMC_Message_Count                     0x2F
=======
#define PPSMC_MSG_SetSoftMaxGfxClk              0x30
#define PPSMC_MSG_SetHardMinGfxClk              0x31
#define PPSMC_MSG_SetSoftMaxSocclkByFreq        0x32
#define PPSMC_MSG_SetSoftMaxFclkByFreq          0x33
#define PPSMC_MSG_SetSoftMaxVcn                 0x34
#define PPSMC_Message_Count                     0x35
>>>>>>> 661e50bc


typedef uint16_t PPSMC_Result;
typedef int      PPSMC_Msg;


#pragma pack(pop)

#endif<|MERGE_RESOLUTION|>--- conflicted
+++ resolved
@@ -75,16 +75,12 @@
 #define PPSMC_MSG_GetMinGfxclkFrequency         0x2C
 #define PPSMC_MSG_GetMaxGfxclkFrequency         0x2D
 #define PPSMC_MSG_SoftReset                     0x2E
-<<<<<<< HEAD
-#define PPSMC_Message_Count                     0x2F
-=======
 #define PPSMC_MSG_SetSoftMaxGfxClk              0x30
 #define PPSMC_MSG_SetHardMinGfxClk              0x31
 #define PPSMC_MSG_SetSoftMaxSocclkByFreq        0x32
 #define PPSMC_MSG_SetSoftMaxFclkByFreq          0x33
 #define PPSMC_MSG_SetSoftMaxVcn                 0x34
 #define PPSMC_Message_Count                     0x35
->>>>>>> 661e50bc
 
 
 typedef uint16_t PPSMC_Result;
