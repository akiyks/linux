/*
 * Copyright 2018 Advanced Micro Devices, Inc.
 *
 * Permission is hereby granted, free of charge, to any person obtaining a
 * copy of this software and associated documentation files (the "Software"),
 * to deal in the Software without restriction, including without limitation
 * the rights to use, copy, modify, merge, publish, distribute, sublicense,
 * and/or sell copies of the Software, and to permit persons to whom the
 * Software is furnished to do so, subject to the following conditions:
 *
 * The above copyright notice and this permission notice shall be included in
 * all copies or substantial portions of the Software.
 *
 * THE SOFTWARE IS PROVIDED "AS IS", WITHOUT WARRANTY OF ANY KIND, EXPRESS OR
 * IMPLIED, INCLUDING BUT NOT LIMITED TO THE WARRANTIES OF MERCHANTABILITY,
 * FITNESS FOR A PARTICULAR PURPOSE AND NONINFRINGEMENT.  IN NO EVENT SHALL
 * THE COPYRIGHT HOLDER(S) OR AUTHOR(S) BE LIABLE FOR ANY CLAIM, DAMAGES OR
 * OTHER LIABILITY, WHETHER IN AN ACTION OF CONTRACT, TORT OR OTHERWISE,
 * ARISING FROM, OUT OF OR IN CONNECTION WITH THE SOFTWARE OR THE USE OR
 * OTHER DEALINGS IN THE SOFTWARE.
 *
 * Authors: AMD
 *
 */

#ifndef __DAL_DCCG_H__
#define __DAL_DCCG_H__

#include "dc_types.h"
#include "hw_shared.h"

enum phyd32clk_clock_source {
	PHYD32CLKA,
	PHYD32CLKB,
	PHYD32CLKC,
	PHYD32CLKD,
	PHYD32CLKE,
	PHYD32CLKF,
	PHYD32CLKG,
};

enum physymclk_clock_source {
	PHYSYMCLK_FORCE_SRC_SYMCLK,    // Select symclk as source of clock which is output to PHY through DCIO.
	PHYSYMCLK_FORCE_SRC_PHYD18CLK, // Select phyd18clk as the source of clock which is output to PHY through DCIO.
	PHYSYMCLK_FORCE_SRC_PHYD32CLK, // Select phyd32clk as the source of clock which is output to PHY through DCIO.
};

enum hdmistreamclk_source {
	REFCLK,                   // Selects REFCLK as source for hdmistreamclk.
	DTBCLK0,                  // Selects DTBCLK0 as source for hdmistreamclk.
};

enum dentist_dispclk_change_mode {
	DISPCLK_CHANGE_MODE_IMMEDIATE,
	DISPCLK_CHANGE_MODE_RAMPING,
};

struct dccg {
	struct dc_context *ctx;
	const struct dccg_funcs *funcs;
	int pipe_dppclk_khz[MAX_PIPES];
	int ref_dppclk;
	int dtbclk_khz[MAX_PIPES];
	int audio_dtbclk_khz;
	int ref_dtbclk_khz;
};

struct dccg_funcs {
	void (*update_dpp_dto)(struct dccg *dccg,
			int dpp_inst,
			int req_dppclk);
	void (*get_dccg_ref_freq)(struct dccg *dccg,
			unsigned int xtalin_freq_inKhz,
			unsigned int *dccg_ref_freq_inKhz);
	void (*set_fifo_errdet_ovr_en)(struct dccg *dccg,
			bool en);
	void (*otg_add_pixel)(struct dccg *dccg,
			uint32_t otg_inst);
	void (*otg_drop_pixel)(struct dccg *dccg,
			uint32_t otg_inst);
	void (*dccg_init)(struct dccg *dccg);
<<<<<<< HEAD

=======
#if defined(CONFIG_DRM_AMD_DC_DCN)
	void (*set_dpstreamclk)(
			struct dccg *dccg,
			enum hdmistreamclk_source src,
			int otg_inst);

	void (*enable_symclk32_se)(
			struct dccg *dccg,
			int hpo_se_inst,
			enum phyd32clk_clock_source phyd32clk);

	void (*disable_symclk32_se)(
			struct dccg *dccg,
			int hpo_se_inst);

	void (*enable_symclk32_le)(
			struct dccg *dccg,
			int hpo_le_inst,
			enum phyd32clk_clock_source phyd32clk);

	void (*disable_symclk32_le)(
			struct dccg *dccg,
			int hpo_le_inst);
#endif
>>>>>>> df0cc57e
	void (*set_physymclk)(
			struct dccg *dccg,
			int phy_inst,
			enum physymclk_clock_source clk_src,
			bool force_enable);

	void (*set_dtbclk_dto)(
			struct dccg *dccg,
			int dtbclk_inst,
			int req_dtbclk_khz,
			int num_odm_segments,
			const struct dc_crtc_timing *timing);

	void (*set_audio_dtbclk_dto)(
			struct dccg *dccg,
			uint32_t req_audio_dtbclk_khz);

	void (*set_dispclk_change_mode)(
			struct dccg *dccg,
			enum dentist_dispclk_change_mode change_mode);
<<<<<<< HEAD
=======

	void (*disable_dsc)(
		struct dccg *dccg,
		int inst);

	void (*enable_dsc)(
		struct dccg *dccg,
		int inst);

>>>>>>> df0cc57e
};

#endif //__DAL_DCCG_H__<|MERGE_RESOLUTION|>--- conflicted
+++ resolved
@@ -79,9 +79,6 @@
 	void (*otg_drop_pixel)(struct dccg *dccg,
 			uint32_t otg_inst);
 	void (*dccg_init)(struct dccg *dccg);
-<<<<<<< HEAD
-
-=======
 #if defined(CONFIG_DRM_AMD_DC_DCN)
 	void (*set_dpstreamclk)(
 			struct dccg *dccg,
@@ -106,7 +103,6 @@
 			struct dccg *dccg,
 			int hpo_le_inst);
 #endif
->>>>>>> df0cc57e
 	void (*set_physymclk)(
 			struct dccg *dccg,
 			int phy_inst,
@@ -127,8 +123,6 @@
 	void (*set_dispclk_change_mode)(
 			struct dccg *dccg,
 			enum dentist_dispclk_change_mode change_mode);
-<<<<<<< HEAD
-=======
 
 	void (*disable_dsc)(
 		struct dccg *dccg,
@@ -138,7 +132,6 @@
 		struct dccg *dccg,
 		int inst);
 
->>>>>>> df0cc57e
 };
 
 #endif //__DAL_DCCG_H__