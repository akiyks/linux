// SPDX-License-Identifier: GPL-2.0 OR MIT
/******************************************************************************
 *
 * COPYRIGHT (C) 2014-2023 VMware, Inc., Palo Alto, CA., USA
 *
 * Permission is hereby granted, free of charge, to any person obtaining a
 * copy of this software and associated documentation files (the
 * "Software"), to deal in the Software without restriction, including
 * without limitation the rights to use, copy, modify, merge, publish,
 * distribute, sub license, and/or sell copies of the Software, and to
 * permit persons to whom the Software is furnished to do so, subject to
 * the following conditions:
 *
 * The above copyright notice and this permission notice (including the
 * next paragraph) shall be included in all copies or substantial portions
 * of the Software.
 *
 * THE SOFTWARE IS PROVIDED "AS IS", WITHOUT WARRANTY OF ANY KIND, EXPRESS OR
 * IMPLIED, INCLUDING BUT NOT LIMITED TO THE WARRANTIES OF MERCHANTABILITY,
 * FITNESS FOR A PARTICULAR PURPOSE AND NON-INFRINGEMENT. IN NO EVENT SHALL
 * THE COPYRIGHT HOLDERS, AUTHORS AND/OR ITS SUPPLIERS BE LIABLE FOR ANY CLAIM,
 * DAMAGES OR OTHER LIABILITY, WHETHER IN AN ACTION OF CONTRACT, TORT OR
 * OTHERWISE, ARISING FROM, OUT OF OR IN CONNECTION WITH THE SOFTWARE OR THE
 * USE OR OTHER DEALINGS IN THE SOFTWARE.
 *
 ******************************************************************************/

#include "vmwgfx_bo.h"
#include "vmwgfx_kms.h"
#include "vmwgfx_vkms.h"
#include "vmw_surface_cache.h"

#include <drm/drm_atomic.h>
#include <drm/drm_atomic_helper.h>
#include <drm/drm_damage_helper.h>
#include <drm/drm_fourcc.h>
#include <drm/drm_vblank.h>

#define vmw_crtc_to_stdu(x) \
	container_of(x, struct vmw_screen_target_display_unit, base.crtc)
#define vmw_encoder_to_stdu(x) \
	container_of(x, struct vmw_screen_target_display_unit, base.encoder)
#define vmw_connector_to_stdu(x) \
	container_of(x, struct vmw_screen_target_display_unit, base.connector)

/*
 * Some renderers such as llvmpipe will align the width and height of their
 * buffers to match their tile size. We need to keep this in mind when exposing
 * modes to userspace so that this possible over-allocation will not exceed
 * graphics memory. 64x64 pixels seems to be a reasonable upper bound for the
 * tile size of current renderers.
 */
#define GPU_TILE_SIZE 64

enum stdu_content_type {
	SAME_AS_DISPLAY = 0,
	SEPARATE_SURFACE,
	SEPARATE_BO
};

/**
 * struct vmw_stdu_dirty - closure structure for the update functions
 *
 * @base: The base type we derive from. Used by vmw_kms_helper_dirty().
 * @left: Left side of bounding box.
 * @right: Right side of bounding box.
 * @top: Top side of bounding box.
 * @bottom: Bottom side of bounding box.
 * @fb_left: Left side of the framebuffer/content bounding box
 * @fb_top: Top of the framebuffer/content bounding box
 * @pitch: framebuffer pitch (stride)
 * @buf: buffer object when DMA-ing between buffer and screen targets.
 * @sid: Surface ID when copying between surface and screen targets.
 */
struct vmw_stdu_dirty {
	struct vmw_kms_dirty base;
	s32 left, right, top, bottom;
	s32 fb_left, fb_top;
	u32 pitch;
	union {
		struct vmw_bo *buf;
		u32 sid;
	};
};

/*
 * SVGA commands that are used by this code. Please see the device headers
 * for explanation.
 */
struct vmw_stdu_update {
	SVGA3dCmdHeader header;
	SVGA3dCmdUpdateGBScreenTarget body;
};

struct vmw_stdu_surface_copy {
	SVGA3dCmdHeader      header;
	SVGA3dCmdSurfaceCopy body;
};

struct vmw_stdu_update_gb_image {
	SVGA3dCmdHeader header;
	SVGA3dCmdUpdateGBImage body;
};

/**
 * struct vmw_screen_target_display_unit - conglomerated STDU structure
 *
 * @base: VMW specific DU structure
 * @display_srf: surface to be displayed.  The dimension of this will always
 *               match the display mode.  If the display mode matches
 *               content_vfbs dimensions, then this is a pointer into the
 *               corresponding field in content_vfbs.  If not, then this
 *               is a separate buffer to which content_vfbs will blit to.
 * @content_fb_type: content_fb type
 * @display_width:  display width
 * @display_height: display height
 * @defined:     true if the current display unit has been initialized
 * @cpp:         Bytes per pixel
 */
struct vmw_screen_target_display_unit {
	struct vmw_display_unit base;
	struct vmw_surface *display_srf;
	enum stdu_content_type content_fb_type;
	s32 display_width, display_height;

	bool defined;

	/* For CPU Blit */
	unsigned int cpp;
};



static void vmw_stdu_destroy(struct vmw_screen_target_display_unit *stdu);



/******************************************************************************
 * Screen Target Display Unit CRTC Functions
 *****************************************************************************/

/**
 * vmw_stdu_crtc_destroy - cleans up the STDU
 *
 * @crtc: used to get a reference to the containing STDU
 */
static void vmw_stdu_crtc_destroy(struct drm_crtc *crtc)
{
	vmw_stdu_destroy(vmw_crtc_to_stdu(crtc));
}

/**
 * vmw_stdu_define_st - Defines a Screen Target
 *
 * @dev_priv:  VMW DRM device
 * @stdu: display unit to create a Screen Target for
 * @mode: The mode to set.
 * @crtc_x: X coordinate of screen target relative to framebuffer origin.
 * @crtc_y: Y coordinate of screen target relative to framebuffer origin.
 *
 * Creates a STDU that we can used later.  This function is called whenever the
 * framebuffer size changes.
 *
 * RETURNs:
 * 0 on success, error code on failure
 */
static int vmw_stdu_define_st(struct vmw_private *dev_priv,
			      struct vmw_screen_target_display_unit *stdu,
			      struct drm_display_mode *mode,
			      int crtc_x, int crtc_y)
{
	struct {
		SVGA3dCmdHeader header;
		SVGA3dCmdDefineGBScreenTarget body;
	} *cmd;

	cmd = VMW_CMD_RESERVE(dev_priv, sizeof(*cmd));
	if (unlikely(cmd == NULL))
		return -ENOMEM;

	cmd->header.id   = SVGA_3D_CMD_DEFINE_GB_SCREENTARGET;
	cmd->header.size = sizeof(cmd->body);

	cmd->body.stid   = stdu->base.unit;
	cmd->body.width  = mode->hdisplay;
	cmd->body.height = mode->vdisplay;
	cmd->body.flags  = (0 == cmd->body.stid) ? SVGA_STFLAG_PRIMARY : 0;
	cmd->body.dpi    = 0;
	cmd->body.xRoot  = crtc_x;
	cmd->body.yRoot  = crtc_y;

	stdu->base.set_gui_x = cmd->body.xRoot;
	stdu->base.set_gui_y = cmd->body.yRoot;

	vmw_cmd_commit(dev_priv, sizeof(*cmd));

	stdu->defined = true;
	stdu->display_width  = mode->hdisplay;
	stdu->display_height = mode->vdisplay;

	return 0;
}



/**
 * vmw_stdu_bind_st - Binds a surface to a Screen Target
 *
 * @dev_priv: VMW DRM device
 * @stdu: display unit affected
 * @res: Buffer to bind to the screen target.  Set to NULL to blank screen.
 *
 * Binding a surface to a Screen Target the same as flipping
 *
 * Returns: %0 on success or -errno code on failure
 */
static int vmw_stdu_bind_st(struct vmw_private *dev_priv,
			    struct vmw_screen_target_display_unit *stdu,
			    const struct vmw_resource *res)
{
	SVGA3dSurfaceImageId image;

	struct {
		SVGA3dCmdHeader header;
		SVGA3dCmdBindGBScreenTarget body;
	} *cmd;


	if (!stdu->defined) {
		DRM_ERROR("No screen target defined\n");
		return -EINVAL;
	}

	/* Set up image using information in vfb */
	memset(&image, 0, sizeof(image));
	image.sid = res ? res->id : SVGA3D_INVALID_ID;

	cmd = VMW_CMD_RESERVE(dev_priv, sizeof(*cmd));
	if (unlikely(cmd == NULL))
		return -ENOMEM;

	cmd->header.id   = SVGA_3D_CMD_BIND_GB_SCREENTARGET;
	cmd->header.size = sizeof(cmd->body);

	cmd->body.stid   = stdu->base.unit;
	cmd->body.image  = image;

	vmw_cmd_commit(dev_priv, sizeof(*cmd));

	return 0;
}

/**
 * vmw_stdu_populate_update - populate an UPDATE_GB_SCREENTARGET command with a
 * bounding box.
 *
 * @cmd: Pointer to command stream.
 * @unit: Screen target unit.
 * @left: Left side of bounding box.
 * @right: Right side of bounding box.
 * @top: Top side of bounding box.
 * @bottom: Bottom side of bounding box.
 */
static void vmw_stdu_populate_update(void *cmd, int unit,
				     s32 left, s32 right, s32 top, s32 bottom)
{
	struct vmw_stdu_update *update = cmd;

	update->header.id   = SVGA_3D_CMD_UPDATE_GB_SCREENTARGET;
	update->header.size = sizeof(update->body);

	update->body.stid   = unit;
	update->body.rect.x = left;
	update->body.rect.y = top;
	update->body.rect.w = right - left;
	update->body.rect.h = bottom - top;
}

/**
 * vmw_stdu_update_st - Full update of a Screen Target
 *
 * @dev_priv: VMW DRM device
 * @stdu: display unit affected
 *
 * This function needs to be called whenever the content of a screen
 * target has changed completely. Typically as a result of a backing
 * surface change.
 *
 * RETURNS:
 * 0 on success, error code on failure
 */
static int vmw_stdu_update_st(struct vmw_private *dev_priv,
			      struct vmw_screen_target_display_unit *stdu)
{
	struct vmw_stdu_update *cmd;

	if (!stdu->defined) {
		DRM_ERROR("No screen target defined");
		return -EINVAL;
	}

	cmd = VMW_CMD_RESERVE(dev_priv, sizeof(*cmd));
	if (unlikely(cmd == NULL))
		return -ENOMEM;

	vmw_stdu_populate_update(cmd, stdu->base.unit,
				 0, stdu->display_width,
				 0, stdu->display_height);

	vmw_cmd_commit(dev_priv, sizeof(*cmd));

	return 0;
}



/**
 * vmw_stdu_destroy_st - Destroy a Screen Target
 *
 * @dev_priv:  VMW DRM device
 * @stdu: display unit to destroy
 *
 * Returns: %0 on success, negative error code on failure. -ERESTARTSYS if
 * interrupted.
 */
static int vmw_stdu_destroy_st(struct vmw_private *dev_priv,
			       struct vmw_screen_target_display_unit *stdu)
{
	int    ret;

	struct {
		SVGA3dCmdHeader header;
		SVGA3dCmdDestroyGBScreenTarget body;
	} *cmd;


	/* Nothing to do if not successfully defined */
	if (unlikely(!stdu->defined))
		return 0;

	cmd = VMW_CMD_RESERVE(dev_priv, sizeof(*cmd));
	if (unlikely(cmd == NULL))
		return -ENOMEM;

	cmd->header.id   = SVGA_3D_CMD_DESTROY_GB_SCREENTARGET;
	cmd->header.size = sizeof(cmd->body);

	cmd->body.stid   = stdu->base.unit;

	vmw_cmd_commit(dev_priv, sizeof(*cmd));

	/* Force sync */
	ret = vmw_fallback_wait(dev_priv, false, true, 0, false, 3*HZ);
	if (unlikely(ret != 0))
		DRM_ERROR("Failed to sync with HW");

	stdu->defined = false;
	stdu->display_width  = 0;
	stdu->display_height = 0;

	return ret;
}


/**
 * vmw_stdu_crtc_mode_set_nofb - Updates screen target size
 *
 * @crtc: CRTC associated with the screen target
 *
 * This function defines/destroys a screen target
 *
 */
static void vmw_stdu_crtc_mode_set_nofb(struct drm_crtc *crtc)
{
	struct vmw_private *dev_priv;
	struct vmw_screen_target_display_unit *stdu;
	struct drm_connector_state *conn_state;
	struct vmw_connector_state *vmw_conn_state;
	int x, y, ret;

	stdu = vmw_crtc_to_stdu(crtc);
	dev_priv = vmw_priv(crtc->dev);
	conn_state = stdu->base.connector.state;
	vmw_conn_state = vmw_connector_state_to_vcs(conn_state);

	if (stdu->defined) {
		ret = vmw_stdu_bind_st(dev_priv, stdu, NULL);
		if (ret)
			DRM_ERROR("Failed to blank CRTC\n");

		(void) vmw_stdu_update_st(dev_priv, stdu);

		ret = vmw_stdu_destroy_st(dev_priv, stdu);
		if (ret)
			DRM_ERROR("Failed to destroy Screen Target\n");

		stdu->content_fb_type = SAME_AS_DISPLAY;
	}

	if (!crtc->state->enable)
		return;

	x = vmw_conn_state->gui_x;
	y = vmw_conn_state->gui_y;

	vmw_svga_enable(dev_priv);
	ret = vmw_stdu_define_st(dev_priv, stdu, &crtc->mode, x, y);

	if (ret)
		DRM_ERROR("Failed to define Screen Target of size %dx%d\n",
			  crtc->x, crtc->y);
}

static void vmw_stdu_crtc_atomic_disable(struct drm_crtc *crtc,
					 struct drm_atomic_state *state)
{
	struct vmw_private *dev_priv;
	struct vmw_screen_target_display_unit *stdu;
	struct drm_crtc_state *new_crtc_state;
	int ret;

	if (!crtc) {
		DRM_ERROR("CRTC is NULL\n");
		return;
	}

	stdu     = vmw_crtc_to_stdu(crtc);
	dev_priv = vmw_priv(crtc->dev);
	new_crtc_state = drm_atomic_get_new_crtc_state(state, crtc);

	if (dev_priv->vkms_enabled)
		drm_crtc_vblank_off(crtc);

	if (stdu->defined) {
		ret = vmw_stdu_bind_st(dev_priv, stdu, NULL);
		if (ret)
			DRM_ERROR("Failed to blank CRTC\n");

		(void) vmw_stdu_update_st(dev_priv, stdu);

		/* Don't destroy the Screen Target if we are only setting the
		 * display as inactive
		 */
		if (new_crtc_state->enable &&
		    !new_crtc_state->active &&
		    !new_crtc_state->mode_changed)
			return;

		ret = vmw_stdu_destroy_st(dev_priv, stdu);
		if (ret)
			DRM_ERROR("Failed to destroy Screen Target\n");

		stdu->content_fb_type = SAME_AS_DISPLAY;
	}
}

/**
 * vmw_stdu_bo_cpu_clip - Callback to encode a CPU blit
 *
 * @dirty: The closure structure.
 *
 * This function calculates the bounding box for all the incoming clips.
 */
static void vmw_stdu_bo_cpu_clip(struct vmw_kms_dirty *dirty)
{
	struct vmw_stdu_dirty *ddirty =
		container_of(dirty, struct vmw_stdu_dirty, base);

	dirty->num_hits = 1;

	/* Calculate destination bounding box */
	ddirty->left = min_t(s32, ddirty->left, dirty->unit_x1);
	ddirty->top = min_t(s32, ddirty->top, dirty->unit_y1);
	ddirty->right = max_t(s32, ddirty->right, dirty->unit_x2);
	ddirty->bottom = max_t(s32, ddirty->bottom, dirty->unit_y2);

	/*
	 * Calculate content bounding box.  We only need the top-left
	 * coordinate because width and height will be the same as the
	 * destination bounding box above
	 */
	ddirty->fb_left = min_t(s32, ddirty->fb_left, dirty->fb_x);
	ddirty->fb_top  = min_t(s32, ddirty->fb_top, dirty->fb_y);
}


/**
 * vmw_stdu_bo_cpu_commit - Callback to do a CPU blit from buffer object
 *
 * @dirty: The closure structure.
 *
 * For the special case when we cannot create a proxy surface in a
 * 2D VM, we have to do a CPU blit ourselves.
 */
static void vmw_stdu_bo_cpu_commit(struct vmw_kms_dirty *dirty)
{
	struct vmw_stdu_dirty *ddirty =
		container_of(dirty, struct vmw_stdu_dirty, base);
	struct vmw_screen_target_display_unit *stdu =
		container_of(dirty->unit, typeof(*stdu), base);
	s32 width, height;
	s32 src_pitch, dst_pitch;
	struct ttm_buffer_object *src_bo, *dst_bo;
	u32 src_offset, dst_offset;
	struct vmw_diff_cpy diff = VMW_CPU_BLIT_DIFF_INITIALIZER(stdu->cpp);

	if (!dirty->num_hits)
		return;

	width = ddirty->right - ddirty->left;
	height = ddirty->bottom - ddirty->top;

	if (width == 0 || height == 0)
		return;

	/* Assume we are blitting from Guest (bo) to Host (display_srf) */
	src_pitch = stdu->display_srf->metadata.base_size.width * stdu->cpp;
	src_bo = &stdu->display_srf->res.guest_memory_bo->tbo;
	src_offset = ddirty->top * src_pitch + ddirty->left * stdu->cpp;

	dst_pitch = ddirty->pitch;
	dst_bo = &ddirty->buf->tbo;
	dst_offset = ddirty->fb_top * dst_pitch + ddirty->fb_left * stdu->cpp;

	(void) vmw_bo_cpu_blit(dst_bo, dst_offset, dst_pitch,
			       src_bo, src_offset, src_pitch,
			       width * stdu->cpp, height, &diff);
}

/**
 * vmw_kms_stdu_readback - Perform a readback from a buffer-object backed
 * framebuffer and the screen target system.
 *
 * @dev_priv: Pointer to the device private structure.
 * @file_priv: Pointer to a struct drm-file identifying the caller. May be
 * set to NULL, but then @user_fence_rep must also be set to NULL.
 * @vfb: Pointer to the buffer-object backed framebuffer.
 * @user_fence_rep: User-space provided structure for fence information.
 * @clips: Array of clip rects. Either @clips or @vclips must be NULL.
 * @vclips: Alternate array of clip rects. Either @clips or @vclips must
 * be NULL.
 * @num_clips: Number of clip rects in @clips or @vclips.
 * @increment: Increment to use when looping over @clips or @vclips.
 * @crtc: If crtc is passed, perform stdu dma on that crtc only.
 *
 * If DMA-ing till the screen target system, the function will also notify
 * the screen target system that a bounding box of the cliprects has been
 * updated.
 *
 * Returns: %0 on success, negative error code on failure. -ERESTARTSYS if
 * interrupted.
 */
int vmw_kms_stdu_readback(struct vmw_private *dev_priv,
			  struct drm_file *file_priv,
			  struct vmw_framebuffer *vfb,
			  struct drm_vmw_fence_rep __user *user_fence_rep,
			  struct drm_clip_rect *clips,
			  struct drm_vmw_rect *vclips,
			  uint32_t num_clips,
			  int increment,
			  struct drm_crtc *crtc)
{
	struct vmw_bo *buf =
		container_of(vfb, struct vmw_framebuffer_bo, base)->buffer;
	struct vmw_stdu_dirty ddirty;
	int ret;
	DECLARE_VAL_CONTEXT(val_ctx, NULL, 0);

	/*
	 * The GMR domain might seem confusing because it might seem like it should
	 * never happen with screen targets but e.g. the xorg vmware driver issues
	 * CMD_SURFACE_DMA for various pixmap updates which might transition our bo to
	 * a GMR. Instead of forcing another transition we can optimize the readback
	 * by reading directly from the GMR.
	 */
	vmw_bo_placement_set(buf,
			     VMW_BO_DOMAIN_MOB | VMW_BO_DOMAIN_SYS | VMW_BO_DOMAIN_GMR,
			     VMW_BO_DOMAIN_MOB | VMW_BO_DOMAIN_SYS | VMW_BO_DOMAIN_GMR);
	ret = vmw_validation_add_bo(&val_ctx, buf);
	if (ret)
		return ret;

	ret = vmw_validation_prepare(&val_ctx, NULL, true);
	if (ret)
		goto out_unref;

	ddirty.left = ddirty.top = S32_MAX;
	ddirty.right = ddirty.bottom = S32_MIN;
	ddirty.fb_left = ddirty.fb_top = S32_MAX;
	ddirty.pitch = vfb->base.pitches[0];
	ddirty.buf = buf;

	ddirty.base.fifo_commit = vmw_stdu_bo_cpu_commit;
	ddirty.base.clip = vmw_stdu_bo_cpu_clip;
	ddirty.base.fifo_reserve_size = 0;

	ddirty.base.crtc = crtc;

	ret = vmw_kms_helper_dirty(dev_priv, vfb, clips, vclips,
				   0, 0, num_clips, increment, &ddirty.base);

	vmw_kms_helper_validation_finish(dev_priv, file_priv, &val_ctx, NULL,
					 user_fence_rep);
	return ret;

out_unref:
	vmw_validation_unref_lists(&val_ctx);
	return ret;
}

/**
 * vmw_kms_stdu_surface_clip - Callback to encode a surface copy command cliprect
 *
 * @dirty: The closure structure.
 *
 * Encodes a surface copy command cliprect and updates the bounding box
 * for the copy.
 */
static void vmw_kms_stdu_surface_clip(struct vmw_kms_dirty *dirty)
{
	struct vmw_stdu_dirty *sdirty =
		container_of(dirty, struct vmw_stdu_dirty, base);
	struct vmw_stdu_surface_copy *cmd = dirty->cmd;
	struct vmw_screen_target_display_unit *stdu =
		container_of(dirty->unit, typeof(*stdu), base);

	if (sdirty->sid != stdu->display_srf->res.id) {
		struct SVGA3dCopyBox *blit = (struct SVGA3dCopyBox *) &cmd[1];

		blit += dirty->num_hits;
		blit->srcx = dirty->fb_x;
		blit->srcy = dirty->fb_y;
		blit->x = dirty->unit_x1;
		blit->y = dirty->unit_y1;
		blit->d = 1;
		blit->w = dirty->unit_x2 - dirty->unit_x1;
		blit->h = dirty->unit_y2 - dirty->unit_y1;
	}

	dirty->num_hits++;

	/* Destination bounding box */
	sdirty->left = min_t(s32, sdirty->left, dirty->unit_x1);
	sdirty->top = min_t(s32, sdirty->top, dirty->unit_y1);
	sdirty->right = max_t(s32, sdirty->right, dirty->unit_x2);
	sdirty->bottom = max_t(s32, sdirty->bottom, dirty->unit_y2);
}

/**
 * vmw_kms_stdu_surface_fifo_commit - Callback to fill in and submit a surface
 * copy command.
 *
 * @dirty: The closure structure.
 *
 * Fills in the missing fields in a surface copy command, and encodes a screen
 * target update command.
 */
static void vmw_kms_stdu_surface_fifo_commit(struct vmw_kms_dirty *dirty)
{
	struct vmw_stdu_dirty *sdirty =
		container_of(dirty, struct vmw_stdu_dirty, base);
	struct vmw_screen_target_display_unit *stdu =
		container_of(dirty->unit, typeof(*stdu), base);
	struct vmw_stdu_surface_copy *cmd = dirty->cmd;
	struct vmw_stdu_update *update;
	size_t blit_size = sizeof(SVGA3dCopyBox) * dirty->num_hits;
	size_t commit_size;

	if (!dirty->num_hits) {
		vmw_cmd_commit(dirty->dev_priv, 0);
		return;
	}

	if (sdirty->sid != stdu->display_srf->res.id) {
		struct SVGA3dCopyBox *blit = (struct SVGA3dCopyBox *) &cmd[1];

		cmd->header.id = SVGA_3D_CMD_SURFACE_COPY;
		cmd->header.size = sizeof(cmd->body) + blit_size;
		cmd->body.src.sid = sdirty->sid;
		cmd->body.dest.sid = stdu->display_srf->res.id;
		update = (struct vmw_stdu_update *) &blit[dirty->num_hits];
		commit_size = sizeof(*cmd) + blit_size + sizeof(*update);
		stdu->display_srf->res.res_dirty = true;
	} else {
		update = dirty->cmd;
		commit_size = sizeof(*update);
	}

	vmw_stdu_populate_update(update, stdu->base.unit, sdirty->left,
				 sdirty->right, sdirty->top, sdirty->bottom);

	vmw_cmd_commit(dirty->dev_priv, commit_size);

	sdirty->left = sdirty->top = S32_MAX;
	sdirty->right = sdirty->bottom = S32_MIN;
}

/**
 * vmw_kms_stdu_surface_dirty - Dirty part of a surface backed framebuffer
 *
 * @dev_priv: Pointer to the device private structure.
 * @framebuffer: Pointer to the surface-buffer backed framebuffer.
 * @clips: Array of clip rects. Either @clips or @vclips must be NULL.
 * @vclips: Alternate array of clip rects. Either @clips or @vclips must
 * be NULL.
 * @srf: Pointer to surface to blit from. If NULL, the surface attached
 * to @framebuffer will be used.
 * @dest_x: X coordinate offset to align @srf with framebuffer coordinates.
 * @dest_y: Y coordinate offset to align @srf with framebuffer coordinates.
 * @num_clips: Number of clip rects in @clips.
 * @inc: Increment to use when looping over @clips.
 * @out_fence: If non-NULL, will return a ref-counted pointer to a
 * struct vmw_fence_obj. The returned fence pointer may be NULL in which
 * case the device has already synchronized.
 * @crtc: If crtc is passed, perform surface dirty on that crtc only.
 *
 * Returns: %0 on success, negative error code on failure. -ERESTARTSYS if
 * interrupted.
 */
int vmw_kms_stdu_surface_dirty(struct vmw_private *dev_priv,
			       struct vmw_framebuffer *framebuffer,
			       struct drm_clip_rect *clips,
			       struct drm_vmw_rect *vclips,
			       struct vmw_resource *srf,
			       s32 dest_x,
			       s32 dest_y,
			       unsigned num_clips, int inc,
			       struct vmw_fence_obj **out_fence,
			       struct drm_crtc *crtc)
{
	struct vmw_framebuffer_surface *vfbs =
		container_of(framebuffer, typeof(*vfbs), base);
	struct vmw_stdu_dirty sdirty;
	DECLARE_VAL_CONTEXT(val_ctx, NULL, 0);
	int ret;

	if (!srf)
		srf = &vfbs->surface->res;

	ret = vmw_validation_add_resource(&val_ctx, srf, 0, VMW_RES_DIRTY_NONE,
					  NULL, NULL);
	if (ret)
		return ret;

	ret = vmw_validation_prepare(&val_ctx, &dev_priv->cmdbuf_mutex, true);
	if (ret)
		goto out_unref;

	if (vfbs->is_bo_proxy) {
		ret = vmw_kms_update_proxy(srf, clips, num_clips, inc);
		if (ret)
			goto out_finish;
	}

	sdirty.base.fifo_commit = vmw_kms_stdu_surface_fifo_commit;
	sdirty.base.clip = vmw_kms_stdu_surface_clip;
	sdirty.base.fifo_reserve_size = sizeof(struct vmw_stdu_surface_copy) +
		sizeof(SVGA3dCopyBox) * num_clips +
		sizeof(struct vmw_stdu_update);
	sdirty.base.crtc = crtc;
	sdirty.sid = srf->id;
	sdirty.left = sdirty.top = S32_MAX;
	sdirty.right = sdirty.bottom = S32_MIN;

	ret = vmw_kms_helper_dirty(dev_priv, framebuffer, clips, vclips,
				   dest_x, dest_y, num_clips, inc,
				   &sdirty.base);
out_finish:
	vmw_kms_helper_validation_finish(dev_priv, NULL, &val_ctx, out_fence,
					 NULL);

	return ret;

out_unref:
	vmw_validation_unref_lists(&val_ctx);
	return ret;
}

/*
 *  Screen Target CRTC dispatch table
 */
static const struct drm_crtc_funcs vmw_stdu_crtc_funcs = {
	.gamma_set = vmw_du_crtc_gamma_set,
	.destroy = vmw_stdu_crtc_destroy,
	.reset = vmw_du_crtc_reset,
	.atomic_duplicate_state = vmw_du_crtc_duplicate_state,
	.atomic_destroy_state = vmw_du_crtc_destroy_state,
	.set_config = drm_atomic_helper_set_config,
	.page_flip = drm_atomic_helper_page_flip,
	.enable_vblank		= vmw_vkms_enable_vblank,
	.disable_vblank		= vmw_vkms_disable_vblank,
	.get_vblank_timestamp	= vmw_vkms_get_vblank_timestamp,
	.get_crc_sources	= vmw_vkms_get_crc_sources,
	.set_crc_source		= vmw_vkms_set_crc_source,
	.verify_crc_source	= vmw_vkms_verify_crc_source,
};



/******************************************************************************
 * Screen Target Display Unit Encoder Functions
 *****************************************************************************/

/**
 * vmw_stdu_encoder_destroy - cleans up the STDU
 *
 * @encoder: used the get the containing STDU
 *
 * vmwgfx cleans up crtc/encoder/connector all at the same time so technically
 * this can be a no-op.  Nevertheless, it doesn't hurt of have this in case
 * the common KMS code changes and somehow vmw_stdu_crtc_destroy() doesn't
 * get called.
 */
static void vmw_stdu_encoder_destroy(struct drm_encoder *encoder)
{
	vmw_stdu_destroy(vmw_encoder_to_stdu(encoder));
}

static const struct drm_encoder_funcs vmw_stdu_encoder_funcs = {
	.destroy = vmw_stdu_encoder_destroy,
};



/******************************************************************************
 * Screen Target Display Unit Connector Functions
 *****************************************************************************/

/**
 * vmw_stdu_connector_destroy - cleans up the STDU
 *
 * @connector: used to get the containing STDU
 *
 * vmwgfx cleans up crtc/encoder/connector all at the same time so technically
 * this can be a no-op.  Nevertheless, it doesn't hurt of have this in case
 * the common KMS code changes and somehow vmw_stdu_crtc_destroy() doesn't
 * get called.
 */
static void vmw_stdu_connector_destroy(struct drm_connector *connector)
{
	vmw_stdu_destroy(vmw_connector_to_stdu(connector));
}

static enum drm_mode_status
vmw_stdu_connector_mode_valid(struct drm_connector *connector,
			      struct drm_display_mode *mode)
{
	enum drm_mode_status ret;
	struct drm_device *dev = connector->dev;
	struct vmw_private *dev_priv = vmw_priv(dev);
	u64 assumed_cpp = dev_priv->assume_16bpp ? 2 : 4;
	/* Align width and height to account for GPU tile over-alignment */
	u64 required_mem = ALIGN(mode->hdisplay, GPU_TILE_SIZE) *
			   ALIGN(mode->vdisplay, GPU_TILE_SIZE) *
			   assumed_cpp;
	required_mem = ALIGN(required_mem, PAGE_SIZE);

	ret = drm_mode_validate_size(mode, dev_priv->stdu_max_width,
				     dev_priv->stdu_max_height);
	if (ret != MODE_OK)
		return ret;

	ret = drm_mode_validate_size(mode, dev_priv->texture_max_width,
				     dev_priv->texture_max_height);
	if (ret != MODE_OK)
		return ret;

	if (required_mem > dev_priv->max_primary_mem)
		return MODE_MEM;

	if (required_mem > dev_priv->max_mob_pages * PAGE_SIZE)
		return MODE_MEM;

	if (required_mem > dev_priv->max_mob_size)
		return MODE_MEM;

	return MODE_OK;
}

static const struct drm_connector_funcs vmw_stdu_connector_funcs = {
	.dpms = vmw_du_connector_dpms,
	.detect = vmw_du_connector_detect,
	.fill_modes = drm_helper_probe_single_connector_modes,
	.destroy = vmw_stdu_connector_destroy,
	.reset = vmw_du_connector_reset,
	.atomic_duplicate_state = vmw_du_connector_duplicate_state,
	.atomic_destroy_state = vmw_du_connector_destroy_state,
};


static const struct
drm_connector_helper_funcs vmw_stdu_connector_helper_funcs = {
	.get_modes = vmw_connector_get_modes,
<<<<<<< HEAD
	.mode_valid = vmw_connector_mode_valid
=======
	.mode_valid = vmw_stdu_connector_mode_valid
>>>>>>> 0c383648
};



/******************************************************************************
 * Screen Target Display Plane Functions
 *****************************************************************************/



/**
 * vmw_stdu_primary_plane_cleanup_fb - Unpins the display surface
 *
 * @plane:  display plane
 * @old_state: Contains the FB to clean up
 *
 * Unpins the display surface
 *
 * Returns 0 on success
 */
static void
vmw_stdu_primary_plane_cleanup_fb(struct drm_plane *plane,
				  struct drm_plane_state *old_state)
{
	struct vmw_plane_state *vps = vmw_plane_state_to_vps(old_state);

	if (vps->surf)
		WARN_ON(!vps->pinned);

	vmw_du_plane_cleanup_fb(plane, old_state);

	vps->content_fb_type = SAME_AS_DISPLAY;
	vps->cpp = 0;
}



/**
 * vmw_stdu_primary_plane_prepare_fb - Readies the display surface
 *
 * @plane:  display plane
 * @new_state: info on the new plane state, including the FB
 *
 * This function allocates a new display surface if the content is
 * backed by a buffer object.  The display surface is pinned here, and it'll
 * be unpinned in .cleanup_fb()
 *
 * Returns: %0 on success
 */
static int
vmw_stdu_primary_plane_prepare_fb(struct drm_plane *plane,
				  struct drm_plane_state *new_state)
{
	struct vmw_private *dev_priv = vmw_priv(plane->dev);
	struct drm_framebuffer *new_fb = new_state->fb;
	struct vmw_framebuffer *vfb;
	struct vmw_plane_state *vps = vmw_plane_state_to_vps(new_state);
	enum stdu_content_type new_content_type;
	struct vmw_framebuffer_surface *new_vfbs;
	uint32_t hdisplay = new_state->crtc_w, vdisplay = new_state->crtc_h;
	int ret;

	/* No FB to prepare */
	if (!new_fb) {
		if (vps->surf) {
			WARN_ON(vps->pinned != 0);
			vmw_surface_unreference(&vps->surf);
		}

		return 0;
	}

	vfb = vmw_framebuffer_to_vfb(new_fb);
	new_vfbs = (vfb->bo) ? NULL : vmw_framebuffer_to_vfbs(new_fb);

	if (new_vfbs &&
	    new_vfbs->surface->metadata.base_size.width == hdisplay &&
	    new_vfbs->surface->metadata.base_size.height == vdisplay)
		new_content_type = SAME_AS_DISPLAY;
	else if (vfb->bo)
		new_content_type = SEPARATE_BO;
	else
		new_content_type = SEPARATE_SURFACE;

	if (new_content_type != SAME_AS_DISPLAY) {
		struct vmw_surface_metadata metadata = {0};

		/*
		 * If content buffer is a buffer object, then we have to
		 * construct surface info
		 */
		if (new_content_type == SEPARATE_BO) {

			switch (new_fb->format->cpp[0]*8) {
			case 32:
				metadata.format = SVGA3D_X8R8G8B8;
				break;

			case 16:
				metadata.format = SVGA3D_R5G6B5;
				break;

			case 8:
				metadata.format = SVGA3D_P8;
				break;

			default:
				DRM_ERROR("Invalid format\n");
				return -EINVAL;
			}

			metadata.mip_levels[0] = 1;
			metadata.num_sizes = 1;
			metadata.scanout = true;
		} else {
			metadata = new_vfbs->surface->metadata;
		}

		metadata.base_size.width = hdisplay;
		metadata.base_size.height = vdisplay;
		metadata.base_size.depth = 1;

		if (vps->surf) {
			struct drm_vmw_size cur_base_size =
				vps->surf->metadata.base_size;

			if (cur_base_size.width != metadata.base_size.width ||
			    cur_base_size.height != metadata.base_size.height ||
			    vps->surf->metadata.format != metadata.format) {
				WARN_ON(vps->pinned != 0);
				vmw_surface_unreference(&vps->surf);
			}

		}

		if (!vps->surf) {
			ret = vmw_gb_surface_define(dev_priv, &metadata,
						    &vps->surf);
			if (ret != 0) {
				DRM_ERROR("Couldn't allocate STDU surface.\n");
				return ret;
			}
		}
	} else {
		/*
		 * prepare_fb and clean_fb should only take care of pinning
		 * and unpinning.  References are tracked by state objects.
		 * The only time we add a reference in prepare_fb is if the
		 * state object doesn't have a reference to begin with
		 */
		if (vps->surf) {
			WARN_ON(vps->pinned != 0);
			vmw_surface_unreference(&vps->surf);
		}

		vps->surf = vmw_surface_reference(new_vfbs->surface);
	}

	if (vps->surf) {

		/* Pin new surface before flipping */
		ret = vmw_resource_pin(&vps->surf->res, false);
		if (ret)
			goto out_srf_unref;

		vps->pinned++;
	}

	vps->content_fb_type = new_content_type;

	/*
	 * This should only happen if the buffer object is too large to create a
	 * proxy surface for.
	 */
	if (vps->content_fb_type == SEPARATE_BO)
		vps->cpp = new_fb->pitches[0] / new_fb->width;

	return 0;

out_srf_unref:
	vmw_surface_unreference(&vps->surf);
	return ret;
}

static uint32_t vmw_stdu_bo_fifo_size_cpu(struct vmw_du_update_plane *update,
					  uint32_t num_hits)
{
	return sizeof(struct vmw_stdu_update_gb_image) +
		sizeof(struct vmw_stdu_update);
}

static uint32_t vmw_stdu_bo_pre_clip_cpu(struct vmw_du_update_plane  *update,
					 void *cmd, uint32_t num_hits)
{
	struct vmw_du_update_plane_buffer *bo_update =
		container_of(update, typeof(*bo_update), base);

	bo_update->fb_left = INT_MAX;
	bo_update->fb_top = INT_MAX;

	return 0;
}

static uint32_t vmw_stdu_bo_clip_cpu(struct vmw_du_update_plane  *update,
				     void *cmd, struct drm_rect *clip,
				     uint32_t fb_x, uint32_t fb_y)
{
	struct vmw_du_update_plane_buffer *bo_update =
		container_of(update, typeof(*bo_update), base);

	bo_update->fb_left = min_t(int, bo_update->fb_left, fb_x);
	bo_update->fb_top = min_t(int, bo_update->fb_top, fb_y);

	return 0;
}

static uint32_t
vmw_stdu_bo_populate_update_cpu(struct vmw_du_update_plane  *update, void *cmd,
				struct drm_rect *bb)
{
	struct vmw_du_update_plane_buffer *bo_update;
	struct vmw_screen_target_display_unit *stdu;
	struct vmw_framebuffer_bo *vfbbo;
	struct vmw_diff_cpy diff = VMW_CPU_BLIT_DIFF_INITIALIZER(0);
	struct vmw_stdu_update_gb_image *cmd_img = cmd;
	struct vmw_stdu_update *cmd_update;
	struct ttm_buffer_object *src_bo, *dst_bo;
	u32 src_offset, dst_offset;
	s32 src_pitch, dst_pitch;
	s32 width, height;

	bo_update = container_of(update, typeof(*bo_update), base);
	stdu = container_of(update->du, typeof(*stdu), base);
	vfbbo = container_of(update->vfb, typeof(*vfbbo), base);

	width = bb->x2 - bb->x1;
	height = bb->y2 - bb->y1;

	diff.cpp = stdu->cpp;

	dst_bo = &stdu->display_srf->res.guest_memory_bo->tbo;
	dst_pitch = stdu->display_srf->metadata.base_size.width * stdu->cpp;
	dst_offset = bb->y1 * dst_pitch + bb->x1 * stdu->cpp;

	src_bo = &vfbbo->buffer->tbo;
	src_pitch = update->vfb->base.pitches[0];
	src_offset = bo_update->fb_top * src_pitch + bo_update->fb_left *
		stdu->cpp;

	(void) vmw_bo_cpu_blit(dst_bo, dst_offset, dst_pitch, src_bo,
			       src_offset, src_pitch, width * stdu->cpp, height,
			       &diff);

	if (drm_rect_visible(&diff.rect)) {
		SVGA3dBox *box = &cmd_img->body.box;

		cmd_img->header.id = SVGA_3D_CMD_UPDATE_GB_IMAGE;
		cmd_img->header.size = sizeof(cmd_img->body);
		cmd_img->body.image.sid = stdu->display_srf->res.id;
		cmd_img->body.image.face = 0;
		cmd_img->body.image.mipmap = 0;

		box->x = diff.rect.x1;
		box->y = diff.rect.y1;
		box->z = 0;
		box->w = drm_rect_width(&diff.rect);
		box->h = drm_rect_height(&diff.rect);
		box->d = 1;

		cmd_update = (struct vmw_stdu_update *)&cmd_img[1];
		vmw_stdu_populate_update(cmd_update, stdu->base.unit,
					 diff.rect.x1, diff.rect.x2,
					 diff.rect.y1, diff.rect.y2);

		return sizeof(*cmd_img) + sizeof(*cmd_update);
	}

	return 0;
}

/**
 * vmw_stdu_plane_update_bo - Update display unit for bo backed fb.
 * @dev_priv: device private.
 * @plane: plane state.
 * @old_state: old plane state.
 * @vfb: framebuffer which is blitted to display unit.
 * @out_fence: If non-NULL, will return a ref-counted pointer to vmw_fence_obj.
 *             The returned fence pointer may be NULL in which case the device
 *             has already synchronized.
 *
 * Return: 0 on success or a negative error code on failure.
 */
static int vmw_stdu_plane_update_bo(struct vmw_private *dev_priv,
				    struct drm_plane *plane,
				    struct drm_plane_state *old_state,
				    struct vmw_framebuffer *vfb,
				    struct vmw_fence_obj **out_fence)
{
	struct vmw_du_update_plane_buffer bo_update;

	memset(&bo_update, 0, sizeof(struct vmw_du_update_plane_buffer));
	bo_update.base.plane = plane;
	bo_update.base.old_state = old_state;
	bo_update.base.dev_priv = dev_priv;
	bo_update.base.du = vmw_crtc_to_du(plane->state->crtc);
	bo_update.base.vfb = vfb;
	bo_update.base.out_fence = out_fence;
	bo_update.base.mutex = NULL;
	bo_update.base.intr = false;

	bo_update.base.calc_fifo_size = vmw_stdu_bo_fifo_size_cpu;
	bo_update.base.pre_clip = vmw_stdu_bo_pre_clip_cpu;
	bo_update.base.clip = vmw_stdu_bo_clip_cpu;
	bo_update.base.post_clip = vmw_stdu_bo_populate_update_cpu;

	return vmw_du_helper_plane_update(&bo_update.base);
}

static uint32_t
vmw_stdu_surface_fifo_size_same_display(struct vmw_du_update_plane *update,
					uint32_t num_hits)
{
	struct vmw_framebuffer_surface *vfbs;
	uint32_t size = 0;

	vfbs = container_of(update->vfb, typeof(*vfbs), base);

	if (vfbs->is_bo_proxy)
		size += sizeof(struct vmw_stdu_update_gb_image) * num_hits;

	size += sizeof(struct vmw_stdu_update);

	return size;
}

static uint32_t vmw_stdu_surface_fifo_size(struct vmw_du_update_plane *update,
					   uint32_t num_hits)
{
	struct vmw_framebuffer_surface *vfbs;
	uint32_t size = 0;

	vfbs = container_of(update->vfb, typeof(*vfbs), base);

	if (vfbs->is_bo_proxy)
		size += sizeof(struct vmw_stdu_update_gb_image) * num_hits;

	size += sizeof(struct vmw_stdu_surface_copy) + sizeof(SVGA3dCopyBox) *
		num_hits + sizeof(struct vmw_stdu_update);

	return size;
}

static uint32_t
vmw_stdu_surface_update_proxy(struct vmw_du_update_plane *update, void *cmd)
{
	struct vmw_framebuffer_surface *vfbs;
	struct drm_plane_state *state = update->plane->state;
	struct drm_plane_state *old_state = update->old_state;
	struct vmw_stdu_update_gb_image *cmd_update = cmd;
	struct drm_atomic_helper_damage_iter iter;
	struct drm_rect clip;
	uint32_t copy_size = 0;

	vfbs = container_of(update->vfb, typeof(*vfbs), base);

	/*
	 * proxy surface is special where a buffer object type fb is wrapped
	 * in a surface and need an update gb image command to sync with device.
	 */
	drm_atomic_helper_damage_iter_init(&iter, old_state, state);
	drm_atomic_for_each_plane_damage(&iter, &clip) {
		SVGA3dBox *box = &cmd_update->body.box;

		cmd_update->header.id = SVGA_3D_CMD_UPDATE_GB_IMAGE;
		cmd_update->header.size = sizeof(cmd_update->body);
		cmd_update->body.image.sid = vfbs->surface->res.id;
		cmd_update->body.image.face = 0;
		cmd_update->body.image.mipmap = 0;

		box->x = clip.x1;
		box->y = clip.y1;
		box->z = 0;
		box->w = drm_rect_width(&clip);
		box->h = drm_rect_height(&clip);
		box->d = 1;

		copy_size += sizeof(*cmd_update);
		cmd_update++;
	}

	return copy_size;
}

static uint32_t
vmw_stdu_surface_populate_copy(struct vmw_du_update_plane  *update, void *cmd,
			       uint32_t num_hits)
{
	struct vmw_screen_target_display_unit *stdu;
	struct vmw_framebuffer_surface *vfbs;
	struct vmw_stdu_surface_copy *cmd_copy = cmd;

	stdu = container_of(update->du, typeof(*stdu), base);
	vfbs = container_of(update->vfb, typeof(*vfbs), base);

	cmd_copy->header.id = SVGA_3D_CMD_SURFACE_COPY;
	cmd_copy->header.size = sizeof(cmd_copy->body) + sizeof(SVGA3dCopyBox) *
		num_hits;
	cmd_copy->body.src.sid = vfbs->surface->res.id;
	cmd_copy->body.dest.sid = stdu->display_srf->res.id;

	return sizeof(*cmd_copy);
}

static uint32_t
vmw_stdu_surface_populate_clip(struct vmw_du_update_plane  *update, void *cmd,
			       struct drm_rect *clip, uint32_t fb_x,
			       uint32_t fb_y)
{
	struct SVGA3dCopyBox *box = cmd;

	box->srcx = fb_x;
	box->srcy = fb_y;
	box->srcz = 0;
	box->x = clip->x1;
	box->y = clip->y1;
	box->z = 0;
	box->w = drm_rect_width(clip);
	box->h = drm_rect_height(clip);
	box->d = 1;

	return sizeof(*box);
}

static uint32_t
vmw_stdu_surface_populate_update(struct vmw_du_update_plane  *update, void *cmd,
				 struct drm_rect *bb)
{
	vmw_stdu_populate_update(cmd, update->du->unit, bb->x1, bb->x2, bb->y1,
				 bb->y2);

	return sizeof(struct vmw_stdu_update);
}

/**
 * vmw_stdu_plane_update_surface - Update display unit for surface backed fb
 * @dev_priv: Device private
 * @plane: Plane state
 * @old_state: Old plane state
 * @vfb: Framebuffer which is blitted to display unit
 * @out_fence: If non-NULL, will return a ref-counted pointer to vmw_fence_obj.
 *             The returned fence pointer may be NULL in which case the device
 *             has already synchronized.
 *
 * Return: 0 on success or a negative error code on failure.
 */
static int vmw_stdu_plane_update_surface(struct vmw_private *dev_priv,
					 struct drm_plane *plane,
					 struct drm_plane_state *old_state,
					 struct vmw_framebuffer *vfb,
					 struct vmw_fence_obj **out_fence)
{
	struct vmw_du_update_plane srf_update;
	struct vmw_screen_target_display_unit *stdu;
	struct vmw_framebuffer_surface *vfbs;

	stdu = vmw_crtc_to_stdu(plane->state->crtc);
	vfbs = container_of(vfb, typeof(*vfbs), base);

	memset(&srf_update, 0, sizeof(struct vmw_du_update_plane));
	srf_update.plane = plane;
	srf_update.old_state = old_state;
	srf_update.dev_priv = dev_priv;
	srf_update.du = vmw_crtc_to_du(plane->state->crtc);
	srf_update.vfb = vfb;
	srf_update.out_fence = out_fence;
	srf_update.mutex = &dev_priv->cmdbuf_mutex;
	srf_update.intr = true;

	if (vfbs->is_bo_proxy)
		srf_update.post_prepare = vmw_stdu_surface_update_proxy;

	if (vfbs->surface->res.id != stdu->display_srf->res.id) {
		srf_update.calc_fifo_size = vmw_stdu_surface_fifo_size;
		srf_update.pre_clip = vmw_stdu_surface_populate_copy;
		srf_update.clip = vmw_stdu_surface_populate_clip;
	} else {
		srf_update.calc_fifo_size =
			vmw_stdu_surface_fifo_size_same_display;
	}

	srf_update.post_clip = vmw_stdu_surface_populate_update;

	return vmw_du_helper_plane_update(&srf_update);
}

/**
 * vmw_stdu_primary_plane_atomic_update - formally switches STDU to new plane
 * @plane: display plane
 * @state: Only used to get crtc info
 *
 * Formally update stdu->display_srf to the new plane, and bind the new
 * plane STDU.  This function is called during the commit phase when
 * all the preparation have been done and all the configurations have
 * been checked.
 */
static void
vmw_stdu_primary_plane_atomic_update(struct drm_plane *plane,
				     struct drm_atomic_state *state)
{
	struct drm_plane_state *old_state = drm_atomic_get_old_plane_state(state, plane);
	struct drm_plane_state *new_state = drm_atomic_get_new_plane_state(state, plane);
	struct vmw_plane_state *vps = vmw_plane_state_to_vps(new_state);
	struct drm_crtc *crtc = new_state->crtc;
	struct vmw_screen_target_display_unit *stdu;
	struct vmw_fence_obj *fence = NULL;
	struct vmw_private *dev_priv;
	int ret;

	/* If case of device error, maintain consistent atomic state */
	if (crtc && new_state->fb) {
		struct vmw_framebuffer *vfb =
			vmw_framebuffer_to_vfb(new_state->fb);
		stdu = vmw_crtc_to_stdu(crtc);
		dev_priv = vmw_priv(crtc->dev);

		stdu->display_srf = vps->surf;
		stdu->content_fb_type = vps->content_fb_type;
		stdu->cpp = vps->cpp;

		ret = vmw_stdu_bind_st(dev_priv, stdu, &stdu->display_srf->res);
		if (ret)
			DRM_ERROR("Failed to bind surface to STDU.\n");

		if (vfb->bo)
			ret = vmw_stdu_plane_update_bo(dev_priv, plane,
						       old_state, vfb, &fence);
		else
			ret = vmw_stdu_plane_update_surface(dev_priv, plane,
							    old_state, vfb,
							    &fence);
		if (ret)
			DRM_ERROR("Failed to update STDU.\n");
	} else {
		crtc = old_state->crtc;
		stdu = vmw_crtc_to_stdu(crtc);
		dev_priv = vmw_priv(crtc->dev);

		/* Blank STDU when fb and crtc are NULL */
		if (!stdu->defined)
			return;

		ret = vmw_stdu_bind_st(dev_priv, stdu, NULL);
		if (ret)
			DRM_ERROR("Failed to blank STDU\n");

		ret = vmw_stdu_update_st(dev_priv, stdu);
		if (ret)
			DRM_ERROR("Failed to update STDU.\n");

		return;
	}

	if (fence)
		vmw_fence_obj_unreference(&fence);
}

static void
vmw_stdu_crtc_atomic_flush(struct drm_crtc *crtc,
			   struct drm_atomic_state *state)
{
	struct vmw_private *vmw = vmw_priv(crtc->dev);
	struct vmw_screen_target_display_unit *stdu = vmw_crtc_to_stdu(crtc);

	if (vmw->vkms_enabled)
		vmw_vkms_set_crc_surface(crtc, stdu->display_srf);
	vmw_vkms_crtc_atomic_flush(crtc, state);
}

static const struct drm_plane_funcs vmw_stdu_plane_funcs = {
	.update_plane = drm_atomic_helper_update_plane,
	.disable_plane = drm_atomic_helper_disable_plane,
	.destroy = vmw_du_primary_plane_destroy,
	.reset = vmw_du_plane_reset,
	.atomic_duplicate_state = vmw_du_plane_duplicate_state,
	.atomic_destroy_state = vmw_du_plane_destroy_state,
};

static const struct drm_plane_funcs vmw_stdu_cursor_funcs = {
	.update_plane = drm_atomic_helper_update_plane,
	.disable_plane = drm_atomic_helper_disable_plane,
	.destroy = vmw_du_cursor_plane_destroy,
	.reset = vmw_du_plane_reset,
	.atomic_duplicate_state = vmw_du_plane_duplicate_state,
	.atomic_destroy_state = vmw_du_plane_destroy_state,
};


/*
 * Atomic Helpers
 */
static const struct
drm_plane_helper_funcs vmw_stdu_cursor_plane_helper_funcs = {
	.atomic_check = vmw_du_cursor_plane_atomic_check,
	.atomic_update = vmw_du_cursor_plane_atomic_update,
	.prepare_fb = vmw_du_cursor_plane_prepare_fb,
	.cleanup_fb = vmw_du_cursor_plane_cleanup_fb,
};

static const struct
drm_plane_helper_funcs vmw_stdu_primary_plane_helper_funcs = {
	.atomic_check = vmw_du_primary_plane_atomic_check,
	.atomic_update = vmw_stdu_primary_plane_atomic_update,
	.prepare_fb = vmw_stdu_primary_plane_prepare_fb,
	.cleanup_fb = vmw_stdu_primary_plane_cleanup_fb,
};

static const struct drm_crtc_helper_funcs vmw_stdu_crtc_helper_funcs = {
	.mode_set_nofb = vmw_stdu_crtc_mode_set_nofb,
	.atomic_check = vmw_du_crtc_atomic_check,
	.atomic_begin = vmw_du_crtc_atomic_begin,
	.atomic_flush = vmw_stdu_crtc_atomic_flush,
	.atomic_enable = vmw_vkms_crtc_atomic_enable,
	.atomic_disable = vmw_stdu_crtc_atomic_disable,
};


/**
 * vmw_stdu_init - Sets up a Screen Target Display Unit
 *
 * @dev_priv: VMW DRM device
 * @unit: unit number range from 0 to VMWGFX_NUM_DISPLAY_UNITS
 *
 * This function is called once per CRTC, and allocates one Screen Target
 * display unit to represent that CRTC.  Since the SVGA device does not separate
 * out encoder and connector, they are represented as part of the STDU as well.
 *
 * Returns: %0 on success or -errno code on failure
 */
static int vmw_stdu_init(struct vmw_private *dev_priv, unsigned unit)
{
	struct vmw_screen_target_display_unit *stdu;
	struct drm_device *dev = &dev_priv->drm;
	struct drm_connector *connector;
	struct drm_encoder *encoder;
	struct drm_plane *primary;
	struct vmw_cursor_plane *cursor;
	struct drm_crtc *crtc;
	int    ret;

	stdu = kzalloc(sizeof(*stdu), GFP_KERNEL);
	if (!stdu)
		return -ENOMEM;

	stdu->base.unit = unit;
	crtc = &stdu->base.crtc;
	encoder = &stdu->base.encoder;
	connector = &stdu->base.connector;
	primary = &stdu->base.primary;
	cursor = &stdu->base.cursor;

	stdu->base.pref_active = (unit == 0);
	stdu->base.pref_width  = dev_priv->initial_width;
	stdu->base.pref_height = dev_priv->initial_height;
	stdu->base.is_implicit = false;

	/* Initialize primary plane */
	ret = drm_universal_plane_init(dev, primary,
				       0, &vmw_stdu_plane_funcs,
				       vmw_primary_plane_formats,
				       ARRAY_SIZE(vmw_primary_plane_formats),
				       NULL, DRM_PLANE_TYPE_PRIMARY, NULL);
	if (ret) {
		DRM_ERROR("Failed to initialize primary plane");
		goto err_free;
	}

	drm_plane_helper_add(primary, &vmw_stdu_primary_plane_helper_funcs);
	drm_plane_enable_fb_damage_clips(primary);

	/* Initialize cursor plane */
	ret = drm_universal_plane_init(dev, &cursor->base,
			0, &vmw_stdu_cursor_funcs,
			vmw_cursor_plane_formats,
			ARRAY_SIZE(vmw_cursor_plane_formats),
			NULL, DRM_PLANE_TYPE_CURSOR, NULL);
	if (ret) {
		DRM_ERROR("Failed to initialize cursor plane");
		drm_plane_cleanup(&stdu->base.primary);
		goto err_free;
	}

	drm_plane_helper_add(&cursor->base, &vmw_stdu_cursor_plane_helper_funcs);

	ret = drm_connector_init(dev, connector, &vmw_stdu_connector_funcs,
				 DRM_MODE_CONNECTOR_VIRTUAL);
	if (ret) {
		DRM_ERROR("Failed to initialize connector\n");
		goto err_free;
	}

	drm_connector_helper_add(connector, &vmw_stdu_connector_helper_funcs);
	connector->status = vmw_du_connector_detect(connector, false);

	ret = drm_encoder_init(dev, encoder, &vmw_stdu_encoder_funcs,
			       DRM_MODE_ENCODER_VIRTUAL, NULL);
	if (ret) {
		DRM_ERROR("Failed to initialize encoder\n");
		goto err_free_connector;
	}

	(void) drm_connector_attach_encoder(connector, encoder);
	encoder->possible_crtcs = (1 << unit);
	encoder->possible_clones = 0;

	ret = drm_connector_register(connector);
	if (ret) {
		DRM_ERROR("Failed to register connector\n");
		goto err_free_encoder;
	}

	ret = drm_crtc_init_with_planes(dev, crtc, primary,
					&cursor->base,
					&vmw_stdu_crtc_funcs, NULL);
	if (ret) {
		DRM_ERROR("Failed to initialize CRTC\n");
		goto err_free_unregister;
	}

	drm_crtc_helper_add(crtc, &vmw_stdu_crtc_helper_funcs);

	drm_mode_crtc_set_gamma_size(crtc, 256);

	drm_object_attach_property(&connector->base,
				   dev_priv->hotplug_mode_update_property, 1);
	drm_object_attach_property(&connector->base,
				   dev->mode_config.suggested_x_property, 0);
	drm_object_attach_property(&connector->base,
				   dev->mode_config.suggested_y_property, 0);

	vmw_du_init(&stdu->base);

	return 0;

err_free_unregister:
	drm_connector_unregister(connector);
err_free_encoder:
	drm_encoder_cleanup(encoder);
err_free_connector:
	drm_connector_cleanup(connector);
err_free:
	kfree(stdu);
	return ret;
}



/**
 *  vmw_stdu_destroy - Cleans up a vmw_screen_target_display_unit
 *
 *  @stdu:  Screen Target Display Unit to be destroyed
 *
 *  Clean up after vmw_stdu_init
 */
static void vmw_stdu_destroy(struct vmw_screen_target_display_unit *stdu)
{
	vmw_du_cleanup(&stdu->base);
	kfree(stdu);
}



/******************************************************************************
 * Screen Target Display KMS Functions
 *
 * These functions are called by the common KMS code in vmwgfx_kms.c
 *****************************************************************************/

/**
 * vmw_kms_stdu_init_display - Initializes a Screen Target based display
 *
 * @dev_priv: VMW DRM device
 *
 * This function initialize a Screen Target based display device.  It checks
 * the capability bits to make sure the underlying hardware can support
 * screen targets, and then creates the maximum number of CRTCs, a.k.a Display
 * Units, as supported by the display hardware.
 *
 * RETURNS:
 * 0 on success, error code otherwise
 */
int vmw_kms_stdu_init_display(struct vmw_private *dev_priv)
{
	struct drm_device *dev = &dev_priv->drm;
	int i, ret;


	/* Do nothing if there's no support for MOBs */
	if (!dev_priv->has_mob)
		return -ENOSYS;

	if (!(dev_priv->capabilities & SVGA_CAP_GBOBJECTS))
		return -ENOSYS;

	dev_priv->active_display_unit = vmw_du_screen_target;

	for (i = 0; i < VMWGFX_NUM_DISPLAY_UNITS; ++i) {
		ret = vmw_stdu_init(dev_priv, i);

		if (unlikely(ret != 0)) {
			drm_err(&dev_priv->drm,
				"Failed to initialize STDU %d", i);
			return ret;
		}
	}

	drm_mode_config_reset(dev);

	return 0;
}<|MERGE_RESOLUTION|>--- conflicted
+++ resolved
@@ -891,11 +891,7 @@
 static const struct
 drm_connector_helper_funcs vmw_stdu_connector_helper_funcs = {
 	.get_modes = vmw_connector_get_modes,
-<<<<<<< HEAD
-	.mode_valid = vmw_connector_mode_valid
-=======
 	.mode_valid = vmw_stdu_connector_mode_valid
->>>>>>> 0c383648
 };
 
 
