// SPDX-License-Identifier: GPL-2.0

use kernel::{device, devres::Devres, error::code::*, fmt, pci, prelude::*, sync::Arc};

use crate::driver::Bar0;
use crate::falcon::{gsp::Gsp as GspFalcon, sec2::Sec2 as Sec2Falcon, Falcon};
use crate::fb::SysmemFlush;
use crate::gfw;
use crate::gsp::Gsp;
use crate::regs;
<<<<<<< HEAD
use core::fmt;
=======
use crate::util;
use crate::vbios::Vbios;
>>>>>>> 65740363

macro_rules! define_chipset {
    ({ $($variant:ident = $value:expr),* $(,)* }) =>
    {
        /// Enum representation of the GPU chipset.
        #[derive(fmt::Debug, Copy, Clone, PartialOrd, Ord, PartialEq, Eq)]
        pub(crate) enum Chipset {
            $($variant = $value),*,
        }

        impl Chipset {
            pub(crate) const ALL: &'static [Chipset] = &[
                $( Chipset::$variant, )*
            ];

            ::kernel::macros::paste!(
            /// Returns the name of this chipset, in lowercase.
            ///
            /// # Examples
            ///
            /// ```
            /// let chipset = Chipset::GA102;
            /// assert_eq!(chipset.name(), "ga102");
            /// ```
            pub(crate) const fn name(&self) -> &'static str {
                match *self {
                $(
                    Chipset::$variant => stringify!([<$variant:lower>]),
                )*
                }
            }
            );
        }

        // TODO[FPRI]: replace with something like derive(FromPrimitive)
        impl TryFrom<u32> for Chipset {
            type Error = kernel::error::Error;

            fn try_from(value: u32) -> Result<Self, Self::Error> {
                match value {
                    $( $value => Ok(Chipset::$variant), )*
                    _ => Err(ENODEV),
                }
            }
        }
    }
}

define_chipset!({
    // Turing
    TU102 = 0x162,
    TU104 = 0x164,
    TU106 = 0x166,
    TU117 = 0x167,
    TU116 = 0x168,
    // Ampere
    GA100 = 0x170,
    GA102 = 0x172,
    GA103 = 0x173,
    GA104 = 0x174,
    GA106 = 0x176,
    GA107 = 0x177,
    // Ada
    AD102 = 0x192,
    AD103 = 0x193,
    AD104 = 0x194,
    AD106 = 0x196,
    AD107 = 0x197,
});

impl Chipset {
    pub(crate) fn arch(&self) -> Architecture {
        match self {
            Self::TU102 | Self::TU104 | Self::TU106 | Self::TU117 | Self::TU116 => {
                Architecture::Turing
            }
            Self::GA100 | Self::GA102 | Self::GA103 | Self::GA104 | Self::GA106 | Self::GA107 => {
                Architecture::Ampere
            }
            Self::AD102 | Self::AD103 | Self::AD104 | Self::AD106 | Self::AD107 => {
                Architecture::Ada
            }
        }
    }
}

// TODO
//
// The resulting strings are used to generate firmware paths, hence the
// generated strings have to be stable.
//
// Hence, replace with something like strum_macros derive(Display).
//
// For now, redirect to fmt::Debug for convenience.
impl fmt::Display for Chipset {
    fn fmt(&self, f: &mut fmt::Formatter<'_>) -> fmt::Result {
        write!(f, "{self:?}")
    }
}

/// Enum representation of the GPU generation.
#[derive(fmt::Debug)]
pub(crate) enum Architecture {
    Turing = 0x16,
    Ampere = 0x17,
    Ada = 0x19,
}

impl TryFrom<u8> for Architecture {
    type Error = Error;

    fn try_from(value: u8) -> Result<Self> {
        match value {
            0x16 => Ok(Self::Turing),
            0x17 => Ok(Self::Ampere),
            0x19 => Ok(Self::Ada),
            _ => Err(ENODEV),
        }
    }
}

pub(crate) struct Revision {
    major: u8,
    minor: u8,
}

impl Revision {
    fn from_boot0(boot0: regs::NV_PMC_BOOT_0) -> Self {
        Self {
            major: boot0.major_revision(),
            minor: boot0.minor_revision(),
        }
    }
}

impl fmt::Display for Revision {
    fn fmt(&self, f: &mut fmt::Formatter<'_>) -> fmt::Result {
        write!(f, "{:x}.{:x}", self.major, self.minor)
    }
}

/// Structure holding the metadata of the GPU.
pub(crate) struct Spec {
    chipset: Chipset,
    /// The revision of the chipset.
    revision: Revision,
}

impl Spec {
    fn new(bar: &Bar0) -> Result<Spec> {
        let boot0 = regs::NV_PMC_BOOT_0::read(bar);

        Ok(Self {
            chipset: boot0.chipset()?,
            revision: Revision::from_boot0(boot0),
        })
    }
}

/// Structure holding the resources required to operate the GPU.
#[pin_data]
pub(crate) struct Gpu {
    spec: Spec,
    /// MMIO mapping of PCI BAR 0
    bar: Arc<Devres<Bar0>>,
    /// System memory page required for flushing all pending GPU-side memory writes done through
    /// PCIE into system memory, via sysmembar (A GPU-initiated HW memory-barrier operation).
    sysmem_flush: SysmemFlush,
    /// GSP falcon instance, used for GSP boot up and cleanup.
    gsp_falcon: Falcon<GspFalcon>,
    /// SEC2 falcon instance, used for GSP boot up and cleanup.
    sec2_falcon: Falcon<Sec2Falcon>,
    /// GSP runtime data. Temporarily an empty placeholder.
    #[pin]
    gsp: Gsp,
}

impl Gpu {
    pub(crate) fn new<'a>(
        pdev: &'a pci::Device<device::Bound>,
        devres_bar: Arc<Devres<Bar0>>,
        bar: &'a Bar0,
    ) -> impl PinInit<Self, Error> + 'a {
        try_pin_init!(Self {
            spec: Spec::new(bar).inspect(|spec| {
                dev_info!(
                    pdev.as_ref(),
                    "NVIDIA (Chipset: {}, Architecture: {:?}, Revision: {})\n",
                    spec.chipset,
                    spec.chipset.arch(),
                    spec.revision
                );
            })?,

            // We must wait for GFW_BOOT completion before doing any significant setup on the GPU.
            _: {
                gfw::wait_gfw_boot_completion(bar)
                    .inspect_err(|_| dev_err!(pdev.as_ref(), "GFW boot did not complete"))?;
            },

            sysmem_flush: SysmemFlush::register(pdev.as_ref(), bar, spec.chipset)?,

            gsp_falcon: Falcon::new(
                pdev.as_ref(),
                spec.chipset,
                bar,
                spec.chipset > Chipset::GA100,
            )
            .inspect(|falcon| falcon.clear_swgen0_intr(bar))?,

            sec2_falcon: Falcon::new(pdev.as_ref(), spec.chipset, bar, true)?,

            gsp <- Gsp::new(),

            _: { gsp.boot(pdev, bar, spec.chipset, gsp_falcon, sec2_falcon)? },

            bar: devres_bar,
        })
    }

    /// Called when the corresponding [`Device`](device::Device) is unbound.
    ///
    /// Note: This method must only be called from `Driver::unbind`.
    pub(crate) fn unbind(&self, dev: &device::Device<device::Core>) {
        kernel::warn_on!(self
            .bar
            .access(dev)
            .inspect(|bar| self.sysmem_flush.unregister(bar))
            .is_err());
    }
}<|MERGE_RESOLUTION|>--- conflicted
+++ resolved
@@ -8,12 +8,8 @@
 use crate::gfw;
 use crate::gsp::Gsp;
 use crate::regs;
-<<<<<<< HEAD
-use core::fmt;
-=======
 use crate::util;
 use crate::vbios::Vbios;
->>>>>>> 65740363
 
 macro_rules! define_chipset {
     ({ $($variant:ident = $value:expr),* $(,)* }) =>
