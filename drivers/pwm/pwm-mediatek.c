--- conflicted
+++ resolved
@@ -196,18 +196,6 @@
 	}
 
 	cnt_duty = DIV_ROUND_CLOSEST_ULL((u64)duty_ns * 1000, resolution);
-<<<<<<< HEAD
-	pwm_mediatek_writel(pc, pwm->hwpwm, PWMCON, BIT(15) | clkdiv);
-	pwm_mediatek_writel(pc, pwm->hwpwm, reg_width, cnt_period);
-	pwm_mediatek_writel(pc, pwm->hwpwm, reg_thres, cnt_duty);
-
-out:
-	pwm_mediatek_clk_disable(chip, pwm);
-
-	return ret;
-}
-=======
->>>>>>> b6850c8f
 
 	pwm_mediatek_writel(pc, pwm->hwpwm, PWMCON, BIT(15) | clkdiv);
 	pwm_mediatek_writel(pc, pwm->hwpwm, reg_width, cnt_period - 1);
