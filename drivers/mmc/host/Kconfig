# SPDX-License-Identifier: GPL-2.0-only
#
# MMC/SD host controller drivers
#

comment "MMC/SD/SDIO Host Controller Drivers"

config MMC_DEBUG
	bool "MMC host drivers debugging"
	depends on MMC != n
	help
	  This is an option for use by developers; most people should
	  say N here. This enables MMC host driver debugging. And further
	  added host drivers please don't invent their private macro for
	  debugging.

config MMC_ARMMMCI
	tristate "ARM AMBA Multimedia Card Interface support"
	depends on ARM_AMBA
	help
	  This selects the ARM(R) AMBA(R) PrimeCell Multimedia Card
	  Interface (PL180 and PL181) support.  If you have an ARM(R)
	  platform with a Multimedia Card slot, say Y or M here.

	  If unsure, say N.

config MMC_QCOM_DML
	bool "Qualcomm Data Mover for SD Card Controller"
	depends on MMC_ARMMMCI && QCOM_BAM_DMA
	default y
	help
	  This selects the Qualcomm Data Mover lite/local on SD Card controller.
	  This option will enable the dma to work correctly, if you are using
	  Qcom SOCs and MMC, you would probably need this option to get DMA working.

	  if unsure, say N.

config MMC_STM32_SDMMC
	bool "STMicroelectronics STM32 SDMMC Controller"
	depends on MMC_ARMMMCI
	default y
	help
	  This selects the STMicroelectronics STM32 SDMMC host controller.
	  If you have a STM32 sdmmc host with internal DMA say Y here.

	  If unsure, say N.

config MMC_PXA
	tristate "Intel PXA25x/26x/27x Multimedia Card Interface support"
	depends on ARCH_PXA
	help
	  This selects the Intel(R) PXA(R) Multimedia card Interface.
	  If you have a PXA(R) platform with a Multimedia Card slot,
	  say Y or M here.

	  If unsure, say N.

config MMC_SDHCI
	tristate "Secure Digital Host Controller Interface support"
	depends on HAS_DMA
	help
	  This selects the generic Secure Digital Host Controller Interface.
	  It is used by manufacturers such as Texas Instruments(R), Ricoh(R)
	  and Toshiba(R). Most controllers found in laptops are of this type.

	  If you have a controller with this interface, say Y or M here. You
	  also need to enable an appropriate bus interface.

	  If unsure, say N.

config MMC_SDHCI_IO_ACCESSORS
	bool
	depends on MMC_SDHCI
	help
	  This is silent Kconfig symbol that is selected by the drivers that
	  need to overwrite SDHCI IO memory accessors.

config MMC_SDHCI_BIG_ENDIAN_32BIT_BYTE_SWAPPER
	bool
	depends on MMC_SDHCI
	select MMC_SDHCI_IO_ACCESSORS
	help
	  This option is selected by drivers running on big endian hosts
	  and performing I/O to a SDHCI controller through a bus that
	  implements a hardware byte swapper using a 32-bit datum.
	  This endian mapping mode is called "data invariance" and
	  has the effect of scrambling the addresses and formats of data
	  accessed in sizes other than the datum size.

	  This is the case for the Nintendo Wii SDHCI.

config MMC_SDHCI_PCI
	tristate "SDHCI support on PCI bus"
	depends on MMC_SDHCI && PCI
	select MMC_CQHCI
	select IOSF_MBI if X86
	select MMC_SDHCI_IO_ACCESSORS
	help
	  This selects the PCI Secure Digital Host Controller Interface.
	  Most controllers found today are PCI devices.

	  If you have a controller with this interface, say Y or M here.

	  If unsure, say N.

config MMC_RICOH_MMC
	bool "Ricoh MMC Controller Disabler"
	depends on MMC_SDHCI_PCI
	default y
	help
	  This adds a pci quirk to disable Ricoh MMC Controller. This
	  proprietary controller is unnecessary because the SDHCI driver
	  supports MMC cards on the SD controller, but if it is not
	  disabled, it will steal the MMC cards away - rendering them
	  useless. It is safe to select this even if you don't
	  have a Ricoh based card reader.

	  If unsure, say Y.

config MMC_SDHCI_ACPI
	tristate "SDHCI support for ACPI enumerated SDHCI controllers"
	depends on MMC_SDHCI && ACPI && PCI
	select IOSF_MBI if X86
	help
	  This selects support for ACPI enumerated SDHCI controllers,
	  identified by ACPI Compatibility ID PNP0D40 or specific
	  ACPI Hardware IDs.

	  If you have a controller with this interface, say Y or M here.

	  If unsure, say N.

config MMC_SDHCI_PLTFM
	tristate "SDHCI platform and OF driver helper"
	depends on MMC_SDHCI
	help
	  This selects the common helper functions support for Secure Digital
	  Host Controller Interface based platform and OF drivers.

	  If you have a controller with this interface, say Y or M here.

	  If unsure, say N.

config MMC_SDHCI_OF_ARASAN
	tristate "SDHCI OF support for the Arasan SDHCI controllers"
	depends on MMC_SDHCI_PLTFM
	depends on OF
	depends on COMMON_CLK
	select MMC_CQHCI
	help
	  This selects the Arasan Secure Digital Host Controller Interface
	  (SDHCI). This hardware is found e.g. in Xilinx' Zynq SoC.

	  If you have a controller with this interface, say Y or M here.

	  If unsure, say N.

config MMC_SDHCI_OF_ASPEED
	tristate "SDHCI OF support for the ASPEED SDHCI controller"
	depends on ARCH_ASPEED || COMPILE_TEST
	depends on MMC_SDHCI_PLTFM
	depends on OF && OF_ADDRESS
	select MMC_SDHCI_IO_ACCESSORS
	help
	  This selects the ASPEED Secure Digital Host Controller Interface.

	  If you have a controller with this interface, say Y or M here. You
	  also need to enable an appropriate bus interface.

	  If unsure, say N.

config MMC_SDHCI_OF_ASPEED_TEST
	bool "Tests for the ASPEED SDHCI driver" if !KUNIT_ALL_TESTS
	depends on MMC_SDHCI_OF_ASPEED && KUNIT
<<<<<<< HEAD
=======
	depends on (MMC_SDHCI_OF_ASPEED=m || KUNIT=y)
>>>>>>> 7365df19
	default KUNIT_ALL_TESTS
	help
	  Enable KUnit tests for the ASPEED SDHCI driver. Select this
	  option only if you will boot the kernel for the purpose of running
	  unit tests (e.g. under UML or qemu).

	  The KUnit tests generally exercise parts of the driver that do not
	  directly touch the hardware, for example, the phase correction
	  calculations.

	  If unsure, say N.

config MMC_SDHCI_OF_AT91
	tristate "SDHCI OF support for the Atmel SDMMC controller"
	depends on MMC_SDHCI_PLTFM
	depends on OF && HAVE_CLK
	help
	  This selects the Atmel SDMMC driver

config MMC_SDHCI_OF_ESDHC
	tristate "SDHCI OF support for the Freescale eSDHC controller"
	depends on MMC_SDHCI_PLTFM
	depends on PPC || ARCH_MXC || ARCH_LAYERSCAPE || COMPILE_TEST
	select MMC_SDHCI_IO_ACCESSORS
	select FSL_GUTS
	help
	  This selects the Freescale eSDHC controller support.

	  If you have a controller with this interface, say Y or M here.

	  If unsure, say N.

config MMC_SDHCI_OF_HLWD
	tristate "SDHCI OF support for the Nintendo Wii SDHCI controllers"
	depends on MMC_SDHCI_PLTFM
	depends on PPC
	select MMC_SDHCI_BIG_ENDIAN_32BIT_BYTE_SWAPPER
	help
	  This selects the Secure Digital Host Controller Interface (SDHCI)
	  found in the "Hollywood" chipset of the Nintendo Wii video game
	  console.

	  If you have a controller with this interface, say Y or M here.

	  If unsure, say N.

config MMC_SDHCI_OF_DWCMSHC
	tristate "SDHCI OF support for the Synopsys DWC MSHC"
	depends on MMC_SDHCI_PLTFM
	depends on OF
	depends on COMMON_CLK
	help
	  This selects Synopsys DesignWare Cores Mobile Storage Controller
	  support.
	  If you have a controller with this interface, say Y or M here.
	  If unsure, say N.

config MMC_SDHCI_OF_SPARX5
	tristate "SDHCI OF support for the MCHP Sparx5 SoC"
	depends on MMC_SDHCI_PLTFM
	depends on ARCH_SPARX5 || COMPILE_TEST
	help
	  This selects the Secure Digital Host Controller Interface (SDHCI)
	  found in the MCHP Sparx5 SoC.

	  If you have a Sparx5 SoC with this interface, say Y or M here.

	  If unsure, say N.

config MMC_SDHCI_CADENCE
	tristate "SDHCI support for the Cadence SD/SDIO/eMMC controller"
	depends on MMC_SDHCI_PLTFM
	depends on OF
	help
	  This selects the Cadence SD/SDIO/eMMC driver.

	  If you have a controller with this interface, say Y or M here.

	  If unsure, say N.

config MMC_SDHCI_CNS3XXX
	tristate "SDHCI support on the Cavium Networks CNS3xxx SoC"
	depends on ARCH_CNS3XXX || COMPILE_TEST
	depends on MMC_SDHCI_PLTFM
	help
	  This selects the SDHCI support for CNS3xxx System-on-Chip devices.

	  If you have a controller with this interface, say Y or M here.

	  If unsure, say N.

config MMC_SDHCI_ESDHC_MCF
	tristate "SDHCI support for the Freescale eSDHC ColdFire controller"
	depends on M5441x
	depends on MMC_SDHCI_PLTFM
	select MMC_SDHCI_IO_ACCESSORS
	help
	  This selects the Freescale eSDHC controller support for
	  ColdFire mcf5441x devices.

	  If you have a controller with this interface, say Y or M here.

	  If unsure, say N.

config MMC_SDHCI_ESDHC_IMX
	tristate "SDHCI support for the Freescale eSDHC/uSDHC i.MX controller"
	depends on ARCH_MXC || COMPILE_TEST
	depends on MMC_SDHCI_PLTFM
	depends on OF
	select MMC_SDHCI_IO_ACCESSORS
	select MMC_CQHCI
	help
	  This selects the Freescale eSDHC/uSDHC controller support
	  found on i.MX25, i.MX35 i.MX5x and i.MX6x.

	  If you have a controller with this interface, say Y or M here.

	  If unsure, say N.

config MMC_SDHCI_DOVE
	tristate "SDHCI support on Marvell's Dove SoC"
	depends on ARCH_DOVE || MACH_DOVE || COMPILE_TEST
	depends on MMC_SDHCI_PLTFM
	select MMC_SDHCI_IO_ACCESSORS
	help
	  This selects the Secure Digital Host Controller Interface in
	  Marvell's Dove SoC.

	  If you have a controller with this interface, say Y or M here.

	  If unsure, say N.

config MMC_SDHCI_TEGRA
	tristate "SDHCI platform support for the Tegra SD/MMC Controller"
	depends on ARCH_TEGRA || COMPILE_TEST
	depends on MMC_SDHCI_PLTFM
	select MMC_SDHCI_IO_ACCESSORS
	select MMC_CQHCI
	help
	  This selects the Tegra SD/MMC controller. If you have a Tegra
	  platform with SD or MMC devices, say Y or M here.

	  If unsure, say N.

config MMC_SDHCI_S3C
	tristate "SDHCI support on Samsung S3C/S5P/Exynos SoC"
	depends on MMC_SDHCI
	depends on PLAT_SAMSUNG || ARCH_S5PV210 || ARCH_EXYNOS || COMPILE_TEST
	help
	  This selects the Secure Digital Host Controller Interface (SDHCI)
	  often referrered to as the HSMMC block in some of the Samsung S3C
	  (S3C2416, S3C2443, S3C6410), S5Pv210 and Exynos (Exynso4210,
	  Exynos4412) SoCs.

	  If you have a controller with this interface (thereforeyou build for
	  such Samsung SoC), say Y or M here.

	  If unsure, say N.

config MMC_SDHCI_PXAV3
	tristate "Marvell MMP2 SD Host Controller support (PXAV3)"
	depends on HAVE_CLK
	depends on MMC_SDHCI_PLTFM
	depends on ARCH_BERLIN || ARCH_MMP || ARCH_MVEBU || COMPILE_TEST
	default CPU_MMP2
	help
	  This selects the Marvell(R) PXAV3 SD Host Controller.
	  If you have a MMP2 platform with SD Host Controller
	  and a card slot, say Y or M here.

	  If unsure, say N.

config MMC_SDHCI_PXAV2
	tristate "Marvell PXA9XX SD Host Controller support (PXAV2)"
	depends on HAVE_CLK
	depends on MMC_SDHCI_PLTFM
	depends on ARCH_MMP || COMPILE_TEST
	default CPU_PXA910
	help
	  This selects the Marvell(R) PXAV2 SD Host Controller.
	  If you have a PXA9XX platform with SD Host Controller
	  and a card slot, say Y or M here.

	  If unsure, say N.

config MMC_SDHCI_SPEAR
	tristate "SDHCI support on ST SPEAr platform"
	depends on MMC_SDHCI
	depends on PLAT_SPEAR || COMPILE_TEST
	depends on OF
	help
	  This selects the Secure Digital Host Controller Interface (SDHCI)
	  often referrered to as the HSMMC block in some of the ST SPEAR range
	  of SoC

	  If you have a controller with this interface, say Y or M here.

	  If unsure, say N.

config MMC_SDHCI_S3C_DMA
	bool "DMA support on S3C SDHCI"
	depends on MMC_SDHCI_S3C
	help
	  Enable DMA support on the Samsung S3C SDHCI glue. The DMA
	  has proved to be problematic if the controller encounters
	  certain errors, and thus should be treated with care.

	  YMMV.

config MMC_SDHCI_BCM_KONA
	tristate "SDHCI support on Broadcom KONA platform"
	depends on ARCH_BCM_MOBILE || COMPILE_TEST
	depends on MMC_SDHCI_PLTFM
	help
	  This selects the Broadcom Kona Secure Digital Host Controller
	  Interface(SDHCI) support.
	  This is used in Broadcom mobile SoCs.

	  If you have a controller with this interface, say Y or M here.

config MMC_SDHCI_F_SDH30
	tristate "SDHCI support for Fujitsu Semiconductor F_SDH30"
	depends on MMC_SDHCI_PLTFM
	depends on OF || ACPI
	help
	  This selects the Secure Digital Host Controller Interface (SDHCI)
	  Needed by some Fujitsu SoC for MMC / SD / SDIO support.
	  If you have a controller with this interface, say Y or M here.

	  If unsure, say N.

config MMC_SDHCI_MILBEAUT
	tristate "SDHCI support for Socionext Milbeaut Serieas using F_SDH30"
	depends on MMC_SDHCI_PLTFM
	depends on OF
	help
	  This selects the Secure Digital Host Controller Interface (SDHCI)
	  Needed by Milbeaut SoC for MMC / SD / SDIO support.
	  If you have a controller with this interface, say Y or M here.

	  If unsure, say N.

config MMC_SDHCI_IPROC
	tristate "SDHCI support for the BCM2835 & iProc SD/MMC Controller"
	depends on ARCH_BCM2835 || ARCH_BCM_IPROC || ARCH_BRCMSTB || COMPILE_TEST
	depends on MMC_SDHCI_PLTFM
	depends on OF || ACPI
	default ARCH_BCM_IPROC
	select MMC_SDHCI_IO_ACCESSORS
	help
	  This selects the iProc SD/MMC controller.

	  If you have a BCM2835 or IPROC platform with SD or MMC devices,
	  say Y or M here.

	  If unsure, say N.

config MMC_MESON_GX
	tristate "Amlogic S905/GX*/AXG SD/MMC Host Controller support"
	depends on ARCH_MESON|| COMPILE_TEST
	depends on COMMON_CLK
	help
	  This selects support for the Amlogic SD/MMC Host Controller
	  found on the S905/GX*/AXG family of SoCs.  This controller is
	  MMC 5.1 compliant and supports SD, eMMC and SDIO interfaces.

	  If you have a controller with this interface, say Y here.

config MMC_MESON_MX_SDHC
	tristate "Amlogic Meson SDHC Host Controller support"
	depends on (ARM && ARCH_MESON) || COMPILE_TEST
	depends on COMMON_CLK
	depends on OF
	help
	  This selects support for the SDHC Host Controller on
	  Amlogic Meson6, Meson8, Meson8b and Meson8m2 SoCs.
	  The controller supports the SD/SDIO Spec 3.x and eMMC Spec 4.5x
	  with 1, 4, and 8 bit bus widths.

	  If you have a controller with this interface, say Y or M here.
	  If unsure, say N.

config MMC_MESON_MX_SDIO
	tristate "Amlogic Meson6/Meson8/Meson8b SD/MMC Host Controller support"
	depends on ARCH_MESON || COMPILE_TEST
	depends on COMMON_CLK
	depends on OF_ADDRESS
	help
	  This selects support for the SD/MMC Host Controller on
	  Amlogic Meson6, Meson8 and Meson8b SoCs.

	  If you have a controller with this interface, say Y or M here.
	  If unsure, say N.

config MMC_MOXART
	tristate "MOXART SD/MMC Host Controller support"
	depends on ARCH_MOXART || COMPILE_TEST
	help
	  This selects support for the MOXART SD/MMC Host Controller.
	  MOXA provides one multi-functional card reader which can
	  be found on some embedded hardware such as UC-7112-LX.
	  If you have a controller with this interface, say Y here.

config MMC_SDHCI_ST
	tristate "SDHCI support on STMicroelectronics SoC"
	depends on ARCH_STI || FSP2 || COMPILE_TEST
	depends on MMC_SDHCI_PLTFM
	select MMC_SDHCI_IO_ACCESSORS
	help
	  This selects the Secure Digital Host Controller Interface in
	  STMicroelectronics SoCs.

	  If you have a controller with this interface, say Y or M here.
	  If unsure, say N.

config MMC_OMAP
	tristate "TI OMAP Multimedia Card Interface support"
	depends on ARCH_OMAP
	depends on TPS65010 || !MACH_OMAP_H2
	help
	  This selects the TI OMAP Multimedia card Interface.
	  If you have an OMAP board with a Multimedia Card slot,
	  say Y or M here.

	  If unsure, say N.

config MMC_OMAP_HS
	tristate "TI OMAP High Speed Multimedia Card Interface support"
	depends on ARCH_OMAP2PLUS || ARCH_KEYSTONE || COMPILE_TEST
	help
	  This selects the TI OMAP High Speed Multimedia card Interface.
	  If you have an omap2plus board with a Multimedia Card slot,
	  say Y or M here.

	  If unsure, say N.

config MMC_WBSD
	tristate "Winbond W83L51xD SD/MMC Card Interface support"
	depends on ISA_DMA_API
	help
	  This selects the Winbond(R) W83L51xD Secure digital and
	  Multimedia card Interface.
	  If you have a machine with a integrated W83L518D or W83L519D
	  SD/MMC card reader, say Y or M here.

	  If unsure, say N.

config MMC_ALCOR
	tristate "Alcor Micro/Alcor Link SD/MMC controller"
	depends on MISC_ALCOR_PCI
	help
	  Say Y here to include driver code to support SD/MMC card interface
	  of Alcor Micro PCI-E card reader

config MMC_AU1X
	tristate "Alchemy AU1XX0 MMC Card Interface support"
	depends on MIPS_ALCHEMY
	help
	  This selects the AMD Alchemy(R) Multimedia card interface.
	  If you have a Alchemy platform with a MMC slot, say Y or M here.

	  If unsure, say N.

config MMC_ATMELMCI
	tristate "Atmel SD/MMC Driver (Multimedia Card Interface)"
	depends on ARCH_AT91
	help
	  This selects the Atmel Multimedia Card Interface driver.
	  If you have an AT91 platform with a Multimedia Card slot,
	  say Y or M here.

	  If unsure, say N.

config MMC_SDHCI_MSM
	tristate "Qualcomm SDHCI Controller Support"
	depends on ARCH_QCOM || COMPILE_TEST
	depends on MMC_SDHCI_PLTFM
	select MMC_SDHCI_IO_ACCESSORS
	select MMC_CQHCI
	select QCOM_SCM if MMC_CRYPTO
	help
	  This selects the Secure Digital Host Controller Interface (SDHCI)
	  support present in Qualcomm SOCs. The controller supports
	  SD/MMC/SDIO devices.

	  If you have a controller with this interface, say Y or M here.

	  If unsure, say N.

config MMC_MXC
	tristate "Freescale i.MX21/27/31 or MPC512x Multimedia Card support"
	depends on ARCH_MXC || PPC_MPC512x
	help
	  This selects the Freescale i.MX21, i.MX27, i.MX31 or MPC512x
	  Multimedia Card Interface. If you have an i.MX or MPC512x platform
	  with a Multimedia Card slot, say Y or M here.

	  If unsure, say N.

config MMC_MXS
	tristate "Freescale MXS Multimedia Card Interface support"
	depends on ARCH_MXS && MXS_DMA
	help
	  This selects the Freescale SSP MMC controller found on MXS based
	  platforms like mx23/28.

	  If unsure, say N.

config MMC_TIFM_SD
	tristate "TI Flash Media MMC/SD Interface support"
	depends on PCI
	select TIFM_CORE
	help
	  Say Y here if you want to be able to access MMC/SD cards with
	  the Texas Instruments(R) Flash Media card reader, found in many
	  laptops.
	  This option 'selects' (turns on, enables) 'TIFM_CORE', but you
	  probably also need appropriate card reader host adapter, such as
	  'Misc devices: TI Flash Media PCI74xx/PCI76xx host adapter support
	  (TIFM_7XX1)'.

	  To compile this driver as a module, choose M here: the
	  module will be called tifm_sd.

config MMC_MVSDIO
	tristate "Marvell MMC/SD/SDIO host driver"
	depends on PLAT_ORION || (COMPILE_TEST && ARM)
	depends on OF
	help
	  This selects the Marvell SDIO host driver.
	  SDIO may currently be found on the Kirkwood 88F6281 and 88F6192
	  SoC controllers.

	  To compile this driver as a module, choose M here: the
	  module will be called mvsdio.

config MMC_DAVINCI
	tristate "TI DAVINCI Multimedia Card Interface support"
	depends on ARCH_DAVINCI || COMPILE_TEST
	help
	  This selects the TI DAVINCI Multimedia card Interface.
	  If you have an DAVINCI board with a Multimedia Card slot,
	  say Y or M here.  If unsure, say N.

config MMC_SPI
	tristate "MMC/SD/SDIO over SPI"
	depends on SPI_MASTER
	select CRC7
	select CRC_ITU_T
	help
	  Some systems access MMC/SD/SDIO cards using a SPI controller
	  instead of using a "native" MMC/SD/SDIO controller.  This has a
	  disadvantage of being relatively high overhead, but a compensating
	  advantage of working on many systems without dedicated MMC/SD/SDIO
	  controllers.

	  If unsure, or if your system has no SPI master driver, say N.

config MMC_S3C
	tristate "Samsung S3C SD/MMC Card Interface support"
	depends on ARCH_S3C24XX || COMPILE_TEST
	depends on S3C24XX_DMAC || COMPILE_TEST
	help
	  This selects a driver for the MCI interface found in
	  Samsung's S3C2410, S3C2412, S3C2440, S3C2442 CPUs.
	  If you have a board based on one of those and a MMC/SD
	  slot, say Y or M here.

	  If unsure, say N.

config MMC_S3C_HW_SDIO_IRQ
	bool "Hardware support for SDIO IRQ"
	depends on MMC_S3C
	help
	  Enable the hardware support for SDIO interrupts instead of using
	  the generic polling code.

choice
	prompt "Samsung S3C SD/MMC transfer code"
	depends on MMC_S3C

config MMC_S3C_PIO
	bool "Use PIO transfers only"
	help
	  Use PIO to transfer data between memory and the hardware.

	  PIO is slower than DMA as it requires CPU instructions to
	  move the data. This has been the traditional default for
	  the S3C MCI driver.

config MMC_S3C_DMA
	bool "Use DMA transfers only"
	help
	  Use DMA to transfer data between memory and the hardware.

	  Currently, the DMA support in this driver seems to not be
	  working properly and needs to be debugged before this
	  option is useful.

endchoice

config MMC_SDRICOH_CS
	tristate "MMC/SD driver for Ricoh Bay1Controllers"
	depends on PCI && PCMCIA
	help
	  Say Y here if your Notebook reports a Ricoh Bay1Controller PCMCIA
	  card whenever you insert a MMC or SD card into the card slot.

	  To compile this driver as a module, choose M here: the
	  module will be called sdricoh_cs.

config MMC_SDHCI_SPRD
	tristate "Spreadtrum SDIO host Controller"
	depends on ARCH_SPRD || COMPILE_TEST
	depends on MMC_SDHCI_PLTFM
	select MMC_SDHCI_IO_ACCESSORS
	select MMC_HSQ
	help
	  This selects the SDIO Host Controller in Spreadtrum
	  SoCs, this driver supports R11(IP version: R11P0).

	  If you have a controller with this interface, say Y or M here.

	  If unsure, say N.

config MMC_TMIO_CORE
	tristate

config MMC_TMIO
	tristate "Toshiba Mobile IO Controller (TMIO) MMC/SD function support"
	depends on MFD_TMIO || MFD_ASIC3 || COMPILE_TEST
	select MMC_TMIO_CORE
	help
	  This provides support for the SD/MMC cell found in TC6393XB,
	  T7L66XB and also HTC ASIC3

config MMC_SDHI
	tristate "Renesas SDHI SD/SDIO controller support"
	depends on SUPERH || ARCH_RENESAS || COMPILE_TEST
	select MMC_TMIO_CORE
	select RESET_CONTROLLER if ARCH_RENESAS
	help
	  This provides support for the SDHI SD/SDIO controller found in
	  Renesas SuperH, ARM and ARM64 based SoCs

config MMC_SDHI_SYS_DMAC
	tristate "DMA for SDHI SD/SDIO controllers using SYS-DMAC"
	depends on MMC_SDHI
	default MMC_SDHI if (SUPERH || ARM)
	help
	  This provides DMA support for SDHI SD/SDIO controllers
	  using SYS-DMAC via DMA Engine. This supports the controllers
	  found in SuperH and Renesas ARM based SoCs.

config MMC_SDHI_INTERNAL_DMAC
	tristate "DMA for SDHI SD/SDIO controllers using on-chip bus mastering"
	depends on ARM64 || ARCH_R7S9210 || ARCH_R8A77470 || COMPILE_TEST
	depends on MMC_SDHI
	default MMC_SDHI if (ARM64 || ARCH_R7S9210 || ARCH_R8A77470)
	help
	  This provides DMA support for SDHI SD/SDIO controllers
	  using on-chip bus mastering. This supports the controllers
	  found in arm64 based SoCs. This controller is also found in
	  some RZ family SoCs.

config MMC_UNIPHIER
	tristate "UniPhier SD/eMMC Host Controller support"
	depends on ARCH_UNIPHIER || COMPILE_TEST
	depends on OF
	select MMC_TMIO_CORE
	help
	  This provides support for the SD/eMMC controller found in
	  UniPhier SoCs. The eMMC variant of this controller is used
	  only for 32-bit SoCs.

config MMC_CB710
	tristate "ENE CB710 MMC/SD Interface support"
	depends on PCI
	select CB710_CORE
	help
	  This option enables support for MMC/SD part of ENE CB710/720 Flash
	  memory card reader found in some laptops (ie. some versions of
	  HP Compaq nx9500).

	  This driver can also be built as a module. If so, the module
	  will be called cb710-mmc.

config MMC_VIA_SDMMC
	tristate "VIA SD/MMC Card Reader Driver"
	depends on PCI
	help
	  This selects the VIA SD/MMC Card Reader driver, say Y or M here.
	  VIA provides one multi-functional card reader which integrated into
	  some motherboards manufactured by VIA. This card reader supports
	  SD/MMC/SDHC.
	  If you have a controller with this interface, say Y or M here.

	  If unsure, say N.

config MMC_CAVIUM_OCTEON
	tristate "Cavium OCTEON SD/MMC Card Interface support"
	depends on CAVIUM_OCTEON_SOC
	help
	  This selects Cavium OCTEON SD/MMC card Interface.
	  If you have an OCTEON board with a Multimedia Card slot,
	  say Y or M here.

	  If unsure, say N.

config MMC_CAVIUM_THUNDERX
	tristate "Cavium ThunderX SD/MMC Card Interface support"
	depends on PCI && 64BIT && (ARM64 || COMPILE_TEST)
	depends on GPIO_THUNDERX
	depends on OF_ADDRESS
	help
	  This selects Cavium ThunderX SD/MMC Card Interface.
	  If you have an Cavium ARM64 board with a Multimedia Card slot
	  or builtin eMMC chip say Y or M here. If built as a module
	  the module will be called thunderx_mmc.ko.

config MMC_DW
	tristate "Synopsys DesignWare Memory Card Interface"
	depends on ARC || ARM || ARM64 || MIPS || RISCV || CSKY || COMPILE_TEST
	help
	  This selects support for the Synopsys DesignWare Mobile Storage IP
	  block, this provides host support for SD and MMC interfaces, in both
	  PIO, internal DMA mode and external DMA mode.

config MMC_DW_PLTFM
	tristate "Synopsys Designware MCI Support as platform device"
	depends on MMC_DW
	default y
	help
	  This selects the common helper functions support for Host Controller
	  Interface based platform driver. Please select this option if the IP
	  is present as a platform device. This is the common interface for the
	  Synopsys Designware IP.

	  If you have a controller with this interface, say Y or M here.

	  If unsure, say Y.

config MMC_DW_BLUEFIELD
	tristate "BlueField specific extensions for Synopsys DW Memory Card Interface"
	depends on MMC_DW
	select MMC_DW_PLTFM
	help
	  This selects support for Mellanox BlueField SoC specific extensions to
	  the Synopsys DesignWare Memory Card Interface driver. Select this
	  option for platforms based on Mellanox BlueField SoC's.

config MMC_DW_EXYNOS
	tristate "Exynos specific extensions for Synopsys DW Memory Card Interface"
	depends on MMC_DW
	select MMC_DW_PLTFM
	help
	  This selects support for Samsung Exynos SoC specific extensions to the
	  Synopsys DesignWare Memory Card Interface driver. Select this option
	  for platforms based on Exynos4 and Exynos5 SoC's.

config MMC_DW_HI3798CV200
	tristate "Hi3798CV200 specific extensions for Synopsys DW Memory Card Interface"
	depends on MMC_DW
	select MMC_DW_PLTFM
	help
	  This selects support for HiSilicon Hi3798CV200 SoC specific extensions to the
	  Synopsys DesignWare Memory Card Interface driver. Select this option
	  for platforms based on HiSilicon Hi3798CV200 SoC.

config MMC_DW_K3
	tristate "K3 specific extensions for Synopsys DW Memory Card Interface"
	depends on MMC_DW
	select MMC_DW_PLTFM
	help
	  This selects support for Hisilicon K3 SoC specific extensions to the
	  Synopsys DesignWare Memory Card Interface driver. Select this option
	  for platforms based on Hisilicon K3 SoC's.

config MMC_DW_PCI
	tristate "Synopsys Designware MCI support on PCI bus"
	depends on MMC_DW && PCI
	help
	  This selects the PCI bus for the Synopsys Designware Mobile Storage IP.
	  Select this option if the IP is present on PCI platform.

	  If you have a controller with this interface, say Y or M here.

	  If unsure, say N.

config MMC_DW_ROCKCHIP
	tristate "Rockchip specific extensions for Synopsys DW Memory Card Interface"
	depends on MMC_DW && ARCH_ROCKCHIP
	select MMC_DW_PLTFM
	help
	  This selects support for Rockchip SoC specific extensions to the
	  Synopsys DesignWare Memory Card Interface driver. Select this option
	  for platforms based on RK3066, RK3188 and RK3288 SoC's.

config MMC_SH_MMCIF
	tristate "SuperH Internal MMCIF support"
	depends on SUPERH || ARCH_RENESAS || COMPILE_TEST
	help
	  This selects the MMC Host Interface controller (MMCIF) found in various
	  Renesas SoCs for SH and ARM architectures.


config MMC_JZ4740
	tristate "Ingenic JZ47xx SD/Multimedia Card Interface support"
	depends on MIPS
	help
	  This selects support for the SD/MMC controller on Ingenic
	  JZ4740, JZ4750, JZ4770 and JZ4780 SoCs.

	  If you have a board based on such a SoC and with a SD/MMC slot,
	  say Y or M here.

config MMC_VUB300
	tristate "VUB300 USB to SDIO/SD/MMC Host Controller support"
	depends on USB
	help
	  This selects support for Elan Digital Systems' VUB300 chip.

	  The VUB300 is a USB-SDIO Host Controller Interface chip
	  that enables the host computer to use SDIO/SD/MMC cards
	  via a USB 2.0 or USB 1.1 host.

	  The VUB300 chip will be found in both physically separate
	  USB to SDIO/SD/MMC adapters and embedded on some motherboards.

	  The VUB300 chip supports SD and MMC memory cards in addition
	  to single and multifunction SDIO cards.

	  Some SDIO cards will need a firmware file to be loaded and
	  sent to VUB300 chip in order to achieve better data throughput.
	  Download these "Offload Pseudocode" from Elan Digital Systems'
	  web-site http://www.elandigitalsystems.com/support/downloads.php
	  and put them in /lib/firmware. Note that without these additional
	  firmware files the VUB300 chip will still function, but not at
	  the best obtainable data rate.

	  To compile this mmc host controller driver as a module,
	  choose M here: the module will be called vub300.

	  If you have a computer with an embedded VUB300 chip
	  or if you intend connecting a USB adapter based on a
	  VUB300 chip say Y or M here.

config MMC_USHC
	tristate "USB SD Host Controller (USHC) support"
	depends on USB
	help
	  This selects support for USB SD Host Controllers based on
	  the Cypress Astoria chip with firmware compliant with CSR's
	  USB SD Host Controller specification (CS-118793-SP).

	  CSR boards with this device include: USB<>SDIO (M1985v2),
	  and Ultrasira.

	  Note: These controllers only support SDIO cards and do not
	  support MMC or SD memory cards.

config MMC_WMT
	tristate "Wondermedia SD/MMC Host Controller support"
	depends on ARCH_VT8500
	default y
	help
	  This selects support for the SD/MMC Host Controller on
	  Wondermedia WM8505/WM8650 based SoCs.

	  To compile this driver as a module, choose M here: the
	  module will be called wmt-sdmmc.

config MMC_USDHI6ROL0
	tristate "Renesas USDHI6ROL0 SD/SDIO Host Controller support"
	depends on HAS_DMA
	help
	  This selects support for the Renesas USDHI6ROL0 SD/SDIO
	  Host Controller

config MMC_REALTEK_PCI
	tristate "Realtek PCI-E SD/MMC Card Interface Driver"
	depends on MISC_RTSX_PCI
	help
	  Say Y here to include driver code to support SD/MMC card interface
	  of Realtek PCI-E card reader

config MMC_REALTEK_USB
	tristate "Realtek USB SD/MMC Card Interface Driver"
	depends on MISC_RTSX_USB
	help
	  Say Y here to include driver code to support SD/MMC card interface
	  of Realtek RTS5129/39 series card reader

config MMC_SUNXI
	tristate "Allwinner sunxi SD/MMC Host Controller support"
	depends on ARCH_SUNXI || COMPILE_TEST
	depends on SUNXI_CCU
	help
	  This selects support for the SD/MMC Host Controller on
	  Allwinner sunxi SoCs.

config MMC_CQHCI
	tristate "Command Queue Host Controller Interface support"
	depends on HAS_DMA
	help
	  This selects the Command Queue Host Controller Interface (CQHCI)
	  support present in host controllers of Qualcomm Technologies, Inc
	  amongst others.
	  This controller supports eMMC devices with command queue support.

	  If you have a controller with this interface, say Y or M here.

	  If unsure, say N.

config MMC_HSQ
	tristate "MMC Host Software Queue support"
	help
	  This selects the MMC Host Software Queue support. This may increase
	  performance, if the host controller and its driver supports it.

	  If you have a controller/driver supporting this interface, say Y or M
	  here.

	  If unsure, say N.

config MMC_TOSHIBA_PCI
	tristate "Toshiba Type A SD/MMC Card Interface Driver"
	depends on PCI

config MMC_BCM2835
	tristate "Broadcom BCM2835 SDHOST MMC Controller support"
	depends on ARCH_BCM2835 || COMPILE_TEST
	help
	  This selects the BCM2835 SDHOST MMC controller. If you have
	  a BCM2835 platform with SD or MMC devices, say Y or M here.

	  Note that the BCM2835 has two SD controllers: The Arasan
	  sdhci controller (supported by MMC_SDHCI_IPROC) and a custom
	  sdhost controller (supported by this driver).

	  If unsure, say N.

config MMC_MTK
	tristate "MediaTek SD/MMC Card Interface support"
	depends on HAS_DMA
	depends on COMMON_CLK
	select REGULATOR
	select MMC_CQHCI
	help
	  This selects the MediaTek(R) Secure digital and Multimedia card Interface.
	  If you have a machine with a integrated SD/MMC card reader, say Y or M here.
	  This is needed if support for any SD/SDIO/MMC devices is required.
	  If unsure, say N.

config MMC_SDHCI_MICROCHIP_PIC32
	tristate "Microchip PIC32MZDA SDHCI support"
	depends on MMC_SDHCI && PIC32MZDA && MMC_SDHCI_PLTFM
	help
	  This selects the Secure Digital Host Controller Interface (SDHCI)
	  for PIC32MZDA platform.

	  If you have a controller with this interface, say Y or M here.

	  If unsure, say N.

config MMC_SDHCI_BRCMSTB
	tristate "Broadcom SDIO/SD/MMC support"
	depends on ARCH_BRCMSTB || BMIPS_GENERIC
	depends on MMC_SDHCI_PLTFM
	select MMC_CQHCI
	default y
	help
	  This selects support for the SDIO/SD/MMC Host Controller on
	  Broadcom STB SoCs.

	  If unsure, say Y.

config MMC_SDHCI_XENON
	tristate "Marvell Xenon eMMC/SD/SDIO SDHCI driver"
	depends on MMC_SDHCI_PLTFM
	help
	  This selects Marvell Xenon eMMC/SD/SDIO SDHCI.
	  If you have a controller with this interface, say Y or M here.
	  If unsure, say N.

config MMC_SDHCI_OMAP
	tristate "TI SDHCI Controller Support"
	depends on MMC_SDHCI_PLTFM && OF
	select THERMAL
	imply TI_SOC_THERMAL
	select MMC_SDHCI_EXTERNAL_DMA if DMA_ENGINE
	help
	  This selects the Secure Digital Host Controller Interface (SDHCI)
	  support present in TI's DRA7 SOCs. The controller supports
	  SD/MMC/SDIO devices.

	  If you have a controller with this interface, say Y or M here.

	  If unsure, say N.

config MMC_SDHCI_AM654
	tristate "Support for the SDHCI Controller in TI's AM654 SOCs"
	depends on MMC_SDHCI_PLTFM && OF && REGMAP_MMIO
	select MMC_SDHCI_IO_ACCESSORS
	select MMC_CQHCI
	help
	  This selects the Secure Digital Host Controller Interface (SDHCI)
	  support present in TI's AM654 SOCs. The controller supports
	  SD/MMC/SDIO devices.

	  If you have a controller with this interface, say Y or M here.

	  If unsure, say N.

config MMC_OWL
	tristate "Actions Semi Owl SD/MMC Host Controller support"
	depends on HAS_DMA
	depends on ARCH_ACTIONS || COMPILE_TEST
	help
	  This selects support for the SD/MMC Host Controller on
	  Actions Semi Owl SoCs.

config MMC_SDHCI_EXTERNAL_DMA
	bool

config MMC_LITEX
	tristate "LiteX MMC Host Controller support"
	depends on ((PPC_MICROWATT || LITEX) && OF && HAVE_CLK) || COMPILE_TEST
	select REGULATOR
	select REGULATOR_FIXED_VOLTAGE
	help
	  This selects support for the MMC Host Controller found in LiteX SoCs.

	  To compile this driver as a module, choose M here: the
	  module will be called litex_mmc.

	  If unsure, say N.<|MERGE_RESOLUTION|>--- conflicted
+++ resolved
@@ -172,10 +172,7 @@
 config MMC_SDHCI_OF_ASPEED_TEST
 	bool "Tests for the ASPEED SDHCI driver" if !KUNIT_ALL_TESTS
 	depends on MMC_SDHCI_OF_ASPEED && KUNIT
-<<<<<<< HEAD
-=======
 	depends on (MMC_SDHCI_OF_ASPEED=m || KUNIT=y)
->>>>>>> 7365df19
 	default KUNIT_ALL_TESTS
 	help
 	  Enable KUnit tests for the ASPEED SDHCI driver. Select this
