// SPDX-License-Identifier: GPL-2.0-only OR BSD-3-Clause
/* Copyright (C) 2022 NVIDIA CORPORATION & AFFILIATES */

#include <linux/bitfield.h>
#include <linux/bitops.h>
#include <linux/device.h>
#include <linux/err.h>
#include <linux/gpio/driver.h>
#include <linux/gpio/generic.h>
#include <linux/interrupt.h>
#include <linux/io.h>
#include <linux/module.h>
#include <linux/platform_device.h>
#include <linux/spinlock.h>
#include <linux/types.h>

/*
 * There are 2 YU GPIO blocks:
 * gpio[0]: HOST_GPIO0->HOST_GPIO31
 * gpio[1]: HOST_GPIO32->HOST_GPIO55
 */
#define MLXBF3_GPIO_MAX_PINS_PER_BLOCK 32
#define MLXBF3_GPIO_MAX_PINS_BLOCK0    32
#define MLXBF3_GPIO_MAX_PINS_BLOCK1    24

/*
 * fw_gpio[x] block registers and their offset
 */
#define MLXBF_GPIO_FW_OUTPUT_ENABLE_SET	  0x00
#define MLXBF_GPIO_FW_DATA_OUT_SET        0x04

#define MLXBF_GPIO_FW_OUTPUT_ENABLE_CLEAR 0x00
#define MLXBF_GPIO_FW_DATA_OUT_CLEAR      0x04

#define MLXBF_GPIO_CAUSE_RISE_EN          0x00
#define MLXBF_GPIO_CAUSE_FALL_EN          0x04
#define MLXBF_GPIO_READ_DATA_IN           0x08

#define MLXBF_GPIO_CAUSE_OR_CAUSE_EVTEN0  0x00
#define MLXBF_GPIO_CAUSE_OR_EVTEN0        0x14
#define MLXBF_GPIO_CAUSE_OR_CLRCAUSE      0x18

#define MLXBF_GPIO_CLR_ALL_INTS           GENMASK(31, 0)

struct mlxbf3_gpio_context {
	struct gpio_generic_chip chip;

	/* YU GPIO block address */
	void __iomem *gpio_set_io;
	void __iomem *gpio_clr_io;
	void __iomem *gpio_io;

	/* YU GPIO cause block address */
	void __iomem *gpio_cause_io;
};

static void mlxbf3_gpio_irq_enable(struct irq_data *irqd)
{
	struct gpio_chip *gc = irq_data_get_irq_chip_data(irqd);
	struct mlxbf3_gpio_context *gs = gpiochip_get_data(gc);
	irq_hw_number_t offset = irqd_to_hwirq(irqd);
	u32 val;

	gpiochip_enable_irq(gc, offset);

	guard(gpio_generic_lock_irqsave)(&gs->chip);

	writel(BIT(offset), gs->gpio_cause_io + MLXBF_GPIO_CAUSE_OR_CLRCAUSE);

	val = readl(gs->gpio_cause_io + MLXBF_GPIO_CAUSE_OR_EVTEN0);
	val |= BIT(offset);
	writel(val, gs->gpio_cause_io + MLXBF_GPIO_CAUSE_OR_EVTEN0);
}

static void mlxbf3_gpio_irq_disable(struct irq_data *irqd)
{
	struct gpio_chip *gc = irq_data_get_irq_chip_data(irqd);
	struct mlxbf3_gpio_context *gs = gpiochip_get_data(gc);
	irq_hw_number_t offset = irqd_to_hwirq(irqd);
	u32 val;

	scoped_guard(gpio_generic_lock_irqsave, &gs->chip) {
		val = readl(gs->gpio_cause_io + MLXBF_GPIO_CAUSE_OR_EVTEN0);
		val &= ~BIT(offset);
		writel(val, gs->gpio_cause_io + MLXBF_GPIO_CAUSE_OR_EVTEN0);

		writel(BIT(offset), gs->gpio_cause_io + MLXBF_GPIO_CAUSE_OR_CLRCAUSE);
	}

	gpiochip_disable_irq(gc, offset);
}

static irqreturn_t mlxbf3_gpio_irq_handler(int irq, void *ptr)
{
	struct mlxbf3_gpio_context *gs = ptr;
	struct gpio_chip *gc = &gs->chip.gc;
	unsigned long pending;
	u32 level;

	pending = readl(gs->gpio_cause_io + MLXBF_GPIO_CAUSE_OR_CAUSE_EVTEN0);
	writel(pending, gs->gpio_cause_io + MLXBF_GPIO_CAUSE_OR_CLRCAUSE);

	for_each_set_bit(level, &pending, gc->ngpio)
		generic_handle_domain_irq(gc->irq.domain, level);

	return IRQ_RETVAL(pending);
}

static int
mlxbf3_gpio_irq_set_type(struct irq_data *irqd, unsigned int type)
{
	struct gpio_chip *gc = irq_data_get_irq_chip_data(irqd);
	struct mlxbf3_gpio_context *gs = gpiochip_get_data(gc);
	irq_hw_number_t offset = irqd_to_hwirq(irqd);
	u32 val;

	scoped_guard(gpio_generic_lock_irqsave, &gs->chip) {
		switch (type & IRQ_TYPE_SENSE_MASK) {
		case IRQ_TYPE_EDGE_BOTH:
			val = readl(gs->gpio_io + MLXBF_GPIO_CAUSE_FALL_EN);
			val |= BIT(offset);
			writel(val, gs->gpio_io + MLXBF_GPIO_CAUSE_FALL_EN);
			val = readl(gs->gpio_io + MLXBF_GPIO_CAUSE_RISE_EN);
			val |= BIT(offset);
			writel(val, gs->gpio_io + MLXBF_GPIO_CAUSE_RISE_EN);
			break;
		case IRQ_TYPE_EDGE_RISING:
			val = readl(gs->gpio_io + MLXBF_GPIO_CAUSE_RISE_EN);
			val |= BIT(offset);
			writel(val, gs->gpio_io + MLXBF_GPIO_CAUSE_RISE_EN);
			break;
		case IRQ_TYPE_EDGE_FALLING:
			val = readl(gs->gpio_io + MLXBF_GPIO_CAUSE_FALL_EN);
			val |= BIT(offset);
			writel(val, gs->gpio_io + MLXBF_GPIO_CAUSE_FALL_EN);
			break;
		default:
			return -EINVAL;
		}
	}

	irq_set_handler_locked(irqd, handle_edge_irq);

	return 0;
}

/* This function needs to be defined for handle_edge_irq() */
static void mlxbf3_gpio_irq_ack(struct irq_data *data)
{
}

static const struct irq_chip gpio_mlxbf3_irqchip = {
	.name = "MLNXBF33",
	.irq_ack = mlxbf3_gpio_irq_ack,
	.irq_set_type = mlxbf3_gpio_irq_set_type,
	.irq_enable = mlxbf3_gpio_irq_enable,
	.irq_disable = mlxbf3_gpio_irq_disable,
	.flags = IRQCHIP_IMMUTABLE,
	GPIOCHIP_IRQ_RESOURCE_HELPERS,
};

static int mlxbf3_gpio_add_pin_ranges(struct gpio_chip *chip)
{
	unsigned int id;

	switch(chip->ngpio) {
	case MLXBF3_GPIO_MAX_PINS_BLOCK0:
		id = 0;
		break;
	case MLXBF3_GPIO_MAX_PINS_BLOCK1:
		id = 1;
		break;
	default:
		return -EINVAL;
	}

	return gpiochip_add_pin_range(chip, "MLNXBF34:00",
			chip->base, id * MLXBF3_GPIO_MAX_PINS_PER_BLOCK,
			chip->ngpio);
}

static int mlxbf3_gpio_probe(struct platform_device *pdev)
{
	struct gpio_generic_chip_config config;
	struct device *dev = &pdev->dev;
	struct mlxbf3_gpio_context *gs;
	struct gpio_irq_chip *girq;
	struct gpio_chip *gc;
	int ret, irq;

	gs = devm_kzalloc(dev, sizeof(*gs), GFP_KERNEL);
	if (!gs)
		return -ENOMEM;

	gs->gpio_io = devm_platform_ioremap_resource(pdev, 0);
	if (IS_ERR(gs->gpio_io))
		return PTR_ERR(gs->gpio_io);

	gs->gpio_cause_io = devm_platform_ioremap_resource(pdev, 1);
	if (IS_ERR(gs->gpio_cause_io))
		return PTR_ERR(gs->gpio_cause_io);

	gs->gpio_set_io = devm_platform_ioremap_resource(pdev, 2);
	if (IS_ERR(gs->gpio_set_io))
		return PTR_ERR(gs->gpio_set_io);

	gs->gpio_clr_io = devm_platform_ioremap_resource(pdev, 3);
	if (IS_ERR(gs->gpio_clr_io))
		return PTR_ERR(gs->gpio_clr_io);
	gc = &gs->chip.gc;

	config = (struct gpio_generic_chip_config) {
		.dev = dev,
		.sz = 4,
		.dat = gs->gpio_io + MLXBF_GPIO_READ_DATA_IN,
		.set = gs->gpio_set_io + MLXBF_GPIO_FW_DATA_OUT_SET,
		.clr = gs->gpio_clr_io + MLXBF_GPIO_FW_DATA_OUT_CLEAR,
		.dirout = gs->gpio_set_io + MLXBF_GPIO_FW_OUTPUT_ENABLE_SET,
		.dirin = gs->gpio_clr_io + MLXBF_GPIO_FW_OUTPUT_ENABLE_CLEAR,
	};

	ret = gpio_generic_chip_init(&gs->chip, &config);
	if (ret)
		return dev_err_probe(dev, ret,
				     "%s: failed to initialize the generic GPIO chip",
				     __func__);

	gc->request = gpiochip_generic_request;
	gc->free = gpiochip_generic_free;
	gc->owner = THIS_MODULE;
	gc->add_pin_ranges = mlxbf3_gpio_add_pin_ranges;

	irq = platform_get_irq_optional(pdev, 0);
	if (irq >= 0) {
<<<<<<< HEAD
		girq = &gs->gc.irq;
=======
		girq = &gs->chip.gc.irq;
>>>>>>> fc511497
		gpio_irq_chip_set_chip(girq, &gpio_mlxbf3_irqchip);
		girq->default_type = IRQ_TYPE_NONE;
		/* This will let us handle the parent IRQ in the driver */
		girq->num_parents = 0;
		girq->parents = NULL;
		girq->parent_handler = NULL;
		girq->handler = handle_bad_irq;

		/*
		 * Directly request the irq here instead of passing
		 * a flow-handler because the irq is shared.
		 */
		ret = devm_request_irq(dev, irq, mlxbf3_gpio_irq_handler,
				       IRQF_SHARED, dev_name(dev), gs);
		if (ret)
			return dev_err_probe(dev, ret, "failed to request IRQ");
	}

	platform_set_drvdata(pdev, gs);

	ret = devm_gpiochip_add_data(dev, gc, gs);
	if (ret)
		dev_err_probe(dev, ret, "Failed adding memory mapped gpiochip\n");

	return 0;
}

static void mlxbf3_gpio_shutdown(struct platform_device *pdev)
{
	struct mlxbf3_gpio_context *gs = platform_get_drvdata(pdev);

	/* Disable and clear all interrupts */
	writel(0, gs->gpio_cause_io + MLXBF_GPIO_CAUSE_OR_EVTEN0);
	writel(MLXBF_GPIO_CLR_ALL_INTS, gs->gpio_cause_io + MLXBF_GPIO_CAUSE_OR_CLRCAUSE);
}

static const struct acpi_device_id mlxbf3_gpio_acpi_match[] = {
	{ "MLNXBF33", 0 },
	{}
};
MODULE_DEVICE_TABLE(acpi, mlxbf3_gpio_acpi_match);

static struct platform_driver mlxbf3_gpio_driver = {
	.driver = {
		.name = "mlxbf3_gpio",
		.acpi_match_table = mlxbf3_gpio_acpi_match,
	},
	.probe    = mlxbf3_gpio_probe,
	.shutdown = mlxbf3_gpio_shutdown,
};
module_platform_driver(mlxbf3_gpio_driver);

MODULE_SOFTDEP("pre: pinctrl-mlxbf3");
MODULE_DESCRIPTION("NVIDIA BlueField-3 GPIO Driver");
MODULE_AUTHOR("Asmaa Mnebhi <asmaa@nvidia.com>");
MODULE_LICENSE("Dual BSD/GPL");<|MERGE_RESOLUTION|>--- conflicted
+++ resolved
@@ -232,11 +232,7 @@
 
 	irq = platform_get_irq_optional(pdev, 0);
 	if (irq >= 0) {
-<<<<<<< HEAD
-		girq = &gs->gc.irq;
-=======
 		girq = &gs->chip.gc.irq;
->>>>>>> fc511497
 		gpio_irq_chip_set_chip(girq, &gpio_mlxbf3_irqchip);
 		girq->default_type = IRQ_TYPE_NONE;
 		/* This will let us handle the parent IRQ in the driver */
