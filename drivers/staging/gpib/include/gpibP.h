--- conflicted
+++ resolved
@@ -11,10 +11,7 @@
 
 #include "gpib_types.h"
 #include "gpib_proto.h"
-<<<<<<< HEAD
-=======
 #include "gpib_cmd.h"
->>>>>>> a7fc15ed
 #include "gpib.h"
 #include "gpib_ioctl.h"
 
