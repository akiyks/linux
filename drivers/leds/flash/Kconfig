# SPDX-License-Identifier: GPL-2.0

if LEDS_CLASS_FLASH

config LEDS_AAT1290
	tristate "LED support for the AAT1290"
	depends on V4L2_FLASH_LED_CLASS || !V4L2_FLASH_LED_CLASS
	depends on GPIOLIB || COMPILE_TEST
	depends on OF
	depends on PINCTRL
	help
	  This option enables support for the LEDs on the AAT1290.

config LEDS_AS3645A
	tristate "AS3645A and LM3555 LED flash controllers support"
	depends on I2C
	depends on V4L2_FLASH_LED_CLASS || !V4L2_FLASH_LED_CLASS
	help
	  Enable LED flash class support for AS3645A LED flash
	  controller. V4L2 flash API is provided as well if
	  CONFIG_V4L2_FLASH_API is enabled.

config LEDS_KTD2692
	tristate "LED support for Kinetic KTD2692 flash LED controller"
	depends on OF
	depends on GPIOLIB
	select LEDS_EXPRESSWIRE
	help
	  This option enables support for Kinetic KTD2692 LED flash connected
	  through ExpressWire interface.

	  Say Y to enable this driver.

config LEDS_LM3601X
	tristate "LED support for LM3601x Chips"
	depends on LEDS_CLASS && I2C
	select REGMAP_I2C
	help
	  This option enables support for the TI LM3601x family
	  of flash, torch and indicator classes.

config LEDS_MAX77693
	tristate "LED support for MAX77693 Flash"
	depends on V4L2_FLASH_LED_CLASS || !V4L2_FLASH_LED_CLASS
	depends on MFD_MAX77693
	depends on OF
	help
	  This option enables support for the flash part of the MAX77693
	  multifunction device. It has build in control for two leds in flash
	  and torch mode.

config LEDS_MT6360
	tristate "LED Support for Mediatek MT6360 PMIC"
	depends on LEDS_CLASS && OF
	depends on LEDS_CLASS_FLASH
	depends on LEDS_CLASS_MULTICOLOR
	depends on V4L2_FLASH_LED_CLASS || !V4L2_FLASH_LED_CLASS
	depends on MFD_MT6360
	help
	  This option enables support for dual Flash LED drivers found on
	  Mediatek MT6360 PMIC.
	  Independent current sources supply for each flash LED support torch
	  and strobe mode.

config LEDS_MT6370_FLASH
	tristate "Flash LED Support for MediaTek MT6370 PMIC"
	depends on LEDS_CLASS
	depends on V4L2_FLASH_LED_CLASS || !V4L2_FLASH_LED_CLASS
	depends on MFD_MT6370
	help
	  Support 2 channels and torch/strobe mode.
	  Say Y here to enable support for
	  MT6370_FLASH_LED device.

	  This driver can also be built as a module. If so, the module
	  will be called "leds-mt6370-flash".

config LEDS_QCOM_FLASH
	tristate "LED support for flash module inside Qualcomm Technologies, Inc. PMIC"
	depends on MFD_SPMI_PMIC || COMPILE_TEST
	depends on LEDS_CLASS && OF
	depends on V4L2_FLASH_LED_CLASS || !V4L2_FLASH_LED_CLASS
	select REGMAP
	help
	  This option enables support for the flash module found in Qualcomm
	  Technologies, Inc. PMICs. The flash module can have 3 or 4 flash LED
	  channels and each channel is programmable to support up to 1.5 A full
	  scale current. It also supports connecting two channels' output together
	  to supply one LED component to achieve current up to 2 A. In such case,
	  the total LED current will be split symmetrically on each channel and
	  they will be enabled/disabled at the same time.

	  This driver can be built as a module, it will be called "leds-qcom-flash".

config LEDS_RT4505
	tristate "LED support for RT4505 flashlight controller"
	depends on I2C && OF
	depends on V4L2_FLASH_LED_CLASS || !V4L2_FLASH_LED_CLASS
	select REGMAP_I2C
	help
	  This option enables support for the RT4505 flash LED controller.
	  RT4505 includes torch and flash functions with programmable current.
	  And it's commonly used to compensate the illuminance for the camera
	  inside the mobile product like as phones or tablets.

config LEDS_RT8515
	tristate "LED support for Richtek RT8515 flash/torch LED"
	depends on GPIOLIB
	depends on V4L2_FLASH_LED_CLASS || !V4L2_FLASH_LED_CLASS
	help
	  This option enables support for the Richtek RT8515 flash
	  and torch LEDs found on some mobile phones.

	  To compile this driver as a module, choose M here: the module
	  will be called leds-rt8515.

config LEDS_SGM3140
	tristate "LED support for the SGM3140"
	depends on V4L2_FLASH_LED_CLASS || !V4L2_FLASH_LED_CLASS
	help
	  This option enables support for the SGM3140 500mA Buck/Boost Charge
	  Pump LED Driver.

config LEDS_SY7802
	tristate "LED support for the Silergy SY7802"
	depends on I2C && OF
	depends on GPIOLIB
	select REGMAP_I2C
	help
	  This option enables support for the SY7802 flash LED controller.
	  SY7802 includes torch and flash functions with programmable current.

	  This driver can be built as a module, it will be called "leds-sy7802".

config LEDS_TPS6131X
	tristate "LED support for TI TPS6131x flash LED driver"
	depends on I2C && OF
	depends on GPIOLIB
<<<<<<< HEAD
=======
	depends on V4L2_FLASH_LED_CLASS || !V4L2_FLASH_LED_CLASS
>>>>>>> a7fc15ed
	select REGMAP_I2C
	help
	  This option enables support for Texas Instruments TPS61310/TPS61311
	  flash LED driver.

	  This driver can be built as a module, it will be called "leds-tps6131x".

endif # LEDS_CLASS_FLASH<|MERGE_RESOLUTION|>--- conflicted
+++ resolved
@@ -136,10 +136,7 @@
 	tristate "LED support for TI TPS6131x flash LED driver"
 	depends on I2C && OF
 	depends on GPIOLIB
-<<<<<<< HEAD
-=======
 	depends on V4L2_FLASH_LED_CLASS || !V4L2_FLASH_LED_CLASS
->>>>>>> a7fc15ed
 	select REGMAP_I2C
 	help
 	  This option enables support for Texas Instruments TPS61310/TPS61311
