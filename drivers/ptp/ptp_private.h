/* SPDX-License-Identifier: GPL-2.0-or-later */
/*
 * PTP 1588 clock support - private declarations for the core module.
 *
 * Copyright (C) 2010 OMICRON electronics GmbH
 */
#ifndef _PTP_PRIVATE_H_
#define _PTP_PRIVATE_H_

#include <linux/cdev.h>
#include <linux/device.h>
#include <linux/kthread.h>
#include <linux/mutex.h>
#include <linux/posix-clock.h>
#include <linux/ptp_clock.h>
#include <linux/ptp_clock_kernel.h>
#include <linux/time.h>
#include <linux/list.h>
#include <linux/bitmap.h>
#include <linux/debugfs.h>

#define PTP_MAX_TIMESTAMPS 128
#define PTP_BUF_TIMESTAMPS 30
#define PTP_DEFAULT_MAX_VCLOCKS 20
#define PTP_MAX_CHANNELS 2048

enum {
	PTP_LOCK_PHYSICAL = 0,
	PTP_LOCK_VIRTUAL,
};

struct timestamp_event_queue {
	struct ptp_extts_event buf[PTP_MAX_TIMESTAMPS];
	int head;
	int tail;
	spinlock_t lock;
	struct list_head qlist;
	unsigned long *mask;
	struct dentry *debugfs_instance;
	struct debugfs_u32_array dfs_bitmap;
};

struct ptp_clock {
	struct posix_clock clock;
	struct device dev;
	struct ptp_clock_info *info;
	dev_t devid;
	int index; /* index into clocks.map */
	struct pps_device *pps_source;
	long dialed_frequency; /* remembers the frequency adjustment */
	struct list_head tsevqs; /* timestamp fifo list */
	spinlock_t tsevqs_lock; /* protects tsevqs from concurrent access */
	struct mutex pincfg_mux; /* protect concurrent info->pin_config access */
	wait_queue_head_t tsev_wq;
	int defunct; /* tells readers to go away when clock is being removed */
	struct device_attribute *pin_dev_attr;
	struct attribute **pin_attr;
	struct attribute_group pin_attr_group;
	/* 1st entry is a pointer to the real group, 2nd is NULL terminator */
	const struct attribute_group *pin_attr_groups[2];
	struct kthread_worker *kworker;
	struct kthread_delayed_work aux_work;
	unsigned int max_vclocks;
	unsigned int n_vclocks;
	int *vclock_index;
	struct mutex n_vclocks_mux; /* protect concurrent n_vclocks access */
	bool is_virtual_clock;
	bool has_cycles;
	struct dentry *debugfs_root;
};

#define info_to_vclock(d) container_of((d), struct ptp_vclock, info)
#define cc_to_vclock(d) container_of((d), struct ptp_vclock, cc)
#define dw_to_vclock(d) container_of((d), struct ptp_vclock, refresh_work)

struct ptp_vclock {
	struct ptp_clock *pclock;
	struct ptp_clock_info info;
	struct ptp_clock *clock;
	struct hlist_node vclock_hash_node;
	struct cyclecounter cc;
	struct timecounter tc;
	struct mutex lock;	/* protects tc/cc */
};

/*
 * The function queue_cnt() is safe for readers to call without
 * holding q->lock. Readers use this function to verify that the queue
 * is nonempty before proceeding with a dequeue operation. The fact
 * that a writer might concurrently increment the tail does not
 * matter, since the queue remains nonempty nonetheless.
 */
static inline int queue_cnt(const struct timestamp_event_queue *q)
{
	/*
	 * Paired with WRITE_ONCE() in enqueue_external_timestamp(),
	 * ptp_read(), extts_fifo_show().
	 */
	int cnt = READ_ONCE(q->tail) - READ_ONCE(q->head);
	return cnt < 0 ? PTP_MAX_TIMESTAMPS + cnt : cnt;
}

/* Check if ptp virtual clock is in use */
static inline bool ptp_vclock_in_use(struct ptp_clock *ptp)
{
<<<<<<< HEAD
	return !ptp->is_virtual_clock;
=======
	bool in_use = false;

	/* Virtual clocks can't be stacked on top of virtual clocks.
	 * Avoid acquiring the n_vclocks_mux on virtual clocks, to allow this
	 * function to be called from code paths where the n_vclocks_mux of the
	 * parent physical clock is already held. Functionally that's not an
	 * issue, but lockdep would complain, because they have the same lock
	 * class.
	 */
	if (ptp->is_virtual_clock)
		return false;

	if (mutex_lock_interruptible(&ptp->n_vclocks_mux))
		return true;

	if (ptp->n_vclocks)
		in_use = true;

	mutex_unlock(&ptp->n_vclocks_mux);

	return in_use;
>>>>>>> cda2b2d6
}

/* Check if ptp clock shall be free running */
static inline bool ptp_clock_freerun(struct ptp_clock *ptp)
{
	if (ptp->has_cycles)
		return false;

	return ptp_vclock_in_use(ptp);
}

extern const struct class ptp_class;

/*
 * see ptp_chardev.c
 */

/* caller must hold pincfg_mux */
int ptp_set_pinfunc(struct ptp_clock *ptp, unsigned int pin,
		    enum ptp_pin_function func, unsigned int chan);

long ptp_ioctl(struct posix_clock_context *pccontext, unsigned int cmd,
	       unsigned long arg);

int ptp_open(struct posix_clock_context *pccontext, fmode_t fmode);

int ptp_release(struct posix_clock_context *pccontext);

ssize_t ptp_read(struct posix_clock_context *pccontext, uint flags, char __user *buf,
		 size_t cnt);

__poll_t ptp_poll(struct posix_clock_context *pccontext, struct file *fp,
		  poll_table *wait);

/*
 * see ptp_sysfs.c
 */

extern const struct attribute_group *ptp_groups[];

int ptp_populate_pin_groups(struct ptp_clock *ptp);
void ptp_cleanup_pin_groups(struct ptp_clock *ptp);

struct ptp_vclock *ptp_vclock_register(struct ptp_clock *pclock);
void ptp_vclock_unregister(struct ptp_vclock *vclock);
#endif<|MERGE_RESOLUTION|>--- conflicted
+++ resolved
@@ -103,9 +103,6 @@
 /* Check if ptp virtual clock is in use */
 static inline bool ptp_vclock_in_use(struct ptp_clock *ptp)
 {
-<<<<<<< HEAD
-	return !ptp->is_virtual_clock;
-=======
 	bool in_use = false;
 
 	/* Virtual clocks can't be stacked on top of virtual clocks.
@@ -127,7 +124,6 @@
 	mutex_unlock(&ptp->n_vclocks_mux);
 
 	return in_use;
->>>>>>> cda2b2d6
 }
 
 /* Check if ptp clock shall be free running */
