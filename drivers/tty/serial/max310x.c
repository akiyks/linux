// SPDX-License-Identifier: GPL-2.0+
/*
 *  Maxim (Dallas) MAX3107/8/9, MAX14830 serial driver
 *
 *  Copyright (C) 2012-2016 Alexander Shiyan <shc_work@mail.ru>
 *
 *  Based on max3100.c, by Christian Pellegrin <chripell@evolware.org>
 *  Based on max3110.c, by Feng Tang <feng.tang@intel.com>
 *  Based on max3107.c, by Aavamobile
 */

#include <linux/bitops.h>
#include <linux/clk.h>
#include <linux/delay.h>
#include <linux/device.h>
#include <linux/gpio/driver.h>
#include <linux/i2c.h>
#include <linux/module.h>
#include <linux/mod_devicetable.h>
#include <linux/property.h>
#include <linux/regmap.h>
#include <linux/serial_core.h>
#include <linux/serial.h>
#include <linux/tty.h>
#include <linux/tty_flip.h>
#include <linux/spi/spi.h>
#include <linux/uaccess.h>

#define MAX310X_NAME			"max310x"
#define MAX310X_MAJOR			204
#define MAX310X_MINOR			209
#define MAX310X_UART_NRMAX		16

/* MAX310X register definitions */
#define MAX310X_RHR_REG			(0x00) /* RX FIFO */
#define MAX310X_THR_REG			(0x00) /* TX FIFO */
#define MAX310X_IRQEN_REG		(0x01) /* IRQ enable */
#define MAX310X_IRQSTS_REG		(0x02) /* IRQ status */
#define MAX310X_LSR_IRQEN_REG		(0x03) /* LSR IRQ enable */
#define MAX310X_LSR_IRQSTS_REG		(0x04) /* LSR IRQ status */
#define MAX310X_REG_05			(0x05)
#define MAX310X_SPCHR_IRQEN_REG		MAX310X_REG_05 /* Special char IRQ en */
#define MAX310X_SPCHR_IRQSTS_REG	(0x06) /* Special char IRQ status */
#define MAX310X_STS_IRQEN_REG		(0x07) /* Status IRQ enable */
#define MAX310X_STS_IRQSTS_REG		(0x08) /* Status IRQ status */
#define MAX310X_MODE1_REG		(0x09) /* MODE1 */
#define MAX310X_MODE2_REG		(0x0a) /* MODE2 */
#define MAX310X_LCR_REG			(0x0b) /* LCR */
#define MAX310X_RXTO_REG		(0x0c) /* RX timeout */
#define MAX310X_HDPIXDELAY_REG		(0x0d) /* Auto transceiver delays */
#define MAX310X_IRDA_REG		(0x0e) /* IRDA settings */
#define MAX310X_FLOWLVL_REG		(0x0f) /* Flow control levels */
#define MAX310X_FIFOTRIGLVL_REG		(0x10) /* FIFO IRQ trigger levels */
#define MAX310X_TXFIFOLVL_REG		(0x11) /* TX FIFO level */
#define MAX310X_RXFIFOLVL_REG		(0x12) /* RX FIFO level */
#define MAX310X_FLOWCTRL_REG		(0x13) /* Flow control */
#define MAX310X_XON1_REG		(0x14) /* XON1 character */
#define MAX310X_XON2_REG		(0x15) /* XON2 character */
#define MAX310X_XOFF1_REG		(0x16) /* XOFF1 character */
#define MAX310X_XOFF2_REG		(0x17) /* XOFF2 character */
#define MAX310X_GPIOCFG_REG		(0x18) /* GPIO config */
#define MAX310X_GPIODATA_REG		(0x19) /* GPIO data */
#define MAX310X_PLLCFG_REG		(0x1a) /* PLL config */
#define MAX310X_BRGCFG_REG		(0x1b) /* Baud rate generator conf */
#define MAX310X_BRGDIVLSB_REG		(0x1c) /* Baud rate divisor LSB */
#define MAX310X_BRGDIVMSB_REG		(0x1d) /* Baud rate divisor MSB */
#define MAX310X_CLKSRC_REG		(0x1e) /* Clock source */
#define MAX310X_REG_1F			(0x1f)

#define MAX310X_REVID_REG		MAX310X_REG_1F /* Revision ID */

#define MAX310X_GLOBALIRQ_REG		MAX310X_REG_1F /* Global IRQ (RO) */
#define MAX310X_GLOBALCMD_REG		MAX310X_REG_1F /* Global Command (WO) */

/* Extended registers */
#define MAX310X_SPI_REVID_EXTREG	MAX310X_REG_05 /* Revision ID */
#define MAX310X_I2C_REVID_EXTREG	(0x25) /* Revision ID */

/* IRQ register bits */
#define MAX310X_IRQ_LSR_BIT		(1 << 0) /* LSR interrupt */
#define MAX310X_IRQ_SPCHR_BIT		(1 << 1) /* Special char interrupt */
#define MAX310X_IRQ_STS_BIT		(1 << 2) /* Status interrupt */
#define MAX310X_IRQ_RXFIFO_BIT		(1 << 3) /* RX FIFO interrupt */
#define MAX310X_IRQ_TXFIFO_BIT		(1 << 4) /* TX FIFO interrupt */
#define MAX310X_IRQ_TXEMPTY_BIT		(1 << 5) /* TX FIFO empty interrupt */
#define MAX310X_IRQ_RXEMPTY_BIT		(1 << 6) /* RX FIFO empty interrupt */
#define MAX310X_IRQ_CTS_BIT		(1 << 7) /* CTS interrupt */

/* LSR register bits */
#define MAX310X_LSR_RXTO_BIT		(1 << 0) /* RX timeout */
#define MAX310X_LSR_RXOVR_BIT		(1 << 1) /* RX overrun */
#define MAX310X_LSR_RXPAR_BIT		(1 << 2) /* RX parity error */
#define MAX310X_LSR_FRERR_BIT		(1 << 3) /* Frame error */
#define MAX310X_LSR_RXBRK_BIT		(1 << 4) /* RX break */
#define MAX310X_LSR_RXNOISE_BIT		(1 << 5) /* RX noise */
#define MAX310X_LSR_CTS_BIT		(1 << 7) /* CTS pin state */

/* Special character register bits */
#define MAX310X_SPCHR_XON1_BIT		(1 << 0) /* XON1 character */
#define MAX310X_SPCHR_XON2_BIT		(1 << 1) /* XON2 character */
#define MAX310X_SPCHR_XOFF1_BIT		(1 << 2) /* XOFF1 character */
#define MAX310X_SPCHR_XOFF2_BIT		(1 << 3) /* XOFF2 character */
#define MAX310X_SPCHR_BREAK_BIT		(1 << 4) /* RX break */
#define MAX310X_SPCHR_MULTIDROP_BIT	(1 << 5) /* 9-bit multidrop addr char */

/* Status register bits */
#define MAX310X_STS_GPIO0_BIT		(1 << 0) /* GPIO 0 interrupt */
#define MAX310X_STS_GPIO1_BIT		(1 << 1) /* GPIO 1 interrupt */
#define MAX310X_STS_GPIO2_BIT		(1 << 2) /* GPIO 2 interrupt */
#define MAX310X_STS_GPIO3_BIT		(1 << 3) /* GPIO 3 interrupt */
#define MAX310X_STS_CLKREADY_BIT	(1 << 5) /* Clock ready */
#define MAX310X_STS_SLEEP_BIT		(1 << 6) /* Sleep interrupt */

/* MODE1 register bits */
#define MAX310X_MODE1_RXDIS_BIT		(1 << 0) /* RX disable */
#define MAX310X_MODE1_TXDIS_BIT		(1 << 1) /* TX disable */
#define MAX310X_MODE1_TXHIZ_BIT		(1 << 2) /* TX pin three-state */
#define MAX310X_MODE1_RTSHIZ_BIT	(1 << 3) /* RTS pin three-state */
#define MAX310X_MODE1_TRNSCVCTRL_BIT	(1 << 4) /* Transceiver ctrl enable */
#define MAX310X_MODE1_FORCESLEEP_BIT	(1 << 5) /* Force sleep mode */
#define MAX310X_MODE1_AUTOSLEEP_BIT	(1 << 6) /* Auto sleep enable */
#define MAX310X_MODE1_IRQSEL_BIT	(1 << 7) /* IRQ pin enable */

/* MODE2 register bits */
#define MAX310X_MODE2_RST_BIT		(1 << 0) /* Chip reset */
#define MAX310X_MODE2_FIFORST_BIT	(1 << 1) /* FIFO reset */
#define MAX310X_MODE2_RXTRIGINV_BIT	(1 << 2) /* RX FIFO INT invert */
#define MAX310X_MODE2_RXEMPTINV_BIT	(1 << 3) /* RX FIFO empty INT invert */
#define MAX310X_MODE2_SPCHR_BIT		(1 << 4) /* Special chr detect enable */
#define MAX310X_MODE2_LOOPBACK_BIT	(1 << 5) /* Internal loopback enable */
#define MAX310X_MODE2_MULTIDROP_BIT	(1 << 6) /* 9-bit multidrop enable */
#define MAX310X_MODE2_ECHOSUPR_BIT	(1 << 7) /* ECHO suppression enable */

/* LCR register bits */
#define MAX310X_LCR_LENGTH0_BIT		(1 << 0) /* Word length bit 0 */
#define MAX310X_LCR_LENGTH1_BIT		(1 << 1) /* Word length bit 1
						  *
						  * Word length bits table:
						  * 00 -> 5 bit words
						  * 01 -> 6 bit words
						  * 10 -> 7 bit words
						  * 11 -> 8 bit words
						  */
#define MAX310X_LCR_STOPLEN_BIT		(1 << 2) /* STOP length bit
						  *
						  * STOP length bit table:
						  * 0 -> 1 stop bit
						  * 1 -> 1-1.5 stop bits if
						  *      word length is 5,
						  *      2 stop bits otherwise
						  */
#define MAX310X_LCR_PARITY_BIT		(1 << 3) /* Parity bit enable */
#define MAX310X_LCR_EVENPARITY_BIT	(1 << 4) /* Even parity bit enable */
#define MAX310X_LCR_FORCEPARITY_BIT	(1 << 5) /* 9-bit multidrop parity */
#define MAX310X_LCR_TXBREAK_BIT		(1 << 6) /* TX break enable */
#define MAX310X_LCR_RTS_BIT		(1 << 7) /* RTS pin control */

/* IRDA register bits */
#define MAX310X_IRDA_IRDAEN_BIT		(1 << 0) /* IRDA mode enable */
#define MAX310X_IRDA_SIR_BIT		(1 << 1) /* SIR mode enable */

/* Flow control trigger level register masks */
#define MAX310X_FLOWLVL_HALT_MASK	(0x000f) /* Flow control halt level */
#define MAX310X_FLOWLVL_RES_MASK	(0x00f0) /* Flow control resume level */
#define MAX310X_FLOWLVL_HALT(words)	((words / 8) & 0x0f)
#define MAX310X_FLOWLVL_RES(words)	(((words / 8) & 0x0f) << 4)

/* FIFO interrupt trigger level register masks */
#define MAX310X_FIFOTRIGLVL_TX_MASK	(0x0f) /* TX FIFO trigger level */
#define MAX310X_FIFOTRIGLVL_RX_MASK	(0xf0) /* RX FIFO trigger level */
#define MAX310X_FIFOTRIGLVL_TX(words)	((words / 8) & 0x0f)
#define MAX310X_FIFOTRIGLVL_RX(words)	(((words / 8) & 0x0f) << 4)

/* Flow control register bits */
#define MAX310X_FLOWCTRL_AUTORTS_BIT	(1 << 0) /* Auto RTS flow ctrl enable */
#define MAX310X_FLOWCTRL_AUTOCTS_BIT	(1 << 1) /* Auto CTS flow ctrl enable */
#define MAX310X_FLOWCTRL_GPIADDR_BIT	(1 << 2) /* Enables that GPIO inputs
						  * are used in conjunction with
						  * XOFF2 for definition of
						  * special character */
#define MAX310X_FLOWCTRL_SWFLOWEN_BIT	(1 << 3) /* Auto SW flow ctrl enable */
#define MAX310X_FLOWCTRL_SWFLOW0_BIT	(1 << 4) /* SWFLOW bit 0 */
#define MAX310X_FLOWCTRL_SWFLOW1_BIT	(1 << 5) /* SWFLOW bit 1
						  *
						  * SWFLOW bits 1 & 0 table:
						  * 00 -> no transmitter flow
						  *       control
						  * 01 -> receiver compares
						  *       XON2 and XOFF2
						  *       and controls
						  *       transmitter
						  * 10 -> receiver compares
						  *       XON1 and XOFF1
						  *       and controls
						  *       transmitter
						  * 11 -> receiver compares
						  *       XON1, XON2, XOFF1 and
						  *       XOFF2 and controls
						  *       transmitter
						  */
#define MAX310X_FLOWCTRL_SWFLOW2_BIT	(1 << 6) /* SWFLOW bit 2 */
#define MAX310X_FLOWCTRL_SWFLOW3_BIT	(1 << 7) /* SWFLOW bit 3
						  *
						  * SWFLOW bits 3 & 2 table:
						  * 00 -> no received flow
						  *       control
						  * 01 -> transmitter generates
						  *       XON2 and XOFF2
						  * 10 -> transmitter generates
						  *       XON1 and XOFF1
						  * 11 -> transmitter generates
						  *       XON1, XON2, XOFF1 and
						  *       XOFF2
						  */

/* PLL configuration register masks */
#define MAX310X_PLLCFG_PREDIV_MASK	(0x3f) /* PLL predivision value */
#define MAX310X_PLLCFG_PLLFACTOR_MASK	(0xc0) /* PLL multiplication factor */

/* Baud rate generator configuration register bits */
#define MAX310X_BRGCFG_2XMODE_BIT	(1 << 4) /* Double baud rate */
#define MAX310X_BRGCFG_4XMODE_BIT	(1 << 5) /* Quadruple baud rate */

/* Clock source register bits */
#define MAX310X_CLKSRC_CRYST_BIT	(1 << 1) /* Crystal osc enable */
#define MAX310X_CLKSRC_PLL_BIT		(1 << 2) /* PLL enable */
#define MAX310X_CLKSRC_PLLBYP_BIT	(1 << 3) /* PLL bypass */
#define MAX310X_CLKSRC_EXTCLK_BIT	(1 << 4) /* External clock enable */
#define MAX310X_CLKSRC_CLK2RTS_BIT	(1 << 7) /* Baud clk to RTS pin */

/* Global commands */
#define MAX310X_EXTREG_ENBL		(0xce)
#define MAX310X_EXTREG_DSBL		(0xcd)

/* Misc definitions */
#define MAX310X_FIFO_SIZE		(128)
#define MAX310x_REV_MASK		(0xf8)
#define MAX310X_WRITE_BIT		0x80

/* MAX3107 specific */
#define MAX3107_REV_ID			(0xa0)

/* MAX3109 specific */
#define MAX3109_REV_ID			(0xc0)

/* MAX14830 specific */
#define MAX14830_BRGCFG_CLKDIS_BIT	(1 << 6) /* Clock Disable */
#define MAX14830_REV_ID			(0xb0)

struct max310x_if_cfg {
	int (*extended_reg_enable)(struct device *dev, bool enable);

	unsigned int rev_id_reg;
};

struct max310x_devtype {
	struct {
		unsigned short min;
		unsigned short max;
	} slave_addr;
	char	name[9];
	int	nr;
	u8	mode1;
	int	(*detect)(struct device *);
	void	(*power)(struct uart_port *, int);
};

struct max310x_one {
	struct uart_port	port;
	struct work_struct	tx_work;
	struct work_struct	md_work;
	struct work_struct	rs_work;
	struct regmap		*regmap;

	u8 rx_buf[MAX310X_FIFO_SIZE];
};
#define to_max310x_port(_port) \
	container_of(_port, struct max310x_one, port)

struct max310x_port {
	const struct max310x_devtype *devtype;
	const struct max310x_if_cfg *if_cfg;
	struct regmap		*regmap;
	struct clk		*clk;
#ifdef CONFIG_GPIOLIB
	struct gpio_chip	gpio;
#endif
	struct max310x_one	p[];
};

static struct uart_driver max310x_uart = {
	.owner		= THIS_MODULE,
	.driver_name	= MAX310X_NAME,
	.dev_name	= "ttyMAX",
	.major		= MAX310X_MAJOR,
	.minor		= MAX310X_MINOR,
	.nr		= MAX310X_UART_NRMAX,
};

static DECLARE_BITMAP(max310x_lines, MAX310X_UART_NRMAX);

static u8 max310x_port_read(struct uart_port *port, u8 reg)
{
	struct max310x_one *one = to_max310x_port(port);
	unsigned int val = 0;

	regmap_read(one->regmap, reg, &val);

	return val;
}

static void max310x_port_write(struct uart_port *port, u8 reg, u8 val)
{
	struct max310x_one *one = to_max310x_port(port);

	regmap_write(one->regmap, reg, val);
}

static void max310x_port_update(struct uart_port *port, u8 reg, u8 mask, u8 val)
{
	struct max310x_one *one = to_max310x_port(port);

	regmap_update_bits(one->regmap, reg, mask, val);
}

static int max3107_detect(struct device *dev)
{
	struct max310x_port *s = dev_get_drvdata(dev);
	unsigned int val = 0;
	int ret;

	ret = regmap_read(s->regmap, MAX310X_REVID_REG, &val);
	if (ret)
		return ret;

	if (((val & MAX310x_REV_MASK) != MAX3107_REV_ID)) {
		dev_err(dev,
			"%s ID 0x%02x does not match\n", s->devtype->name, val);
		return -ENODEV;
	}

	return 0;
}

static int max3108_detect(struct device *dev)
{
	struct max310x_port *s = dev_get_drvdata(dev);
	unsigned int val = 0;
	int ret;

	/* MAX3108 have not REV ID register, we just check default value
	 * from clocksource register to make sure everything works.
	 */
	ret = regmap_read(s->regmap, MAX310X_CLKSRC_REG, &val);
	if (ret)
		return ret;

	if (val != (MAX310X_CLKSRC_EXTCLK_BIT | MAX310X_CLKSRC_PLLBYP_BIT)) {
		dev_err(dev, "%s not present\n", s->devtype->name);
		return -ENODEV;
	}

	return 0;
}

static int max3109_detect(struct device *dev)
{
	struct max310x_port *s = dev_get_drvdata(dev);
	unsigned int val = 0;
	int ret;

	ret = s->if_cfg->extended_reg_enable(dev, true);
	if (ret)
		return ret;

	regmap_read(s->regmap, s->if_cfg->rev_id_reg, &val);
	s->if_cfg->extended_reg_enable(dev, false);
	if (((val & MAX310x_REV_MASK) != MAX3109_REV_ID)) {
		dev_err(dev,
			"%s ID 0x%02x does not match\n", s->devtype->name, val);
		return -ENODEV;
	}

	return 0;
}

static void max310x_power(struct uart_port *port, int on)
{
	max310x_port_update(port, MAX310X_MODE1_REG,
			    MAX310X_MODE1_FORCESLEEP_BIT,
			    on ? 0 : MAX310X_MODE1_FORCESLEEP_BIT);
	if (on)
		msleep(50);
}

static int max14830_detect(struct device *dev)
{
	struct max310x_port *s = dev_get_drvdata(dev);
	unsigned int val = 0;
	int ret;

	ret = s->if_cfg->extended_reg_enable(dev, true);
	if (ret)
		return ret;
	
	regmap_read(s->regmap, s->if_cfg->rev_id_reg, &val);
	s->if_cfg->extended_reg_enable(dev, false);
	if (((val & MAX310x_REV_MASK) != MAX14830_REV_ID)) {
		dev_err(dev,
			"%s ID 0x%02x does not match\n", s->devtype->name, val);
		return -ENODEV;
	}

	return 0;
}

static void max14830_power(struct uart_port *port, int on)
{
	max310x_port_update(port, MAX310X_BRGCFG_REG,
			    MAX14830_BRGCFG_CLKDIS_BIT,
			    on ? 0 : MAX14830_BRGCFG_CLKDIS_BIT);
	if (on)
		msleep(50);
}

static const struct max310x_devtype max3107_devtype = {
	.name	= "MAX3107",
	.nr	= 1,
	.mode1	= MAX310X_MODE1_AUTOSLEEP_BIT | MAX310X_MODE1_IRQSEL_BIT,
	.detect	= max3107_detect,
	.power	= max310x_power,
	.slave_addr	= {
		.min = 0x2c,
		.max = 0x2f,
	},
};

static const struct max310x_devtype max3108_devtype = {
	.name	= "MAX3108",
	.nr	= 1,
	.mode1	= MAX310X_MODE1_AUTOSLEEP_BIT,
	.detect	= max3108_detect,
	.power	= max310x_power,
	.slave_addr	= {
		.min = 0x60,
		.max = 0x6f,
	},
};

static const struct max310x_devtype max3109_devtype = {
	.name	= "MAX3109",
	.nr	= 2,
	.mode1	= MAX310X_MODE1_AUTOSLEEP_BIT,
	.detect	= max3109_detect,
	.power	= max310x_power,
	.slave_addr	= {
		.min = 0x60,
		.max = 0x6f,
	},
};

static const struct max310x_devtype max14830_devtype = {
	.name	= "MAX14830",
	.nr	= 4,
	.mode1	= MAX310X_MODE1_IRQSEL_BIT,
	.detect	= max14830_detect,
	.power	= max14830_power,
	.slave_addr	= {
		.min = 0x60,
		.max = 0x6f,
	},
};

static bool max310x_reg_writeable(struct device *dev, unsigned int reg)
{
	switch (reg) {
	case MAX310X_IRQSTS_REG:
	case MAX310X_LSR_IRQSTS_REG:
	case MAX310X_SPCHR_IRQSTS_REG:
	case MAX310X_STS_IRQSTS_REG:
	case MAX310X_TXFIFOLVL_REG:
	case MAX310X_RXFIFOLVL_REG:
		return false;
	default:
		break;
	}

	return true;
}

static bool max310x_reg_volatile(struct device *dev, unsigned int reg)
{
	switch (reg) {
	case MAX310X_RHR_REG:
	case MAX310X_IRQSTS_REG:
	case MAX310X_LSR_IRQSTS_REG:
	case MAX310X_SPCHR_IRQSTS_REG:
	case MAX310X_STS_IRQSTS_REG:
	case MAX310X_TXFIFOLVL_REG:
	case MAX310X_RXFIFOLVL_REG:
	case MAX310X_GPIODATA_REG:
	case MAX310X_BRGDIVLSB_REG:
	case MAX310X_REG_05:
	case MAX310X_REG_1F:
		return true;
	default:
		break;
	}

	return false;
}

static bool max310x_reg_precious(struct device *dev, unsigned int reg)
{
	switch (reg) {
	case MAX310X_RHR_REG:
	case MAX310X_IRQSTS_REG:
	case MAX310X_SPCHR_IRQSTS_REG:
	case MAX310X_STS_IRQSTS_REG:
		return true;
	default:
		break;
	}

	return false;
}

static int max310x_set_baud(struct uart_port *port, int baud)
{
	unsigned int mode = 0, div = 0, frac = 0, c = 0, F = 0;

	/*
	 * Calculate the integer divisor first. Select a proper mode
	 * in case if the requested baud is too high for the pre-defined
	 * clocks frequency.
	 */
	div = port->uartclk / baud;
	if (div < 8) {
		/* Mode x4 */
		c = 4;
		mode = MAX310X_BRGCFG_4XMODE_BIT;
	} else if (div < 16) {
		/* Mode x2 */
		c = 8;
		mode = MAX310X_BRGCFG_2XMODE_BIT;
	} else {
		c = 16;
	}

	/* Calculate the divisor in accordance with the fraction coefficient */
	div /= c;
	F = c*baud;

	/* Calculate the baud rate fraction */
	if (div > 0)
		frac = (16*(port->uartclk % F)) / F;
	else
		div = 1;

	max310x_port_write(port, MAX310X_BRGDIVMSB_REG, div >> 8);
	max310x_port_write(port, MAX310X_BRGDIVLSB_REG, div);
	max310x_port_write(port, MAX310X_BRGCFG_REG, frac | mode);

	/* Return the actual baud rate we just programmed */
	return (16*port->uartclk) / (c*(16*div + frac));
}

static int max310x_update_best_err(unsigned long f, long *besterr)
{
	/* Use baudrate 115200 for calculate error */
	long err = f % (460800 * 16);

	if ((*besterr < 0) || (*besterr > err)) {
		*besterr = err;
		return 0;
	}

	return 1;
}

static u32 max310x_set_ref_clk(struct device *dev, struct max310x_port *s,
			       unsigned long freq, bool xtal)
{
	unsigned int div, clksrc, pllcfg = 0;
	long besterr = -1;
	unsigned long fdiv, fmul, bestfreq = freq;

	/* First, update error without PLL */
	max310x_update_best_err(freq, &besterr);

	/* Try all possible PLL dividers */
	for (div = 1; (div <= 63) && besterr; div++) {
		fdiv = DIV_ROUND_CLOSEST(freq, div);

		/* Try multiplier 6 */
		fmul = fdiv * 6;
		if ((fdiv >= 500000) && (fdiv <= 800000))
			if (!max310x_update_best_err(fmul, &besterr)) {
				pllcfg = (0 << 6) | div;
				bestfreq = fmul;
			}
		/* Try multiplier 48 */
		fmul = fdiv * 48;
		if ((fdiv >= 850000) && (fdiv <= 1200000))
			if (!max310x_update_best_err(fmul, &besterr)) {
				pllcfg = (1 << 6) | div;
				bestfreq = fmul;
			}
		/* Try multiplier 96 */
		fmul = fdiv * 96;
		if ((fdiv >= 425000) && (fdiv <= 1000000))
			if (!max310x_update_best_err(fmul, &besterr)) {
				pllcfg = (2 << 6) | div;
				bestfreq = fmul;
			}
		/* Try multiplier 144 */
		fmul = fdiv * 144;
		if ((fdiv >= 390000) && (fdiv <= 667000))
			if (!max310x_update_best_err(fmul, &besterr)) {
				pllcfg = (3 << 6) | div;
				bestfreq = fmul;
			}
	}

	/* Configure clock source */
	clksrc = MAX310X_CLKSRC_EXTCLK_BIT | (xtal ? MAX310X_CLKSRC_CRYST_BIT : 0);

	/* Configure PLL */
	if (pllcfg) {
		clksrc |= MAX310X_CLKSRC_PLL_BIT;
		regmap_write(s->regmap, MAX310X_PLLCFG_REG, pllcfg);
	} else
		clksrc |= MAX310X_CLKSRC_PLLBYP_BIT;

	regmap_write(s->regmap, MAX310X_CLKSRC_REG, clksrc);

	/* Wait for crystal */
	if (xtal) {
		unsigned int val;
		msleep(10);
		regmap_read(s->regmap, MAX310X_STS_IRQSTS_REG, &val);
		if (!(val & MAX310X_STS_CLKREADY_BIT)) {
			dev_warn(dev, "clock is not stable yet\n");
		}
	}

	return bestfreq;
}

static void max310x_batch_write(struct uart_port *port, u8 *txbuf, unsigned int len)
{
	struct max310x_one *one = to_max310x_port(port);

	regmap_raw_write(one->regmap, MAX310X_THR_REG, txbuf, len);
}

static void max310x_batch_read(struct uart_port *port, u8 *rxbuf, unsigned int len)
{
	struct max310x_one *one = to_max310x_port(port);

	regmap_raw_read(one->regmap, MAX310X_RHR_REG, rxbuf, len);
}

static void max310x_handle_rx(struct uart_port *port, unsigned int rxlen)
{
	struct max310x_one *one = to_max310x_port(port);
	unsigned int sts, ch, flag, i;

	if (port->read_status_mask == MAX310X_LSR_RXOVR_BIT) {
		/* We are just reading, happily ignoring any error conditions.
		 * Break condition, parity checking, framing errors -- they
		 * are all ignored. That means that we can do a batch-read.
		 *
		 * There is a small opportunity for race if the RX FIFO
		 * overruns while we're reading the buffer; the datasheets says
		 * that the LSR register applies to the "current" character.
		 * That's also the reason why we cannot do batched reads when
		 * asked to check the individual statuses.
		 * */

		sts = max310x_port_read(port, MAX310X_LSR_IRQSTS_REG);
		max310x_batch_read(port, one->rx_buf, rxlen);

		port->icount.rx += rxlen;
		flag = TTY_NORMAL;
		sts &= port->read_status_mask;

		if (sts & MAX310X_LSR_RXOVR_BIT) {
			dev_warn_ratelimited(port->dev, "Hardware RX FIFO overrun\n");
			port->icount.overrun++;
		}

		for (i = 0; i < (rxlen - 1); ++i)
			uart_insert_char(port, sts, 0, one->rx_buf[i], flag);

		/*
		 * Handle the overrun case for the last character only, since
		 * the RxFIFO overflow happens after it is pushed to the FIFO
		 * tail.
		 */
		uart_insert_char(port, sts, MAX310X_LSR_RXOVR_BIT,
				 one->rx_buf[rxlen-1], flag);

	} else {
		if (unlikely(rxlen >= port->fifosize)) {
			dev_warn_ratelimited(port->dev, "Possible RX FIFO overrun\n");
			port->icount.buf_overrun++;
			/* Ensure sanity of RX level */
			rxlen = port->fifosize;
		}

		while (rxlen--) {
			ch = max310x_port_read(port, MAX310X_RHR_REG);
			sts = max310x_port_read(port, MAX310X_LSR_IRQSTS_REG);

			sts &= MAX310X_LSR_RXPAR_BIT | MAX310X_LSR_FRERR_BIT |
			       MAX310X_LSR_RXOVR_BIT | MAX310X_LSR_RXBRK_BIT;

			port->icount.rx++;
			flag = TTY_NORMAL;

			if (unlikely(sts)) {
				if (sts & MAX310X_LSR_RXBRK_BIT) {
					port->icount.brk++;
					if (uart_handle_break(port))
						continue;
				} else if (sts & MAX310X_LSR_RXPAR_BIT)
					port->icount.parity++;
				else if (sts & MAX310X_LSR_FRERR_BIT)
					port->icount.frame++;
				else if (sts & MAX310X_LSR_RXOVR_BIT)
					port->icount.overrun++;

				sts &= port->read_status_mask;
				if (sts & MAX310X_LSR_RXBRK_BIT)
					flag = TTY_BREAK;
				else if (sts & MAX310X_LSR_RXPAR_BIT)
					flag = TTY_PARITY;
				else if (sts & MAX310X_LSR_FRERR_BIT)
					flag = TTY_FRAME;
				else if (sts & MAX310X_LSR_RXOVR_BIT)
					flag = TTY_OVERRUN;
			}

			if (uart_handle_sysrq_char(port, ch))
				continue;

			if (sts & port->ignore_status_mask)
				continue;

			uart_insert_char(port, sts, MAX310X_LSR_RXOVR_BIT, ch, flag);
		}
	}

	tty_flip_buffer_push(&port->state->port);
}

static void max310x_handle_tx(struct uart_port *port)
{
	struct circ_buf *xmit = &port->state->xmit;
	unsigned int txlen, to_send, until_end;

	if (unlikely(port->x_char)) {
		max310x_port_write(port, MAX310X_THR_REG, port->x_char);
		port->icount.tx++;
		port->x_char = 0;
		return;
	}

	if (uart_circ_empty(xmit) || uart_tx_stopped(port))
		return;

	/* Get length of data pending in circular buffer */
	to_send = uart_circ_chars_pending(xmit);
	until_end = CIRC_CNT_TO_END(xmit->head, xmit->tail, UART_XMIT_SIZE);
	if (likely(to_send)) {
		/* Limit to size of TX FIFO */
		txlen = max310x_port_read(port, MAX310X_TXFIFOLVL_REG);
		txlen = port->fifosize - txlen;
		to_send = (to_send > txlen) ? txlen : to_send;

		if (until_end < to_send) {
			/* It's a circ buffer -- wrap around.
			 * We could do that in one SPI transaction, but meh. */
			max310x_batch_write(port, xmit->buf + xmit->tail, until_end);
			max310x_batch_write(port, xmit->buf, to_send - until_end);
		} else {
			max310x_batch_write(port, xmit->buf + xmit->tail, to_send);
		}

		/* Add data to send */
		port->icount.tx += to_send;
		xmit->tail = (xmit->tail + to_send) & (UART_XMIT_SIZE - 1);
	}

	if (uart_circ_chars_pending(xmit) < WAKEUP_CHARS)
		uart_write_wakeup(port);
}

static void max310x_start_tx(struct uart_port *port)
{
	struct max310x_one *one = to_max310x_port(port);

	schedule_work(&one->tx_work);
}

static irqreturn_t max310x_port_irq(struct max310x_port *s, int portno)
{
	struct uart_port *port = &s->p[portno].port;
	irqreturn_t res = IRQ_NONE;

	do {
		unsigned int ists, lsr, rxlen;

		/* Read IRQ status & RX FIFO level */
		ists = max310x_port_read(port, MAX310X_IRQSTS_REG);
		rxlen = max310x_port_read(port, MAX310X_RXFIFOLVL_REG);
		if (!ists && !rxlen)
			break;

		res = IRQ_HANDLED;

		if (ists & MAX310X_IRQ_CTS_BIT) {
			lsr = max310x_port_read(port, MAX310X_LSR_IRQSTS_REG);
			uart_handle_cts_change(port,
					       !!(lsr & MAX310X_LSR_CTS_BIT));
		}
		if (rxlen)
			max310x_handle_rx(port, rxlen);
		if (ists & MAX310X_IRQ_TXEMPTY_BIT)
			max310x_start_tx(port);
	} while (1);
	return res;
}

static irqreturn_t max310x_ist(int irq, void *dev_id)
{
	struct max310x_port *s = (struct max310x_port *)dev_id;
	bool handled = false;

	if (s->devtype->nr > 1) {
		do {
			unsigned int val = ~0;

			WARN_ON_ONCE(regmap_read(s->regmap,
						 MAX310X_GLOBALIRQ_REG, &val));
			val = ((1 << s->devtype->nr) - 1) & ~val;
			if (!val)
				break;
			if (max310x_port_irq(s, fls(val) - 1) == IRQ_HANDLED)
				handled = true;
		} while (1);
	} else {
		if (max310x_port_irq(s, 0) == IRQ_HANDLED)
			handled = true;
	}

	return IRQ_RETVAL(handled);
}

static void max310x_tx_proc(struct work_struct *ws)
{
	struct max310x_one *one = container_of(ws, struct max310x_one, tx_work);

	max310x_handle_tx(&one->port);
}

static unsigned int max310x_tx_empty(struct uart_port *port)
{
	u8 lvl = max310x_port_read(port, MAX310X_TXFIFOLVL_REG);

	return lvl ? 0 : TIOCSER_TEMT;
}

static unsigned int max310x_get_mctrl(struct uart_port *port)
{
	/* DCD and DSR are not wired and CTS/RTS is handled automatically
	 * so just indicate DSR and CAR asserted
	 */
	return TIOCM_DSR | TIOCM_CAR;
}

static void max310x_md_proc(struct work_struct *ws)
{
	struct max310x_one *one = container_of(ws, struct max310x_one, md_work);

	max310x_port_update(&one->port, MAX310X_MODE2_REG,
			    MAX310X_MODE2_LOOPBACK_BIT,
			    (one->port.mctrl & TIOCM_LOOP) ?
			    MAX310X_MODE2_LOOPBACK_BIT : 0);
}

static void max310x_set_mctrl(struct uart_port *port, unsigned int mctrl)
{
	struct max310x_one *one = to_max310x_port(port);

	schedule_work(&one->md_work);
}

static void max310x_break_ctl(struct uart_port *port, int break_state)
{
	max310x_port_update(port, MAX310X_LCR_REG,
			    MAX310X_LCR_TXBREAK_BIT,
			    break_state ? MAX310X_LCR_TXBREAK_BIT : 0);
}

static void max310x_set_termios(struct uart_port *port,
				struct ktermios *termios,
				const struct ktermios *old)
{
	unsigned int lcr = 0, flow = 0;
	int baud;

	/* Mask termios capabilities we don't support */
	termios->c_cflag &= ~CMSPAR;

	/* Word size */
	switch (termios->c_cflag & CSIZE) {
	case CS5:
		break;
	case CS6:
		lcr = MAX310X_LCR_LENGTH0_BIT;
		break;
	case CS7:
		lcr = MAX310X_LCR_LENGTH1_BIT;
		break;
	case CS8:
	default:
		lcr = MAX310X_LCR_LENGTH1_BIT | MAX310X_LCR_LENGTH0_BIT;
		break;
	}

	/* Parity */
	if (termios->c_cflag & PARENB) {
		lcr |= MAX310X_LCR_PARITY_BIT;
		if (!(termios->c_cflag & PARODD))
			lcr |= MAX310X_LCR_EVENPARITY_BIT;
	}

	/* Stop bits */
	if (termios->c_cflag & CSTOPB)
		lcr |= MAX310X_LCR_STOPLEN_BIT; /* 2 stops */

	/* Update LCR register */
	max310x_port_write(port, MAX310X_LCR_REG, lcr);

	/* Set read status mask */
	port->read_status_mask = MAX310X_LSR_RXOVR_BIT;
	if (termios->c_iflag & INPCK)
		port->read_status_mask |= MAX310X_LSR_RXPAR_BIT |
					  MAX310X_LSR_FRERR_BIT;
	if (termios->c_iflag & (IGNBRK | BRKINT | PARMRK))
		port->read_status_mask |= MAX310X_LSR_RXBRK_BIT;

	/* Set status ignore mask */
	port->ignore_status_mask = 0;
	if (termios->c_iflag & IGNBRK)
		port->ignore_status_mask |= MAX310X_LSR_RXBRK_BIT;
	if (!(termios->c_cflag & CREAD))
		port->ignore_status_mask |= MAX310X_LSR_RXPAR_BIT |
					    MAX310X_LSR_RXOVR_BIT |
					    MAX310X_LSR_FRERR_BIT |
					    MAX310X_LSR_RXBRK_BIT;

	/* Configure flow control */
	max310x_port_write(port, MAX310X_XON1_REG, termios->c_cc[VSTART]);
	max310x_port_write(port, MAX310X_XOFF1_REG, termios->c_cc[VSTOP]);

	/* Disable transmitter before enabling AutoCTS or auto transmitter
	 * flow control
	 */
	if (termios->c_cflag & CRTSCTS || termios->c_iflag & IXOFF) {
		max310x_port_update(port, MAX310X_MODE1_REG,
				    MAX310X_MODE1_TXDIS_BIT,
				    MAX310X_MODE1_TXDIS_BIT);
	}

	port->status &= ~(UPSTAT_AUTOCTS | UPSTAT_AUTORTS | UPSTAT_AUTOXOFF);

	if (termios->c_cflag & CRTSCTS) {
		/* Enable AUTORTS and AUTOCTS */
		port->status |= UPSTAT_AUTOCTS | UPSTAT_AUTORTS;
		flow |= MAX310X_FLOWCTRL_AUTOCTS_BIT |
			MAX310X_FLOWCTRL_AUTORTS_BIT;
	}
	if (termios->c_iflag & IXON)
		flow |= MAX310X_FLOWCTRL_SWFLOW3_BIT |
			MAX310X_FLOWCTRL_SWFLOWEN_BIT;
	if (termios->c_iflag & IXOFF) {
		port->status |= UPSTAT_AUTOXOFF;
		flow |= MAX310X_FLOWCTRL_SWFLOW1_BIT |
			MAX310X_FLOWCTRL_SWFLOWEN_BIT;
	}
	max310x_port_write(port, MAX310X_FLOWCTRL_REG, flow);

	/* Enable transmitter after disabling AutoCTS and auto transmitter
	 * flow control
	 */
	if (!(termios->c_cflag & CRTSCTS) && !(termios->c_iflag & IXOFF)) {
		max310x_port_update(port, MAX310X_MODE1_REG,
				    MAX310X_MODE1_TXDIS_BIT,
				    0);
	}

	/* Get baud rate generator configuration */
	baud = uart_get_baud_rate(port, termios, old,
				  port->uartclk / 16 / 0xffff,
				  port->uartclk / 4);

	/* Setup baudrate generator */
	baud = max310x_set_baud(port, baud);

	/* Update timeout according to new baud rate */
	uart_update_timeout(port, termios->c_cflag, baud);
}

static void max310x_rs_proc(struct work_struct *ws)
{
	struct max310x_one *one = container_of(ws, struct max310x_one, rs_work);
	unsigned int delay, mode1 = 0, mode2 = 0;

	delay = (one->port.rs485.delay_rts_before_send << 4) |
		one->port.rs485.delay_rts_after_send;
	max310x_port_write(&one->port, MAX310X_HDPIXDELAY_REG, delay);

	if (one->port.rs485.flags & SER_RS485_ENABLED) {
		mode1 = MAX310X_MODE1_TRNSCVCTRL_BIT;

		if (!(one->port.rs485.flags & SER_RS485_RX_DURING_TX))
			mode2 = MAX310X_MODE2_ECHOSUPR_BIT;
	}

	max310x_port_update(&one->port, MAX310X_MODE1_REG,
			MAX310X_MODE1_TRNSCVCTRL_BIT, mode1);
	max310x_port_update(&one->port, MAX310X_MODE2_REG,
			MAX310X_MODE2_ECHOSUPR_BIT, mode2);
}

static int max310x_rs485_config(struct uart_port *port, struct ktermios *termios,
				struct serial_rs485 *rs485)
{
	struct max310x_one *one = to_max310x_port(port);

	if ((rs485->delay_rts_before_send > 0x0f) ||
	    (rs485->delay_rts_after_send > 0x0f))
		return -ERANGE;

<<<<<<< HEAD
	rs485->flags &= SER_RS485_RTS_ON_SEND | SER_RS485_RX_DURING_TX |
			SER_RS485_ENABLED;
=======
>>>>>>> 7365df19
	port->rs485 = *rs485;

	schedule_work(&one->rs_work);

	return 0;
}

static int max310x_startup(struct uart_port *port)
{
	struct max310x_port *s = dev_get_drvdata(port->dev);
	unsigned int val;

	s->devtype->power(port, 1);

	/* Configure MODE1 register */
	max310x_port_update(port, MAX310X_MODE1_REG,
			    MAX310X_MODE1_TRNSCVCTRL_BIT, 0);

	/* Configure MODE2 register & Reset FIFOs*/
	val = MAX310X_MODE2_RXEMPTINV_BIT | MAX310X_MODE2_FIFORST_BIT;
	max310x_port_write(port, MAX310X_MODE2_REG, val);
	max310x_port_update(port, MAX310X_MODE2_REG,
			    MAX310X_MODE2_FIFORST_BIT, 0);

	/* Configure mode1/mode2 to have rs485/rs232 enabled at startup */
	val = (clamp(port->rs485.delay_rts_before_send, 0U, 15U) << 4) |
		clamp(port->rs485.delay_rts_after_send, 0U, 15U);
	max310x_port_write(port, MAX310X_HDPIXDELAY_REG, val);

	if (port->rs485.flags & SER_RS485_ENABLED) {
		max310x_port_update(port, MAX310X_MODE1_REG,
				    MAX310X_MODE1_TRNSCVCTRL_BIT,
				    MAX310X_MODE1_TRNSCVCTRL_BIT);

		if (!(port->rs485.flags & SER_RS485_RX_DURING_TX))
			max310x_port_update(port, MAX310X_MODE2_REG,
					    MAX310X_MODE2_ECHOSUPR_BIT,
					    MAX310X_MODE2_ECHOSUPR_BIT);
	}

	/* Configure flow control levels */
	/* Flow control halt level 96, resume level 48 */
	max310x_port_write(port, MAX310X_FLOWLVL_REG,
			   MAX310X_FLOWLVL_RES(48) | MAX310X_FLOWLVL_HALT(96));

	/* Clear IRQ status register */
	max310x_port_read(port, MAX310X_IRQSTS_REG);

	/* Enable RX, TX, CTS change interrupts */
	val = MAX310X_IRQ_RXEMPTY_BIT | MAX310X_IRQ_TXEMPTY_BIT;
	max310x_port_write(port, MAX310X_IRQEN_REG, val | MAX310X_IRQ_CTS_BIT);

	return 0;
}

static void max310x_shutdown(struct uart_port *port)
{
	struct max310x_port *s = dev_get_drvdata(port->dev);

	/* Disable all interrupts */
	max310x_port_write(port, MAX310X_IRQEN_REG, 0);

	s->devtype->power(port, 0);
}

static const char *max310x_type(struct uart_port *port)
{
	struct max310x_port *s = dev_get_drvdata(port->dev);

	return (port->type == PORT_MAX310X) ? s->devtype->name : NULL;
}

static int max310x_request_port(struct uart_port *port)
{
	/* Do nothing */
	return 0;
}

static void max310x_config_port(struct uart_port *port, int flags)
{
	if (flags & UART_CONFIG_TYPE)
		port->type = PORT_MAX310X;
}

static int max310x_verify_port(struct uart_port *port, struct serial_struct *s)
{
	if ((s->type != PORT_UNKNOWN) && (s->type != PORT_MAX310X))
		return -EINVAL;
	if (s->irq != port->irq)
		return -EINVAL;

	return 0;
}

static void max310x_null_void(struct uart_port *port)
{
	/* Do nothing */
}

static const struct uart_ops max310x_ops = {
	.tx_empty	= max310x_tx_empty,
	.set_mctrl	= max310x_set_mctrl,
	.get_mctrl	= max310x_get_mctrl,
	.stop_tx	= max310x_null_void,
	.start_tx	= max310x_start_tx,
	.stop_rx	= max310x_null_void,
	.break_ctl	= max310x_break_ctl,
	.startup	= max310x_startup,
	.shutdown	= max310x_shutdown,
	.set_termios	= max310x_set_termios,
	.type		= max310x_type,
	.request_port	= max310x_request_port,
	.release_port	= max310x_null_void,
	.config_port	= max310x_config_port,
	.verify_port	= max310x_verify_port,
};

static int __maybe_unused max310x_suspend(struct device *dev)
{
	struct max310x_port *s = dev_get_drvdata(dev);
	int i;

	for (i = 0; i < s->devtype->nr; i++) {
		uart_suspend_port(&max310x_uart, &s->p[i].port);
		s->devtype->power(&s->p[i].port, 0);
	}

	return 0;
}

static int __maybe_unused max310x_resume(struct device *dev)
{
	struct max310x_port *s = dev_get_drvdata(dev);
	int i;

	for (i = 0; i < s->devtype->nr; i++) {
		s->devtype->power(&s->p[i].port, 1);
		uart_resume_port(&max310x_uart, &s->p[i].port);
	}

	return 0;
}

static SIMPLE_DEV_PM_OPS(max310x_pm_ops, max310x_suspend, max310x_resume);

#ifdef CONFIG_GPIOLIB
static int max310x_gpio_get(struct gpio_chip *chip, unsigned offset)
{
	unsigned int val;
	struct max310x_port *s = gpiochip_get_data(chip);
	struct uart_port *port = &s->p[offset / 4].port;

	val = max310x_port_read(port, MAX310X_GPIODATA_REG);

	return !!((val >> 4) & (1 << (offset % 4)));
}

static void max310x_gpio_set(struct gpio_chip *chip, unsigned offset, int value)
{
	struct max310x_port *s = gpiochip_get_data(chip);
	struct uart_port *port = &s->p[offset / 4].port;

	max310x_port_update(port, MAX310X_GPIODATA_REG, 1 << (offset % 4),
			    value ? 1 << (offset % 4) : 0);
}

static int max310x_gpio_direction_input(struct gpio_chip *chip, unsigned offset)
{
	struct max310x_port *s = gpiochip_get_data(chip);
	struct uart_port *port = &s->p[offset / 4].port;

	max310x_port_update(port, MAX310X_GPIOCFG_REG, 1 << (offset % 4), 0);

	return 0;
}

static int max310x_gpio_direction_output(struct gpio_chip *chip,
					 unsigned offset, int value)
{
	struct max310x_port *s = gpiochip_get_data(chip);
	struct uart_port *port = &s->p[offset / 4].port;

	max310x_port_update(port, MAX310X_GPIODATA_REG, 1 << (offset % 4),
			    value ? 1 << (offset % 4) : 0);
	max310x_port_update(port, MAX310X_GPIOCFG_REG, 1 << (offset % 4),
			    1 << (offset % 4));

	return 0;
}

static int max310x_gpio_set_config(struct gpio_chip *chip, unsigned int offset,
				   unsigned long config)
{
	struct max310x_port *s = gpiochip_get_data(chip);
	struct uart_port *port = &s->p[offset / 4].port;

	switch (pinconf_to_config_param(config)) {
	case PIN_CONFIG_DRIVE_OPEN_DRAIN:
		max310x_port_update(port, MAX310X_GPIOCFG_REG,
				1 << ((offset % 4) + 4),
				1 << ((offset % 4) + 4));
		return 0;
	case PIN_CONFIG_DRIVE_PUSH_PULL:
		max310x_port_update(port, MAX310X_GPIOCFG_REG,
				1 << ((offset % 4) + 4), 0);
		return 0;
	default:
		return -ENOTSUPP;
	}
}
#endif

static const struct serial_rs485 max310x_rs485_supported = {
	.flags = SER_RS485_ENABLED | SER_RS485_RTS_ON_SEND | SER_RS485_RX_DURING_TX,
	.delay_rts_before_send = 1,
	.delay_rts_after_send = 1,
};

static int max310x_probe(struct device *dev, const struct max310x_devtype *devtype,
			 const struct max310x_if_cfg *if_cfg,
			 struct regmap *regmaps[], int irq)
{
	int i, ret, fmin, fmax, freq;
	struct max310x_port *s;
	u32 uartclk = 0;
	bool xtal;

	for (i = 0; i < devtype->nr; i++)
		if (IS_ERR(regmaps[i]))
			return PTR_ERR(regmaps[i]);

	/* Alloc port structure */
	s = devm_kzalloc(dev, struct_size(s, p, devtype->nr), GFP_KERNEL);
	if (!s) {
		dev_err(dev, "Error allocating port structure\n");
		return -ENOMEM;
	}

	/* Always ask for fixed clock rate from a property. */
	device_property_read_u32(dev, "clock-frequency", &uartclk);

	xtal = device_property_match_string(dev, "clock-names", "osc") < 0;
	if (xtal)
		s->clk = devm_clk_get_optional(dev, "xtal");
	else
		s->clk = devm_clk_get_optional(dev, "osc");
	if (IS_ERR(s->clk))
		return PTR_ERR(s->clk);

	ret = clk_prepare_enable(s->clk);
	if (ret)
		return ret;

	freq = clk_get_rate(s->clk);
	if (freq == 0)
		freq = uartclk;
	if (freq == 0) {
		dev_err(dev, "Cannot get clock rate\n");
		ret = -EINVAL;
		goto out_clk;
	}

	if (xtal) {
		fmin = 1000000;
		fmax = 4000000;
	} else {
		fmin = 500000;
		fmax = 35000000;
	}

	/* Check frequency limits */
	if (freq < fmin || freq > fmax) {
		ret = -ERANGE;
		goto out_clk;
	}

	s->regmap = regmaps[0];
	s->devtype = devtype;
	s->if_cfg = if_cfg;
	dev_set_drvdata(dev, s);

	/* Check device to ensure we are talking to what we expect */
	ret = devtype->detect(dev);
	if (ret)
		goto out_clk;

	for (i = 0; i < devtype->nr; i++) {
		/* Reset port */
		regmap_write(regmaps[i], MAX310X_MODE2_REG,
			     MAX310X_MODE2_RST_BIT);
		/* Clear port reset */
		regmap_write(regmaps[i], MAX310X_MODE2_REG, 0);

		/* Wait for port startup */
		do {
			regmap_read(regmaps[i], MAX310X_BRGDIVLSB_REG, &ret);
		} while (ret != 0x01);

		regmap_write(regmaps[i], MAX310X_MODE1_REG, devtype->mode1);
	}

	uartclk = max310x_set_ref_clk(dev, s, freq, xtal);
	dev_dbg(dev, "Reference clock set to %i Hz\n", uartclk);

	for (i = 0; i < devtype->nr; i++) {
		unsigned int line;

		line = find_first_zero_bit(max310x_lines, MAX310X_UART_NRMAX);
		if (line == MAX310X_UART_NRMAX) {
			ret = -ERANGE;
			goto out_uart;
		}

		/* Initialize port data */
		s->p[i].port.line	= line;
		s->p[i].port.dev	= dev;
		s->p[i].port.irq	= irq;
		s->p[i].port.type	= PORT_MAX310X;
		s->p[i].port.fifosize	= MAX310X_FIFO_SIZE;
		s->p[i].port.flags	= UPF_FIXED_TYPE | UPF_LOW_LATENCY;
		s->p[i].port.iotype	= UPIO_PORT;
		s->p[i].port.iobase	= i;
		s->p[i].port.membase	= (void __iomem *)~0;
		s->p[i].port.uartclk	= uartclk;
		s->p[i].port.rs485_config = max310x_rs485_config;
		s->p[i].port.rs485_supported = max310x_rs485_supported;
		s->p[i].port.ops	= &max310x_ops;
		s->p[i].regmap		= regmaps[i];

		/* Disable all interrupts */
		max310x_port_write(&s->p[i].port, MAX310X_IRQEN_REG, 0);
		/* Clear IRQ status register */
		max310x_port_read(&s->p[i].port, MAX310X_IRQSTS_REG);
		/* Initialize queue for start TX */
		INIT_WORK(&s->p[i].tx_work, max310x_tx_proc);
		/* Initialize queue for changing LOOPBACK mode */
		INIT_WORK(&s->p[i].md_work, max310x_md_proc);
		/* Initialize queue for changing RS485 mode */
		INIT_WORK(&s->p[i].rs_work, max310x_rs_proc);

		/* Register port */
		ret = uart_add_one_port(&max310x_uart, &s->p[i].port);
		if (ret) {
			s->p[i].port.dev = NULL;
			goto out_uart;
		}
		set_bit(line, max310x_lines);

		/* Go to suspend mode */
		devtype->power(&s->p[i].port, 0);
	}

#ifdef CONFIG_GPIOLIB
	/* Setup GPIO cotroller */
	s->gpio.owner		= THIS_MODULE;
	s->gpio.parent		= dev;
	s->gpio.label		= devtype->name;
	s->gpio.direction_input	= max310x_gpio_direction_input;
	s->gpio.get		= max310x_gpio_get;
	s->gpio.direction_output= max310x_gpio_direction_output;
	s->gpio.set		= max310x_gpio_set;
	s->gpio.set_config	= max310x_gpio_set_config;
	s->gpio.base		= -1;
	s->gpio.ngpio		= devtype->nr * 4;
	s->gpio.can_sleep	= 1;
	ret = devm_gpiochip_add_data(dev, &s->gpio, s);
	if (ret)
		goto out_uart;
#endif

	/* Setup interrupt */
	ret = devm_request_threaded_irq(dev, irq, NULL, max310x_ist,
					IRQF_ONESHOT | IRQF_SHARED, dev_name(dev), s);
	if (!ret)
		return 0;

	dev_err(dev, "Unable to reguest IRQ %i\n", irq);

out_uart:
	for (i = 0; i < devtype->nr; i++) {
		if (s->p[i].port.dev) {
			uart_remove_one_port(&max310x_uart, &s->p[i].port);
			clear_bit(s->p[i].port.line, max310x_lines);
		}
	}

out_clk:
	clk_disable_unprepare(s->clk);

	return ret;
}

static void max310x_remove(struct device *dev)
{
	struct max310x_port *s = dev_get_drvdata(dev);
	int i;

	for (i = 0; i < s->devtype->nr; i++) {
		cancel_work_sync(&s->p[i].tx_work);
		cancel_work_sync(&s->p[i].md_work);
		cancel_work_sync(&s->p[i].rs_work);
		uart_remove_one_port(&max310x_uart, &s->p[i].port);
		clear_bit(s->p[i].port.line, max310x_lines);
		s->devtype->power(&s->p[i].port, 0);
	}

	clk_disable_unprepare(s->clk);
}

static const struct of_device_id __maybe_unused max310x_dt_ids[] = {
	{ .compatible = "maxim,max3107",	.data = &max3107_devtype, },
	{ .compatible = "maxim,max3108",	.data = &max3108_devtype, },
	{ .compatible = "maxim,max3109",	.data = &max3109_devtype, },
	{ .compatible = "maxim,max14830",	.data = &max14830_devtype },
	{ }
};
MODULE_DEVICE_TABLE(of, max310x_dt_ids);

static struct regmap_config regcfg = {
	.reg_bits = 8,
	.val_bits = 8,
	.write_flag_mask = MAX310X_WRITE_BIT,
	.cache_type = REGCACHE_RBTREE,
	.max_register = MAX310X_REG_1F,
	.writeable_reg = max310x_reg_writeable,
	.volatile_reg = max310x_reg_volatile,
	.precious_reg = max310x_reg_precious,
};

#ifdef CONFIG_SPI_MASTER
static int max310x_spi_extended_reg_enable(struct device *dev, bool enable)
{
	struct max310x_port *s = dev_get_drvdata(dev);

	return regmap_write(s->regmap, MAX310X_GLOBALCMD_REG,
			    enable ? MAX310X_EXTREG_ENBL : MAX310X_EXTREG_DSBL);
}

static const struct max310x_if_cfg __maybe_unused max310x_spi_if_cfg = {
	.extended_reg_enable = max310x_spi_extended_reg_enable,
	.rev_id_reg = MAX310X_SPI_REVID_EXTREG,
};

static int max310x_spi_probe(struct spi_device *spi)
{
	const struct max310x_devtype *devtype;
	struct regmap *regmaps[4];
	unsigned int i;
	int ret;

	/* Setup SPI bus */
	spi->bits_per_word	= 8;
	spi->mode		= spi->mode ? : SPI_MODE_0;
	spi->max_speed_hz	= spi->max_speed_hz ? : 26000000;
	ret = spi_setup(spi);
	if (ret)
		return ret;

	devtype = device_get_match_data(&spi->dev);
	if (!devtype)
		devtype = (struct max310x_devtype *)spi_get_device_id(spi)->driver_data;

	for (i = 0; i < devtype->nr; i++) {
		u8 port_mask = i * 0x20;
		regcfg.read_flag_mask = port_mask;
		regcfg.write_flag_mask = port_mask | MAX310X_WRITE_BIT;
		regmaps[i] = devm_regmap_init_spi(spi, &regcfg);
	}

	return max310x_probe(&spi->dev, devtype, &max310x_spi_if_cfg, regmaps, spi->irq);
}

static void max310x_spi_remove(struct spi_device *spi)
{
	max310x_remove(&spi->dev);
}

static const struct spi_device_id max310x_id_table[] = {
	{ "max3107",	(kernel_ulong_t)&max3107_devtype, },
	{ "max3108",	(kernel_ulong_t)&max3108_devtype, },
	{ "max3109",	(kernel_ulong_t)&max3109_devtype, },
	{ "max14830",	(kernel_ulong_t)&max14830_devtype, },
	{ }
};
MODULE_DEVICE_TABLE(spi, max310x_id_table);

static struct spi_driver max310x_spi_driver = {
	.driver = {
		.name		= MAX310X_NAME,
		.of_match_table	= max310x_dt_ids,
		.pm		= &max310x_pm_ops,
	},
	.probe		= max310x_spi_probe,
	.remove		= max310x_spi_remove,
	.id_table	= max310x_id_table,
};
#endif

#ifdef CONFIG_I2C
static int max310x_i2c_extended_reg_enable(struct device *dev, bool enable)
{
	return 0;
}

static struct regmap_config regcfg_i2c = {
	.reg_bits = 8,
	.val_bits = 8,
	.cache_type = REGCACHE_RBTREE,
	.writeable_reg = max310x_reg_writeable,
	.volatile_reg = max310x_reg_volatile,
	.precious_reg = max310x_reg_precious,
	.max_register = MAX310X_I2C_REVID_EXTREG,
};

static const struct max310x_if_cfg max310x_i2c_if_cfg = {
	.extended_reg_enable = max310x_i2c_extended_reg_enable,
	.rev_id_reg = MAX310X_I2C_REVID_EXTREG,
};

static unsigned short max310x_i2c_slave_addr(unsigned short addr,
					     unsigned int nr)
{
	/*
	 * For MAX14830 and MAX3109, the slave address depends on what the
	 * A0 and A1 pins are tied to.
	 * See Table I2C Address Map of the datasheet.
	 * Based on that table, the following formulas were determined.
	 * UART1 - UART0 = 0x10
	 * UART2 - UART1 = 0x20 + 0x10
	 * UART3 - UART2 = 0x10
	 */

	addr -= nr * 0x10;

	if (nr >= 2)
		addr -= 0x20;

	return addr;
}

static int max310x_i2c_probe(struct i2c_client *client)
{
	const struct max310x_devtype *devtype =
			device_get_match_data(&client->dev);
	struct i2c_client *port_client;
	struct regmap *regmaps[4];
	unsigned int i;
	u8 port_addr;

	if (client->addr < devtype->slave_addr.min ||
		client->addr > devtype->slave_addr.max)
		return dev_err_probe(&client->dev, -EINVAL,
				     "Slave addr 0x%x outside of range [0x%x, 0x%x]\n",
				     client->addr, devtype->slave_addr.min,
				     devtype->slave_addr.max);

	regmaps[0] = devm_regmap_init_i2c(client, &regcfg_i2c);

	for (i = 1; i < devtype->nr; i++) {
		port_addr = max310x_i2c_slave_addr(client->addr, i);
		port_client = devm_i2c_new_dummy_device(&client->dev,
							client->adapter,
							port_addr);

		regmaps[i] = devm_regmap_init_i2c(port_client, &regcfg_i2c);
	}

	return max310x_probe(&client->dev, devtype, &max310x_i2c_if_cfg,
			     regmaps, client->irq);
}

static void max310x_i2c_remove(struct i2c_client *client)
{
	max310x_remove(&client->dev);
}

static struct i2c_driver max310x_i2c_driver = {
	.driver = {
		.name		= MAX310X_NAME,
		.of_match_table	= max310x_dt_ids,
		.pm		= &max310x_pm_ops,
	},
	.probe_new	= max310x_i2c_probe,
	.remove		= max310x_i2c_remove,
};
#endif

static int __init max310x_uart_init(void)
{
	int ret;

	bitmap_zero(max310x_lines, MAX310X_UART_NRMAX);

	ret = uart_register_driver(&max310x_uart);
	if (ret)
		return ret;

#ifdef CONFIG_SPI_MASTER
	ret = spi_register_driver(&max310x_spi_driver);
	if (ret)
		goto err_spi_register;
#endif

#ifdef CONFIG_I2C
	ret = i2c_add_driver(&max310x_i2c_driver);
	if (ret)
		goto err_i2c_register;
#endif

	return 0;

#ifdef CONFIG_I2C
err_i2c_register:
	spi_unregister_driver(&max310x_spi_driver);
#endif

err_spi_register:
	uart_unregister_driver(&max310x_uart);

	return ret;
}
module_init(max310x_uart_init);

static void __exit max310x_uart_exit(void)
{
#ifdef CONFIG_I2C
	i2c_del_driver(&max310x_i2c_driver);
#endif

#ifdef CONFIG_SPI_MASTER
	spi_unregister_driver(&max310x_spi_driver);
#endif

	uart_unregister_driver(&max310x_uart);
}
module_exit(max310x_uart_exit);

MODULE_LICENSE("GPL");
MODULE_AUTHOR("Alexander Shiyan <shc_work@mail.ru>");
MODULE_DESCRIPTION("MAX310X serial driver");<|MERGE_RESOLUTION|>--- conflicted
+++ resolved
@@ -1045,11 +1045,6 @@
 	    (rs485->delay_rts_after_send > 0x0f))
 		return -ERANGE;
 
-<<<<<<< HEAD
-	rs485->flags &= SER_RS485_RTS_ON_SEND | SER_RS485_RX_DURING_TX |
-			SER_RS485_ENABLED;
-=======
->>>>>>> 7365df19
 	port->rs485 = *rs485;
 
 	schedule_work(&one->rs_work);
