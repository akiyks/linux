// SPDX-License-Identifier: GPL-2.0
/*
 * Copyright 2024-2025 NXP
 */

#include <dt-bindings/clock/nxp,imx94-clock.h>
#include <dt-bindings/clock/nxp,imx95-clock.h>
#include <linux/clk.h>
#include <linux/clk-provider.h>
#include <linux/pm_runtime.h>
#include <linux/debugfs.h>
#include <linux/device.h>
#include <linux/err.h>
#include <linux/io.h>
#include <linux/module.h>
#include <linux/of_address.h>
#include <linux/of_device.h>
#include <linux/of_platform.h>
#include <linux/platform_device.h>
#include <linux/regmap.h>
#include <linux/slab.h>
#include <linux/spinlock.h>
#include <linux/types.h>

enum {
	CLK_GATE,
	CLK_DIVIDER,
	CLK_MUX,
};

struct imx95_blk_ctl {
	struct device *dev;
	spinlock_t lock;
	struct clk *clk_apb;

	void __iomem *base;
	/* clock gate register */
	u32 clk_reg_restore;
};

struct imx95_blk_ctl_clk_dev_data {
	const char *name;
	const char * const *parent_names;
	u32 num_parents;
	u32 reg;
	u32 bit_idx;
	u32 bit_width;
	u32 clk_type;
	u32 flags;
	u32 flags2;
	u32 type;
};

struct imx95_blk_ctl_dev_data {
	const struct imx95_blk_ctl_clk_dev_data *clk_dev_data;
	u32 num_clks;
	bool rpm_enabled;
	u32 clk_reg_offset;
};

static const struct imx95_blk_ctl_clk_dev_data vpublk_clk_dev_data[] = {
	[IMX95_CLK_VPUBLK_WAVE] = {
		.name = "vpublk_wave_vpu",
		.parent_names = (const char *[]){ "vpu", },
		.num_parents = 1,
		.reg = 8,
		.bit_idx = 0,
		.type = CLK_GATE,
		.flags = CLK_SET_RATE_PARENT,
		.flags2 = CLK_GATE_SET_TO_DISABLE,
	},
	[IMX95_CLK_VPUBLK_JPEG_ENC] = {
		.name = "vpublk_jpeg_enc",
		.parent_names = (const char *[]){ "vpujpeg", },
		.num_parents = 1,
		.reg = 8,
		.bit_idx = 1,
		.type = CLK_GATE,
		.flags = CLK_SET_RATE_PARENT,
		.flags2 = CLK_GATE_SET_TO_DISABLE,
	},
	[IMX95_CLK_VPUBLK_JPEG_DEC] = {
		.name = "vpublk_jpeg_dec",
		.parent_names = (const char *[]){ "vpujpeg", },
		.num_parents = 1,
		.reg = 8,
		.bit_idx = 2,
		.type = CLK_GATE,
		.flags = CLK_SET_RATE_PARENT,
		.flags2 = CLK_GATE_SET_TO_DISABLE,
	}
};

static const struct imx95_blk_ctl_dev_data vpublk_dev_data = {
	.num_clks = ARRAY_SIZE(vpublk_clk_dev_data),
	.clk_dev_data = vpublk_clk_dev_data,
	.rpm_enabled = true,
	.clk_reg_offset = 8,
};

static const struct imx95_blk_ctl_clk_dev_data camblk_clk_dev_data[] = {
	[IMX95_CLK_CAMBLK_CSI2_FOR0] = {
		.name = "camblk_csi2_for0",
		.parent_names = (const char *[]){ "camisi", },
		.num_parents = 1,
		.reg = 0,
		.bit_idx = 0,
		.type = CLK_GATE,
		.flags = CLK_SET_RATE_PARENT,
		.flags2 = CLK_GATE_SET_TO_DISABLE,
	},
	[IMX95_CLK_CAMBLK_CSI2_FOR1] = {
		.name = "camblk_csi2_for1",
		.parent_names = (const char *[]){ "camisi", },
		.num_parents = 1,
		.reg = 0,
		.bit_idx = 1,
		.type = CLK_GATE,
		.flags = CLK_SET_RATE_PARENT,
		.flags2 = CLK_GATE_SET_TO_DISABLE,
	},
	[IMX95_CLK_CAMBLK_ISP_AXI] = {
		.name = "camblk_isp_axi",
		.parent_names = (const char *[]){ "camaxi", },
		.num_parents = 1,
		.reg = 0,
		.bit_idx = 4,
		.type = CLK_GATE,
		.flags = CLK_SET_RATE_PARENT,
		.flags2 = CLK_GATE_SET_TO_DISABLE,
	},
	[IMX95_CLK_CAMBLK_ISP_PIXEL] = {
		.name = "camblk_isp_pixel",
		.parent_names = (const char *[]){ "camisi", },
		.num_parents = 1,
		.reg = 0,
		.bit_idx = 5,
		.type = CLK_GATE,
		.flags = CLK_SET_RATE_PARENT,
		.flags2 = CLK_GATE_SET_TO_DISABLE,
	},
	[IMX95_CLK_CAMBLK_ISP] = {
		.name = "camblk_isp",
		.parent_names = (const char *[]){ "camisi", },
		.num_parents = 1,
		.reg = 0,
		.bit_idx = 6,
		.type = CLK_GATE,
		.flags = CLK_SET_RATE_PARENT,
		.flags2 = CLK_GATE_SET_TO_DISABLE,
	}
};

static const struct imx95_blk_ctl_dev_data camblk_dev_data = {
	.num_clks = ARRAY_SIZE(camblk_clk_dev_data),
	.clk_dev_data = camblk_clk_dev_data,
	.clk_reg_offset = 0,
};

static const struct imx95_blk_ctl_clk_dev_data imx95_lvds_clk_dev_data[] = {
	[IMX95_CLK_DISPMIX_LVDS_PHY_DIV] = {
		.name = "ldb_phy_div",
		.parent_names = (const char *[]){ "ldbpll", },
		.num_parents = 1,
		.reg = 0,
		.bit_idx = 0,
		.bit_width = 1,
		.type = CLK_DIVIDER,
		.flags2 = CLK_DIVIDER_POWER_OF_TWO,
	},
	[IMX95_CLK_DISPMIX_LVDS_CH0_GATE] = {
		.name = "lvds_ch0_gate",
		.parent_names = (const char *[]){ "ldb_phy_div", },
		.num_parents = 1,
		.reg = 0,
		.bit_idx = 1,
		.bit_width = 1,
		.type = CLK_GATE,
		.flags = CLK_SET_RATE_PARENT,
		.flags2 = CLK_GATE_SET_TO_DISABLE,
	},
	[IMX95_CLK_DISPMIX_LVDS_CH1_GATE] = {
		.name = "lvds_ch1_gate",
		.parent_names = (const char *[]){ "ldb_phy_div", },
		.num_parents = 1,
		.reg = 0,
		.bit_idx = 2,
		.bit_width = 1,
		.type = CLK_GATE,
		.flags = CLK_SET_RATE_PARENT,
		.flags2 = CLK_GATE_SET_TO_DISABLE,
	},
	[IMX95_CLK_DISPMIX_PIX_DI0_GATE] = {
		.name = "lvds_di0_gate",
		.parent_names = (const char *[]){ "ldb_pll_div7", },
		.num_parents = 1,
		.reg = 0,
		.bit_idx = 3,
		.bit_width = 1,
		.type = CLK_GATE,
		.flags = CLK_SET_RATE_PARENT,
		.flags2 = CLK_GATE_SET_TO_DISABLE,
	},
	[IMX95_CLK_DISPMIX_PIX_DI1_GATE] = {
		.name = "lvds_di1_gate",
		.parent_names = (const char *[]){ "ldb_pll_div7", },
		.num_parents = 1,
		.reg = 0,
		.bit_idx = 4,
		.bit_width = 1,
		.type = CLK_GATE,
		.flags = CLK_SET_RATE_PARENT,
		.flags2 = CLK_GATE_SET_TO_DISABLE,
	},
};

static const struct imx95_blk_ctl_dev_data imx95_lvds_csr_dev_data = {
	.num_clks = ARRAY_SIZE(imx95_lvds_clk_dev_data),
	.clk_dev_data = imx95_lvds_clk_dev_data,
	.clk_reg_offset = 0,
};

<<<<<<< HEAD
static const char * const disp_engine_parents[] = {
	"videopll1", "dsi_pll", "ldb_pll_div7"
};

static const struct imx95_blk_ctl_clk_dev_data dispmix_csr_clk_dev_data[] = {
	[IMX95_CLK_DISPMIX_ENG0_SEL] = {
		.name = "disp_engine0_sel",
		.parent_names = disp_engine_parents,
		.num_parents = ARRAY_SIZE(disp_engine_parents),
=======
static const char * const imx95_disp_engine_parents[] = {
	"videopll1", "dsi_pll", "ldb_pll_div7"
};

static const struct imx95_blk_ctl_clk_dev_data imx95_dispmix_csr_clk_dev_data[] = {
	[IMX95_CLK_DISPMIX_ENG0_SEL] = {
		.name = "disp_engine0_sel",
		.parent_names = imx95_disp_engine_parents,
		.num_parents = ARRAY_SIZE(imx95_disp_engine_parents),
>>>>>>> b6850c8f
		.reg = 0,
		.bit_idx = 0,
		.bit_width = 2,
		.type = CLK_MUX,
		.flags = CLK_SET_RATE_NO_REPARENT | CLK_SET_RATE_PARENT,
	},
	[IMX95_CLK_DISPMIX_ENG1_SEL] = {
		.name = "disp_engine1_sel",
<<<<<<< HEAD
		.parent_names = disp_engine_parents,
		.num_parents = ARRAY_SIZE(disp_engine_parents),
=======
		.parent_names = imx95_disp_engine_parents,
		.num_parents = ARRAY_SIZE(imx95_disp_engine_parents),
>>>>>>> b6850c8f
		.reg = 0,
		.bit_idx = 2,
		.bit_width = 2,
		.type = CLK_MUX,
		.flags = CLK_SET_RATE_NO_REPARENT | CLK_SET_RATE_PARENT,
	}
};

static const struct imx95_blk_ctl_dev_data imx95_dispmix_csr_dev_data = {
	.num_clks = ARRAY_SIZE(imx95_dispmix_csr_clk_dev_data),
	.clk_dev_data = imx95_dispmix_csr_clk_dev_data,
	.clk_reg_offset = 0,
};

static const struct imx95_blk_ctl_clk_dev_data netxmix_clk_dev_data[] = {
	[IMX95_CLK_NETCMIX_ENETC0_RMII] = {
		.name = "enetc0_rmii_sel",
		.parent_names = (const char *[]){"ext_enetref", "enetref"},
		.num_parents = 2,
		.reg = 4,
		.bit_idx = 5,
		.bit_width = 1,
		.type = CLK_MUX,
		.flags = CLK_SET_RATE_NO_REPARENT | CLK_SET_RATE_PARENT,
	},
	[IMX95_CLK_NETCMIX_ENETC1_RMII] = {
		.name = "enetc1_rmii_sel",
		.parent_names = (const char *[]){"ext_enetref", "enetref"},
		.num_parents = 2,
		.reg = 4,
		.bit_idx = 10,
		.bit_width = 1,
		.type = CLK_MUX,
		.flags = CLK_SET_RATE_NO_REPARENT | CLK_SET_RATE_PARENT,
	},
};

static const struct imx95_blk_ctl_dev_data netcmix_dev_data = {
	.num_clks = ARRAY_SIZE(netxmix_clk_dev_data),
	.clk_dev_data = netxmix_clk_dev_data,
	.clk_reg_offset = 0,
};

static const struct imx95_blk_ctl_clk_dev_data hsio_blk_ctl_clk_dev_data[] = {
	[0] = {
		.name = "hsio_blk_ctl_clk",
		.parent_names = (const char *[]){ "hsio_pll", },
		.num_parents = 1,
		.reg = 0,
		.bit_idx = 6,
		.bit_width = 1,
		.type = CLK_GATE,
		.flags = CLK_SET_RATE_PARENT,
	}
};

static const struct imx95_blk_ctl_dev_data hsio_blk_ctl_dev_data = {
	.num_clks = 1,
	.clk_dev_data = hsio_blk_ctl_clk_dev_data,
	.clk_reg_offset = 0,
};

static const struct imx95_blk_ctl_clk_dev_data imx94_lvds_clk_dev_data[] = {
	[IMX94_CLK_DISPMIX_LVDS_CLK_GATE] = {
		.name = "lvds_clk_gate",
		.parent_names = (const char *[]){ "ldbpll", },
		.num_parents = 1,
		.reg = 0,
		.bit_idx = 1,
		.bit_width = 1,
		.type = CLK_GATE,
		.flags = CLK_SET_RATE_PARENT,
		.flags2 = CLK_GATE_SET_TO_DISABLE,
	},
};

static const struct imx95_blk_ctl_dev_data imx94_lvds_csr_dev_data = {
	.num_clks = ARRAY_SIZE(imx94_lvds_clk_dev_data),
	.clk_dev_data = imx94_lvds_clk_dev_data,
	.clk_reg_offset = 0,
	.rpm_enabled = true,
};

static const char * const imx94_disp_engine_parents[] = {
	"disppix", "ldb_pll_div7"
};

static const struct imx95_blk_ctl_clk_dev_data imx94_dispmix_csr_clk_dev_data[] = {
	[IMX94_CLK_DISPMIX_CLK_SEL] = {
		.name = "disp_clk_sel",
		.parent_names = imx94_disp_engine_parents,
		.num_parents = ARRAY_SIZE(imx94_disp_engine_parents),
		.reg = 0,
		.bit_idx = 1,
		.bit_width = 1,
		.type = CLK_MUX,
		.flags = CLK_SET_RATE_NO_REPARENT | CLK_SET_RATE_PARENT,
	},
};

static const struct imx95_blk_ctl_dev_data imx94_dispmix_csr_dev_data = {
	.num_clks = ARRAY_SIZE(imx94_dispmix_csr_clk_dev_data),
	.clk_dev_data = imx94_dispmix_csr_clk_dev_data,
	.clk_reg_offset = 0,
	.rpm_enabled = true,
};

static int imx95_bc_probe(struct platform_device *pdev)
{
	struct device *dev = &pdev->dev;
	const struct imx95_blk_ctl_dev_data *bc_data;
	struct imx95_blk_ctl *bc;
	struct clk_hw_onecell_data *clk_hw_data;
	struct clk_hw **hws;
	void __iomem *base;
	int i, ret;

	bc = devm_kzalloc(dev, sizeof(*bc), GFP_KERNEL);
	if (!bc)
		return -ENOMEM;
	bc->dev = dev;
	dev_set_drvdata(&pdev->dev, bc);

	spin_lock_init(&bc->lock);

	base = devm_platform_ioremap_resource(pdev, 0);
	if (IS_ERR(base))
		return PTR_ERR(base);

	bc->base = base;
	bc->clk_apb = devm_clk_get(dev, NULL);
	if (IS_ERR(bc->clk_apb))
		return dev_err_probe(dev, PTR_ERR(bc->clk_apb), "failed to get APB clock\n");

	ret = clk_prepare_enable(bc->clk_apb);
	if (ret) {
		dev_err(dev, "failed to enable apb clock: %d\n", ret);
		return ret;
	}

	bc_data = of_device_get_match_data(dev);
	if (!bc_data)
		return devm_of_platform_populate(dev);

	clk_hw_data = devm_kzalloc(dev, struct_size(clk_hw_data, hws, bc_data->num_clks),
				   GFP_KERNEL);
	if (!clk_hw_data)
		return -ENOMEM;

	if (bc_data->rpm_enabled) {
		devm_pm_runtime_enable(&pdev->dev);
		pm_runtime_resume_and_get(&pdev->dev);
	}

	clk_hw_data->num = bc_data->num_clks;
	hws = clk_hw_data->hws;

	for (i = 0; i < bc_data->num_clks; i++) {
		const struct imx95_blk_ctl_clk_dev_data *data = &bc_data->clk_dev_data[i];
		void __iomem *reg = base + data->reg;

		if (data->type == CLK_MUX) {
			hws[i] = clk_hw_register_mux(dev, data->name, data->parent_names,
						     data->num_parents, data->flags, reg,
						     data->bit_idx, data->bit_width,
						     data->flags2, &bc->lock);
		} else if (data->type == CLK_DIVIDER) {
			hws[i] = clk_hw_register_divider(dev, data->name, data->parent_names[0],
							 data->flags, reg, data->bit_idx,
							 data->bit_width, data->flags2, &bc->lock);
		} else {
			hws[i] = clk_hw_register_gate(dev, data->name, data->parent_names[0],
						      data->flags, reg, data->bit_idx,
						      data->flags2, &bc->lock);
		}
		if (IS_ERR(hws[i])) {
			ret = PTR_ERR(hws[i]);
			dev_err(dev, "failed to register: %s:%d\n", data->name, ret);
			goto cleanup;
		}
	}

	ret = of_clk_add_hw_provider(dev->of_node, of_clk_hw_onecell_get, clk_hw_data);
	if (ret)
		goto cleanup;

	ret = devm_of_platform_populate(dev);
	if (ret) {
		of_clk_del_provider(dev->of_node);
		goto cleanup;
	}

	if (pm_runtime_enabled(bc->dev)) {
		pm_runtime_put_sync(&pdev->dev);
		clk_disable_unprepare(bc->clk_apb);
	}

	return 0;

cleanup:
	for (i = 0; i < bc_data->num_clks; i++) {
		if (IS_ERR_OR_NULL(hws[i]))
			continue;
		clk_hw_unregister(hws[i]);
	}

	return ret;
}

#ifdef CONFIG_PM
static int imx95_bc_runtime_suspend(struct device *dev)
{
	struct imx95_blk_ctl *bc = dev_get_drvdata(dev);

	clk_disable_unprepare(bc->clk_apb);
	return 0;
}

static int imx95_bc_runtime_resume(struct device *dev)
{
	struct imx95_blk_ctl *bc = dev_get_drvdata(dev);

	return clk_prepare_enable(bc->clk_apb);
}
#endif

#ifdef CONFIG_PM_SLEEP
static int imx95_bc_suspend(struct device *dev)
{
	struct imx95_blk_ctl *bc = dev_get_drvdata(dev);
	const struct imx95_blk_ctl_dev_data *bc_data;
	int ret;

	bc_data = of_device_get_match_data(dev);
	if (!bc_data)
		return 0;

	if (bc_data->rpm_enabled) {
		ret = pm_runtime_get_sync(bc->dev);
		if (ret < 0) {
			pm_runtime_put_noidle(bc->dev);
			return ret;
		}
	}

	bc->clk_reg_restore = readl(bc->base + bc_data->clk_reg_offset);

	return 0;
}

static int imx95_bc_resume(struct device *dev)
{
	struct imx95_blk_ctl *bc = dev_get_drvdata(dev);
	const struct imx95_blk_ctl_dev_data *bc_data;

	bc_data = of_device_get_match_data(dev);
	if (!bc_data)
		return 0;

	writel(bc->clk_reg_restore, bc->base + bc_data->clk_reg_offset);

	if (bc_data->rpm_enabled)
		pm_runtime_put(bc->dev);

	return 0;
}
#endif

static const struct dev_pm_ops imx95_bc_pm_ops = {
	SET_RUNTIME_PM_OPS(imx95_bc_runtime_suspend, imx95_bc_runtime_resume, NULL)
	SET_SYSTEM_SLEEP_PM_OPS(imx95_bc_suspend, imx95_bc_resume)
};

static const struct of_device_id imx95_bc_of_match[] = {
	{ .compatible = "nxp,imx94-display-csr", .data = &imx94_dispmix_csr_dev_data },
	{ .compatible = "nxp,imx94-lvds-csr", .data = &imx94_lvds_csr_dev_data },
	{ .compatible = "nxp,imx95-camera-csr", .data = &camblk_dev_data },
	{ .compatible = "nxp,imx95-display-master-csr", },
	{ .compatible = "nxp,imx95-display-csr", .data = &imx95_dispmix_csr_dev_data },
	{ .compatible = "nxp,imx95-lvds-csr", .data = &imx95_lvds_csr_dev_data },
	{ .compatible = "nxp,imx95-hsio-blk-ctl", .data = &hsio_blk_ctl_dev_data },
	{ .compatible = "nxp,imx95-vpu-csr", .data = &vpublk_dev_data },
	{ .compatible = "nxp,imx95-netcmix-blk-ctrl", .data = &netcmix_dev_data},
	{ /* Sentinel */ },
};
MODULE_DEVICE_TABLE(of, imx95_bc_of_match);

static struct platform_driver imx95_bc_driver = {
	.probe = imx95_bc_probe,
	.driver = {
		.name = "imx95-blk-ctl",
		.of_match_table = imx95_bc_of_match,
		.pm = &imx95_bc_pm_ops,
	},
};
module_platform_driver(imx95_bc_driver);

MODULE_DESCRIPTION("NXP i.MX95 blk ctl driver");
MODULE_AUTHOR("Peng Fan <peng.fan@nxp.com>");
MODULE_LICENSE("GPL");<|MERGE_RESOLUTION|>--- conflicted
+++ resolved
@@ -220,17 +220,6 @@
 	.clk_reg_offset = 0,
 };
 
-<<<<<<< HEAD
-static const char * const disp_engine_parents[] = {
-	"videopll1", "dsi_pll", "ldb_pll_div7"
-};
-
-static const struct imx95_blk_ctl_clk_dev_data dispmix_csr_clk_dev_data[] = {
-	[IMX95_CLK_DISPMIX_ENG0_SEL] = {
-		.name = "disp_engine0_sel",
-		.parent_names = disp_engine_parents,
-		.num_parents = ARRAY_SIZE(disp_engine_parents),
-=======
 static const char * const imx95_disp_engine_parents[] = {
 	"videopll1", "dsi_pll", "ldb_pll_div7"
 };
@@ -240,7 +229,6 @@
 		.name = "disp_engine0_sel",
 		.parent_names = imx95_disp_engine_parents,
 		.num_parents = ARRAY_SIZE(imx95_disp_engine_parents),
->>>>>>> b6850c8f
 		.reg = 0,
 		.bit_idx = 0,
 		.bit_width = 2,
@@ -249,13 +237,8 @@
 	},
 	[IMX95_CLK_DISPMIX_ENG1_SEL] = {
 		.name = "disp_engine1_sel",
-<<<<<<< HEAD
-		.parent_names = disp_engine_parents,
-		.num_parents = ARRAY_SIZE(disp_engine_parents),
-=======
 		.parent_names = imx95_disp_engine_parents,
 		.num_parents = ARRAY_SIZE(imx95_disp_engine_parents),
->>>>>>> b6850c8f
 		.reg = 0,
 		.bit_idx = 2,
 		.bit_width = 2,
