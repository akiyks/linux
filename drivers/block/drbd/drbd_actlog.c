--- conflicted
+++ resolved
@@ -143,54 +143,18 @@
 	}
 }
 
-void *drbd_md_get_buffer(struct drbd_conf *mdev)
-{
-	int r;
-
-	wait_event(mdev->misc_wait,
-		   (r = atomic_cmpxchg(&mdev->md_io_in_use, 0, 1)) == 0 ||
-		   mdev->state.disk <= D_FAILED);
-
-	return r ? NULL : page_address(mdev->md_io_page);
-}
-
-void drbd_md_put_buffer(struct drbd_conf *mdev)
-{
-	if (atomic_dec_and_test(&mdev->md_io_in_use))
-		wake_up(&mdev->misc_wait);
-}
-
-void wait_until_done_or_force_detached(struct drbd_conf *mdev, struct drbd_backing_dev *bdev,
-				     unsigned int *done)
-{
-	long dt = bdev->dc.disk_timeout * HZ / 10;
-	if (dt == 0)
-		dt = MAX_SCHEDULE_TIMEOUT;
-
-	dt = wait_event_timeout(mdev->misc_wait,
-			*done || drbd_test_flag(mdev, FORCE_DETACH), dt);
-	if (dt == 0) {
-		dev_err(DEV, "meta-data IO operation timed out\n");
-		drbd_chk_io_error(mdev, 1, DRBD_FORCE_DETACH);
-	}
-}
-
 static int _drbd_md_sync_page_io(struct drbd_conf *mdev,
 				 struct drbd_backing_dev *bdev,
 				 struct page *page, sector_t sector,
 				 int rw, int size)
 {
 	struct bio *bio;
-<<<<<<< HEAD
-	int ok;
-=======
 	int err;
->>>>>>> 328e0f12
 
 	mdev->md_io.done = 0;
 	mdev->md_io.error = -ENODEV;
 
-	if ((rw & WRITE) && !drbd_test_flag(mdev, MD_NO_FUA))
+	if ((rw & WRITE) && !test_bit(MD_NO_FUA, &mdev->flags))
 		rw |= REQ_FUA | REQ_FLUSH;
 	rw |= REQ_SYNC;
 
@@ -206,11 +170,7 @@
 
 	if (!get_ldev_if_state(mdev, D_ATTACHING)) {  /* Corresponding put_ldev in drbd_md_io_complete() */
 		dev_err(DEV, "ASSERT FAILED: get_ldev_if_state() == 1 in _drbd_md_sync_page_io()\n");
-<<<<<<< HEAD
-		ok = 0;
-=======
 		err = -ENODEV;
->>>>>>> 328e0f12
 		goto out;
 	}
 
@@ -221,12 +181,8 @@
 	else
 		submit_bio(rw, bio);
 	wait_until_done_or_force_detached(mdev, bdev, &mdev->md_io.done);
-<<<<<<< HEAD
-	ok = bio_flagged(bio, BIO_UPTODATE) && mdev->md_io.error == 0;
-=======
 	if (bio_flagged(bio, BIO_UPTODATE))
 		err = mdev->md_io.error;
->>>>>>> 328e0f12
 
  out:
 	bio_put(bio);
@@ -423,14 +379,8 @@
 	buffer = drbd_md_get_buffer(mdev); /* protects md_io_buffer, al_tr_cycle, ... */
 	if (!buffer) {
 		dev_err(DEV, "disk failed while waiting for md_io buffer\n");
-<<<<<<< HEAD
-		complete(&((struct update_al_work *)w)->event);
-		put_ldev(mdev);
-		return 1;
-=======
 		put_ldev(mdev);
 		return -ENODEV;
->>>>>>> 328e0f12
 	}
 
 	memset(buffer, 0, sizeof(*buffer));
@@ -483,21 +433,6 @@
 		mdev->al_tr_cycle = 0;
 
 	sector =  mdev->ldev->md.md_offset
-<<<<<<< HEAD
-		+ mdev->ldev->md.al_offset + mdev->al_tr_pos;
-
-	if (!drbd_md_sync_page_io(mdev, mdev->ldev, sector, WRITE))
-		drbd_chk_io_error(mdev, 1, DRBD_META_IO_ERROR);
-
-	if (++mdev->al_tr_pos >
-	    div_ceil(mdev->act_log->nr_elements, AL_EXTENTS_PT))
-		mdev->al_tr_pos = 0;
-
-	D_ASSERT(mdev->al_tr_pos < MD_AL_MAX_SIZE);
-	mdev->al_tr_number++;
-
-	drbd_md_put_buffer(mdev);
-=======
 		+ mdev->ldev->md.al_offset
 		+ mdev->al_tr_pos * (MD_BLOCK_SIZE>>9);
 
@@ -515,7 +450,6 @@
 		mdev->al_tr_pos = (mdev->al_tr_pos + 1) % (MD_AL_SECTORS*512/MD_BLOCK_SIZE);
 		mdev->al_tr_number++;
 	}
->>>>>>> 328e0f12
 
 	drbd_md_put_buffer(mdev);
 	put_ldev(mdev);
@@ -526,123 +460,9 @@
 
 static int w_al_write_transaction(struct drbd_work *w, int unused)
 {
-<<<<<<< HEAD
-	struct al_transaction *buffer;
-	int i;
-	int rv;
-	int mx;
-	int active_extents = 0;
-	int transactions = 0;
-	int found_valid = 0;
-	int from = 0;
-	int to = 0;
-	u32 from_tnr = 0;
-	u32 to_tnr = 0;
-	u32 cnr;
-
-	mx = div_ceil(mdev->act_log->nr_elements, AL_EXTENTS_PT);
-
-	/* lock out all other meta data io for now,
-	 * and make sure the page is mapped.
-	 */
-	buffer = drbd_md_get_buffer(mdev);
-	if (!buffer)
-		return 0;
-
-	/* Find the valid transaction in the log */
-	for (i = 0; i <= mx; i++) {
-		rv = drbd_al_read_tr(mdev, bdev, buffer, i);
-		if (rv == 0)
-			continue;
-		if (rv == -1) {
-			drbd_md_put_buffer(mdev);
-			return 0;
-		}
-		cnr = be32_to_cpu(buffer->tr_number);
-
-		if (++found_valid == 1) {
-			from = i;
-			to = i;
-			from_tnr = cnr;
-			to_tnr = cnr;
-			continue;
-		}
-		if ((int)cnr - (int)from_tnr < 0) {
-			D_ASSERT(from_tnr - cnr + i - from == mx+1);
-			from = i;
-			from_tnr = cnr;
-		}
-		if ((int)cnr - (int)to_tnr > 0) {
-			D_ASSERT(cnr - to_tnr == i - to);
-			to = i;
-			to_tnr = cnr;
-		}
-	}
-
-	if (!found_valid) {
-		dev_warn(DEV, "No usable activity log found.\n");
-		drbd_md_put_buffer(mdev);
-		return 1;
-	}
-
-	/* Read the valid transactions.
-	 * dev_info(DEV, "Reading from %d to %d.\n",from,to); */
-	i = from;
-	while (1) {
-		int j, pos;
-		unsigned int extent_nr;
-		unsigned int trn;
-
-		rv = drbd_al_read_tr(mdev, bdev, buffer, i);
-		ERR_IF(rv == 0) goto cancel;
-		if (rv == -1) {
-			drbd_md_put_buffer(mdev);
-			return 0;
-		}
-
-		trn = be32_to_cpu(buffer->tr_number);
-
-		spin_lock_irq(&mdev->al_lock);
-
-		/* This loop runs backwards because in the cyclic
-		   elements there might be an old version of the
-		   updated element (in slot 0). So the element in slot 0
-		   can overwrite old versions. */
-		for (j = AL_EXTENTS_PT; j >= 0; j--) {
-			pos = be32_to_cpu(buffer->updates[j].pos);
-			extent_nr = be32_to_cpu(buffer->updates[j].extent);
-
-			if (extent_nr == LC_FREE)
-				continue;
-
-			lc_set(mdev->act_log, extent_nr, pos);
-			active_extents++;
-		}
-		spin_unlock_irq(&mdev->al_lock);
-
-		transactions++;
-
-cancel:
-		if (i == to)
-			break;
-		i++;
-		if (i > mx)
-			i = 0;
-	}
-
-	mdev->al_tr_number = to_tnr+1;
-	mdev->al_tr_pos = to;
-	if (++mdev->al_tr_pos >
-	    div_ceil(mdev->act_log->nr_elements, AL_EXTENTS_PT))
-		mdev->al_tr_pos = 0;
-
-	/* ok, we are done with it */
-	drbd_md_put_buffer(mdev);
-=======
 	struct update_al_work *aw = container_of(w, struct update_al_work, w);
 	struct drbd_conf *mdev = w->mdev;
 	int err;
->>>>>>> 328e0f12
 
 	err = _al_write_transaction(mdev);
 	aw->err = err;
@@ -944,11 +764,7 @@
 	if (size == 0)
 		return 0;
 
-<<<<<<< HEAD
-	if (size < 0 || (size & 0x1ff) != 0 || size > DRBD_MAX_BIO_SIZE) {
-=======
 	if (size < 0 || !IS_ALIGNED(size, 512) || size > DRBD_MAX_BIO_SIZE) {
->>>>>>> 328e0f12
 		dev_err(DEV, "sector: %llus, size: %d\n",
 			(unsigned long long)sector, size);
 		return 0;
