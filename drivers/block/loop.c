--- conflicted
+++ resolved
@@ -985,10 +985,6 @@
 	struct file *file = lo->lo_backing_file;
 	struct inode *inode = file->f_mapping->host;
 	struct block_device *backing_bdev = NULL;
-<<<<<<< HEAD
-	struct queue_limits lim;
-=======
->>>>>>> a5a056c8
 	u32 granularity = 0, max_discard_sectors = 0;
 
 	if (S_ISBLK(inode->i_mode))
@@ -1001,31 +997,13 @@
 
 	loop_get_discard_config(lo, &granularity, &max_discard_sectors);
 
-<<<<<<< HEAD
-	lim = queue_limits_start_update(lo->lo_queue);
-	lim.logical_block_size = bsize;
-	lim.physical_block_size = bsize;
-	lim.io_min = bsize;
-	lim.features &= ~(BLK_FEAT_WRITE_CACHE | BLK_FEAT_ROTATIONAL);
-=======
 	lim->logical_block_size = bsize;
 	lim->physical_block_size = bsize;
 	lim->io_min = bsize;
 	lim->features &= ~(BLK_FEAT_WRITE_CACHE | BLK_FEAT_ROTATIONAL);
->>>>>>> a5a056c8
 	if (file->f_op->fsync && !(lo->lo_flags & LO_FLAGS_READ_ONLY))
 		lim->features |= BLK_FEAT_WRITE_CACHE;
 	if (backing_bdev && !bdev_nonrot(backing_bdev))
-<<<<<<< HEAD
-		lim.features |= BLK_FEAT_ROTATIONAL;
-	lim.max_hw_discard_sectors = max_discard_sectors;
-	lim.max_write_zeroes_sectors = max_discard_sectors;
-	if (max_discard_sectors)
-		lim.discard_granularity = granularity;
-	else
-		lim.discard_granularity = 0;
-	return queue_limits_commit_update(lo->lo_queue, &lim);
-=======
 		lim->features |= BLK_FEAT_ROTATIONAL;
 	lim->max_hw_discard_sectors = max_discard_sectors;
 	lim->max_write_zeroes_sectors = max_discard_sectors;
@@ -1033,7 +1011,6 @@
 		lim->discard_granularity = granularity;
 	else
 		lim->discard_granularity = 0;
->>>>>>> a5a056c8
 }
 
 static int loop_configure(struct loop_device *lo, blk_mode_t mode,
