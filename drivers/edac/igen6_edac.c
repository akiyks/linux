--- conflicted
+++ resolved
@@ -572,8 +572,6 @@
 	.err_addr_to_imc_addr	= adl_err_addr_to_imc_addr,
 };
 
-<<<<<<< HEAD
-=======
 static struct res_config wcl_cfg = {
 	.machine_check		= true,
 	.num_imc		= 1,
@@ -585,7 +583,6 @@
 	.err_addr_to_imc_addr	= adl_err_addr_to_imc_addr,
 };
 
->>>>>>> a7fc15ed
 static struct pci_device_id igen6_pci_tbl[] = {
 	{ PCI_VDEVICE(INTEL, DID_EHL_SKU5), (kernel_ulong_t)&ehl_cfg },
 	{ PCI_VDEVICE(INTEL, DID_EHL_SKU6), (kernel_ulong_t)&ehl_cfg },
@@ -1369,11 +1366,7 @@
 	}
 
 	if (lmc < res_cfg->num_imc) {
-<<<<<<< HEAD
-		igen6_printk(KERN_WARNING, "Expected %d mcs, but only %d detected.",
-=======
 		igen6_printk(KERN_DEBUG, "Expected %d mcs, but only %d detected.",
->>>>>>> a7fc15ed
 			     res_cfg->num_imc, lmc);
 		res_cfg->num_imc = lmc;
 	}
