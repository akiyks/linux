// SPDX-License-Identifier: GPL-2.0-only
/*
 * Analog Devices Generic AXI DAC IP core
 * Link: https://wiki.analog.com/resources/fpga/docs/axi_dac_ip
 *
 * Copyright 2016-2024 Analog Devices Inc.
 */
#include <linux/adi-axi-common.h>
#include <linux/bitfield.h>
#include <linux/bits.h>
#include <linux/cleanup.h>
#include <linux/clk.h>
#include <linux/device.h>
#include <linux/err.h>
#include <linux/limits.h>
#include <linux/kstrtox.h>
#include <linux/math.h>
#include <linux/math64.h>
#include <linux/module.h>
#include <linux/mod_devicetable.h>
#include <linux/mutex.h>
#include <linux/platform_device.h>
#include <linux/property.h>
#include <linux/regmap.h>
#include <linux/units.h>

#include <linux/iio/backend.h>
#include <linux/iio/buffer-dmaengine.h>
#include <linux/iio/buffer.h>
#include <linux/iio/iio.h>

#include "ad3552r-hs.h"

/*
 * Register definitions:
 *   https://wiki.analog.com/resources/fpga/docs/axi_dac_ip#register_map
 */

/* Base controls */
#define AXI_DAC_CONFIG_REG			0x0c
#define   AXI_DAC_CONFIG_DDS_DISABLE		BIT(6)

 /* DAC controls */
#define AXI_DAC_RSTN_REG			0x0040
#define   AXI_DAC_RSTN_CE_N			BIT(2)
#define   AXI_DAC_RSTN_MMCM_RSTN		BIT(1)
#define   AXI_DAC_RSTN_RSTN			BIT(0)
#define AXI_DAC_CNTRL_1_REG			0x0044
#define   AXI_DAC_CNTRL_1_SYNC			BIT(0)
#define AXI_DAC_CNTRL_2_REG			0x0048
#define   AXI_DAC_CNTRL_2_SDR_DDR_N		BIT(16)
#define   AXI_DAC_CNTRL_2_SYMB_8B		BIT(14)
#define   ADI_DAC_CNTRL_2_R1_MODE		BIT(5)
#define   AXI_DAC_CNTRL_2_UNSIGNED_DATA		BIT(4)
#define AXI_DAC_STATUS_1_REG			0x0054
#define AXI_DAC_STATUS_2_REG			0x0058
#define AXI_DAC_DRP_STATUS_REG			0x0074
#define   AXI_DAC_DRP_STATUS_DRP_LOCKED		BIT(17)
#define AXI_DAC_CUSTOM_RD_REG			0x0080
#define AXI_DAC_CUSTOM_WR_REG			0x0084
#define   AXI_DAC_CUSTOM_WR_DATA_8		GENMASK(23, 16)
#define   AXI_DAC_CUSTOM_WR_DATA_16		GENMASK(23, 8)
#define AXI_DAC_UI_STATUS_REG			0x0088
#define   AXI_DAC_UI_STATUS_IF_BUSY		BIT(4)
#define AXI_DAC_CUSTOM_CTRL_REG			0x008C
#define   AXI_DAC_CUSTOM_CTRL_ADDRESS		GENMASK(31, 24)
#define   AXI_DAC_CUSTOM_CTRL_MULTI_IO_MODE	GENMASK(3, 2)
#define   AXI_DAC_CUSTOM_CTRL_STREAM		BIT(1)
#define   AXI_DAC_CUSTOM_CTRL_TRANSFER_DATA	BIT(0)

#define AXI_DAC_CUSTOM_CTRL_STREAM_ENABLE	(AXI_DAC_CUSTOM_CTRL_TRANSFER_DATA | \
						 AXI_DAC_CUSTOM_CTRL_STREAM)

/* DAC Channel controls */
#define AXI_DAC_CHAN_CNTRL_1_REG(c)		(0x0400 + (c) * 0x40)
#define AXI_DAC_CHAN_CNTRL_3_REG(c)		(0x0408 + (c) * 0x40)
#define   AXI_DAC_CHAN_CNTRL_3_SCALE_SIGN	BIT(15)
#define   AXI_DAC_CHAN_CNTRL_3_SCALE_INT	BIT(14)
#define   AXI_DAC_CHAN_CNTRL_3_SCALE		GENMASK(14, 0)
#define AXI_DAC_CHAN_CNTRL_2_REG(c)		(0x0404 + (c) * 0x40)
#define   AXI_DAC_CHAN_CNTRL_2_PHASE		GENMASK(31, 16)
#define   AXI_DAC_CHAN_CNTRL_2_FREQUENCY	GENMASK(15, 0)
#define AXI_DAC_CHAN_CNTRL_4_REG(c)		(0x040c + (c) * 0x40)
#define AXI_DAC_CHAN_CNTRL_7_REG(c)		(0x0418 + (c) * 0x40)
#define   AXI_DAC_CHAN_CNTRL_7_DATA_SEL		GENMASK(3, 0)

#define AXI_DAC_CHAN_CNTRL_MAX			15
#define AXI_DAC_RD_ADDR(x)			(BIT(7) | (x))

/* 360 degrees in rad */
#define AXI_DAC_2_PI_MEGA			6283190

enum {
	AXI_DAC_DATA_INTERNAL_TONE,
	AXI_DAC_DATA_DMA = 2,
	AXI_DAC_DATA_INTERNAL_RAMP_16BIT = 11,
};

struct axi_dac_info {
	unsigned int version;
	const struct iio_backend_info *backend_info;
	bool has_dac_clk;
	bool has_child_nodes;
};

struct axi_dac_state {
	struct regmap *regmap;
	struct device *dev;
	/*
	 * lock to protect multiple accesses to the device registers and global
	 * data/variables.
	 */
	struct mutex lock;
	const struct axi_dac_info *info;
	u64 dac_clk;
	u32 reg_config;
	bool int_tone;
	int dac_clk_rate;
};

static int axi_dac_enable(struct iio_backend *back)
{
	struct axi_dac_state *st = iio_backend_get_priv(back);
	unsigned int __val;
	int ret;

	guard(mutex)(&st->lock);
	ret = regmap_set_bits(st->regmap, AXI_DAC_RSTN_REG,
			      AXI_DAC_RSTN_MMCM_RSTN);
	if (ret)
		return ret;
	/*
	 * Make sure the DRP (Dynamic Reconfiguration Port) is locked. Not all
	 * designs really use it but if they don't we still get the lock bit
	 * set. So let's do it all the time so the code is generic.
	 */
	ret = regmap_read_poll_timeout(st->regmap, AXI_DAC_DRP_STATUS_REG,
				       __val,
				       __val & AXI_DAC_DRP_STATUS_DRP_LOCKED,
				       100, 1000);
	if (ret)
		return ret;

	return regmap_set_bits(st->regmap, AXI_DAC_RSTN_REG,
			       AXI_DAC_RSTN_RSTN | AXI_DAC_RSTN_MMCM_RSTN);
}

static void axi_dac_disable(struct iio_backend *back)
{
	struct axi_dac_state *st = iio_backend_get_priv(back);

	guard(mutex)(&st->lock);
	regmap_write(st->regmap, AXI_DAC_RSTN_REG, 0);
}

static struct iio_buffer *axi_dac_request_buffer(struct iio_backend *back,
						 struct iio_dev *indio_dev)
{
	struct axi_dac_state *st = iio_backend_get_priv(back);
	const char *dma_name;

	if (device_property_read_string(st->dev, "dma-names", &dma_name))
		dma_name = "tx";

	return iio_dmaengine_buffer_setup_ext(st->dev, indio_dev, dma_name,
					      IIO_BUFFER_DIRECTION_OUT);
}

static void axi_dac_free_buffer(struct iio_backend *back,
				struct iio_buffer *buffer)
{
	iio_dmaengine_buffer_teardown(buffer);
}

enum {
	AXI_DAC_FREQ_TONE_1,
	AXI_DAC_FREQ_TONE_2,
	AXI_DAC_SCALE_TONE_1,
	AXI_DAC_SCALE_TONE_2,
	AXI_DAC_PHASE_TONE_1,
	AXI_DAC_PHASE_TONE_2,
};

static int __axi_dac_frequency_get(struct axi_dac_state *st, unsigned int chan,
				   unsigned int tone_2, unsigned int *freq)
{
	u32 reg, raw;
	int ret;

	if (chan > AXI_DAC_CHAN_CNTRL_MAX)
		return -EINVAL;

	if (!st->dac_clk) {
		dev_err(st->dev, "Sampling rate is 0...\n");
		return -EINVAL;
	}

	if (tone_2)
		reg = AXI_DAC_CHAN_CNTRL_4_REG(chan);
	else
		reg = AXI_DAC_CHAN_CNTRL_2_REG(chan);

	ret = regmap_read(st->regmap, reg, &raw);
	if (ret)
		return ret;

	raw = FIELD_GET(AXI_DAC_CHAN_CNTRL_2_FREQUENCY, raw);
	*freq = DIV_ROUND_CLOSEST_ULL(raw * st->dac_clk, BIT(16));

	return 0;
}

static int axi_dac_frequency_get(struct axi_dac_state *st,
				 const struct iio_chan_spec *chan, char *buf,
				 unsigned int tone_2)
{
	unsigned int freq;
	int ret;

	scoped_guard(mutex, &st->lock) {
		ret = __axi_dac_frequency_get(st, chan->channel, tone_2, &freq);
		if (ret)
			return ret;
	}

	return sysfs_emit(buf, "%u\n", freq);
}

static int axi_dac_scale_get(struct axi_dac_state *st,
			     const struct iio_chan_spec *chan, char *buf,
			     unsigned int tone_2)
{
	unsigned int scale, sign;
	int ret, vals[2];
	u32 reg, raw;

	if (chan->channel > AXI_DAC_CHAN_CNTRL_MAX)
		return -EINVAL;

	if (tone_2)
		reg = AXI_DAC_CHAN_CNTRL_3_REG(chan->channel);
	else
		reg = AXI_DAC_CHAN_CNTRL_1_REG(chan->channel);

	ret = regmap_read(st->regmap, reg, &raw);
	if (ret)
		return ret;

	sign = FIELD_GET(AXI_DAC_CHAN_CNTRL_3_SCALE_SIGN, raw);
	raw = FIELD_GET(AXI_DAC_CHAN_CNTRL_3_SCALE, raw);
	scale = DIV_ROUND_CLOSEST_ULL((u64)raw * MEGA,
				      AXI_DAC_CHAN_CNTRL_3_SCALE_INT);

	vals[0] = scale / MEGA;
	vals[1] = scale % MEGA;

	if (sign) {
		vals[0] *= -1;
		if (!vals[0])
			vals[1] *= -1;
	}

	return iio_format_value(buf, IIO_VAL_INT_PLUS_MICRO, ARRAY_SIZE(vals),
				vals);
}

static int axi_dac_phase_get(struct axi_dac_state *st,
			     const struct iio_chan_spec *chan, char *buf,
			     unsigned int tone_2)
{
	u32 reg, raw, phase;
	int ret, vals[2];

	if (chan->channel > AXI_DAC_CHAN_CNTRL_MAX)
		return -EINVAL;

	if (tone_2)
		reg = AXI_DAC_CHAN_CNTRL_4_REG(chan->channel);
	else
		reg = AXI_DAC_CHAN_CNTRL_2_REG(chan->channel);

	ret = regmap_read(st->regmap, reg, &raw);
	if (ret)
		return ret;

	raw = FIELD_GET(AXI_DAC_CHAN_CNTRL_2_PHASE, raw);
	phase = DIV_ROUND_CLOSEST_ULL((u64)raw * AXI_DAC_2_PI_MEGA, U16_MAX);

	vals[0] = phase / MEGA;
	vals[1] = phase % MEGA;

	return iio_format_value(buf, IIO_VAL_INT_PLUS_MICRO, ARRAY_SIZE(vals),
				vals);
}

static int __axi_dac_frequency_set(struct axi_dac_state *st, unsigned int chan,
				   u64 sample_rate, unsigned int freq,
				   unsigned int tone_2)
{
	u32 reg;
	u16 raw;
	int ret;

	if (chan > AXI_DAC_CHAN_CNTRL_MAX)
		return -EINVAL;

	if (!sample_rate || freq > sample_rate / 2) {
		dev_err(st->dev, "Invalid frequency(%u) dac_clk(%llu)\n",
			freq, sample_rate);
		return -EINVAL;
	}

	if (tone_2)
		reg = AXI_DAC_CHAN_CNTRL_4_REG(chan);
	else
		reg = AXI_DAC_CHAN_CNTRL_2_REG(chan);

	raw = DIV64_U64_ROUND_CLOSEST((u64)freq * BIT(16), sample_rate);

	ret = regmap_update_bits(st->regmap, reg,
				 AXI_DAC_CHAN_CNTRL_2_FREQUENCY, raw);
	if (ret)
		return ret;

	/* synchronize channels */
	return regmap_set_bits(st->regmap, AXI_DAC_CNTRL_1_REG,
			       AXI_DAC_CNTRL_1_SYNC);
}

static int axi_dac_frequency_set(struct axi_dac_state *st,
				 const struct iio_chan_spec *chan,
				 const char *buf, size_t len, unsigned int tone_2)
{
	unsigned int freq;
	int ret;

	ret = kstrtou32(buf, 10, &freq);
	if (ret)
		return ret;

	guard(mutex)(&st->lock);
	ret = __axi_dac_frequency_set(st, chan->channel, st->dac_clk, freq,
				      tone_2);
	if (ret)
		return ret;

	return len;
}

static int axi_dac_scale_set(struct axi_dac_state *st,
			     const struct iio_chan_spec *chan,
			     const char *buf, size_t len, unsigned int tone_2)
{
	int integer, frac, scale;
	u32 raw = 0, reg;
	int ret;

	if (chan->channel > AXI_DAC_CHAN_CNTRL_MAX)
		return -EINVAL;

	ret = iio_str_to_fixpoint(buf, 100000, &integer, &frac);
	if (ret)
		return ret;

	scale = integer * MEGA + frac;
	if (scale <= -2 * (int)MEGA || scale >= 2 * (int)MEGA)
		return -EINVAL;

	/*  format is 1.1.14 (sign, integer and fractional bits) */
	if (scale < 0) {
		raw = FIELD_PREP(AXI_DAC_CHAN_CNTRL_3_SCALE_SIGN, 1);
		scale *= -1;
	}

	raw |= div_u64((u64)scale * AXI_DAC_CHAN_CNTRL_3_SCALE_INT, MEGA);

	if (tone_2)
		reg = AXI_DAC_CHAN_CNTRL_3_REG(chan->channel);
	else
		reg = AXI_DAC_CHAN_CNTRL_1_REG(chan->channel);

	guard(mutex)(&st->lock);
	ret = regmap_write(st->regmap, reg, raw);
	if (ret)
		return ret;

	/* synchronize channels */
	ret = regmap_set_bits(st->regmap, AXI_DAC_CNTRL_1_REG,
			      AXI_DAC_CNTRL_1_SYNC);
	if (ret)
		return ret;

	return len;
}

static int axi_dac_phase_set(struct axi_dac_state *st,
			     const struct iio_chan_spec *chan,
			     const char *buf, size_t len, unsigned int tone_2)
{
	int integer, frac, phase;
	u32 raw, reg;
	int ret;

	if (chan->channel > AXI_DAC_CHAN_CNTRL_MAX)
		return -EINVAL;

	ret = iio_str_to_fixpoint(buf, 100000, &integer, &frac);
	if (ret)
		return ret;

	phase = integer * MEGA + frac;
	if (phase < 0 || phase > AXI_DAC_2_PI_MEGA)
		return -EINVAL;

	raw = DIV_ROUND_CLOSEST_ULL((u64)phase * U16_MAX, AXI_DAC_2_PI_MEGA);

	if (tone_2)
		reg = AXI_DAC_CHAN_CNTRL_4_REG(chan->channel);
	else
		reg = AXI_DAC_CHAN_CNTRL_2_REG(chan->channel);

	guard(mutex)(&st->lock);
	ret = regmap_update_bits(st->regmap, reg, AXI_DAC_CHAN_CNTRL_2_PHASE,
				 FIELD_PREP(AXI_DAC_CHAN_CNTRL_2_PHASE, raw));
	if (ret)
		return ret;

	/* synchronize channels */
	ret = regmap_set_bits(st->regmap, AXI_DAC_CNTRL_1_REG,
			      AXI_DAC_CNTRL_1_SYNC);
	if (ret)
		return ret;

	return len;
}

static int axi_dac_ext_info_set(struct iio_backend *back, uintptr_t private,
				const struct iio_chan_spec *chan,
				const char *buf, size_t len)
{
	struct axi_dac_state *st = iio_backend_get_priv(back);

	switch (private) {
	case AXI_DAC_FREQ_TONE_1:
	case AXI_DAC_FREQ_TONE_2:
		return axi_dac_frequency_set(st, chan, buf, len,
					     private == AXI_DAC_FREQ_TONE_2);
	case AXI_DAC_SCALE_TONE_1:
	case AXI_DAC_SCALE_TONE_2:
		return axi_dac_scale_set(st, chan, buf, len,
					 private == AXI_DAC_SCALE_TONE_2);
	case AXI_DAC_PHASE_TONE_1:
	case AXI_DAC_PHASE_TONE_2:
		return axi_dac_phase_set(st, chan, buf, len,
					 private == AXI_DAC_PHASE_TONE_2);
	default:
		return -EOPNOTSUPP;
	}
}

static int axi_dac_ext_info_get(struct iio_backend *back, uintptr_t private,
				const struct iio_chan_spec *chan, char *buf)
{
	struct axi_dac_state *st = iio_backend_get_priv(back);

	switch (private) {
	case AXI_DAC_FREQ_TONE_1:
	case AXI_DAC_FREQ_TONE_2:
		return axi_dac_frequency_get(st, chan, buf,
					     private - AXI_DAC_FREQ_TONE_1);
	case AXI_DAC_SCALE_TONE_1:
	case AXI_DAC_SCALE_TONE_2:
		return axi_dac_scale_get(st, chan, buf,
					 private - AXI_DAC_SCALE_TONE_1);
	case AXI_DAC_PHASE_TONE_1:
	case AXI_DAC_PHASE_TONE_2:
		return axi_dac_phase_get(st, chan, buf,
					 private - AXI_DAC_PHASE_TONE_1);
	default:
		return -EOPNOTSUPP;
	}
}

static const struct iio_chan_spec_ext_info axi_dac_ext_info[] = {
	IIO_BACKEND_EX_INFO("frequency0", IIO_SEPARATE, AXI_DAC_FREQ_TONE_1),
	IIO_BACKEND_EX_INFO("frequency1", IIO_SEPARATE, AXI_DAC_FREQ_TONE_2),
	IIO_BACKEND_EX_INFO("scale0", IIO_SEPARATE, AXI_DAC_SCALE_TONE_1),
	IIO_BACKEND_EX_INFO("scale1", IIO_SEPARATE, AXI_DAC_SCALE_TONE_2),
	IIO_BACKEND_EX_INFO("phase0", IIO_SEPARATE, AXI_DAC_PHASE_TONE_1),
	IIO_BACKEND_EX_INFO("phase1", IIO_SEPARATE, AXI_DAC_PHASE_TONE_2),
	{ }
};

static int axi_dac_extend_chan(struct iio_backend *back,
			       struct iio_chan_spec *chan)
{
	struct axi_dac_state *st = iio_backend_get_priv(back);

	if (chan->type != IIO_ALTVOLTAGE)
		return -EINVAL;
	if (st->reg_config & AXI_DAC_CONFIG_DDS_DISABLE)
		/* nothing to extend */
		return 0;

	chan->ext_info = axi_dac_ext_info;

	return 0;
}

static int axi_dac_data_source_set(struct iio_backend *back, unsigned int chan,
				   enum iio_backend_data_source data)
{
	struct axi_dac_state *st = iio_backend_get_priv(back);

	if (chan > AXI_DAC_CHAN_CNTRL_MAX)
		return -EINVAL;

	switch (data) {
	case IIO_BACKEND_INTERNAL_CONTINUOUS_WAVE:
		return regmap_update_bits(st->regmap,
					  AXI_DAC_CHAN_CNTRL_7_REG(chan),
					  AXI_DAC_CHAN_CNTRL_7_DATA_SEL,
					  AXI_DAC_DATA_INTERNAL_TONE);
	case IIO_BACKEND_EXTERNAL:
		return regmap_update_bits(st->regmap,
					  AXI_DAC_CHAN_CNTRL_7_REG(chan),
					  AXI_DAC_CHAN_CNTRL_7_DATA_SEL,
					  AXI_DAC_DATA_DMA);
	case IIO_BACKEND_INTERNAL_RAMP_16BIT:
		return regmap_update_bits(st->regmap,
					  AXI_DAC_CHAN_CNTRL_7_REG(chan),
					  AXI_DAC_CHAN_CNTRL_7_DATA_SEL,
					  AXI_DAC_DATA_INTERNAL_RAMP_16BIT);
	default:
		return -EINVAL;
	}
}

static int axi_dac_data_source_get(struct iio_backend *back, unsigned int chan,
				   enum iio_backend_data_source *data)
{
	struct axi_dac_state *st = iio_backend_get_priv(back);
	int ret;
	u32 val;

	if (chan > AXI_DAC_CHAN_CNTRL_MAX)
		return -EINVAL;

	ret = regmap_read(st->regmap, AXI_DAC_CHAN_CNTRL_7_REG(chan), &val);
	if (ret)
		return ret;

	switch (val) {
	case AXI_DAC_DATA_INTERNAL_TONE:
		*data = IIO_BACKEND_INTERNAL_CONTINUOUS_WAVE;
		return 0;
	case AXI_DAC_DATA_DMA:
		*data = IIO_BACKEND_EXTERNAL;
		return 0;
	case AXI_DAC_DATA_INTERNAL_RAMP_16BIT:
		*data = IIO_BACKEND_INTERNAL_RAMP_16BIT;
		return 0;
	default:
		return -EIO;
	}
}

static int axi_dac_set_sample_rate(struct iio_backend *back, unsigned int chan,
				   u64 sample_rate)
{
	struct axi_dac_state *st = iio_backend_get_priv(back);
	unsigned int freq;
	int ret, tone;

	if (chan > AXI_DAC_CHAN_CNTRL_MAX)
		return -EINVAL;
	if (!sample_rate)
		return -EINVAL;
	if (st->reg_config & AXI_DAC_CONFIG_DDS_DISABLE)
		/* sample_rate has no meaning if DDS is disabled */
		return 0;

	guard(mutex)(&st->lock);
	/*
	 * If dac_clk is 0 then this must be the first time we're being notified
	 * about the interface sample rate. Hence, just update our internal
	 * variable and bail... If it's not 0, then we get the current DDS
	 * frequency (for the old rate) and update the registers for the new
	 * sample rate.
	 */
	if (!st->dac_clk) {
		st->dac_clk = sample_rate;
		return 0;
	}

	for (tone = 0; tone <= AXI_DAC_FREQ_TONE_2; tone++) {
		ret = __axi_dac_frequency_get(st, chan, tone, &freq);
		if (ret)
			return ret;

		ret = __axi_dac_frequency_set(st, chan, sample_rate, tone, freq);
		if (ret)
			return ret;
	}

	st->dac_clk = sample_rate;

	return 0;
}

static int axi_dac_reg_access(struct iio_backend *back, unsigned int reg,
			      unsigned int writeval, unsigned int *readval)
{
	struct axi_dac_state *st = iio_backend_get_priv(back);

	if (readval)
		return regmap_read(st->regmap, reg, readval);

	return regmap_write(st->regmap, reg, writeval);
}

static int axi_dac_ddr_enable(struct iio_backend *back)
{
	struct axi_dac_state *st = iio_backend_get_priv(back);

	return regmap_clear_bits(st->regmap, AXI_DAC_CNTRL_2_REG,
				 AXI_DAC_CNTRL_2_SDR_DDR_N);
}

static int axi_dac_ddr_disable(struct iio_backend *back)
{
	struct axi_dac_state *st = iio_backend_get_priv(back);

	return regmap_set_bits(st->regmap, AXI_DAC_CNTRL_2_REG,
			       AXI_DAC_CNTRL_2_SDR_DDR_N);
}

static int axi_dac_wait_bus_free(struct axi_dac_state *st)
{
	u32 val;
	int ret;

	ret = regmap_read_poll_timeout(st->regmap, AXI_DAC_UI_STATUS_REG, val,
		FIELD_GET(AXI_DAC_UI_STATUS_IF_BUSY, val) == 0, 10,
		100 * KILO);
	if (ret == -ETIMEDOUT)
		dev_err(st->dev, "AXI bus timeout\n");

	return ret;
}

static int axi_dac_data_stream_enable(struct iio_backend *back)
{
	struct axi_dac_state *st = iio_backend_get_priv(back);
	int ret;

	ret = axi_dac_wait_bus_free(st);
	if (ret)
		return ret;

	return regmap_set_bits(st->regmap, AXI_DAC_CUSTOM_CTRL_REG,
			       AXI_DAC_CUSTOM_CTRL_STREAM_ENABLE);
}

static int axi_dac_data_stream_disable(struct iio_backend *back)
{
	struct axi_dac_state *st = iio_backend_get_priv(back);

	return regmap_clear_bits(st->regmap, AXI_DAC_CUSTOM_CTRL_REG,
				 AXI_DAC_CUSTOM_CTRL_STREAM_ENABLE);
}

static int axi_dac_data_transfer_addr(struct iio_backend *back, u32 address)
{
	struct axi_dac_state *st = iio_backend_get_priv(back);

	if (address > FIELD_MAX(AXI_DAC_CUSTOM_CTRL_ADDRESS))
		return -EINVAL;

	/*
	 * Sample register address, when the DAC is configured, or stream
	 * start address when the FSM is in stream state.
	 */
	return regmap_update_bits(st->regmap, AXI_DAC_CUSTOM_CTRL_REG,
				  AXI_DAC_CUSTOM_CTRL_ADDRESS,
				  FIELD_PREP(AXI_DAC_CUSTOM_CTRL_ADDRESS,
				  address));
}

static int axi_dac_data_format_set(struct iio_backend *back, unsigned int ch,
				   const struct iio_backend_data_fmt *data)
{
	struct axi_dac_state *st = iio_backend_get_priv(back);

	switch (data->type) {
	case IIO_BACKEND_DATA_UNSIGNED:
		return regmap_clear_bits(st->regmap, AXI_DAC_CNTRL_2_REG,
					 AXI_DAC_CNTRL_2_UNSIGNED_DATA);
	default:
		return -EINVAL;
	}
}

static int __axi_dac_bus_reg_write(struct iio_backend *back, u32 reg,
				 u32 val, size_t data_size)
{
	struct axi_dac_state *st = iio_backend_get_priv(back);
	int ret;
	u32 ival;

	/*
	 * Both AXI_DAC_CNTRL_2_REG and AXI_DAC_CUSTOM_WR_REG need to know
	 * the data size. So keeping data size control here only,
	 * since data size is mandatory for the current transfer.
	 * DDR state handled separately by specific backend calls,
	 * generally all raw register writes are SDR.
	 */
	if (data_size == sizeof(u16))
		ival = FIELD_PREP(AXI_DAC_CUSTOM_WR_DATA_16, val);
	else
		ival = FIELD_PREP(AXI_DAC_CUSTOM_WR_DATA_8, val);

	ret = regmap_write(st->regmap, AXI_DAC_CUSTOM_WR_REG, ival);
	if (ret)
		return ret;

	if (data_size == sizeof(u8))
		ret = regmap_set_bits(st->regmap, AXI_DAC_CNTRL_2_REG,
				      AXI_DAC_CNTRL_2_SYMB_8B);
	else
		ret = regmap_clear_bits(st->regmap, AXI_DAC_CNTRL_2_REG,
					AXI_DAC_CNTRL_2_SYMB_8B);
	if (ret)
		return ret;

	ret = regmap_update_bits(st->regmap, AXI_DAC_CUSTOM_CTRL_REG,
				 AXI_DAC_CUSTOM_CTRL_ADDRESS,
				 FIELD_PREP(AXI_DAC_CUSTOM_CTRL_ADDRESS, reg));
	if (ret)
		return ret;

	ret = regmap_update_bits(st->regmap, AXI_DAC_CUSTOM_CTRL_REG,
				 AXI_DAC_CUSTOM_CTRL_TRANSFER_DATA,
				 AXI_DAC_CUSTOM_CTRL_TRANSFER_DATA);
	if (ret)
		return ret;

	ret = axi_dac_wait_bus_free(st);
	if (ret)
		return ret;

	/* Cleaning always AXI_DAC_CUSTOM_CTRL_TRANSFER_DATA */
	return regmap_clear_bits(st->regmap, AXI_DAC_CUSTOM_CTRL_REG,
				 AXI_DAC_CUSTOM_CTRL_TRANSFER_DATA);
}

static int axi_dac_bus_reg_write(struct iio_backend *back, u32 reg,
					u32 val, size_t data_size)
{
	struct axi_dac_state *st = iio_backend_get_priv(back);

	guard(mutex)(&st->lock);
	return __axi_dac_bus_reg_write(back, reg, val, data_size);
}

static int axi_dac_bus_reg_read(struct iio_backend *back, u32 reg, u32 *val,
				size_t data_size)
{
	struct axi_dac_state *st = iio_backend_get_priv(back);
	int ret;
	u32 ival;

	guard(mutex)(&st->lock);

	/*
	 * SPI, we write with read flag, then we read just at the AXI
	 * io address space to get data read.
	 */
	ret = __axi_dac_bus_reg_write(back, AXI_DAC_RD_ADDR(reg), 0,
				      data_size);
	if (ret)
		return ret;

<<<<<<< HEAD
	ret = regmap_read_poll_timeout(st->regmap,
				AXI_DAC_UI_STATUS_REG, ival,
				FIELD_GET(AXI_DAC_UI_STATUS_IF_BUSY, ival) == 0,
				10, 100 * KILO);
=======
	ret = axi_dac_wait_bus_free(st);
>>>>>>> a7fc15ed
	if (ret)
		return ret;

	return regmap_read(st->regmap, AXI_DAC_CUSTOM_RD_REG, val);
}

static int axi_dac_bus_set_io_mode(struct iio_backend *back,
				   enum ad3552r_io_mode mode)
{
	struct axi_dac_state *st = iio_backend_get_priv(back);
	int ret;

	if (mode > AD3552R_IO_MODE_QSPI)
		return -EINVAL;

	guard(mutex)(&st->lock);

	ret = regmap_update_bits(st->regmap, AXI_DAC_CUSTOM_CTRL_REG,
			AXI_DAC_CUSTOM_CTRL_MULTI_IO_MODE,
			FIELD_PREP(AXI_DAC_CUSTOM_CTRL_MULTI_IO_MODE, mode));
	if (ret)
		return ret;

	return axi_dac_wait_bus_free(st);
}

static void axi_dac_child_remove(void *data)
{
	platform_device_unregister(data);
}

static int axi_dac_create_platform_device(struct axi_dac_state *st,
					  struct fwnode_handle *child)
{
	struct ad3552r_hs_platform_data pdata = {
		.bus_reg_read = axi_dac_bus_reg_read,
		.bus_reg_write = axi_dac_bus_reg_write,
		.bus_set_io_mode = axi_dac_bus_set_io_mode,
		.bus_sample_data_clock_hz = st->dac_clk_rate,
	};
	struct platform_device_info pi = {
		.parent = st->dev,
		.name = fwnode_get_name(child),
		.id = PLATFORM_DEVID_AUTO,
		.fwnode = child,
		.data = &pdata,
		.size_data = sizeof(pdata),
	};
	struct platform_device *pdev;

	pdev = platform_device_register_full(&pi);
	if (IS_ERR(pdev))
		return PTR_ERR(pdev);

	return devm_add_action_or_reset(st->dev, axi_dac_child_remove, pdev);
}

static const struct iio_backend_ops axi_dac_generic_ops = {
	.enable = axi_dac_enable,
	.disable = axi_dac_disable,
	.request_buffer = axi_dac_request_buffer,
	.free_buffer = axi_dac_free_buffer,
	.extend_chan_spec = axi_dac_extend_chan,
	.ext_info_set = axi_dac_ext_info_set,
	.ext_info_get = axi_dac_ext_info_get,
	.data_source_set = axi_dac_data_source_set,
	.set_sample_rate = axi_dac_set_sample_rate,
	.debugfs_reg_access = iio_backend_debugfs_ptr(axi_dac_reg_access),
};

static const struct iio_backend_ops axi_ad3552r_ops = {
	.enable = axi_dac_enable,
	.disable = axi_dac_disable,
	.request_buffer = axi_dac_request_buffer,
	.free_buffer = axi_dac_free_buffer,
	.data_source_set = axi_dac_data_source_set,
	.data_source_get = axi_dac_data_source_get,
	.ddr_enable = axi_dac_ddr_enable,
	.ddr_disable = axi_dac_ddr_disable,
	.data_stream_enable = axi_dac_data_stream_enable,
	.data_stream_disable = axi_dac_data_stream_disable,
	.data_format_set = axi_dac_data_format_set,
	.data_transfer_addr = axi_dac_data_transfer_addr,
};

static const struct iio_backend_info axi_dac_generic = {
	.name = "axi-dac",
	.ops = &axi_dac_generic_ops,
};

static const struct iio_backend_info axi_ad3552r = {
	.name = "axi-ad3552r",
	.ops = &axi_ad3552r_ops,
};

static const struct regmap_config axi_dac_regmap_config = {
	.val_bits = 32,
	.reg_bits = 32,
	.reg_stride = 4,
	.max_register = 0x0800,
};

static int axi_dac_probe(struct platform_device *pdev)
{
	struct axi_dac_state *st;
	void __iomem *base;
	unsigned int ver;
	struct clk *clk;
	int ret;

	st = devm_kzalloc(&pdev->dev, sizeof(*st), GFP_KERNEL);
	if (!st)
		return -ENOMEM;

	st->info = device_get_match_data(&pdev->dev);
	if (!st->info)
		return -ENODEV;
	clk = devm_clk_get_enabled(&pdev->dev, "s_axi_aclk");
	if (IS_ERR(clk)) {
		/* Backward compat., old fdt versions without clock-names. */
		clk = devm_clk_get_enabled(&pdev->dev, NULL);
		if (IS_ERR(clk))
			return dev_err_probe(&pdev->dev, PTR_ERR(clk),
					"failed to get clock\n");
	}

	if (st->info->has_dac_clk) {
		struct clk *dac_clk;

		dac_clk = devm_clk_get_enabled(&pdev->dev, "dac_clk");
		if (IS_ERR(dac_clk))
			return dev_err_probe(&pdev->dev, PTR_ERR(dac_clk),
					     "failed to get dac_clk clock\n");

		/* We only care about the streaming mode rate */
		st->dac_clk_rate = clk_get_rate(dac_clk) / 2;
	}

	base = devm_platform_ioremap_resource(pdev, 0);
	if (IS_ERR(base))
		return PTR_ERR(base);

	st->dev = &pdev->dev;
	st->regmap = devm_regmap_init_mmio(&pdev->dev, base,
					   &axi_dac_regmap_config);
	if (IS_ERR(st->regmap))
		return dev_err_probe(&pdev->dev, PTR_ERR(st->regmap),
				     "failed to init register map\n");

	/*
	 * Force disable the core. Up to the frontend to enable us. And we can
	 * still read/write registers...
	 */
	ret = regmap_write(st->regmap, AXI_DAC_RSTN_REG, 0);
	if (ret)
		return ret;

	ret = regmap_read(st->regmap, ADI_AXI_REG_VERSION, &ver);
	if (ret)
		return ret;

	if (ADI_AXI_PCORE_VER_MAJOR(ver) !=
		ADI_AXI_PCORE_VER_MAJOR(st->info->version)) {
		dev_err(&pdev->dev,
			"Major version mismatch. Expected %d.%.2d.%c, Reported %d.%.2d.%c\n",
			ADI_AXI_PCORE_VER_MAJOR(st->info->version),
			ADI_AXI_PCORE_VER_MINOR(st->info->version),
			ADI_AXI_PCORE_VER_PATCH(st->info->version),
			ADI_AXI_PCORE_VER_MAJOR(ver),
			ADI_AXI_PCORE_VER_MINOR(ver),
			ADI_AXI_PCORE_VER_PATCH(ver));
		return -ENODEV;
	}

	/* Let's get the core read only configuration */
	ret = regmap_read(st->regmap, AXI_DAC_CONFIG_REG, &st->reg_config);
	if (ret)
		return ret;

	/*
	 * In some designs, setting the R1_MODE bit to 0 (which is the default
	 * value) causes all channels of the frontend to be routed to the same
	 * DMA (so they are sampled together). This is for things like
	 * Multiple-Input and Multiple-Output (MIMO). As most of the times we
	 * want independent channels let's override the core's default value and
	 * set the R1_MODE bit.
	 */
	ret = regmap_set_bits(st->regmap, AXI_DAC_CNTRL_2_REG,
			      ADI_DAC_CNTRL_2_R1_MODE);
	if (ret)
		return ret;

	mutex_init(&st->lock);

	ret = devm_iio_backend_register(&pdev->dev, st->info->backend_info, st);
	if (ret)
		return dev_err_probe(&pdev->dev, ret,
				     "failed to register iio backend\n");

	device_for_each_child_node_scoped(&pdev->dev, child) {
		int val;

		if (!st->info->has_child_nodes)
			return dev_err_probe(&pdev->dev, -EINVAL,
					     "invalid fdt axi-dac compatible.");

		/* Processing only reg 0 node */
		ret = fwnode_property_read_u32(child, "reg", &val);
		if (ret)
			return dev_err_probe(&pdev->dev, ret,
						"invalid reg property.");
		if (val != 0)
			return dev_err_probe(&pdev->dev, -EINVAL,
						"invalid node address.");

		ret = axi_dac_create_platform_device(st, child);
		if (ret)
			return dev_err_probe(&pdev->dev, -EINVAL,
						"cannot create device.");
	}

	dev_info(&pdev->dev, "AXI DAC IP core (%d.%.2d.%c) probed\n",
		 ADI_AXI_PCORE_VER_MAJOR(ver),
		 ADI_AXI_PCORE_VER_MINOR(ver),
		 ADI_AXI_PCORE_VER_PATCH(ver));

	return 0;
}

static const struct axi_dac_info dac_generic = {
	.version = ADI_AXI_PCORE_VER(9, 1, 'b'),
	.backend_info = &axi_dac_generic,
};

static const struct axi_dac_info dac_ad3552r = {
	.version = ADI_AXI_PCORE_VER(9, 1, 'b'),
	.backend_info = &axi_ad3552r,
	.has_dac_clk = true,
	.has_child_nodes = true,
};

static const struct of_device_id axi_dac_of_match[] = {
	{ .compatible = "adi,axi-dac-9.1.b", .data = &dac_generic },
	{ .compatible = "adi,axi-ad3552r", .data = &dac_ad3552r },
	{ }
};
MODULE_DEVICE_TABLE(of, axi_dac_of_match);

static struct platform_driver axi_dac_driver = {
	.driver = {
		.name = "adi-axi-dac",
		.of_match_table = axi_dac_of_match,
	},
	.probe = axi_dac_probe,
};
module_platform_driver(axi_dac_driver);

MODULE_AUTHOR("Nuno Sa <nuno.sa@analog.com>");
MODULE_DESCRIPTION("Analog Devices Generic AXI DAC IP core driver");
MODULE_LICENSE("GPL");
MODULE_IMPORT_NS("IIO_DMAENGINE_BUFFER");
MODULE_IMPORT_NS("IIO_BACKEND");<|MERGE_RESOLUTION|>--- conflicted
+++ resolved
@@ -768,7 +768,6 @@
 {
 	struct axi_dac_state *st = iio_backend_get_priv(back);
 	int ret;
-	u32 ival;
 
 	guard(mutex)(&st->lock);
 
@@ -781,14 +780,7 @@
 	if (ret)
 		return ret;
 
-<<<<<<< HEAD
-	ret = regmap_read_poll_timeout(st->regmap,
-				AXI_DAC_UI_STATUS_REG, ival,
-				FIELD_GET(AXI_DAC_UI_STATUS_IF_BUSY, ival) == 0,
-				10, 100 * KILO);
-=======
 	ret = axi_dac_wait_bus_free(st);
->>>>>>> a7fc15ed
 	if (ret)
 		return ret;
 
