// SPDX-License-Identifier: GPL-2.0-only
/*
 * Support code for Analog Devices Sigma-Delta ADCs
 *
 * Copyright 2012 Analog Devices Inc.
 *  Author: Lars-Peter Clausen <lars@metafoo.de>
 */

#include <linux/align.h>
#include <linux/bitmap.h>
#include <linux/bitops.h>
#include <linux/cleanup.h>
#include <linux/completion.h>
#include <linux/device.h>
#include <linux/err.h>
#include <linux/export.h>
#include <linux/find.h>
#include <linux/gpio/consumer.h>
#include <linux/interrupt.h>
#include <linux/module.h>
#include <linux/property.h>
#include <linux/slab.h>
#include <linux/spi/offload/consumer.h>
#include <linux/spi/spi.h>
#include <linux/spinlock.h>
#include <linux/string.h>
#include <linux/types.h>
#include <linux/unaligned.h>

#include <linux/iio/adc/ad_sigma_delta.h>
#include <linux/iio/buffer-dmaengine.h>
#include <linux/iio/buffer.h>
#include <linux/iio/iio.h>
#include <linux/iio/trigger_consumer.h>
#include <linux/iio/trigger.h>
#include <linux/iio/triggered_buffer.h>

#define AD_SD_COMM_CHAN_MASK	0x3

#define AD_SD_REG_COMM		0x00
#define AD_SD_REG_STATUS	0x00
#define AD_SD_REG_DATA		0x03

#define AD_SD_REG_STATUS_RDY	0x80

/**
 * ad_sd_set_comm() - Set communications register
 *
 * @sigma_delta: The sigma delta device
 * @comm: New value for the communications register
 */
void ad_sd_set_comm(struct ad_sigma_delta *sigma_delta, u8 comm)
{
	/* Some variants use the lower two bits of the communications register
	 * to select the channel */
	sigma_delta->comm = comm & AD_SD_COMM_CHAN_MASK;
}
EXPORT_SYMBOL_NS_GPL(ad_sd_set_comm, "IIO_AD_SIGMA_DELTA");

/**
 * ad_sd_write_reg() - Write a register
 *
 * @sigma_delta: The sigma delta device
 * @reg: Address of the register
 * @size: Size of the register (0-3)
 * @val: Value to write to the register
 *
 * Returns 0 on success, an error code otherwise.
 **/
int ad_sd_write_reg(struct ad_sigma_delta *sigma_delta, unsigned int reg,
	unsigned int size, unsigned int val)
{
	u8 *data = sigma_delta->tx_buf;
	struct spi_transfer t = {
		.tx_buf		= data,
		.len		= size + 1,
		.cs_change	= sigma_delta->keep_cs_asserted,
	};
	struct spi_message m;
	int ret;

	data[0] = (reg << sigma_delta->info->addr_shift) | sigma_delta->comm;

	switch (size) {
	case 3:
		put_unaligned_be24(val, &data[1]);
		break;
	case 2:
		put_unaligned_be16(val, &data[1]);
		break;
	case 1:
		data[1] = val;
		break;
	case 0:
		break;
	default:
		return -EINVAL;
	}

	spi_message_init(&m);
	spi_message_add_tail(&t, &m);

	if (sigma_delta->bus_locked)
		ret = spi_sync_locked(sigma_delta->spi, &m);
	else
		ret = spi_sync(sigma_delta->spi, &m);

	return ret;
}
EXPORT_SYMBOL_NS_GPL(ad_sd_write_reg, "IIO_AD_SIGMA_DELTA");

static void ad_sd_set_read_reg_addr(struct ad_sigma_delta *sigma_delta, u8 reg,
				    u8 *data)
{
	data[0] = reg << sigma_delta->info->addr_shift;
	data[0] |= sigma_delta->info->read_mask;
	data[0] |= sigma_delta->comm;
}

static int ad_sd_read_reg_raw(struct ad_sigma_delta *sigma_delta,
			      unsigned int reg, unsigned int size, u8 *val)
{
	u8 *data = sigma_delta->tx_buf;
	int ret;
	struct spi_transfer t[] = {
		{
			.tx_buf = data,
			.len = 1,
		}, {
			.rx_buf = val,
			.len = size,
			.cs_change = sigma_delta->keep_cs_asserted,
		},
	};
	struct spi_message m;

	spi_message_init(&m);

	if (sigma_delta->info->has_registers) {
		ad_sd_set_read_reg_addr(sigma_delta, reg, data);
		spi_message_add_tail(&t[0], &m);
	}
	spi_message_add_tail(&t[1], &m);

	if (sigma_delta->bus_locked)
		ret = spi_sync_locked(sigma_delta->spi, &m);
	else
		ret = spi_sync(sigma_delta->spi, &m);

	return ret;
}

/**
 * ad_sd_read_reg() - Read a register
 *
 * @sigma_delta: The sigma delta device
 * @reg: Address of the register
 * @size: Size of the register (1-4)
 * @val: Read value
 *
 * Returns 0 on success, an error code otherwise.
 **/
int ad_sd_read_reg(struct ad_sigma_delta *sigma_delta,
	unsigned int reg, unsigned int size, unsigned int *val)
{
	int ret;

	ret = ad_sd_read_reg_raw(sigma_delta, reg, size, sigma_delta->rx_buf);
	if (ret < 0)
		goto out;

	switch (size) {
	case 4:
		*val = get_unaligned_be32(sigma_delta->rx_buf);
		break;
	case 3:
		*val = get_unaligned_be24(sigma_delta->rx_buf);
		break;
	case 2:
		*val = get_unaligned_be16(sigma_delta->rx_buf);
		break;
	case 1:
		*val = sigma_delta->rx_buf[0];
		break;
	default:
		ret = -EINVAL;
		break;
	}

out:
	return ret;
}
EXPORT_SYMBOL_NS_GPL(ad_sd_read_reg, "IIO_AD_SIGMA_DELTA");

/**
 * ad_sd_reset() - Reset the serial interface
 *
 * @sigma_delta: The sigma delta device
 *
 * Returns 0 on success, an error code otherwise.
 **/
int ad_sd_reset(struct ad_sigma_delta *sigma_delta)
{
	unsigned int reset_length = sigma_delta->info->num_resetclks;
	unsigned int size;
	u8 *buf;
	int ret;

	size = BITS_TO_BYTES(reset_length);
	buf = kcalloc(size, sizeof(*buf), GFP_KERNEL);
	if (!buf)
		return -ENOMEM;

	memset(buf, 0xff, size);
	ret = spi_write(sigma_delta->spi, buf, size);
	kfree(buf);

	return ret;
}
EXPORT_SYMBOL_NS_GPL(ad_sd_reset, "IIO_AD_SIGMA_DELTA");

static bool ad_sd_disable_irq(struct ad_sigma_delta *sigma_delta)
{
	guard(spinlock_irqsave)(&sigma_delta->irq_lock);

	/* It's already off, return false to indicate nothing was changed */
	if (sigma_delta->irq_dis)
		return false;

	sigma_delta->irq_dis = true;
	disable_irq_nosync(sigma_delta->irq_line);
	return true;
}

static void ad_sd_enable_irq(struct ad_sigma_delta *sigma_delta)
{
	guard(spinlock_irqsave)(&sigma_delta->irq_lock);

	sigma_delta->irq_dis = false;
	enable_irq(sigma_delta->irq_line);
}

#define AD_SD_CLEAR_DATA_BUFLEN 9

/* Called with `sigma_delta->bus_locked == true` only. */
static int ad_sigma_delta_clear_pending_event(struct ad_sigma_delta *sigma_delta)
{
	bool pending_event;
	unsigned int data_read_len = BITS_TO_BYTES(sigma_delta->info->num_resetclks);
	u8 *data;
	struct spi_transfer t[] = {
		{
			.len = 1,
		}, {
			.len = data_read_len,
		}
	};
	struct spi_message m;
	int ret;

	/*
	 * Read R̅D̅Y̅ pin (if possible) or status register to check if there is an
	 * old event.
	 */
	if (sigma_delta->rdy_gpiod) {
		pending_event = gpiod_get_value(sigma_delta->rdy_gpiod);
	} else {
		unsigned int status_reg;

		ret = ad_sd_read_reg(sigma_delta, AD_SD_REG_STATUS, 1, &status_reg);
		if (ret)
			return ret;

		pending_event = !(status_reg & AD_SD_REG_STATUS_RDY);
	}

	if (!pending_event)
		return 0;

	/*
	 * In general the size of the data register is unknown. It varies from
	 * device to device, might be one byte longer if CONTROL.DATA_STATUS is
	 * set and even varies on some devices depending on which input is
	 * selected. So send one byte to start reading the data register and
	 * then just clock for some bytes with DIN (aka MOSI) high to not
	 * confuse the register access state machine after the data register was
	 * completely read. Note however that the sequence length must be
	 * shorter than the reset procedure.
	 */

	data = kzalloc(data_read_len + 1, GFP_KERNEL);
	if (!data)
		return -ENOMEM;

	spi_message_init(&m);
	if (sigma_delta->info->has_registers) {
		unsigned int data_reg = sigma_delta->info->data_reg ?: AD_SD_REG_DATA;

		ad_sd_set_read_reg_addr(sigma_delta, data_reg, data);
		t[0].tx_buf = data;
		spi_message_add_tail(&t[0], &m);
	}

	/*
	 * The first transferred byte is part of the real data register,
	 * so this doesn't need to be 0xff. In the remaining
	 * `data_read_len - 1` bytes are less than $num_resetclks ones.
	 */
	t[1].tx_buf = data + 1;
	data[1] = 0x00;
	memset(data + 2, 0xff, data_read_len - 1);
	spi_message_add_tail(&t[1], &m);

	ret = spi_sync_locked(sigma_delta->spi, &m);

	kfree(data);

	return ret;
}

int ad_sd_calibrate(struct ad_sigma_delta *sigma_delta,
	unsigned int mode, unsigned int channel)
{
	int ret;
	unsigned long time_left;

	ret = ad_sigma_delta_set_channel(sigma_delta, channel);
	if (ret)
		return ret;

	spi_bus_lock(sigma_delta->spi->controller);
	sigma_delta->bus_locked = true;
	sigma_delta->keep_cs_asserted = true;
	reinit_completion(&sigma_delta->completion);

	ret = ad_sigma_delta_clear_pending_event(sigma_delta);
	if (ret)
		goto out;

	ret = ad_sigma_delta_set_mode(sigma_delta, mode);
	if (ret < 0)
		goto out;

	ad_sd_enable_irq(sigma_delta);
	time_left = wait_for_completion_timeout(&sigma_delta->completion, 2 * HZ);
	if (time_left == 0) {
		ad_sd_disable_irq(sigma_delta);
		ret = -EIO;
	} else {
		ret = 0;
	}
out:
	sigma_delta->keep_cs_asserted = false;
	ad_sigma_delta_set_mode(sigma_delta, AD_SD_MODE_IDLE);
	ad_sigma_delta_disable_one(sigma_delta, channel);
	sigma_delta->bus_locked = false;
	spi_bus_unlock(sigma_delta->spi->controller);

	return ret;
}
EXPORT_SYMBOL_NS_GPL(ad_sd_calibrate, "IIO_AD_SIGMA_DELTA");

/**
 * ad_sd_calibrate_all() - Performs channel calibration
 * @sigma_delta: The sigma delta device
 * @cb: Array of channels and calibration type to perform
 * @n: Number of items in cb
 *
 * Returns 0 on success, an error code otherwise.
 **/
int ad_sd_calibrate_all(struct ad_sigma_delta *sigma_delta,
	const struct ad_sd_calib_data *cb, unsigned int n)
{
	unsigned int i;
	int ret;

	for (i = 0; i < n; i++) {
		ret = ad_sd_calibrate(sigma_delta, cb[i].mode, cb[i].channel);
		if (ret)
			return ret;
	}

	return 0;
}
EXPORT_SYMBOL_NS_GPL(ad_sd_calibrate_all, "IIO_AD_SIGMA_DELTA");

/**
 * ad_sigma_delta_single_conversion() - Performs a single data conversion
 * @indio_dev: The IIO device
 * @chan: The conversion is done for this channel
 * @val: Pointer to the location where to store the read value
 *
 * Returns: 0 on success, an error value otherwise.
 */
int ad_sigma_delta_single_conversion(struct iio_dev *indio_dev,
	const struct iio_chan_spec *chan, int *val)
{
	struct ad_sigma_delta *sigma_delta = iio_device_get_drvdata(indio_dev);
	unsigned int sample, raw_sample;
	unsigned int data_reg;
	int ret = 0;

	if (!iio_device_claim_direct(indio_dev))
		return -EBUSY;

	ret = ad_sigma_delta_set_channel(sigma_delta, chan->address);
	if (ret)
		goto out_release;

	spi_bus_lock(sigma_delta->spi->controller);
	sigma_delta->bus_locked = true;
	sigma_delta->keep_cs_asserted = true;
	reinit_completion(&sigma_delta->completion);

	ret = ad_sigma_delta_clear_pending_event(sigma_delta);
	if (ret)
		goto out_unlock;

	ad_sigma_delta_set_mode(sigma_delta, AD_SD_MODE_SINGLE);

	ad_sd_enable_irq(sigma_delta);
	ret = wait_for_completion_interruptible_timeout(
			&sigma_delta->completion, HZ);

	if (ret == 0)
		ret = -EIO;
	if (ret < 0)
		goto out;

	if (sigma_delta->info->data_reg != 0)
		data_reg = sigma_delta->info->data_reg;
	else
		data_reg = AD_SD_REG_DATA;

	ret = ad_sd_read_reg(sigma_delta, data_reg,
		BITS_TO_BYTES(chan->scan_type.realbits + chan->scan_type.shift),
		&raw_sample);

out:
	ad_sd_disable_irq(sigma_delta);

	ad_sigma_delta_set_mode(sigma_delta, AD_SD_MODE_IDLE);
	ad_sigma_delta_disable_one(sigma_delta, chan->address);

out_unlock:
	sigma_delta->keep_cs_asserted = false;
	sigma_delta->bus_locked = false;
	spi_bus_unlock(sigma_delta->spi->controller);
out_release:
	iio_device_release_direct(indio_dev);

	if (ret)
		return ret;

	sample = raw_sample >> chan->scan_type.shift;
	sample &= (1 << chan->scan_type.realbits) - 1;
	*val = sample;

	ret = ad_sigma_delta_postprocess_sample(sigma_delta, raw_sample);
	if (ret)
		return ret;

	return IIO_VAL_INT;
}
EXPORT_SYMBOL_NS_GPL(ad_sigma_delta_single_conversion, "IIO_AD_SIGMA_DELTA");

static int ad_sd_buffer_postenable(struct iio_dev *indio_dev)
{
	struct ad_sigma_delta *sigma_delta = iio_device_get_drvdata(indio_dev);
	const struct iio_scan_type *scan_type = &indio_dev->channels[0].scan_type;
	struct spi_transfer *xfer = sigma_delta->sample_xfer;
	unsigned int i, slot, channel;
	u8 *samples_buf;
	int ret;

	if (sigma_delta->num_slots == 1) {
		channel = find_first_bit(indio_dev->active_scan_mask,
					 iio_get_masklength(indio_dev));
		ret = ad_sigma_delta_set_channel(sigma_delta,
						 indio_dev->channels[channel].address);
		if (ret)
			return ret;
		slot = 1;
	} else {
		/*
		 * At this point update_scan_mode already enabled the required channels.
		 * For sigma-delta sequencer drivers with multiple slots, an update_scan_mode
		 * implementation is mandatory.
		 */
		slot = 0;
		iio_for_each_active_channel(indio_dev, i) {
			sigma_delta->slots[slot] = indio_dev->channels[i].address;
			slot++;
		}
	}

	sigma_delta->active_slots = slot;
	sigma_delta->current_slot = 0;

	if (ad_sigma_delta_has_spi_offload(sigma_delta)) {
		xfer[1].offload_flags = SPI_OFFLOAD_XFER_RX_STREAM;
		xfer[1].bits_per_word = scan_type->realbits;
		xfer[1].len = spi_bpw_to_bytes(scan_type->realbits);
	} else {
		unsigned int samples_buf_size, scan_size;

		if (sigma_delta->active_slots > 1) {
			ret = ad_sigma_delta_append_status(sigma_delta, true);
			if (ret)
				return ret;
		}

		samples_buf_size =
			ALIGN(slot * BITS_TO_BYTES(scan_type->storagebits),
			      sizeof(s64));
		samples_buf_size += sizeof(s64);
		samples_buf = devm_krealloc(&sigma_delta->spi->dev,
					    sigma_delta->samples_buf,
					    samples_buf_size, GFP_KERNEL);
		if (!samples_buf)
			return -ENOMEM;

		sigma_delta->samples_buf = samples_buf;
		scan_size = BITS_TO_BYTES(scan_type->realbits + scan_type->shift);
		/* For 24-bit data, there is an extra byte of padding. */
		xfer[1].rx_buf = &sigma_delta->rx_buf[scan_size == 3 ? 1 : 0];
		xfer[1].len = scan_size + (sigma_delta->status_appended ? 1 : 0);
	}
	xfer[1].cs_change = 1;

	if (sigma_delta->info->has_registers) {
		xfer[0].tx_buf = &sigma_delta->sample_addr;
		xfer[0].len = 1;

		ad_sd_set_read_reg_addr(sigma_delta,
					sigma_delta->info->data_reg ?: AD_SD_REG_DATA,
					&sigma_delta->sample_addr);
		spi_message_init_with_transfers(&sigma_delta->sample_msg, xfer, 2);
	} else {
		spi_message_init_with_transfers(&sigma_delta->sample_msg,
						&xfer[1], 1);
	}

	sigma_delta->sample_msg.offload = sigma_delta->offload;

	ret = spi_optimize_message(sigma_delta->spi, &sigma_delta->sample_msg);
	if (ret)
		return ret;

	spi_bus_lock(sigma_delta->spi->controller);
	sigma_delta->bus_locked = true;
	sigma_delta->keep_cs_asserted = true;

	ret = ad_sigma_delta_clear_pending_event(sigma_delta);
	if (ret)
		goto err_unlock;

	ret = ad_sigma_delta_set_mode(sigma_delta, AD_SD_MODE_CONTINUOUS);
	if (ret)
		goto err_unlock;

	if (ad_sigma_delta_has_spi_offload(sigma_delta)) {
		struct spi_offload_trigger_config config = {
			.type = SPI_OFFLOAD_TRIGGER_DATA_READY,
		};

		ret = spi_offload_trigger_enable(sigma_delta->offload,
						 sigma_delta->offload_trigger,
						 &config);
		if (ret)
			goto err_unlock;
	} else {
		ad_sd_enable_irq(sigma_delta);
	}

	return 0;

err_unlock:
	spi_bus_unlock(sigma_delta->spi->controller);
	spi_unoptimize_message(&sigma_delta->sample_msg);

	return ret;
}

static int ad_sd_buffer_predisable(struct iio_dev *indio_dev)
{
	struct ad_sigma_delta *sigma_delta = iio_device_get_drvdata(indio_dev);

	if (ad_sigma_delta_has_spi_offload(sigma_delta)) {
		spi_offload_trigger_disable(sigma_delta->offload,
					    sigma_delta->offload_trigger);
	} else {
		reinit_completion(&sigma_delta->completion);
		wait_for_completion_timeout(&sigma_delta->completion, HZ);

		ad_sd_disable_irq(sigma_delta);
	}

	sigma_delta->keep_cs_asserted = false;
	ad_sigma_delta_set_mode(sigma_delta, AD_SD_MODE_IDLE);

	if (sigma_delta->status_appended)
		ad_sigma_delta_append_status(sigma_delta, false);

	ad_sigma_delta_disable_all(sigma_delta);
	sigma_delta->bus_locked = false;
	spi_bus_unlock(sigma_delta->spi->controller);
	spi_unoptimize_message(&sigma_delta->sample_msg);

	return 0;
}

static irqreturn_t ad_sd_trigger_handler(int irq, void *p)
{
	struct iio_poll_func *pf = p;
	struct iio_dev *indio_dev = pf->indio_dev;
	const struct iio_scan_type *scan_type = &indio_dev->channels[0].scan_type;
	struct ad_sigma_delta *sigma_delta = iio_device_get_drvdata(indio_dev);
	u8 *data = sigma_delta->rx_buf;
	unsigned int sample_size;
	unsigned int sample_pos;
	unsigned int status_pos;
	unsigned int reg_size;
	int ret;

	reg_size = BITS_TO_BYTES(scan_type->realbits + scan_type->shift);
	/* For 24-bit data, there is an extra byte of padding. */
	status_pos = reg_size + (reg_size == 3 ? 1 : 0);

<<<<<<< HEAD
	switch (reg_size) {
	case 4:
	case 2:
	case 1:
		status_pos = reg_size;
		ad_sd_read_reg_raw(sigma_delta, data_reg, transfer_size, &data[0]);
		break;
	case 3:
		/*
		 * Data array after transfer will look like (if status is appended):
		 * data[] = { [0][sample][sample][sample][status] }
		 * Keeping the first byte 0 shifts the status position by 1 byte to the right.
		 */
		status_pos = reg_size + 1;

		/* We store 24 bit samples in a 32 bit word. Keep the upper
		 * byte set to zero. */
		ad_sd_read_reg_raw(sigma_delta, data_reg, transfer_size, &data[1]);
		break;

	default:
		dev_err_ratelimited(&indio_dev->dev, "Unsupported reg_size: %u\n", reg_size);
		goto irq_handled;
	}
=======
	ret = spi_sync_locked(sigma_delta->spi, &sigma_delta->sample_msg);
	if (ret)
		goto irq_handled;
>>>>>>> a7fc15ed

	/*
	 * For devices sampling only one channel at
	 * once, there is no need for sample number tracking.
	 */
	if (sigma_delta->active_slots == 1) {
		iio_push_to_buffers_with_timestamp(indio_dev, data, pf->timestamp);
		goto irq_handled;
	}

	if (sigma_delta->status_appended) {
		u8 converted_channel;

		converted_channel = data[status_pos] & sigma_delta->info->status_ch_mask;
		if (converted_channel != sigma_delta->slots[sigma_delta->current_slot]) {
			/*
			 * Desync occurred during continuous sampling of multiple channels.
			 * Drop this incomplete sample and start from first channel again.
			 */

			sigma_delta->current_slot = 0;
			goto irq_handled;
		}
	}

	sample_size = BITS_TO_BYTES(scan_type->storagebits);
	sample_pos = sample_size * sigma_delta->current_slot;
	memcpy(&sigma_delta->samples_buf[sample_pos], data, sample_size);
	sigma_delta->current_slot++;

	if (sigma_delta->current_slot == sigma_delta->active_slots) {
		sigma_delta->current_slot = 0;
		iio_push_to_buffers_with_timestamp(indio_dev, sigma_delta->samples_buf,
						   pf->timestamp);
	}

irq_handled:
	iio_trigger_notify_done(indio_dev->trig);
	ad_sd_enable_irq(sigma_delta);

	return IRQ_HANDLED;
}

static bool ad_sd_validate_scan_mask(struct iio_dev *indio_dev, const unsigned long *mask)
{
	struct ad_sigma_delta *sigma_delta = iio_device_get_drvdata(indio_dev);

	return bitmap_weight(mask, iio_get_masklength(indio_dev)) <= sigma_delta->num_slots;
}

static const struct iio_buffer_setup_ops ad_sd_buffer_setup_ops = {
	.postenable = &ad_sd_buffer_postenable,
	.predisable = &ad_sd_buffer_predisable,
	.validate_scan_mask = &ad_sd_validate_scan_mask,
};

static irqreturn_t ad_sd_data_rdy_trig_poll(int irq, void *private)
{
	struct ad_sigma_delta *sigma_delta = private;

	/*
	 * AD7124 and a few others use the same physical line for interrupt
	 * reporting (R̅D̅Y̅) and MISO.
	 * As MISO toggles when reading a register, this likely results in a
	 * pending interrupt. This has two consequences: a) The irq might
	 * trigger immediately after it's enabled even though the conversion
	 * isn't done yet; and b) checking the STATUS register's R̅D̅Y̅ flag is
	 * off-limits as reading that would trigger another irq event.
	 *
	 * So read the MOSI line as GPIO (if available) and only trigger the irq
	 * if the line is active. Without such a GPIO assume this is a valid
	 * interrupt.
	 *
	 * Also as disable_irq_nosync() is used to disable the irq, only act if
	 * the irq wasn't disabled before.
	 */
	if ((!sigma_delta->rdy_gpiod || gpiod_get_value(sigma_delta->rdy_gpiod)) &&
	    ad_sd_disable_irq(sigma_delta)) {
		complete(&sigma_delta->completion);
		if (sigma_delta->trig)
			iio_trigger_poll(sigma_delta->trig);

		return IRQ_HANDLED;
	}

	return IRQ_NONE;
}

/**
 * ad_sd_validate_trigger() - validate_trigger callback for ad_sigma_delta devices
 * @indio_dev: The IIO device
 * @trig: The new trigger
 *
 * Returns: 0 if the 'trig' matches the trigger registered by the ad_sigma_delta
 * device, -EINVAL otherwise.
 */
int ad_sd_validate_trigger(struct iio_dev *indio_dev, struct iio_trigger *trig)
{
	struct ad_sigma_delta *sigma_delta = iio_device_get_drvdata(indio_dev);

	if (sigma_delta->trig != trig)
		return -EINVAL;

	return 0;
}
EXPORT_SYMBOL_NS_GPL(ad_sd_validate_trigger, "IIO_AD_SIGMA_DELTA");

static int devm_ad_sd_probe_trigger(struct device *dev, struct iio_dev *indio_dev)
{
	struct ad_sigma_delta *sigma_delta = iio_device_get_drvdata(indio_dev);
	unsigned long irq_flags = irq_get_trigger_type(sigma_delta->irq_line);
	int ret;

	init_completion(&sigma_delta->completion);

	sigma_delta->irq_dis = true;

	/* the IRQ core clears IRQ_DISABLE_UNLAZY flag when freeing an IRQ */
	irq_set_status_flags(sigma_delta->irq_line, IRQ_DISABLE_UNLAZY);

	/* Allow overwriting the flags from firmware */
	if (!irq_flags)
		irq_flags = sigma_delta->info->irq_flags;

	ret = devm_request_irq(dev, sigma_delta->irq_line,
			       ad_sd_data_rdy_trig_poll,
			       irq_flags | IRQF_NO_AUTOEN,
			       indio_dev->name,
			       sigma_delta);
	if (ret)
		return ret;

	if (ad_sigma_delta_has_spi_offload(sigma_delta)) {
		sigma_delta->offload_trigger =
			devm_spi_offload_trigger_get(dev, sigma_delta->offload,
						     SPI_OFFLOAD_TRIGGER_DATA_READY);
		if (IS_ERR(sigma_delta->offload_trigger))
			return dev_err_probe(dev, PTR_ERR(sigma_delta->offload_trigger),
					     "Failed to get SPI offload trigger\n");
	} else {
		if (dev != &sigma_delta->spi->dev)
			return dev_err_probe(dev, -EFAULT,
				"Trigger parent should be '%s', got '%s'\n",
				dev_name(dev), dev_name(&sigma_delta->spi->dev));

		sigma_delta->trig = devm_iio_trigger_alloc(dev, "%s-dev%d",
			indio_dev->name, iio_device_id(indio_dev));
		if (!sigma_delta->trig)
			return -ENOMEM;

		iio_trigger_set_drvdata(sigma_delta->trig, sigma_delta);

		ret = devm_iio_trigger_register(dev, sigma_delta->trig);
		if (ret)
			return ret;

		/* select default trigger */
		indio_dev->trig = iio_trigger_get(sigma_delta->trig);
	}

	return 0;
}

/**
 * devm_ad_sd_setup_buffer_and_trigger() - Device-managed buffer & trigger setup
 * @dev: Device object to which to bind the life-time of the resources attached
 * @indio_dev: The IIO device
 */
int devm_ad_sd_setup_buffer_and_trigger(struct device *dev, struct iio_dev *indio_dev)
{
	struct ad_sigma_delta *sigma_delta = iio_device_get_drvdata(indio_dev);
	int ret;

	sigma_delta->slots = devm_kcalloc(dev, sigma_delta->num_slots,
					  sizeof(*sigma_delta->slots), GFP_KERNEL);
	if (!sigma_delta->slots)
		return -ENOMEM;

	if (ad_sigma_delta_has_spi_offload(sigma_delta)) {
		struct dma_chan *rx_dma;

		rx_dma = devm_spi_offload_rx_stream_request_dma_chan(dev,
			sigma_delta->offload);
		if (IS_ERR(rx_dma))
			return dev_err_probe(dev, PTR_ERR(rx_dma),
					     "Failed to get RX DMA channel\n");

		ret = devm_iio_dmaengine_buffer_setup_with_handle(dev, indio_dev,
			rx_dma, IIO_BUFFER_DIRECTION_IN);
		if (ret)
			return dev_err_probe(dev, ret, "Cannot setup DMA buffer\n");

		indio_dev->setup_ops = &ad_sd_buffer_setup_ops;
	} else {
		ret = devm_iio_triggered_buffer_setup(dev, indio_dev,
						      &iio_pollfunc_store_time,
						      &ad_sd_trigger_handler,
						      &ad_sd_buffer_setup_ops);
		if (ret)
			return ret;
	}

	return devm_ad_sd_probe_trigger(dev, indio_dev);
}
EXPORT_SYMBOL_NS_GPL(devm_ad_sd_setup_buffer_and_trigger, "IIO_AD_SIGMA_DELTA");

/**
 * ad_sd_init() - Initializes a ad_sigma_delta struct
 * @sigma_delta: The ad_sigma_delta device
 * @indio_dev: The IIO device which the Sigma Delta device is used for
 * @spi: The SPI device for the ad_sigma_delta device
 * @info: Device specific callbacks and options
 *
 * This function needs to be called before any other operations are performed on
 * the ad_sigma_delta struct.
 */
int ad_sd_init(struct ad_sigma_delta *sigma_delta, struct iio_dev *indio_dev,
	struct spi_device *spi, const struct ad_sigma_delta_info *info)
{
	sigma_delta->spi = spi;
	sigma_delta->info = info;

	/* If the field is unset in ad_sigma_delta_info, assume there can only be 1 slot. */
	if (!info->num_slots)
		sigma_delta->num_slots = 1;
	else
		sigma_delta->num_slots = info->num_slots;

	if (sigma_delta->num_slots > 1) {
		if (!indio_dev->info->update_scan_mode) {
			dev_err(&spi->dev, "iio_dev lacks update_scan_mode().\n");
			return -EINVAL;
		}

		if (!info->disable_all) {
			dev_err(&spi->dev, "ad_sigma_delta_info lacks disable_all().\n");
			return -EINVAL;
		}
	}

	spin_lock_init(&sigma_delta->irq_lock);

	if (info->has_named_irqs) {
		sigma_delta->irq_line = fwnode_irq_get_byname(dev_fwnode(&spi->dev),
							      "rdy");
		if (sigma_delta->irq_line < 0)
			return dev_err_probe(&spi->dev, sigma_delta->irq_line,
					     "Interrupt 'rdy' is required\n");
	} else {
		sigma_delta->irq_line = spi->irq;
	}

	sigma_delta->rdy_gpiod = devm_gpiod_get_optional(&spi->dev, "rdy", GPIOD_IN);
	if (IS_ERR(sigma_delta->rdy_gpiod))
		return dev_err_probe(&spi->dev, PTR_ERR(sigma_delta->rdy_gpiod),
				     "Failed to find rdy gpio\n");

	if (sigma_delta->rdy_gpiod && !sigma_delta->irq_line) {
		sigma_delta->irq_line = gpiod_to_irq(sigma_delta->rdy_gpiod);
		if (sigma_delta->irq_line < 0)
			return sigma_delta->irq_line;
	}

	if (info->supports_spi_offload) {
		struct spi_offload_config offload_config = {
			.capability_flags = SPI_OFFLOAD_CAP_TRIGGER |
					    SPI_OFFLOAD_CAP_RX_STREAM_DMA,
		};
		int ret;

		sigma_delta->offload = devm_spi_offload_get(&spi->dev, spi,
							    &offload_config);
		ret = PTR_ERR_OR_ZERO(sigma_delta->offload);
		if (ret && ret != -ENODEV)
			return dev_err_probe(&spi->dev, ret, "Failed to get SPI offload\n");
	}

	iio_device_set_drvdata(indio_dev, sigma_delta);

	return 0;
}
EXPORT_SYMBOL_NS_GPL(ad_sd_init, "IIO_AD_SIGMA_DELTA");

MODULE_AUTHOR("Lars-Peter Clausen <lars@metafoo.de>");
MODULE_DESCRIPTION("Analog Devices Sigma-Delta ADCs");
MODULE_LICENSE("GPL v2");
MODULE_IMPORT_NS("IIO_DMAENGINE_BUFFER");<|MERGE_RESOLUTION|>--- conflicted
+++ resolved
@@ -627,36 +627,9 @@
 	/* For 24-bit data, there is an extra byte of padding. */
 	status_pos = reg_size + (reg_size == 3 ? 1 : 0);
 
-<<<<<<< HEAD
-	switch (reg_size) {
-	case 4:
-	case 2:
-	case 1:
-		status_pos = reg_size;
-		ad_sd_read_reg_raw(sigma_delta, data_reg, transfer_size, &data[0]);
-		break;
-	case 3:
-		/*
-		 * Data array after transfer will look like (if status is appended):
-		 * data[] = { [0][sample][sample][sample][status] }
-		 * Keeping the first byte 0 shifts the status position by 1 byte to the right.
-		 */
-		status_pos = reg_size + 1;
-
-		/* We store 24 bit samples in a 32 bit word. Keep the upper
-		 * byte set to zero. */
-		ad_sd_read_reg_raw(sigma_delta, data_reg, transfer_size, &data[1]);
-		break;
-
-	default:
-		dev_err_ratelimited(&indio_dev->dev, "Unsupported reg_size: %u\n", reg_size);
+	ret = spi_sync_locked(sigma_delta->spi, &sigma_delta->sample_msg);
+	if (ret)
 		goto irq_handled;
-	}
-=======
-	ret = spi_sync_locked(sigma_delta->spi, &sigma_delta->sample_msg);
-	if (ret)
-		goto irq_handled;
->>>>>>> a7fc15ed
 
 	/*
 	 * For devices sampling only one channel at
