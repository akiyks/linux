// SPDX-License-Identifier: GPL-2.0
/*
 * Analog Devices AD7768-1 SPI ADC driver
 *
 * Copyright 2017 Analog Devices Inc.
 */
#include <linux/array_size.h>
#include <linux/bitfield.h>
#include <linux/clk.h>
#include <linux/completion.h>
#include <linux/delay.h>
#include <linux/device.h>
#include <linux/err.h>
#include <linux/gpio/driver.h>
#include <linux/gpio/consumer.h>
#include <linux/interrupt.h>
<<<<<<< HEAD
=======
#include <linux/minmax.h>
>>>>>>> a7fc15ed
#include <linux/module.h>
#include <linux/regmap.h>
#include <linux/regulator/consumer.h>
#include <linux/regulator/driver.h>
#include <linux/sysfs.h>
#include <linux/spi/spi.h>
#include <linux/unaligned.h>
#include <linux/units.h>
#include <linux/util_macros.h>

#include <linux/iio/buffer.h>
#include <linux/iio/iio.h>
#include <linux/iio/sysfs.h>
#include <linux/iio/trigger.h>
#include <linux/iio/triggered_buffer.h>
#include <linux/iio/trigger_consumer.h>

#include <dt-bindings/iio/adc/adi,ad7768-1.h>

/* AD7768 registers definition */
#define AD7768_REG_CHIP_TYPE		0x3
#define AD7768_REG_PROD_ID_L		0x4
#define AD7768_REG_PROD_ID_H		0x5
#define AD7768_REG_CHIP_GRADE		0x6
#define AD7768_REG_SCRATCH_PAD		0x0A
#define AD7768_REG_VENDOR_L		0x0C
#define AD7768_REG_VENDOR_H		0x0D
#define AD7768_REG_INTERFACE_FORMAT	0x14
#define AD7768_REG_POWER_CLOCK		0x15
#define AD7768_REG_ANALOG		0x16
#define AD7768_REG_ANALOG2		0x17
#define AD7768_REG_CONVERSION		0x18
#define AD7768_REG_DIGITAL_FILTER	0x19
#define AD7768_REG_SINC3_DEC_RATE_MSB	0x1A
#define AD7768_REG_SINC3_DEC_RATE_LSB	0x1B
#define AD7768_REG_DUTY_CYCLE_RATIO	0x1C
#define AD7768_REG_SYNC_RESET		0x1D
#define AD7768_REG_GPIO_CONTROL		0x1E
#define AD7768_REG_GPIO_WRITE		0x1F
#define AD7768_REG_GPIO_READ		0x20
#define AD7768_REG_OFFSET_HI		0x21
#define AD7768_REG_OFFSET_MID		0x22
#define AD7768_REG_OFFSET_LO		0x23
#define AD7768_REG_GAIN_HI		0x24
#define AD7768_REG_GAIN_MID		0x25
#define AD7768_REG_GAIN_LO		0x26
#define AD7768_REG_SPI_DIAG_ENABLE	0x28
#define AD7768_REG_ADC_DIAG_ENABLE	0x29
#define AD7768_REG_DIG_DIAG_ENABLE	0x2A
#define AD7768_REG24_ADC_DATA		0x2C
#define AD7768_REG_MASTER_STATUS	0x2D
#define AD7768_REG_SPI_DIAG_STATUS	0x2E
#define AD7768_REG_ADC_DIAG_STATUS	0x2F
#define AD7768_REG_DIG_DIAG_STATUS	0x30
#define AD7768_REG_MCLK_COUNTER		0x31
#define AD7768_REG_COEFF_CONTROL	0x32
#define AD7768_REG24_COEFF_DATA		0x33
#define AD7768_REG_ACCESS_KEY		0x34

/* AD7768_REG_POWER_CLOCK */
#define AD7768_PWR_MCLK_DIV_MSK		GENMASK(5, 4)
#define AD7768_PWR_MCLK_DIV(x)		FIELD_PREP(AD7768_PWR_MCLK_DIV_MSK, x)
#define AD7768_PWR_PWRMODE_MSK		GENMASK(1, 0)
#define AD7768_PWR_PWRMODE(x)		FIELD_PREP(AD7768_PWR_PWRMODE_MSK, x)

/* AD7768_REG_DIGITAL_FILTER */
#define AD7768_DIG_FIL_EN_60HZ_REJ	BIT(7)
#define AD7768_DIG_FIL_FIL_MSK		GENMASK(6, 4)
#define AD7768_DIG_FIL_FIL(x)		FIELD_PREP(AD7768_DIG_FIL_FIL_MSK, x)
#define AD7768_DIG_FIL_DEC_MSK		GENMASK(2, 0)
#define AD7768_DIG_FIL_DEC_RATE(x)	FIELD_PREP(AD7768_DIG_FIL_DEC_MSK, x)

/* AD7768_REG_CONVERSION */
#define AD7768_CONV_MODE_MSK		GENMASK(2, 0)
#define AD7768_CONV_MODE(x)		FIELD_PREP(AD7768_CONV_MODE_MSK, x)

<<<<<<< HEAD
=======
/* AD7768_REG_ANALOG2 */
#define AD7768_REG_ANALOG2_VCM_MSK	GENMASK(2, 0)
#define AD7768_REG_ANALOG2_VCM(x)	FIELD_PREP(AD7768_REG_ANALOG2_VCM_MSK, (x))

/* AD7768_REG_GPIO_CONTROL */
#define AD7768_GPIO_UNIVERSAL_EN	BIT(7)
#define AD7768_GPIO_CONTROL_MSK		GENMASK(3, 0)

/* AD7768_REG_GPIO_WRITE */
#define AD7768_GPIO_WRITE_MSK		GENMASK(3, 0)

/* AD7768_REG_GPIO_READ */
#define AD7768_GPIO_READ_MSK		GENMASK(3, 0)

#define AD7768_VCM_OFF			0x07

#define AD7768_TRIGGER_SOURCE_SYNC_IDX 0

#define AD7768_MAX_CHANNELS 1

>>>>>>> a7fc15ed
enum ad7768_conv_mode {
	AD7768_CONTINUOUS,
	AD7768_ONE_SHOT,
	AD7768_SINGLE,
	AD7768_PERIODIC,
	AD7768_STANDBY
};

enum ad7768_pwrmode {
	AD7768_ECO_MODE = 0,
	AD7768_MED_MODE = 2,
	AD7768_FAST_MODE = 3
};

enum ad7768_mclk_div {
	AD7768_MCLK_DIV_16,
	AD7768_MCLK_DIV_8,
	AD7768_MCLK_DIV_4,
	AD7768_MCLK_DIV_2
};

enum ad7768_filter_type {
	AD7768_FILTER_SINC5,
	AD7768_FILTER_SINC3,
	AD7768_FILTER_WIDEBAND,
	AD7768_FILTER_SINC3_REJ60,
};

enum ad7768_filter_regval {
	AD7768_FILTER_REGVAL_SINC5 = 0,
	AD7768_FILTER_REGVAL_SINC5_X8 = 1,
	AD7768_FILTER_REGVAL_SINC5_X16 = 2,
	AD7768_FILTER_REGVAL_SINC3 = 3,
	AD7768_FILTER_REGVAL_WIDEBAND = 4,
	AD7768_FILTER_REGVAL_SINC3_REJ60 = 11,
};

enum ad7768_scan_type {
	AD7768_SCAN_TYPE_NORMAL,
	AD7768_SCAN_TYPE_HIGH_SPEED,
};

/* -3dB cutoff frequency multipliers (relative to ODR) for each filter type. */
static const int ad7768_filter_3db_odr_multiplier[] = {
	[AD7768_FILTER_SINC5] = 204,		/* 0.204 */
	[AD7768_FILTER_SINC3] = 262,		/* 0.2617 */
	[AD7768_FILTER_SINC3_REJ60] = 262,	/* 0.2617 */
	[AD7768_FILTER_WIDEBAND] = 433,		/* 0.433 */
};

static const int ad7768_mclk_div_rates[] = {
	16, 8, 4, 2,
};

static const int ad7768_dec_rate_values[8] = {
	8, 16, 32, 64, 128, 256, 512, 1024,
};

/* Decimation rate range for sinc3 filter */
static const int ad7768_sinc3_dec_rate_range[3] = {
	32, 32, 163840,
};

/*
 * The AD7768-1 supports three primary filter types:
 * Sinc5, Sinc3, and Wideband.
 * However, the filter register values can also encode additional parameters
 * such as decimation rates and 60Hz rejection. This utility array separates
 * the filter type from these parameters.
 */
static const int ad7768_filter_regval_to_type[] = {
	[AD7768_FILTER_REGVAL_SINC5] = AD7768_FILTER_SINC5,
	[AD7768_FILTER_REGVAL_SINC5_X8] = AD7768_FILTER_SINC5,
	[AD7768_FILTER_REGVAL_SINC5_X16] = AD7768_FILTER_SINC5,
	[AD7768_FILTER_REGVAL_SINC3] = AD7768_FILTER_SINC3,
	[AD7768_FILTER_REGVAL_WIDEBAND] = AD7768_FILTER_WIDEBAND,
	[AD7768_FILTER_REGVAL_SINC3_REJ60] = AD7768_FILTER_SINC3_REJ60,
};

static const char * const ad7768_filter_enum[] = {
	[AD7768_FILTER_SINC5] = "sinc5",
	[AD7768_FILTER_SINC3] = "sinc3",
	[AD7768_FILTER_WIDEBAND] = "wideband",
	[AD7768_FILTER_SINC3_REJ60] = "sinc3+rej60",
};

static const struct iio_scan_type ad7768_scan_type[] = {
	[AD7768_SCAN_TYPE_NORMAL] = {
		.sign = 's',
		.realbits = 24,
		.storagebits = 32,
		.shift = 8,
		.endianness = IIO_BE,
	},
	[AD7768_SCAN_TYPE_HIGH_SPEED] = {
		.sign = 's',
		.realbits = 16,
		.storagebits = 16,
		.endianness = IIO_BE,
	},
};

struct ad7768_state {
	struct spi_device *spi;
	struct regmap *regmap;
	struct regmap *regmap24;
	struct regulator *vref;
	struct regulator_dev *vcm_rdev;
	unsigned int vcm_output_sel;
	struct clk *mclk;
	unsigned int mclk_freq;
	unsigned int mclk_div;
	unsigned int oversampling_ratio;
	enum ad7768_filter_type filter_type;
	unsigned int samp_freq;
	unsigned int samp_freq_avail[ARRAY_SIZE(ad7768_mclk_div_rates)];
	unsigned int samp_freq_avail_len;
	struct completion completion;
	struct iio_trigger *trig;
	struct gpio_desc *gpio_sync_in;
	struct gpio_desc *gpio_reset;
<<<<<<< HEAD
	const char *labels[ARRAY_SIZE(ad7768_channels)];
=======
	const char *labels[AD7768_MAX_CHANNELS];
	struct gpio_chip gpiochip;
	bool en_spi_sync;
>>>>>>> a7fc15ed
	/*
	 * DMA (thus cache coherency maintenance) may require the
	 * transfer buffers to live in their own cache lines.
	 */
	union {
		struct {
			__be32 chan;
			aligned_s64 timestamp;
		} scan;
		__be32 d32;
		u8 d8[2];
	} data __aligned(IIO_DMA_MINALIGN);
};

static const struct regmap_range ad7768_regmap_rd_ranges[] = {
	regmap_reg_range(AD7768_REG_CHIP_TYPE, AD7768_REG_CHIP_GRADE),
	regmap_reg_range(AD7768_REG_SCRATCH_PAD, AD7768_REG_SCRATCH_PAD),
	regmap_reg_range(AD7768_REG_VENDOR_L, AD7768_REG_VENDOR_H),
	regmap_reg_range(AD7768_REG_INTERFACE_FORMAT, AD7768_REG_GAIN_LO),
	regmap_reg_range(AD7768_REG_SPI_DIAG_ENABLE, AD7768_REG_DIG_DIAG_ENABLE),
	regmap_reg_range(AD7768_REG_MASTER_STATUS, AD7768_REG_COEFF_CONTROL),
	regmap_reg_range(AD7768_REG_ACCESS_KEY, AD7768_REG_ACCESS_KEY),
};

static const struct regmap_access_table ad7768_regmap_rd_table = {
	.yes_ranges = ad7768_regmap_rd_ranges,
	.n_yes_ranges = ARRAY_SIZE(ad7768_regmap_rd_ranges),
};

static const struct regmap_range ad7768_regmap_wr_ranges[] = {
	regmap_reg_range(AD7768_REG_SCRATCH_PAD, AD7768_REG_SCRATCH_PAD),
	regmap_reg_range(AD7768_REG_INTERFACE_FORMAT, AD7768_REG_GPIO_WRITE),
	regmap_reg_range(AD7768_REG_OFFSET_HI, AD7768_REG_GAIN_LO),
	regmap_reg_range(AD7768_REG_SPI_DIAG_ENABLE, AD7768_REG_DIG_DIAG_ENABLE),
	regmap_reg_range(AD7768_REG_SPI_DIAG_STATUS, AD7768_REG_SPI_DIAG_STATUS),
	regmap_reg_range(AD7768_REG_COEFF_CONTROL, AD7768_REG_COEFF_CONTROL),
	regmap_reg_range(AD7768_REG_ACCESS_KEY, AD7768_REG_ACCESS_KEY),
};
<<<<<<< HEAD

static const struct regmap_access_table ad7768_regmap_wr_table = {
	.yes_ranges = ad7768_regmap_wr_ranges,
	.n_yes_ranges = ARRAY_SIZE(ad7768_regmap_wr_ranges),
};

static const struct regmap_config ad7768_regmap_config = {
	.name = "ad7768-1-8",
	.reg_bits = 8,
	.val_bits = 8,
	.read_flag_mask = BIT(6),
	.rd_table = &ad7768_regmap_rd_table,
	.wr_table = &ad7768_regmap_wr_table,
	.max_register = AD7768_REG_ACCESS_KEY,
	.use_single_write = true,
	.use_single_read = true,
};

static const struct regmap_range ad7768_regmap24_rd_ranges[] = {
	regmap_reg_range(AD7768_REG24_ADC_DATA, AD7768_REG24_ADC_DATA),
	regmap_reg_range(AD7768_REG24_COEFF_DATA, AD7768_REG24_COEFF_DATA),
};

static const struct regmap_access_table ad7768_regmap24_rd_table = {
	.yes_ranges = ad7768_regmap24_rd_ranges,
	.n_yes_ranges = ARRAY_SIZE(ad7768_regmap24_rd_ranges),
};

static const struct regmap_range ad7768_regmap24_wr_ranges[] = {
	regmap_reg_range(AD7768_REG24_COEFF_DATA, AD7768_REG24_COEFF_DATA),
};

static const struct regmap_access_table ad7768_regmap24_wr_table = {
	.yes_ranges = ad7768_regmap24_wr_ranges,
	.n_yes_ranges = ARRAY_SIZE(ad7768_regmap24_wr_ranges),
};

static const struct regmap_config ad7768_regmap24_config = {
	.name = "ad7768-1-24",
	.reg_bits = 8,
	.val_bits = 24,
	.read_flag_mask = BIT(6),
	.rd_table = &ad7768_regmap24_rd_table,
	.wr_table = &ad7768_regmap24_wr_table,
	.max_register = AD7768_REG24_COEFF_DATA,
};

=======

static const struct regmap_access_table ad7768_regmap_wr_table = {
	.yes_ranges = ad7768_regmap_wr_ranges,
	.n_yes_ranges = ARRAY_SIZE(ad7768_regmap_wr_ranges),
};

static const struct regmap_config ad7768_regmap_config = {
	.name = "ad7768-1-8",
	.reg_bits = 8,
	.val_bits = 8,
	.read_flag_mask = BIT(6),
	.rd_table = &ad7768_regmap_rd_table,
	.wr_table = &ad7768_regmap_wr_table,
	.max_register = AD7768_REG_ACCESS_KEY,
	.use_single_write = true,
	.use_single_read = true,
};

static const struct regmap_range ad7768_regmap24_rd_ranges[] = {
	regmap_reg_range(AD7768_REG24_ADC_DATA, AD7768_REG24_ADC_DATA),
	regmap_reg_range(AD7768_REG24_COEFF_DATA, AD7768_REG24_COEFF_DATA),
};

static const struct regmap_access_table ad7768_regmap24_rd_table = {
	.yes_ranges = ad7768_regmap24_rd_ranges,
	.n_yes_ranges = ARRAY_SIZE(ad7768_regmap24_rd_ranges),
};

static const struct regmap_range ad7768_regmap24_wr_ranges[] = {
	regmap_reg_range(AD7768_REG24_COEFF_DATA, AD7768_REG24_COEFF_DATA),
};

static const struct regmap_access_table ad7768_regmap24_wr_table = {
	.yes_ranges = ad7768_regmap24_wr_ranges,
	.n_yes_ranges = ARRAY_SIZE(ad7768_regmap24_wr_ranges),
};

static const struct regmap_config ad7768_regmap24_config = {
	.name = "ad7768-1-24",
	.reg_bits = 8,
	.val_bits = 24,
	.read_flag_mask = BIT(6),
	.rd_table = &ad7768_regmap24_rd_table,
	.wr_table = &ad7768_regmap24_wr_table,
	.max_register = AD7768_REG24_COEFF_DATA,
};

static int ad7768_send_sync_pulse(struct ad7768_state *st)
{
	if (st->en_spi_sync)
		return regmap_write(st->regmap, AD7768_REG_SYNC_RESET, 0x00);

	/*
	 * The datasheet specifies a minimum SYNC_IN pulse width of 1.5 × Tmclk,
	 * where Tmclk is the MCLK period. The supported MCLK frequencies range
	 * from 0.6 MHz to 17 MHz, which corresponds to a minimum SYNC_IN pulse
	 * width of approximately 2.5 µs in the worst-case scenario (0.6 MHz).
	 *
	 * Add a delay to ensure the pulse width is always sufficient to
	 * trigger synchronization.
	 */
	gpiod_set_value_cansleep(st->gpio_sync_in, 1);
	fsleep(3);
	gpiod_set_value_cansleep(st->gpio_sync_in, 0);

	return 0;
}

static void ad7768_fill_samp_freq_tbl(struct ad7768_state *st)
{
	unsigned int i, samp_freq_avail, freq_filtered;
	unsigned int len = 0;

	freq_filtered = DIV_ROUND_CLOSEST(st->mclk_freq, st->oversampling_ratio);
	for (i = 0; i < ARRAY_SIZE(ad7768_mclk_div_rates); i++) {
		samp_freq_avail = DIV_ROUND_CLOSEST(freq_filtered, ad7768_mclk_div_rates[i]);
		/* Sampling frequency cannot be lower than the minimum of 50 SPS */
		if (samp_freq_avail < 50)
			continue;

		st->samp_freq_avail[len++] = samp_freq_avail;
	}

	st->samp_freq_avail_len = len;
}

static int ad7768_set_mclk_div(struct ad7768_state *st, unsigned int mclk_div)
{
	unsigned int mclk_div_value;

	mclk_div_value = AD7768_PWR_MCLK_DIV(mclk_div);
	/*
	 * Set power mode based on mclk_div value.
	 * ECO_MODE is only recommended for MCLK_DIV = 16.
	 */
	mclk_div_value |= mclk_div > AD7768_MCLK_DIV_16 ?
			  AD7768_PWR_PWRMODE(AD7768_FAST_MODE) :
			  AD7768_PWR_PWRMODE(AD7768_ECO_MODE);

	return regmap_update_bits(st->regmap, AD7768_REG_POWER_CLOCK,
				  AD7768_PWR_MCLK_DIV_MSK | AD7768_PWR_PWRMODE_MSK,
				  mclk_div_value);
}

>>>>>>> a7fc15ed
static int ad7768_set_mode(struct ad7768_state *st,
			   enum ad7768_conv_mode mode)
{
	return regmap_update_bits(st->regmap, AD7768_REG_CONVERSION,
				 AD7768_CONV_MODE_MSK, AD7768_CONV_MODE(mode));
}

static int ad7768_scan_direct(struct iio_dev *indio_dev)
{
	struct ad7768_state *st = iio_priv(indio_dev);
	int readval, ret;

	reinit_completion(&st->completion);

	ret = ad7768_set_mode(st, AD7768_ONE_SHOT);
	if (ret < 0)
		return ret;

	ret = wait_for_completion_timeout(&st->completion,
					  msecs_to_jiffies(1000));
	if (!ret)
		return -ETIMEDOUT;

	ret = regmap_read(st->regmap24, AD7768_REG24_ADC_DATA, &readval);
	if (ret)
		return ret;

<<<<<<< HEAD
=======
	/*
	 * When the decimation rate is set to x8, the ADC data precision is
	 * reduced from 24 bits to 16 bits. Since the AD7768_REG_ADC_DATA
	 * register provides 24-bit data, the precision is reduced by
	 * right-shifting the read value by 8 bits.
	 */
	if (st->oversampling_ratio == 8)
		readval >>= 8;

>>>>>>> a7fc15ed
	/*
	 * Any SPI configuration of the AD7768-1 can only be
	 * performed in continuous conversion mode.
	 */
	ret = ad7768_set_mode(st, AD7768_CONTINUOUS);
	if (ret < 0)
		return ret;

	return readval;
}

static int ad7768_reg_access(struct iio_dev *indio_dev,
			     unsigned int reg,
			     unsigned int writeval,
			     unsigned int *readval)
{
	struct ad7768_state *st = iio_priv(indio_dev);
	int ret;

	if (!iio_device_claim_direct(indio_dev))
		return -EBUSY;

	ret = -EINVAL;
	if (readval) {
		if (regmap_check_range_table(st->regmap, reg, &ad7768_regmap_rd_table))
			ret = regmap_read(st->regmap, reg, readval);

		if (regmap_check_range_table(st->regmap24, reg, &ad7768_regmap24_rd_table))
			ret = regmap_read(st->regmap24, reg, readval);

	} else {
		if (regmap_check_range_table(st->regmap, reg, &ad7768_regmap_wr_table))
			ret = regmap_write(st->regmap, reg, writeval);

		if (regmap_check_range_table(st->regmap24, reg, &ad7768_regmap24_wr_table))
			ret = regmap_write(st->regmap24, reg, writeval);

	}

	iio_device_release_direct(indio_dev);

	return ret;
}

static int ad7768_set_sinc3_dec_rate(struct ad7768_state *st,
				     unsigned int dec_rate)
{
	unsigned int max_dec_rate;
	u8 dec_rate_reg[2];
	u16 regval;
	int ret;

	/*
	 * Maximum dec_rate is limited by the MCLK_DIV value and by the ODR.
	 * The edge case is for MCLK_DIV = 2, ODR = 50 SPS.
	 * max_dec_rate <= MCLK / (2 * 50)
	 */
	max_dec_rate = st->mclk_freq / 100;
	dec_rate = clamp(dec_rate, 32, max_dec_rate);
	/*
	 * Calculate the equivalent value to sinc3 decimation ratio
	 * to be written on the SINC3_DEC_RATE register:
	 *  Value = (DEC_RATE / 32) - 1
	 */
	dec_rate = DIV_ROUND_UP(dec_rate, 32) - 1;

<<<<<<< HEAD
	ret = regmap_write(st->regmap, AD7768_REG_DIGITAL_FILTER, mode);
	if (ret < 0)
=======
	/*
	 * The SINC3_DEC_RATE value is a 13-bit value split across two
	 * registers: MSB [12:8] and LSB [7:0]. Prepare the 13-bit value using
	 * FIELD_PREP() and store it with the right endianness in dec_rate_reg.
	 */
	regval = FIELD_PREP(GENMASK(12, 0), dec_rate);
	put_unaligned_be16(regval, dec_rate_reg);
	ret = regmap_bulk_write(st->regmap, AD7768_REG_SINC3_DEC_RATE_MSB,
				dec_rate_reg, 2);
	if (ret)
>>>>>>> a7fc15ed
		return ret;

	st->oversampling_ratio = (dec_rate + 1) * 32;

	return 0;
}

static int ad7768_configure_dig_fil(struct iio_dev *dev,
				    enum ad7768_filter_type filter_type,
				    unsigned int dec_rate)
{
	struct ad7768_state *st = iio_priv(dev);
	unsigned int dec_rate_idx, dig_filter_regval;
	int ret;

	switch (filter_type) {
	case AD7768_FILTER_SINC3:
		dig_filter_regval = AD7768_DIG_FIL_FIL(AD7768_FILTER_REGVAL_SINC3);
		break;
	case AD7768_FILTER_SINC3_REJ60:
		dig_filter_regval = AD7768_DIG_FIL_FIL(AD7768_FILTER_REGVAL_SINC3) |
				    AD7768_DIG_FIL_EN_60HZ_REJ;
		break;
	case AD7768_FILTER_WIDEBAND:
		/* Skip decimations 8 and 16, not supported by the wideband filter */
		dec_rate_idx = find_closest(dec_rate, &ad7768_dec_rate_values[2],
					    ARRAY_SIZE(ad7768_dec_rate_values) - 2);
		dig_filter_regval = AD7768_DIG_FIL_FIL(AD7768_FILTER_REGVAL_WIDEBAND) |
				    AD7768_DIG_FIL_DEC_RATE(dec_rate_idx);
		/* Correct the index offset */
		dec_rate_idx += 2;
		break;
	case AD7768_FILTER_SINC5:
		dec_rate_idx = find_closest(dec_rate, ad7768_dec_rate_values,
					    ARRAY_SIZE(ad7768_dec_rate_values));

		/*
		 * Decimations 8 (idx 0) and 16 (idx 1) are set in the
		 * FILTER[6:4] field. The other decimations are set in the
		 * DEC_RATE[2:0] field, and the idx needs to be offsetted by two.
		 */
		if (dec_rate_idx == 0)
			dig_filter_regval = AD7768_DIG_FIL_FIL(AD7768_FILTER_REGVAL_SINC5_X8);
		else if (dec_rate_idx == 1)
			dig_filter_regval = AD7768_DIG_FIL_FIL(AD7768_FILTER_REGVAL_SINC5_X16);
		else
			dig_filter_regval = AD7768_DIG_FIL_FIL(AD7768_FILTER_REGVAL_SINC5) |
					    AD7768_DIG_FIL_DEC_RATE(dec_rate_idx - 2);
		break;
	}

	ret = regmap_write(st->regmap, AD7768_REG_DIGITAL_FILTER, dig_filter_regval);
	if (ret)
		return ret;

	st->filter_type = filter_type;
	/*
	 * The decimation for SINC3 filters are configured in different
	 * registers.
	 */
	if (filter_type == AD7768_FILTER_SINC3 ||
	    filter_type == AD7768_FILTER_SINC3_REJ60) {
		ret = ad7768_set_sinc3_dec_rate(st, dec_rate);
		if (ret)
			return ret;
	} else {
		st->oversampling_ratio = ad7768_dec_rate_values[dec_rate_idx];
	}

	ad7768_fill_samp_freq_tbl(st);

	/* A sync-in pulse is required after every configuration change */
	return ad7768_send_sync_pulse(st);
}

static int ad7768_gpio_direction_input(struct gpio_chip *chip, unsigned int offset)
{
	struct iio_dev *indio_dev = gpiochip_get_data(chip);
	struct ad7768_state *st = iio_priv(indio_dev);
	int ret;

	if (!iio_device_claim_direct(indio_dev))
		return -EBUSY;

	ret = regmap_clear_bits(st->regmap, AD7768_REG_GPIO_CONTROL,
				BIT(offset));
	iio_device_release_direct(indio_dev);

	return ret;
}

static int ad7768_gpio_direction_output(struct gpio_chip *chip,
					unsigned int offset, int value)
{
	struct iio_dev *indio_dev = gpiochip_get_data(chip);
	struct ad7768_state *st = iio_priv(indio_dev);
	int ret;

	if (!iio_device_claim_direct(indio_dev))
		return -EBUSY;

	ret = regmap_set_bits(st->regmap, AD7768_REG_GPIO_CONTROL,
			      BIT(offset));
	iio_device_release_direct(indio_dev);

	return ret;
}

static int ad7768_gpio_get(struct gpio_chip *chip, unsigned int offset)
{
	struct iio_dev *indio_dev = gpiochip_get_data(chip);
	struct ad7768_state *st = iio_priv(indio_dev);
	unsigned int val;
	int ret;

	if (!iio_device_claim_direct(indio_dev))
		return -EBUSY;

	ret = regmap_read(st->regmap, AD7768_REG_GPIO_CONTROL, &val);
	if (ret)
		goto err_release;

	/*
	 * If the GPIO is configured as an output, read the current value from
	 * AD7768_REG_GPIO_WRITE. Otherwise, read the input value from
	 * AD7768_REG_GPIO_READ.
	 */
<<<<<<< HEAD
	pwr_mode = AD7768_PWR_MCLK_DIV(ad7768_clk_config[idx].mclk_div) |
		   AD7768_PWR_PWRMODE(ad7768_clk_config[idx].pwrmode);
	ret = regmap_write(st->regmap, AD7768_REG_POWER_CLOCK, pwr_mode);
	if (ret < 0)
=======
	if (val & BIT(offset))
		ret = regmap_read(st->regmap, AD7768_REG_GPIO_WRITE, &val);
	else
		ret = regmap_read(st->regmap, AD7768_REG_GPIO_READ, &val);
	if (ret)
		goto err_release;

	ret = !!(val & BIT(offset));
err_release:
	iio_device_release_direct(indio_dev);

	return ret;
}

static int ad7768_gpio_set(struct gpio_chip *chip, unsigned int offset, int value)
{
	struct iio_dev *indio_dev = gpiochip_get_data(chip);
	struct ad7768_state *st = iio_priv(indio_dev);
	unsigned int val;
	int ret;

	if (!iio_device_claim_direct(indio_dev))
		return -EBUSY;

	ret = regmap_read(st->regmap, AD7768_REG_GPIO_CONTROL, &val);
	if (ret)
		goto err_release;

	if (val & BIT(offset))
		ret = regmap_assign_bits(st->regmap, AD7768_REG_GPIO_WRITE,
					 BIT(offset), value);

err_release:
	iio_device_release_direct(indio_dev);

	return ret;
}

static int ad7768_gpio_init(struct iio_dev *indio_dev)
{
	struct ad7768_state *st = iio_priv(indio_dev);
	int ret;

	ret = regmap_write(st->regmap, AD7768_REG_GPIO_CONTROL,
			   AD7768_GPIO_UNIVERSAL_EN);
	if (ret)
>>>>>>> a7fc15ed
		return ret;

	st->gpiochip = (struct gpio_chip) {
		.label = "ad7768_1_gpios",
		.base = -1,
		.ngpio = 4,
		.parent = &st->spi->dev,
		.can_sleep = true,
		.direction_input = ad7768_gpio_direction_input,
		.direction_output = ad7768_gpio_direction_output,
		.get = ad7768_gpio_get,
		.set_rv = ad7768_gpio_set,
		.owner = THIS_MODULE,
	};

	return devm_gpiochip_add_data(&st->spi->dev, &st->gpiochip, indio_dev);
}

static int ad7768_set_freq(struct ad7768_state *st,
			   unsigned int freq)
{
	unsigned int idx, mclk_div;
	int ret;

	freq = clamp(freq, 50, 1024000);
	if (freq == 0)
		return -EINVAL;

	mclk_div = DIV_ROUND_CLOSEST(st->mclk_freq, freq * st->oversampling_ratio);
	/* Find the closest match for the desired sampling frequency */
	idx = find_closest_descending(mclk_div, ad7768_mclk_div_rates,
				      ARRAY_SIZE(ad7768_mclk_div_rates));
	/* Set both the mclk_div and pwrmode */
	ret = ad7768_set_mclk_div(st, idx);
	if (ret)
		return ret;

	st->samp_freq = DIV_ROUND_CLOSEST(st->mclk_freq,
					  ad7768_mclk_div_rates[idx] * st->oversampling_ratio);

	/* A sync-in pulse is required after every configuration change */
	return ad7768_send_sync_pulse(st);
}

static int ad7768_set_filter_type_attr(struct iio_dev *dev,
				       const struct iio_chan_spec *chan,
				       unsigned int filter)
{
	struct ad7768_state *st = iio_priv(dev);
	int ret;

	ret = ad7768_configure_dig_fil(dev, filter, st->oversampling_ratio);
	if (ret)
		return ret;

	/* Update sampling frequency */
	return ad7768_set_freq(st, st->samp_freq);
}

static int ad7768_get_filter_type_attr(struct iio_dev *dev,
				       const struct iio_chan_spec *chan)
{
	struct ad7768_state *st = iio_priv(dev);
	int ret;
	unsigned int mode, mask;

	ret = regmap_read(st->regmap, AD7768_REG_DIGITAL_FILTER, &mode);
	if (ret)
		return ret;

	mask = AD7768_DIG_FIL_EN_60HZ_REJ | AD7768_DIG_FIL_FIL_MSK;
	/* From the register value, get the corresponding filter type */
	return ad7768_filter_regval_to_type[FIELD_GET(mask, mode)];
}

static const struct iio_enum ad7768_filter_type_iio_enum = {
	.items = ad7768_filter_enum,
	.num_items = ARRAY_SIZE(ad7768_filter_enum),
	.set = ad7768_set_filter_type_attr,
	.get = ad7768_get_filter_type_attr,
};

static const struct iio_chan_spec_ext_info ad7768_ext_info[] = {
	IIO_ENUM("filter_type", IIO_SHARED_BY_ALL, &ad7768_filter_type_iio_enum),
	IIO_ENUM_AVAILABLE("filter_type", IIO_SHARED_BY_ALL, &ad7768_filter_type_iio_enum),
	{ }
};

static const struct iio_chan_spec ad7768_channels[] = {
	{
		.type = IIO_VOLTAGE,
		.info_mask_separate = BIT(IIO_CHAN_INFO_RAW),
		.info_mask_shared_by_type = BIT(IIO_CHAN_INFO_SCALE) |
					    BIT(IIO_CHAN_INFO_LOW_PASS_FILTER_3DB_FREQUENCY) |
					    BIT(IIO_CHAN_INFO_OVERSAMPLING_RATIO),
		.info_mask_shared_by_type_available = BIT(IIO_CHAN_INFO_OVERSAMPLING_RATIO),
		.info_mask_shared_by_all = BIT(IIO_CHAN_INFO_SAMP_FREQ),
		.info_mask_shared_by_all_available = BIT(IIO_CHAN_INFO_SAMP_FREQ),
		.ext_info = ad7768_ext_info,
		.indexed = 1,
		.channel = 0,
		.scan_index = 0,
		.has_ext_scan_type = 1,
		.ext_scan_type = ad7768_scan_type,
		.num_ext_scan_type = ARRAY_SIZE(ad7768_scan_type),
	},
};

static int ad7768_read_raw(struct iio_dev *indio_dev,
			   struct iio_chan_spec const *chan,
			   int *val, int *val2, long info)
{
	struct ad7768_state *st = iio_priv(indio_dev);
	const struct iio_scan_type *scan_type;
	int scale_uv, ret, temp;

	scan_type = iio_get_current_scan_type(indio_dev, chan);
	if (IS_ERR(scan_type))
		return PTR_ERR(scan_type);

	switch (info) {
	case IIO_CHAN_INFO_RAW:
		if (!iio_device_claim_direct(indio_dev))
			return -EBUSY;

		ret = ad7768_scan_direct(indio_dev);

		iio_device_release_direct(indio_dev);
		if (ret < 0)
			return ret;
		*val = sign_extend32(ret, scan_type->realbits - 1);

		return IIO_VAL_INT;

	case IIO_CHAN_INFO_SCALE:
		scale_uv = regulator_get_voltage(st->vref);
		if (scale_uv < 0)
			return scale_uv;

		*val = (scale_uv * 2) / 1000;
		*val2 = scan_type->realbits;

		return IIO_VAL_FRACTIONAL_LOG2;

	case IIO_CHAN_INFO_SAMP_FREQ:
		*val = st->samp_freq;

		return IIO_VAL_INT;

	case IIO_CHAN_INFO_OVERSAMPLING_RATIO:
		*val = st->oversampling_ratio;

		return IIO_VAL_INT;

	case IIO_CHAN_INFO_LOW_PASS_FILTER_3DB_FREQUENCY:
		temp = st->samp_freq * ad7768_filter_3db_odr_multiplier[st->filter_type];
		*val = DIV_ROUND_CLOSEST(temp, MILLI);

		return IIO_VAL_INT;
	}

	return -EINVAL;
}

static int ad7768_read_avail(struct iio_dev *indio_dev,
			     struct iio_chan_spec const *chan,
			     const int **vals, int *type, int *length,
			     long info)
{
	struct ad7768_state *st = iio_priv(indio_dev);
	unsigned int shift;

	switch (info) {
	case IIO_CHAN_INFO_OVERSAMPLING_RATIO:
		/*
		 * Sinc3 filter allows a wider range of OSR values, so show
		 * the available values in range format.
		 */
		if (st->filter_type == AD7768_FILTER_SINC3 ||
		    st->filter_type == AD7768_FILTER_SINC3_REJ60) {
			*vals = (int *)ad7768_sinc3_dec_rate_range;
			*type = IIO_VAL_INT;
			return IIO_AVAIL_RANGE;
		}

		shift = st->filter_type == AD7768_FILTER_SINC5 ? 0 : 2;
		*vals = (int *)&ad7768_dec_rate_values[shift];
		*length = ARRAY_SIZE(ad7768_dec_rate_values) - shift;
		*type = IIO_VAL_INT;
		return IIO_AVAIL_LIST;
	case IIO_CHAN_INFO_SAMP_FREQ:
		*vals = (int *)st->samp_freq_avail;
		*length = st->samp_freq_avail_len;
		*type = IIO_VAL_INT;
		return IIO_AVAIL_LIST;
	default:
		return -EINVAL;
	}
}

static int __ad7768_write_raw(struct iio_dev *indio_dev,
			      struct iio_chan_spec const *chan,
			      int val, int val2, long info)
{
	struct ad7768_state *st = iio_priv(indio_dev);
	int ret;

	switch (info) {
	case IIO_CHAN_INFO_SAMP_FREQ:
		return ad7768_set_freq(st, val);

	case IIO_CHAN_INFO_OVERSAMPLING_RATIO:
		ret = ad7768_configure_dig_fil(indio_dev, st->filter_type, val);
		if (ret)
			return ret;

		/* Update sampling frequency */
		return ad7768_set_freq(st, st->samp_freq);
	default:
		return -EINVAL;
	}
}

static int ad7768_write_raw(struct iio_dev *indio_dev,
			    struct iio_chan_spec const *chan,
			    int val, int val2, long info)
{
	int ret;

	if (!iio_device_claim_direct(indio_dev))
		return -EBUSY;

	ret = __ad7768_write_raw(indio_dev, chan, val, val2, info);
	iio_device_release_direct(indio_dev);

	return ret;
}

static int ad7768_read_label(struct iio_dev *indio_dev,
	const struct iio_chan_spec *chan, char *label)
{
	struct ad7768_state *st = iio_priv(indio_dev);

	return sprintf(label, "%s\n", st->labels[chan->channel]);
}

static int ad7768_get_current_scan_type(const struct iio_dev *indio_dev,
					const struct iio_chan_spec *chan)
{
	struct ad7768_state *st = iio_priv(indio_dev);

	return st->oversampling_ratio == 8 ?
	       AD7768_SCAN_TYPE_HIGH_SPEED : AD7768_SCAN_TYPE_NORMAL;
}

static const struct iio_info ad7768_info = {
	.read_raw = &ad7768_read_raw,
	.read_avail = &ad7768_read_avail,
	.write_raw = &ad7768_write_raw,
	.read_label = ad7768_read_label,
	.get_current_scan_type = &ad7768_get_current_scan_type,
	.debugfs_reg_access = &ad7768_reg_access,
};

static struct fwnode_handle *
ad7768_fwnode_find_reference_args(const struct fwnode_handle *fwnode,
				  const char *name, const char *nargs_prop,
				  unsigned int nargs, unsigned int index,
				  struct fwnode_reference_args *args)
{
	int ret;

<<<<<<< HEAD
	st->gpio_reset = devm_gpiod_get_optional(&st->spi->dev, "reset",
						 GPIOD_OUT_HIGH);
	if (IS_ERR(st->gpio_reset))
		return PTR_ERR(st->gpio_reset);

=======
	ret = fwnode_property_get_reference_args(fwnode, name, nargs_prop,
						 nargs, index, args);
	return ret ? ERR_PTR(ret) : args->fwnode;
}

static int ad7768_trigger_sources_sync_setup(struct device *dev,
					     struct fwnode_handle *fwnode,
					     struct ad7768_state *st)
{
	struct fwnode_reference_args args;

	struct fwnode_handle *ref __free(fwnode_handle) =
		ad7768_fwnode_find_reference_args(fwnode, "trigger-sources",
						  "#trigger-source-cells", 0,
						  AD7768_TRIGGER_SOURCE_SYNC_IDX,
						  &args);
	if (IS_ERR(ref))
		return PTR_ERR(ref);

	ref = args.fwnode;
	/* First, try getting the GPIO trigger source */
	if (fwnode_device_is_compatible(ref, "gpio-trigger")) {
		st->gpio_sync_in = devm_fwnode_gpiod_get_index(dev, ref, NULL, 0,
							       GPIOD_OUT_LOW,
							       "sync-in");
		return PTR_ERR_OR_ZERO(st->gpio_sync_in);
	}

	/*
	 * TODO: Support the other cases when we have a trigger subsystem
	 * to reliably handle other types of devices as trigger sources.
	 *
	 * For now, return an error message. For self triggering, omit the
	 * trigger-sources property.
	 */
	return dev_err_probe(dev, -EOPNOTSUPP, "Invalid synchronization trigger source\n");
}

static int ad7768_trigger_sources_get_sync(struct device *dev,
					   struct ad7768_state *st)
{
	struct fwnode_handle *fwnode = dev_fwnode(dev);

	/*
	 * The AD7768-1 allows two primary methods for driving the SYNC_IN pin
	 * to synchronize one or more devices:
	 * 1. Using an external GPIO.
	 * 2. Using a SPI command, where the SYNC_OUT pin generates a
	 *    synchronization pulse that drives the SYNC_IN pin.
	 */
	if (fwnode_property_present(fwnode, "trigger-sources"))
		return ad7768_trigger_sources_sync_setup(dev, fwnode, st);

	/*
	 * In the absence of trigger-sources property, enable self
	 * synchronization over SPI (SYNC_OUT).
	 */
	st->en_spi_sync = true;

	return 0;
}

static int ad7768_setup(struct iio_dev *indio_dev)
{
	struct ad7768_state *st = iio_priv(indio_dev);
	int ret;

	st->gpio_reset = devm_gpiod_get_optional(&st->spi->dev, "reset",
						 GPIOD_OUT_HIGH);
	if (IS_ERR(st->gpio_reset))
		return PTR_ERR(st->gpio_reset);

>>>>>>> a7fc15ed
	if (st->gpio_reset) {
		fsleep(10);
		gpiod_set_value_cansleep(st->gpio_reset, 0);
		fsleep(200);
	} else {
		/*
		 * Two writes to the SPI_RESET[1:0] bits are required to initiate
		 * a software reset. The bits must first be set to 11, and then
		 * to 10. When the sequence is detected, the reset occurs.
		 * See the datasheet, page 70.
		 */
		ret = regmap_write(st->regmap, AD7768_REG_SYNC_RESET, 0x3);
		if (ret)
			return ret;

		ret = regmap_write(st->regmap, AD7768_REG_SYNC_RESET, 0x2);
		if (ret)
			return ret;
	}

	/* For backwards compatibility, try the adi,sync-in-gpios property */
	st->gpio_sync_in = devm_gpiod_get_optional(&st->spi->dev, "adi,sync-in",
						   GPIOD_OUT_LOW);
	if (IS_ERR(st->gpio_sync_in))
		return PTR_ERR(st->gpio_sync_in);

	/*
	 * If the synchronization is not defined by adi,sync-in-gpios, try the
	 * trigger-sources.
	 */
	if (!st->gpio_sync_in) {
		ret = ad7768_trigger_sources_get_sync(&st->spi->dev, st);
		if (ret)
			return ret;
	}

	/* Only create a Chip GPIO if flagged for it */
	if (device_property_read_bool(&st->spi->dev, "gpio-controller")) {
		ret = ad7768_gpio_init(indio_dev);
		if (ret)
			return ret;
	}

	/*
	 * Set Default Digital Filter configuration:
	 * SINC5 filter with x32 Decimation rate
	 */
	ret = ad7768_configure_dig_fil(indio_dev, AD7768_FILTER_SINC5, 32);
	if (ret)
		return ret;

	/* Set the default sampling frequency to 32000 kSPS */
	return ad7768_set_freq(st, 32000);
}

static irqreturn_t ad7768_trigger_handler(int irq, void *p)
{
	struct iio_poll_func *pf = p;
	struct iio_dev *indio_dev = pf->indio_dev;
	struct ad7768_state *st = iio_priv(indio_dev);
	const struct iio_scan_type *scan_type;
	int ret;

	scan_type = iio_get_current_scan_type(indio_dev, &indio_dev->channels[0]);
	if (IS_ERR(scan_type))
		goto out;

	ret = spi_read(st->spi, &st->data.scan.chan,
		       BITS_TO_BYTES(scan_type->realbits));
	if (ret < 0)
		goto out;

	iio_push_to_buffers_with_ts(indio_dev, &st->data.scan,
				    sizeof(st->data.scan),
				    iio_get_time_ns(indio_dev));

out:
	iio_trigger_notify_done(indio_dev->trig);

	return IRQ_HANDLED;
}

static irqreturn_t ad7768_interrupt(int irq, void *dev_id)
{
	struct iio_dev *indio_dev = dev_id;
	struct ad7768_state *st = iio_priv(indio_dev);

	if (iio_buffer_enabled(indio_dev))
		iio_trigger_poll(st->trig);
	else
		complete(&st->completion);

	return IRQ_HANDLED;
};

static int ad7768_buffer_postenable(struct iio_dev *indio_dev)
{
	struct ad7768_state *st = iio_priv(indio_dev);

	/*
	 * Write a 1 to the LSB of the INTERFACE_FORMAT register to enter
	 * continuous read mode. Subsequent data reads do not require an
	 * initial 8-bit write to query the ADC_DATA register.
	 */
	return regmap_write(st->regmap, AD7768_REG_INTERFACE_FORMAT, 0x01);
}

static int ad7768_buffer_predisable(struct iio_dev *indio_dev)
{
	struct ad7768_state *st = iio_priv(indio_dev);
	unsigned int unused;

	/*
	 * To exit continuous read mode, perform a single read of the ADC_DATA
	 * reg (0x2C), which allows further configuration of the device.
	 */
	return regmap_read(st->regmap24, AD7768_REG24_ADC_DATA, &unused);
}

static const struct iio_buffer_setup_ops ad7768_buffer_ops = {
	.postenable = &ad7768_buffer_postenable,
	.predisable = &ad7768_buffer_predisable,
};

static const struct iio_trigger_ops ad7768_trigger_ops = {
	.validate_device = iio_trigger_validate_own_device,
};

static void ad7768_regulator_disable(void *data)
{
	struct ad7768_state *st = data;

	regulator_disable(st->vref);
}

static int ad7768_set_channel_label(struct iio_dev *indio_dev,
						int num_channels)
{
	struct ad7768_state *st = iio_priv(indio_dev);
	struct device *device = indio_dev->dev.parent;
	const char *label;
	int crt_ch = 0;

	device_for_each_child_node_scoped(device, child) {
		if (fwnode_property_read_u32(child, "reg", &crt_ch))
			continue;

		if (crt_ch >= num_channels)
			continue;

		if (fwnode_property_read_string(child, "label", &label))
			continue;

		st->labels[crt_ch] = label;
	}

	return 0;
}

static int ad7768_triggered_buffer_alloc(struct iio_dev *indio_dev)
{
	struct ad7768_state *st = iio_priv(indio_dev);
	int ret;

	st->trig = devm_iio_trigger_alloc(indio_dev->dev.parent, "%s-dev%d",
					  indio_dev->name,
					  iio_device_id(indio_dev));
	if (!st->trig)
		return -ENOMEM;

	st->trig->ops = &ad7768_trigger_ops;
	iio_trigger_set_drvdata(st->trig, indio_dev);
	ret = devm_iio_trigger_register(indio_dev->dev.parent, st->trig);
	if (ret)
		return ret;

	indio_dev->trig = iio_trigger_get(st->trig);

	return devm_iio_triggered_buffer_setup(indio_dev->dev.parent, indio_dev,
					       &iio_pollfunc_store_time,
					       &ad7768_trigger_handler,
					       &ad7768_buffer_ops);
}

<<<<<<< HEAD
=======
static int ad7768_vcm_enable(struct regulator_dev *rdev)
{
	struct iio_dev *indio_dev = rdev_get_drvdata(rdev);
	struct ad7768_state *st = iio_priv(indio_dev);
	int ret, regval;

	if (!iio_device_claim_direct(indio_dev))
		return -EBUSY;

	/* To enable, set the last selected output */
	regval = AD7768_REG_ANALOG2_VCM(st->vcm_output_sel + 1);
	ret = regmap_update_bits(st->regmap, AD7768_REG_ANALOG2,
				 AD7768_REG_ANALOG2_VCM_MSK, regval);
	iio_device_release_direct(indio_dev);

	return ret;
}

static int ad7768_vcm_disable(struct regulator_dev *rdev)
{
	struct iio_dev *indio_dev = rdev_get_drvdata(rdev);
	struct ad7768_state *st = iio_priv(indio_dev);
	int ret;

	if (!iio_device_claim_direct(indio_dev))
		return -EBUSY;

	ret = regmap_update_bits(st->regmap, AD7768_REG_ANALOG2,
				 AD7768_REG_ANALOG2_VCM_MSK, AD7768_VCM_OFF);
	iio_device_release_direct(indio_dev);

	return ret;
}

static int ad7768_vcm_is_enabled(struct regulator_dev *rdev)
{
	struct iio_dev *indio_dev = rdev_get_drvdata(rdev);
	struct ad7768_state *st = iio_priv(indio_dev);
	int ret, val;

	if (!iio_device_claim_direct(indio_dev))
		return -EBUSY;

	ret = regmap_read(st->regmap, AD7768_REG_ANALOG2, &val);
	iio_device_release_direct(indio_dev);
	if (ret)
		return ret;

	return FIELD_GET(AD7768_REG_ANALOG2_VCM_MSK, val) != AD7768_VCM_OFF;
}

static int ad7768_set_voltage_sel(struct regulator_dev *rdev,
				  unsigned int selector)
{
	unsigned int regval = AD7768_REG_ANALOG2_VCM(selector + 1);
	struct iio_dev *indio_dev = rdev_get_drvdata(rdev);
	struct ad7768_state *st = iio_priv(indio_dev);
	int ret;

	if (!iio_device_claim_direct(indio_dev))
		return -EBUSY;

	ret = regmap_update_bits(st->regmap, AD7768_REG_ANALOG2,
				 AD7768_REG_ANALOG2_VCM_MSK, regval);
	iio_device_release_direct(indio_dev);
	if (ret)
		return ret;

	st->vcm_output_sel = selector;

	return 0;
}

static int ad7768_get_voltage_sel(struct regulator_dev *rdev)
{
	struct iio_dev *indio_dev = rdev_get_drvdata(rdev);
	struct ad7768_state *st = iio_priv(indio_dev);
	int ret, val;

	if (!iio_device_claim_direct(indio_dev))
		return -EBUSY;

	ret = regmap_read(st->regmap, AD7768_REG_ANALOG2, &val);
	iio_device_release_direct(indio_dev);
	if (ret)
		return ret;

	val = FIELD_GET(AD7768_REG_ANALOG2_VCM_MSK, val);

	return clamp(val, 1, rdev->desc->n_voltages) - 1;
}

static const struct regulator_ops vcm_regulator_ops = {
	.enable = ad7768_vcm_enable,
	.disable = ad7768_vcm_disable,
	.is_enabled = ad7768_vcm_is_enabled,
	.list_voltage = regulator_list_voltage_table,
	.set_voltage_sel = ad7768_set_voltage_sel,
	.get_voltage_sel = ad7768_get_voltage_sel,
};

static const unsigned int vcm_voltage_table[] = {
	2500000,
	2050000,
	1650000,
	1900000,
	1100000,
	900000,
};

static const struct regulator_desc vcm_desc = {
	.name = "ad7768-1-vcm",
	.of_match = "vcm-output",
	.regulators_node = "regulators",
	.n_voltages = ARRAY_SIZE(vcm_voltage_table),
	.volt_table = vcm_voltage_table,
	.ops = &vcm_regulator_ops,
	.type = REGULATOR_VOLTAGE,
	.owner = THIS_MODULE,
};

static int ad7768_register_regulators(struct device *dev, struct ad7768_state *st,
				      struct iio_dev *indio_dev)
{
	struct regulator_config config = {
		.dev = dev,
		.driver_data = indio_dev,
	};
	int ret;

	/* Disable the regulator before registering it */
	ret = regmap_update_bits(st->regmap, AD7768_REG_ANALOG2,
				 AD7768_REG_ANALOG2_VCM_MSK, AD7768_VCM_OFF);
	if (ret)
		return ret;

	st->vcm_rdev = devm_regulator_register(dev, &vcm_desc, &config);
	if (IS_ERR(st->vcm_rdev))
		return dev_err_probe(dev, PTR_ERR(st->vcm_rdev),
				     "failed to register VCM regulator\n");

	return 0;
}

>>>>>>> a7fc15ed
static int ad7768_probe(struct spi_device *spi)
{
	struct ad7768_state *st;
	struct iio_dev *indio_dev;
	int ret;

	indio_dev = devm_iio_device_alloc(&spi->dev, sizeof(*st));
	if (!indio_dev)
		return -ENOMEM;

	st = iio_priv(indio_dev);
	/*
	 * Datasheet recommends SDI line to be kept high when data is not being
	 * clocked out of the controller and the spi clock is free running,
	 * to prevent accidental reset.
	 * Since many controllers do not support the SPI_MOSI_IDLE_HIGH flag
	 * yet, only request the MOSI idle state to enable if the controller
	 * supports it.
	 */
	if (spi->controller->mode_bits & SPI_MOSI_IDLE_HIGH) {
		spi->mode |= SPI_MOSI_IDLE_HIGH;
		ret = spi_setup(spi);
		if (ret < 0)
			return ret;
	}

	st->spi = spi;

	st->regmap = devm_regmap_init_spi(spi, &ad7768_regmap_config);
	if (IS_ERR(st->regmap))
		return dev_err_probe(&spi->dev, PTR_ERR(st->regmap),
				     "Failed to initialize regmap");

	st->regmap24 = devm_regmap_init_spi(spi, &ad7768_regmap24_config);
	if (IS_ERR(st->regmap24))
		return dev_err_probe(&spi->dev, PTR_ERR(st->regmap24),
				     "Failed to initialize regmap24");

	st->vref = devm_regulator_get(&spi->dev, "vref");
	if (IS_ERR(st->vref))
		return PTR_ERR(st->vref);

	ret = regulator_enable(st->vref);
	if (ret) {
		dev_err(&spi->dev, "Failed to enable specified vref supply\n");
		return ret;
	}

	ret = devm_add_action_or_reset(&spi->dev, ad7768_regulator_disable, st);
	if (ret)
		return ret;

	st->mclk = devm_clk_get_enabled(&spi->dev, "mclk");
	if (IS_ERR(st->mclk))
		return PTR_ERR(st->mclk);

	st->mclk_freq = clk_get_rate(st->mclk);

	indio_dev->channels = ad7768_channels;
	indio_dev->num_channels = ARRAY_SIZE(ad7768_channels);
	indio_dev->name = spi_get_device_id(spi)->name;
	indio_dev->info = &ad7768_info;
	indio_dev->modes = INDIO_DIRECT_MODE;

	/* Register VCM output regulator */
	ret = ad7768_register_regulators(&spi->dev, st, indio_dev);
	if (ret)
		return ret;

	ret = ad7768_setup(indio_dev);
	if (ret < 0) {
		dev_err(&spi->dev, "AD7768 setup failed\n");
		return ret;
	}

	init_completion(&st->completion);

	ret = ad7768_set_channel_label(indio_dev, ARRAY_SIZE(ad7768_channels));
	if (ret)
		return ret;

	ret = devm_request_irq(&spi->dev, spi->irq,
			       &ad7768_interrupt,
			       IRQF_TRIGGER_RISING | IRQF_ONESHOT,
			       indio_dev->name, indio_dev);
	if (ret)
		return ret;

	ret = ad7768_triggered_buffer_alloc(indio_dev);
	if (ret)
		return ret;

	return devm_iio_device_register(&spi->dev, indio_dev);
}

static const struct spi_device_id ad7768_id_table[] = {
	{ "ad7768-1", 0 },
	{ }
};
MODULE_DEVICE_TABLE(spi, ad7768_id_table);

static const struct of_device_id ad7768_of_match[] = {
	{ .compatible = "adi,ad7768-1" },
	{ }
};
MODULE_DEVICE_TABLE(of, ad7768_of_match);

static struct spi_driver ad7768_driver = {
	.driver = {
		.name = "ad7768-1",
		.of_match_table = ad7768_of_match,
	},
	.probe = ad7768_probe,
	.id_table = ad7768_id_table,
};
module_spi_driver(ad7768_driver);

MODULE_AUTHOR("Stefan Popa <stefan.popa@analog.com>");
MODULE_DESCRIPTION("Analog Devices AD7768-1 ADC driver");
MODULE_LICENSE("GPL v2");<|MERGE_RESOLUTION|>--- conflicted
+++ resolved
@@ -14,10 +14,7 @@
 #include <linux/gpio/driver.h>
 #include <linux/gpio/consumer.h>
 #include <linux/interrupt.h>
-<<<<<<< HEAD
-=======
 #include <linux/minmax.h>
->>>>>>> a7fc15ed
 #include <linux/module.h>
 #include <linux/regmap.h>
 #include <linux/regulator/consumer.h>
@@ -94,8 +91,6 @@
 #define AD7768_CONV_MODE_MSK		GENMASK(2, 0)
 #define AD7768_CONV_MODE(x)		FIELD_PREP(AD7768_CONV_MODE_MSK, x)
 
-<<<<<<< HEAD
-=======
 /* AD7768_REG_ANALOG2 */
 #define AD7768_REG_ANALOG2_VCM_MSK	GENMASK(2, 0)
 #define AD7768_REG_ANALOG2_VCM(x)	FIELD_PREP(AD7768_REG_ANALOG2_VCM_MSK, (x))
@@ -116,7 +111,6 @@
 
 #define AD7768_MAX_CHANNELS 1
 
->>>>>>> a7fc15ed
 enum ad7768_conv_mode {
 	AD7768_CONTINUOUS,
 	AD7768_ONE_SHOT,
@@ -238,13 +232,9 @@
 	struct iio_trigger *trig;
 	struct gpio_desc *gpio_sync_in;
 	struct gpio_desc *gpio_reset;
-<<<<<<< HEAD
-	const char *labels[ARRAY_SIZE(ad7768_channels)];
-=======
 	const char *labels[AD7768_MAX_CHANNELS];
 	struct gpio_chip gpiochip;
 	bool en_spi_sync;
->>>>>>> a7fc15ed
 	/*
 	 * DMA (thus cache coherency maintenance) may require the
 	 * transfer buffers to live in their own cache lines.
@@ -283,7 +273,6 @@
 	regmap_reg_range(AD7768_REG_COEFF_CONTROL, AD7768_REG_COEFF_CONTROL),
 	regmap_reg_range(AD7768_REG_ACCESS_KEY, AD7768_REG_ACCESS_KEY),
 };
-<<<<<<< HEAD
 
 static const struct regmap_access_table ad7768_regmap_wr_table = {
 	.yes_ranges = ad7768_regmap_wr_ranges,
@@ -331,54 +320,6 @@
 	.max_register = AD7768_REG24_COEFF_DATA,
 };
 
-=======
-
-static const struct regmap_access_table ad7768_regmap_wr_table = {
-	.yes_ranges = ad7768_regmap_wr_ranges,
-	.n_yes_ranges = ARRAY_SIZE(ad7768_regmap_wr_ranges),
-};
-
-static const struct regmap_config ad7768_regmap_config = {
-	.name = "ad7768-1-8",
-	.reg_bits = 8,
-	.val_bits = 8,
-	.read_flag_mask = BIT(6),
-	.rd_table = &ad7768_regmap_rd_table,
-	.wr_table = &ad7768_regmap_wr_table,
-	.max_register = AD7768_REG_ACCESS_KEY,
-	.use_single_write = true,
-	.use_single_read = true,
-};
-
-static const struct regmap_range ad7768_regmap24_rd_ranges[] = {
-	regmap_reg_range(AD7768_REG24_ADC_DATA, AD7768_REG24_ADC_DATA),
-	regmap_reg_range(AD7768_REG24_COEFF_DATA, AD7768_REG24_COEFF_DATA),
-};
-
-static const struct regmap_access_table ad7768_regmap24_rd_table = {
-	.yes_ranges = ad7768_regmap24_rd_ranges,
-	.n_yes_ranges = ARRAY_SIZE(ad7768_regmap24_rd_ranges),
-};
-
-static const struct regmap_range ad7768_regmap24_wr_ranges[] = {
-	regmap_reg_range(AD7768_REG24_COEFF_DATA, AD7768_REG24_COEFF_DATA),
-};
-
-static const struct regmap_access_table ad7768_regmap24_wr_table = {
-	.yes_ranges = ad7768_regmap24_wr_ranges,
-	.n_yes_ranges = ARRAY_SIZE(ad7768_regmap24_wr_ranges),
-};
-
-static const struct regmap_config ad7768_regmap24_config = {
-	.name = "ad7768-1-24",
-	.reg_bits = 8,
-	.val_bits = 24,
-	.read_flag_mask = BIT(6),
-	.rd_table = &ad7768_regmap24_rd_table,
-	.wr_table = &ad7768_regmap24_wr_table,
-	.max_register = AD7768_REG24_COEFF_DATA,
-};
-
 static int ad7768_send_sync_pulse(struct ad7768_state *st)
 {
 	if (st->en_spi_sync)
@@ -436,7 +377,6 @@
 				  mclk_div_value);
 }
 
->>>>>>> a7fc15ed
 static int ad7768_set_mode(struct ad7768_state *st,
 			   enum ad7768_conv_mode mode)
 {
@@ -464,8 +404,6 @@
 	if (ret)
 		return ret;
 
-<<<<<<< HEAD
-=======
 	/*
 	 * When the decimation rate is set to x8, the ADC data precision is
 	 * reduced from 24 bits to 16 bits. Since the AD7768_REG_ADC_DATA
@@ -475,7 +413,6 @@
 	if (st->oversampling_ratio == 8)
 		readval >>= 8;
 
->>>>>>> a7fc15ed
 	/*
 	 * Any SPI configuration of the AD7768-1 can only be
 	 * performed in continuous conversion mode.
@@ -542,10 +479,6 @@
 	 */
 	dec_rate = DIV_ROUND_UP(dec_rate, 32) - 1;
 
-<<<<<<< HEAD
-	ret = regmap_write(st->regmap, AD7768_REG_DIGITAL_FILTER, mode);
-	if (ret < 0)
-=======
 	/*
 	 * The SINC3_DEC_RATE value is a 13-bit value split across two
 	 * registers: MSB [12:8] and LSB [7:0]. Prepare the 13-bit value using
@@ -556,7 +489,6 @@
 	ret = regmap_bulk_write(st->regmap, AD7768_REG_SINC3_DEC_RATE_MSB,
 				dec_rate_reg, 2);
 	if (ret)
->>>>>>> a7fc15ed
 		return ret;
 
 	st->oversampling_ratio = (dec_rate + 1) * 32;
@@ -684,12 +616,6 @@
 	 * AD7768_REG_GPIO_WRITE. Otherwise, read the input value from
 	 * AD7768_REG_GPIO_READ.
 	 */
-<<<<<<< HEAD
-	pwr_mode = AD7768_PWR_MCLK_DIV(ad7768_clk_config[idx].mclk_div) |
-		   AD7768_PWR_PWRMODE(ad7768_clk_config[idx].pwrmode);
-	ret = regmap_write(st->regmap, AD7768_REG_POWER_CLOCK, pwr_mode);
-	if (ret < 0)
-=======
 	if (val & BIT(offset))
 		ret = regmap_read(st->regmap, AD7768_REG_GPIO_WRITE, &val);
 	else
@@ -736,7 +662,6 @@
 	ret = regmap_write(st->regmap, AD7768_REG_GPIO_CONTROL,
 			   AD7768_GPIO_UNIVERSAL_EN);
 	if (ret)
->>>>>>> a7fc15ed
 		return ret;
 
 	st->gpiochip = (struct gpio_chip) {
@@ -1009,13 +934,6 @@
 {
 	int ret;
 
-<<<<<<< HEAD
-	st->gpio_reset = devm_gpiod_get_optional(&st->spi->dev, "reset",
-						 GPIOD_OUT_HIGH);
-	if (IS_ERR(st->gpio_reset))
-		return PTR_ERR(st->gpio_reset);
-
-=======
 	ret = fwnode_property_get_reference_args(fwnode, name, nargs_prop,
 						 nargs, index, args);
 	return ret ? ERR_PTR(ret) : args->fwnode;
@@ -1088,7 +1006,6 @@
 	if (IS_ERR(st->gpio_reset))
 		return PTR_ERR(st->gpio_reset);
 
->>>>>>> a7fc15ed
 	if (st->gpio_reset) {
 		fsleep(10);
 		gpiod_set_value_cansleep(st->gpio_reset, 0);
@@ -1273,8 +1190,6 @@
 					       &ad7768_buffer_ops);
 }
 
-<<<<<<< HEAD
-=======
 static int ad7768_vcm_enable(struct regulator_dev *rdev)
 {
 	struct iio_dev *indio_dev = rdev_get_drvdata(rdev);
@@ -1419,7 +1334,6 @@
 	return 0;
 }
 
->>>>>>> a7fc15ed
 static int ad7768_probe(struct spi_device *spi)
 {
 	struct ad7768_state *st;
