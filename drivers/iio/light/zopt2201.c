--- conflicted
+++ resolved
@@ -119,11 +119,7 @@
 	u8 res; /* resolution register value */
 };
 
-<<<<<<< HEAD
-static struct zopt2201_scale zopt2201_scale_als[] = {
-=======
 static const struct zopt2201_scale zopt2201_scale_als[] = {
->>>>>>> a7fc15ed
 	{ 19, 200000, 0, 5 },
 	{  6, 400000, 1, 5 },
 	{  3, 200000, 2, 5 },
@@ -148,11 +144,7 @@
 	{  0,   8333, 4, 0 },
 };
 
-<<<<<<< HEAD
-static struct zopt2201_scale zopt2201_scale_uvb[] = {
-=======
 static const struct zopt2201_scale zopt2201_scale_uvb[] = {
->>>>>>> a7fc15ed
 	{ 0, 460800, 0, 5 },
 	{ 0, 153600, 1, 5 },
 	{ 0,  76800, 2, 5 },
@@ -355,11 +347,7 @@
 }
 
 static int zopt2201_write_scale_by_idx(struct zopt2201_data *data, int idx,
-<<<<<<< HEAD
-				     struct zopt2201_scale *zopt2201_scale_array)
-=======
 				       const struct zopt2201_scale *zopt2201_scale_array)
->>>>>>> a7fc15ed
 {
 	int ret;
 
