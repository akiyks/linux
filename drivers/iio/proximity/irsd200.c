--- conflicted
+++ resolved
@@ -763,16 +763,9 @@
 	struct {
 		s16 channel;
 		aligned_s64 ts;
-<<<<<<< HEAD
-	} scan;
-	int ret;
-
-	memset(&scan, 0, sizeof(scan));
-=======
 	} scan = { };
 	int ret;
 
->>>>>>> a7fc15ed
 	ret = irsd200_read_data(data, &scan.channel);
 	if (ret)
 		goto end;
