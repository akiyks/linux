--- conflicted
+++ resolved
@@ -2308,19 +2308,9 @@
 		struct resource res;
 		u64 src_perms;
 
-<<<<<<< HEAD
-		rmem = of_reserved_mem_lookup(rmem_node);
-		if (!rmem) {
-			err = -EINVAL;
-			goto err_free_data;
-		}
-
-		src_perms = BIT(QCOM_SCM_VMID_HLOS);
-=======
 		err = of_reserved_mem_region_to_resource(rdev->of_node, 0, &res);
 		if (!err) {
 			src_perms = BIT(QCOM_SCM_VMID_HLOS);
->>>>>>> a7fc15ed
 
 			qcom_scm_assign_mem(res.start, resource_size(&res), &src_perms,
 				    data->vmperms, data->vmcount);
