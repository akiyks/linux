--- conflicted
+++ resolved
@@ -30,13 +30,8 @@
 				   $(call cc-option,-mno-single-pic-base) \
 				   $(DISABLE_KSTACK_ERASE)
 cflags-$(CONFIG_RISCV)		+= -fpic -DNO_ALTERNATIVE -mno-relax \
-<<<<<<< HEAD
-				   $(DISABLE_STACKLEAK_PLUGIN)
-cflags-$(CONFIG_LOONGARCH)	+= -fpie $(DISABLE_STACKLEAK_PLUGIN)
-=======
 				   $(DISABLE_KSTACK_ERASE)
 cflags-$(CONFIG_LOONGARCH)	+= -fpie $(DISABLE_KSTACK_ERASE)
->>>>>>> a7fc15ed
 
 cflags-$(CONFIG_EFI_PARAMS_FROM_FDT)	+= -I$(srctree)/scripts/dtc/libfdt
 
