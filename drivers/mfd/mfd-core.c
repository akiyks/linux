// SPDX-License-Identifier: GPL-2.0-only
/*
 * drivers/mfd/mfd-core.c
 *
 * core MFD support
 * Copyright (c) 2006 Ian Molton
 * Copyright (c) 2007,2008 Dmitry Baryshkov
 */

#include <linux/kernel.h>
#include <linux/platform_device.h>
#include <linux/acpi.h>
#include <linux/list.h>
#include <linux/property.h>
#include <linux/mfd/core.h>
#include <linux/pm_runtime.h>
#include <linux/slab.h>
#include <linux/module.h>
#include <linux/irqdomain.h>
#include <linux/of.h>
#include <linux/of_address.h>
#include <linux/regulator/consumer.h>

static LIST_HEAD(mfd_of_node_list);

struct mfd_of_node_entry {
	struct list_head list;
	struct device *dev;
	struct device_node *np;
};

static struct device_type mfd_dev_type = {
	.name	= "mfd_device",
};

int mfd_cell_enable(struct platform_device *pdev)
{
	const struct mfd_cell *cell = mfd_get_cell(pdev);

	if (!cell->enable) {
		dev_dbg(&pdev->dev, "No .enable() call-back registered\n");
		return 0;
	}

	return cell->enable(pdev);
}
EXPORT_SYMBOL(mfd_cell_enable);

int mfd_cell_disable(struct platform_device *pdev)
{
	const struct mfd_cell *cell = mfd_get_cell(pdev);

	if (!cell->disable) {
		dev_dbg(&pdev->dev, "No .disable() call-back registered\n");
		return 0;
	}

	return cell->disable(pdev);
}
EXPORT_SYMBOL(mfd_cell_disable);

#if IS_ENABLED(CONFIG_ACPI)
struct match_ids_walk_data {
	struct acpi_device_id *ids;
	struct acpi_device *adev;
};

static int match_device_ids(struct acpi_device *adev, void *data)
{
	struct match_ids_walk_data *wd = data;

	if (!acpi_match_device_ids(adev, wd->ids)) {
		wd->adev = adev;
		return 1;
	}

	return 0;
}

static void mfd_acpi_add_device(const struct mfd_cell *cell,
				struct platform_device *pdev)
{
	const struct mfd_cell_acpi_match *match = cell->acpi_match;
	struct acpi_device *adev = NULL;
	struct acpi_device *parent;

	parent = ACPI_COMPANION(pdev->dev.parent);
	if (!parent)
		return;

	/*
	 * MFD child device gets its ACPI handle either from the ACPI device
	 * directly under the parent that matches the either _HID or _CID, or
	 * _ADR or it will use the parent handle if is no ID is given.
	 *
	 * Note that use of _ADR is a grey area in the ACPI specification,
	 * though at least Intel Galileo Gen 2 is using it to distinguish
	 * the children devices.
	 */
	if (match) {
		if (match->pnpid) {
			struct acpi_device_id ids[2] = {};
			struct match_ids_walk_data wd = {
				.adev = NULL,
				.ids = ids,
			};

<<<<<<< HEAD
			strlcpy(ids[0].id, match->pnpid, sizeof(ids[0].id));
=======
			strscpy(ids[0].id, match->pnpid, sizeof(ids[0].id));
>>>>>>> 7365df19
			acpi_dev_for_each_child(parent, match_device_ids, &wd);
			adev = wd.adev;
		} else {
			adev = acpi_find_child_device(parent, match->adr, false);
		}
	}

	ACPI_COMPANION_SET(&pdev->dev, adev ?: parent);
}
#else
static inline void mfd_acpi_add_device(const struct mfd_cell *cell,
				       struct platform_device *pdev)
{
}
#endif

static int mfd_match_of_node_to_dev(struct platform_device *pdev,
				    struct device_node *np,
				    const struct mfd_cell *cell)
{
#if IS_ENABLED(CONFIG_OF)
	struct mfd_of_node_entry *of_entry;
	const __be32 *reg;
	u64 of_node_addr;

	/* Skip if OF node has previously been allocated to a device */
	list_for_each_entry(of_entry, &mfd_of_node_list, list)
		if (of_entry->np == np)
			return -EAGAIN;

	if (!cell->use_of_reg)
		/* No of_reg defined - allocate first free compatible match */
		goto allocate_of_node;

	/* We only care about each node's first defined address */
	reg = of_get_address(np, 0, NULL, NULL);
	if (!reg)
		/* OF node does not contatin a 'reg' property to match to */
		return -EAGAIN;

	of_node_addr = of_read_number(reg, of_n_addr_cells(np));

	if (cell->of_reg != of_node_addr)
		/* No match */
		return -EAGAIN;

allocate_of_node:
	of_entry = kzalloc(sizeof(*of_entry), GFP_KERNEL);
	if (!of_entry)
		return -ENOMEM;

	of_entry->dev = &pdev->dev;
	of_entry->np = np;
	list_add_tail(&of_entry->list, &mfd_of_node_list);

	pdev->dev.of_node = np;
	pdev->dev.fwnode = &np->fwnode;
#endif
	return 0;
}

static int mfd_add_device(struct device *parent, int id,
			  const struct mfd_cell *cell,
			  struct resource *mem_base,
			  int irq_base, struct irq_domain *domain)
{
	struct resource *res;
	struct platform_device *pdev;
	struct device_node *np = NULL;
	struct mfd_of_node_entry *of_entry, *tmp;
	int ret = -ENOMEM;
	int platform_id;
	int r;

	if (id == PLATFORM_DEVID_AUTO)
		platform_id = id;
	else
		platform_id = id + cell->id;

	pdev = platform_device_alloc(cell->name, platform_id);
	if (!pdev)
		goto fail_alloc;

	pdev->mfd_cell = kmemdup(cell, sizeof(*cell), GFP_KERNEL);
	if (!pdev->mfd_cell)
		goto fail_device;

	res = kcalloc(cell->num_resources, sizeof(*res), GFP_KERNEL);
	if (!res)
		goto fail_device;

	pdev->dev.parent = parent;
	pdev->dev.type = &mfd_dev_type;
	pdev->dev.dma_mask = parent->dma_mask;
	pdev->dev.dma_parms = parent->dma_parms;
	pdev->dev.coherent_dma_mask = parent->coherent_dma_mask;

	ret = regulator_bulk_register_supply_alias(
			&pdev->dev, cell->parent_supplies,
			parent, cell->parent_supplies,
			cell->num_parent_supplies);
	if (ret < 0)
		goto fail_res;

	if (IS_ENABLED(CONFIG_OF) && parent->of_node && cell->of_compatible) {
		for_each_child_of_node(parent->of_node, np) {
			if (of_device_is_compatible(np, cell->of_compatible)) {
				/* Ignore 'disabled' devices error free */
				if (!of_device_is_available(np)) {
					of_node_put(np);
					ret = 0;
					goto fail_alias;
				}

				ret = mfd_match_of_node_to_dev(pdev, np, cell);
				if (ret == -EAGAIN)
					continue;
				of_node_put(np);
				if (ret)
					goto fail_alias;

				break;
			}
		}

		if (!pdev->dev.of_node)
			pr_warn("%s: Failed to locate of_node [id: %d]\n",
				cell->name, platform_id);
	}

	mfd_acpi_add_device(cell, pdev);

	if (cell->pdata_size) {
		ret = platform_device_add_data(pdev,
					cell->platform_data, cell->pdata_size);
		if (ret)
			goto fail_of_entry;
	}

	if (cell->swnode) {
		ret = device_add_software_node(&pdev->dev, cell->swnode);
		if (ret)
			goto fail_of_entry;
	}

	for (r = 0; r < cell->num_resources; r++) {
		res[r].name = cell->resources[r].name;
		res[r].flags = cell->resources[r].flags;

		/* Find out base to use */
		if ((cell->resources[r].flags & IORESOURCE_MEM) && mem_base) {
			res[r].parent = mem_base;
			res[r].start = mem_base->start +
				cell->resources[r].start;
			res[r].end = mem_base->start +
				cell->resources[r].end;
		} else if (cell->resources[r].flags & IORESOURCE_IRQ) {
			if (domain) {
				/* Unable to create mappings for IRQ ranges. */
				WARN_ON(cell->resources[r].start !=
					cell->resources[r].end);
				res[r].start = res[r].end = irq_create_mapping(
					domain, cell->resources[r].start);
			} else {
				res[r].start = irq_base +
					cell->resources[r].start;
				res[r].end   = irq_base +
					cell->resources[r].end;
			}
		} else {
			res[r].parent = cell->resources[r].parent;
			res[r].start = cell->resources[r].start;
			res[r].end   = cell->resources[r].end;
		}

		if (!cell->ignore_resource_conflicts) {
			if (has_acpi_companion(&pdev->dev)) {
				ret = acpi_check_resource_conflict(&res[r]);
				if (ret)
					goto fail_res_conflict;
			}
		}
	}

	ret = platform_device_add_resources(pdev, res, cell->num_resources);
	if (ret)
		goto fail_res_conflict;

	ret = platform_device_add(pdev);
	if (ret)
		goto fail_res_conflict;

	if (cell->pm_runtime_no_callbacks)
		pm_runtime_no_callbacks(&pdev->dev);

	kfree(res);

	return 0;

fail_res_conflict:
	if (cell->swnode)
		device_remove_software_node(&pdev->dev);
fail_of_entry:
	list_for_each_entry_safe(of_entry, tmp, &mfd_of_node_list, list)
		if (of_entry->dev == &pdev->dev) {
			list_del(&of_entry->list);
			kfree(of_entry);
		}
fail_alias:
	regulator_bulk_unregister_supply_alias(&pdev->dev,
					       cell->parent_supplies,
					       cell->num_parent_supplies);
fail_res:
	kfree(res);
fail_device:
	platform_device_put(pdev);
fail_alloc:
	return ret;
}

/**
 * mfd_add_devices - register child devices
 *
 * @parent:	Pointer to parent device.
 * @id:		Can be PLATFORM_DEVID_AUTO to let the Platform API take care
 *		of device numbering, or will be added to a device's cell_id.
 * @cells:	Array of (struct mfd_cell)s describing child devices.
 * @n_devs:	Number of child devices to register.
 * @mem_base:	Parent register range resource for child devices.
 * @irq_base:	Base of the range of virtual interrupt numbers allocated for
 *		this MFD device. Unused if @domain is specified.
 * @domain:	Interrupt domain to create mappings for hardware interrupts.
 */
int mfd_add_devices(struct device *parent, int id,
		    const struct mfd_cell *cells, int n_devs,
		    struct resource *mem_base,
		    int irq_base, struct irq_domain *domain)
{
	int i;
	int ret;

	for (i = 0; i < n_devs; i++) {
		ret = mfd_add_device(parent, id, cells + i, mem_base,
				     irq_base, domain);
		if (ret)
			goto fail;
	}

	return 0;

fail:
	if (i)
		mfd_remove_devices(parent);

	return ret;
}
EXPORT_SYMBOL(mfd_add_devices);

static int mfd_remove_devices_fn(struct device *dev, void *data)
{
	struct platform_device *pdev;
	const struct mfd_cell *cell;
	struct mfd_of_node_entry *of_entry, *tmp;
	int *level = data;

	if (dev->type != &mfd_dev_type)
		return 0;

	pdev = to_platform_device(dev);
	cell = mfd_get_cell(pdev);

	if (level && cell->level > *level)
		return 0;

	if (cell->swnode)
		device_remove_software_node(&pdev->dev);

	list_for_each_entry_safe(of_entry, tmp, &mfd_of_node_list, list)
		if (of_entry->dev == &pdev->dev) {
			list_del(&of_entry->list);
			kfree(of_entry);
		}

	regulator_bulk_unregister_supply_alias(dev, cell->parent_supplies,
					       cell->num_parent_supplies);

	platform_device_unregister(pdev);
	return 0;
}

void mfd_remove_devices_late(struct device *parent)
{
	int level = MFD_DEP_LEVEL_HIGH;

	device_for_each_child_reverse(parent, &level, mfd_remove_devices_fn);
}
EXPORT_SYMBOL(mfd_remove_devices_late);

void mfd_remove_devices(struct device *parent)
{
	int level = MFD_DEP_LEVEL_NORMAL;

	device_for_each_child_reverse(parent, &level, mfd_remove_devices_fn);
}
EXPORT_SYMBOL(mfd_remove_devices);

static void devm_mfd_dev_release(struct device *dev, void *res)
{
	mfd_remove_devices(dev);
}

/**
 * devm_mfd_add_devices - Resource managed version of mfd_add_devices()
 *
 * Returns 0 on success or an appropriate negative error number on failure.
 * All child-devices of the MFD will automatically be removed when it gets
 * unbinded.
 *
 * @dev:	Pointer to parent device.
 * @id:		Can be PLATFORM_DEVID_AUTO to let the Platform API take care
 *		of device numbering, or will be added to a device's cell_id.
 * @cells:	Array of (struct mfd_cell)s describing child devices.
 * @n_devs:	Number of child devices to register.
 * @mem_base:	Parent register range resource for child devices.
 * @irq_base:	Base of the range of virtual interrupt numbers allocated for
 *		this MFD device. Unused if @domain is specified.
 * @domain:	Interrupt domain to create mappings for hardware interrupts.
 */
int devm_mfd_add_devices(struct device *dev, int id,
			 const struct mfd_cell *cells, int n_devs,
			 struct resource *mem_base,
			 int irq_base, struct irq_domain *domain)
{
	struct device **ptr;
	int ret;

	ptr = devres_alloc(devm_mfd_dev_release, sizeof(*ptr), GFP_KERNEL);
	if (!ptr)
		return -ENOMEM;

	ret = mfd_add_devices(dev, id, cells, n_devs, mem_base,
			      irq_base, domain);
	if (ret < 0) {
		devres_free(ptr);
		return ret;
	}

	*ptr = dev;
	devres_add(dev, ptr);

	return ret;
}
EXPORT_SYMBOL(devm_mfd_add_devices);

MODULE_LICENSE("GPL");
MODULE_AUTHOR("Ian Molton, Dmitry Baryshkov");<|MERGE_RESOLUTION|>--- conflicted
+++ resolved
@@ -105,11 +105,7 @@
 				.ids = ids,
 			};
 
-<<<<<<< HEAD
-			strlcpy(ids[0].id, match->pnpid, sizeof(ids[0].id));
-=======
 			strscpy(ids[0].id, match->pnpid, sizeof(ids[0].id));
->>>>>>> 7365df19
 			acpi_dev_for_each_child(parent, match_device_ids, &wd);
 			adev = wd.adev;
 		} else {
