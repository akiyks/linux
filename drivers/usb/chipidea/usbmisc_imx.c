--- conflicted
+++ resolved
@@ -156,8 +156,6 @@
 					 BLKCTL_OTG_VBUS_WAKEUP_EN | \
 					 BLKCTL_OTG_DPDM_WAKEUP_EN)
 
-<<<<<<< HEAD
-=======
 #define S32G_WAKEUP_IE		BIT(0)
 #define S32G_CORE_IE		BIT(1)
 #define S32G_PWRFLTEN		BIT(7)
@@ -170,7 +168,6 @@
 #define S32G_WAKEUP_BITS (S32G_WAKEUP_IE | S32G_CORE_IE | S32G_WAKEUPEN | \
 			  S32G_WAKEUPCTRL)
 
->>>>>>> a7fc15ed
 struct usbmisc_ops {
 	/* It's called once when probe a usb device */
 	int (*init)(struct imx_usbmisc_data *data);
@@ -1122,14 +1119,11 @@
 		return 0;
 }
 
-<<<<<<< HEAD
-=======
 static int usbmisc_s32g_power_lost_check(struct imx_usbmisc_data *data)
 {
 	return 1;
 }
 
->>>>>>> a7fc15ed
 static u32 usbmisc_blkctl_wakeup_setting(struct imx_usbmisc_data *data)
 {
 	u32 wakeup_setting = BLKCTL_WAKEUP_SOURCE;
@@ -1226,11 +1220,6 @@
 	.set_wakeup = usbmisc_imx95_set_wakeup,
 	.charger_detection = imx7d_charger_detection,
 	.power_lost_check = usbmisc_imx7d_power_lost_check,
-<<<<<<< HEAD
-	.vbus_comparator_on = usbmisc_imx7d_vbus_comparator_on,
-};
-
-=======
 	.pullup = usbmisc_imx7d_pullup,
 	.vbus_comparator_on = usbmisc_imx7d_vbus_comparator_on,
 };
@@ -1247,7 +1236,6 @@
 	.power_lost_check = usbmisc_s32g_power_lost_check,
 };
 
->>>>>>> a7fc15ed
 static inline bool is_imx53_usbmisc(struct imx_usbmisc_data *data)
 {
 	struct imx_usbmisc *usbmisc = dev_get_drvdata(data->dev);
@@ -1488,8 +1476,6 @@
 		.compatible = "fsl,imx95-usbmisc",
 		.data = &imx95_usbmisc_ops,
 	},
-<<<<<<< HEAD
-=======
 	{
 		.compatible = "nxp,s32g2-usbmisc",
 		.data = &s32g2_usbmisc_ops,
@@ -1498,7 +1484,6 @@
 		.compatible = "nxp,s32g3-usbmisc",
 		.data = &s32g3_usbmisc_ops,
 	},
->>>>>>> a7fc15ed
 	{ /* sentinel */ }
 };
 MODULE_DEVICE_TABLE(of, usbmisc_imx_dt_ids);
