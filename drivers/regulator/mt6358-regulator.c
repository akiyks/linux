// SPDX-License-Identifier: GPL-2.0
//
// Copyright (c) 2019 MediaTek Inc.

#include <linux/mfd/mt6358/registers.h>
#include <linux/mfd/mt6397/core.h>
#include <linux/module.h>
#include <linux/of.h>
#include <linux/platform_device.h>
#include <linux/regmap.h>
#include <linux/regulator/driver.h>
#include <linux/regulator/machine.h>
#include <linux/regulator/mt6358-regulator.h>
#include <linux/regulator/of_regulator.h>

#define MT6358_BUCK_MODE_AUTO	0
#define MT6358_BUCK_MODE_FORCE_PWM	1

/*
 * MT6358 regulators' information
 *
 * @desc: standard fields of regulator description.
 * @qi: Mask for query enable signal status of regulators
 */
struct mt6358_regulator_info {
	struct regulator_desc desc;
	u32 status_reg;
	u32 qi;
	const u32 *index_table;
	unsigned int n_table;
	u32 da_vsel_reg;
	u32 da_vsel_mask;
	u32 modeset_reg;
	u32 modeset_mask;
};

#define MT6358_BUCK(match, vreg, min, max, step,		\
	volt_ranges, vosel_mask, _da_vsel_reg, _da_vsel_mask,	\
	_modeset_reg, _modeset_shift)		\
[MT6358_ID_##vreg] = {	\
	.desc = {	\
		.name = #vreg,	\
		.of_match = of_match_ptr(match),	\
		.ops = &mt6358_volt_range_ops,	\
		.type = REGULATOR_VOLTAGE,	\
		.id = MT6358_ID_##vreg,		\
		.owner = THIS_MODULE,		\
		.n_voltages = ((max) - (min)) / (step) + 1,	\
		.linear_ranges = volt_ranges,		\
		.n_linear_ranges = ARRAY_SIZE(volt_ranges),	\
		.vsel_reg = MT6358_BUCK_##vreg##_ELR0,	\
		.vsel_mask = vosel_mask,	\
		.enable_reg = MT6358_BUCK_##vreg##_CON0,	\
		.enable_mask = BIT(0),	\
		.of_map_mode = mt6358_map_mode,	\
	},	\
	.status_reg = MT6358_BUCK_##vreg##_DBG1,	\
	.qi = BIT(0),	\
	.da_vsel_reg = _da_vsel_reg,	\
	.da_vsel_mask = _da_vsel_mask,	\
	.modeset_reg = _modeset_reg,	\
	.modeset_mask = BIT(_modeset_shift),	\
}

#define MT6358_LDO(match, vreg, ldo_volt_table,	\
	ldo_index_table, enreg, enbit, vosel,	\
	vosel_mask)	\
[MT6358_ID_##vreg] = {	\
	.desc = {	\
		.name = #vreg,	\
		.of_match = of_match_ptr(match),	\
		.ops = &mt6358_volt_table_ops,	\
		.type = REGULATOR_VOLTAGE,	\
		.id = MT6358_ID_##vreg,	\
		.owner = THIS_MODULE,	\
		.n_voltages = ARRAY_SIZE(ldo_volt_table),	\
		.volt_table = ldo_volt_table,	\
		.vsel_reg = vosel,	\
		.vsel_mask = vosel_mask,	\
		.enable_reg = enreg,	\
		.enable_mask = BIT(enbit),	\
	},	\
	.status_reg = MT6358_LDO_##vreg##_CON1,	\
	.qi = BIT(15),	\
	.index_table = ldo_index_table,	\
	.n_table = ARRAY_SIZE(ldo_index_table),	\
}

#define MT6358_LDO1(match, vreg, min, max, step,	\
	volt_ranges, _da_vsel_reg, _da_vsel_mask,	\
	vosel, vosel_mask)	\
[MT6358_ID_##vreg] = {	\
	.desc = {	\
		.name = #vreg,	\
		.of_match = of_match_ptr(match),	\
		.ops = &mt6358_volt_range_ops,	\
		.type = REGULATOR_VOLTAGE,	\
		.id = MT6358_ID_##vreg,	\
		.owner = THIS_MODULE,	\
		.n_voltages = ((max) - (min)) / (step) + 1,	\
		.linear_ranges = volt_ranges,	\
		.n_linear_ranges = ARRAY_SIZE(volt_ranges),	\
		.vsel_reg = vosel,	\
		.vsel_mask = vosel_mask,	\
		.enable_reg = MT6358_LDO_##vreg##_CON0,	\
		.enable_mask = BIT(0),	\
	},	\
	.da_vsel_reg = _da_vsel_reg,	\
	.da_vsel_mask = _da_vsel_mask,	\
	.status_reg = MT6358_LDO_##vreg##_DBG1,	\
	.qi = BIT(0),	\
}

#define MT6358_REG_FIXED(match, vreg,	\
	enreg, enbit, volt)	\
[MT6358_ID_##vreg] = {	\
	.desc = {	\
		.name = #vreg,	\
		.of_match = of_match_ptr(match),	\
		.ops = &mt6358_volt_fixed_ops,	\
		.type = REGULATOR_VOLTAGE,	\
		.id = MT6358_ID_##vreg,	\
		.owner = THIS_MODULE,	\
		.n_voltages = 1,	\
		.enable_reg = enreg,	\
		.enable_mask = BIT(enbit),	\
		.min_uV = volt,	\
	},	\
	.status_reg = MT6358_LDO_##vreg##_CON1,	\
	.qi = BIT(15),							\
}

static const struct linear_range buck_volt_range1[] = {
	REGULATOR_LINEAR_RANGE(500000, 0, 0x7f, 6250),
};

static const struct linear_range buck_volt_range2[] = {
	REGULATOR_LINEAR_RANGE(500000, 0, 0x7f, 12500),
};

static const struct linear_range buck_volt_range3[] = {
	REGULATOR_LINEAR_RANGE(500000, 0, 0x3f, 50000),
};

static const struct linear_range buck_volt_range4[] = {
	REGULATOR_LINEAR_RANGE(1000000, 0, 0x7f, 12500),
};

static const unsigned int vdram2_voltages[] = {
	600000, 1800000,
};

static const unsigned int vsim_voltages[] = {
	1700000, 1800000, 2700000, 3000000, 3100000,
};

static const unsigned int vibr_voltages[] = {
	1200000, 1300000, 1500000, 1800000,
	2000000, 2800000, 3000000, 3300000,
};

static const unsigned int vusb_voltages[] = {
	3000000, 3100000,
};

static const unsigned int vcamd_voltages[] = {
	900000, 1000000, 1100000, 1200000,
	1300000, 1500000, 1800000,
};

static const unsigned int vefuse_voltages[] = {
	1700000, 1800000, 1900000,
};

static const unsigned int vmch_vemc_voltages[] = {
	2900000, 3000000, 3300000,
};

static const unsigned int vcama_voltages[] = {
	1800000, 2500000, 2700000,
	2800000, 2900000, 3000000,
};

static const unsigned int vcn33_bt_wifi_voltages[] = {
	3300000, 3400000, 3500000,
};

static const unsigned int vmc_voltages[] = {
	1800000, 2900000, 3000000, 3300000,
};

static const unsigned int vldo28_voltages[] = {
	2800000, 3000000,
};

static const u32 vdram2_idx[] = {
	0, 12,
};

static const u32 vsim_idx[] = {
	3, 4, 8, 11, 12,
};

static const u32 vibr_idx[] = {
	0, 1, 2, 4, 5, 9, 11, 13,
};

static const u32 vusb_idx[] = {
	3, 4,
};

static const u32 vcamd_idx[] = {
	3, 4, 5, 6, 7, 9, 12,
};

static const u32 vefuse_idx[] = {
	11, 12, 13,
};

static const u32 vmch_vemc_idx[] = {
	2, 3, 5,
};

static const u32 vcama_idx[] = {
	0, 7, 9, 10, 11, 12,
};

static const u32 vcn33_bt_wifi_idx[] = {
	1, 2, 3,
};

static const u32 vmc_idx[] = {
	4, 10, 11, 13,
};

static const u32 vldo28_idx[] = {
	1, 3,
};

static unsigned int mt6358_map_mode(unsigned int mode)
{
	return mode == MT6358_BUCK_MODE_AUTO ?
		REGULATOR_MODE_NORMAL : REGULATOR_MODE_FAST;
}

static int mt6358_set_voltage_sel(struct regulator_dev *rdev,
				  unsigned int selector)
{
	int idx, ret;
	const u32 *pvol;
	struct mt6358_regulator_info *info = rdev_get_drvdata(rdev);

	pvol = info->index_table;

	idx = pvol[selector];
	idx <<= ffs(info->desc.vsel_mask) - 1;
	ret = regmap_update_bits(rdev->regmap, info->desc.vsel_reg,
				 info->desc.vsel_mask, idx);

	return ret;
}

static int mt6358_get_voltage_sel(struct regulator_dev *rdev)
{
	int idx, ret;
	u32 selector;
	struct mt6358_regulator_info *info = rdev_get_drvdata(rdev);
	const u32 *pvol;

	ret = regmap_read(rdev->regmap, info->desc.vsel_reg, &selector);
	if (ret != 0) {
		dev_info(&rdev->dev,
			 "Failed to get mt6358 %s vsel reg: %d\n",
			 info->desc.name, ret);
		return ret;
	}

	selector = (selector & info->desc.vsel_mask) >>
			(ffs(info->desc.vsel_mask) - 1);
	pvol = info->index_table;
	for (idx = 0; idx < info->desc.n_voltages; idx++) {
		if (pvol[idx] == selector)
			return idx;
	}

	return -EINVAL;
}

static int mt6358_get_buck_voltage_sel(struct regulator_dev *rdev)
{
	int ret, regval;
	struct mt6358_regulator_info *info = rdev_get_drvdata(rdev);

	ret = regmap_read(rdev->regmap, info->da_vsel_reg, &regval);
	if (ret != 0) {
		dev_err(&rdev->dev,
			"Failed to get mt6358 Buck %s vsel reg: %d\n",
			info->desc.name, ret);
		return ret;
	}

	ret = (regval & info->da_vsel_mask) >> (ffs(info->da_vsel_mask) - 1);

	return ret;
}

static int mt6358_get_status(struct regulator_dev *rdev)
{
	int ret;
	u32 regval;
	struct mt6358_regulator_info *info = rdev_get_drvdata(rdev);

	ret = regmap_read(rdev->regmap, info->status_reg, &regval);
	if (ret != 0) {
		dev_info(&rdev->dev, "Failed to get enable reg: %d\n", ret);
		return ret;
	}

	return (regval & info->qi) ? REGULATOR_STATUS_ON : REGULATOR_STATUS_OFF;
}

static int mt6358_regulator_set_mode(struct regulator_dev *rdev,
				     unsigned int mode)
{
	struct mt6358_regulator_info *info = rdev_get_drvdata(rdev);
	int val;

	switch (mode) {
	case REGULATOR_MODE_FAST:
		val = MT6358_BUCK_MODE_FORCE_PWM;
		break;
	case REGULATOR_MODE_NORMAL:
		val = MT6358_BUCK_MODE_AUTO;
		break;
	default:
		return -EINVAL;
	}

	dev_dbg(&rdev->dev, "mt6358 buck set_mode %#x, %#x, %#x\n",
		info->modeset_reg, info->modeset_mask, val);

	val <<= ffs(info->modeset_mask) - 1;

	return regmap_update_bits(rdev->regmap, info->modeset_reg,
				  info->modeset_mask, val);
}

static unsigned int mt6358_regulator_get_mode(struct regulator_dev *rdev)
{
	struct mt6358_regulator_info *info = rdev_get_drvdata(rdev);
	int ret, regval;

	ret = regmap_read(rdev->regmap, info->modeset_reg, &regval);
	if (ret != 0) {
		dev_err(&rdev->dev,
			"Failed to get mt6358 buck mode: %d\n", ret);
		return ret;
	}

	switch ((regval & info->modeset_mask) >> (ffs(info->modeset_mask) - 1)) {
	case MT6358_BUCK_MODE_AUTO:
		return REGULATOR_MODE_NORMAL;
	case MT6358_BUCK_MODE_FORCE_PWM:
		return REGULATOR_MODE_FAST;
	default:
		return -EINVAL;
	}
}

static const struct regulator_ops mt6358_volt_range_ops = {
	.list_voltage = regulator_list_voltage_linear_range,
	.map_voltage = regulator_map_voltage_linear_range,
	.set_voltage_sel = regulator_set_voltage_sel_regmap,
	.get_voltage_sel = mt6358_get_buck_voltage_sel,
	.set_voltage_time_sel = regulator_set_voltage_time_sel,
	.enable = regulator_enable_regmap,
	.disable = regulator_disable_regmap,
	.is_enabled = regulator_is_enabled_regmap,
	.get_status = mt6358_get_status,
	.set_mode = mt6358_regulator_set_mode,
	.get_mode = mt6358_regulator_get_mode,
};

static const struct regulator_ops mt6358_volt_table_ops = {
	.list_voltage = regulator_list_voltage_table,
	.map_voltage = regulator_map_voltage_iterate,
	.set_voltage_sel = mt6358_set_voltage_sel,
	.get_voltage_sel = mt6358_get_voltage_sel,
	.set_voltage_time_sel = regulator_set_voltage_time_sel,
	.enable = regulator_enable_regmap,
	.disable = regulator_disable_regmap,
	.is_enabled = regulator_is_enabled_regmap,
	.get_status = mt6358_get_status,
};

static const struct regulator_ops mt6358_volt_fixed_ops = {
	.list_voltage = regulator_list_voltage_linear,
	.enable = regulator_enable_regmap,
	.disable = regulator_disable_regmap,
	.is_enabled = regulator_is_enabled_regmap,
	.get_status = mt6358_get_status,
};

/* The array is indexed by id(MT6358_ID_XXX) */
static struct mt6358_regulator_info mt6358_regulators[] = {
	MT6358_BUCK("buck_vdram1", VDRAM1, 500000, 2087500, 12500,
		    buck_volt_range2, 0x7f, MT6358_BUCK_VDRAM1_DBG0, 0x7f,
		    MT6358_VDRAM1_ANA_CON0, 8),
	MT6358_BUCK("buck_vcore", VCORE, 500000, 1293750, 6250,
		    buck_volt_range1, 0x7f, MT6358_BUCK_VCORE_DBG0, 0x7f,
		    MT6358_VCORE_VGPU_ANA_CON0, 1),
	MT6358_BUCK("buck_vpa", VPA, 500000, 3650000, 50000,
		    buck_volt_range3, 0x3f, MT6358_BUCK_VPA_DBG0, 0x3f,
		    MT6358_VPA_ANA_CON0, 3),
	MT6358_BUCK("buck_vproc11", VPROC11, 500000, 1293750, 6250,
		    buck_volt_range1, 0x7f, MT6358_BUCK_VPROC11_DBG0, 0x7f,
		    MT6358_VPROC_ANA_CON0, 1),
	MT6358_BUCK("buck_vproc12", VPROC12, 500000, 1293750, 6250,
		    buck_volt_range1, 0x7f, MT6358_BUCK_VPROC12_DBG0, 0x7f,
		    MT6358_VPROC_ANA_CON0, 2),
	MT6358_BUCK("buck_vgpu", VGPU, 500000, 1293750, 6250,
		    buck_volt_range1, 0x7f, MT6358_BUCK_VGPU_ELR0, 0x7f,
		    MT6358_VCORE_VGPU_ANA_CON0, 2),
	MT6358_BUCK("buck_vs2", VS2, 500000, 2087500, 12500,
		    buck_volt_range2, 0x7f, MT6358_BUCK_VS2_DBG0, 0x7f,
		    MT6358_VS2_ANA_CON0, 8),
	MT6358_BUCK("buck_vmodem", VMODEM, 500000, 1293750, 6250,
		    buck_volt_range1, 0x7f, MT6358_BUCK_VMODEM_DBG0, 0x7f,
		    MT6358_VMODEM_ANA_CON0, 8),
	MT6358_BUCK("buck_vs1", VS1, 1000000, 2587500, 12500,
		    buck_volt_range4, 0x7f, MT6358_BUCK_VS1_DBG0, 0x7f,
		    MT6358_VS1_ANA_CON0, 8),
	MT6358_REG_FIXED("ldo_vrf12", VRF12,
			 MT6358_LDO_VRF12_CON0, 0, 1200000),
	MT6358_REG_FIXED("ldo_vio18", VIO18,
			 MT6358_LDO_VIO18_CON0, 0, 1800000),
	MT6358_REG_FIXED("ldo_vcamio", VCAMIO,
			 MT6358_LDO_VCAMIO_CON0, 0, 1800000),
	MT6358_REG_FIXED("ldo_vcn18", VCN18, MT6358_LDO_VCN18_CON0, 0, 1800000),
	MT6358_REG_FIXED("ldo_vfe28", VFE28, MT6358_LDO_VFE28_CON0, 0, 2800000),
	MT6358_REG_FIXED("ldo_vcn28", VCN28, MT6358_LDO_VCN28_CON0, 0, 2800000),
	MT6358_REG_FIXED("ldo_vxo22", VXO22, MT6358_LDO_VXO22_CON0, 0, 2200000),
	MT6358_REG_FIXED("ldo_vaux18", VAUX18,
			 MT6358_LDO_VAUX18_CON0, 0, 1800000),
	MT6358_REG_FIXED("ldo_vbif28", VBIF28,
			 MT6358_LDO_VBIF28_CON0, 0, 2800000),
	MT6358_REG_FIXED("ldo_vio28", VIO28, MT6358_LDO_VIO28_CON0, 0, 2800000),
	MT6358_REG_FIXED("ldo_va12", VA12, MT6358_LDO_VA12_CON0, 0, 1200000),
	MT6358_REG_FIXED("ldo_vrf18", VRF18, MT6358_LDO_VRF18_CON0, 0, 1800000),
	MT6358_REG_FIXED("ldo_vaud28", VAUD28,
			 MT6358_LDO_VAUD28_CON0, 0, 2800000),
	MT6358_LDO("ldo_vdram2", VDRAM2, vdram2_voltages, vdram2_idx,
<<<<<<< HEAD
		   MT6358_LDO_VDRAM2_CON0, 0, MT6358_LDO_VDRAM2_ELR0, 0xf, 0),
=======
		   MT6358_LDO_VDRAM2_CON0, 0, MT6358_LDO_VDRAM2_ELR0, 0xf),
>>>>>>> 21e39809
	MT6358_LDO("ldo_vsim1", VSIM1, vsim_voltages, vsim_idx,
		   MT6358_LDO_VSIM1_CON0, 0, MT6358_VSIM1_ANA_CON0, 0xf00),
	MT6358_LDO("ldo_vibr", VIBR, vibr_voltages, vibr_idx,
		   MT6358_LDO_VIBR_CON0, 0, MT6358_VIBR_ANA_CON0, 0xf00),
	MT6358_LDO("ldo_vusb", VUSB, vusb_voltages, vusb_idx,
		   MT6358_LDO_VUSB_CON0_0, 0, MT6358_VUSB_ANA_CON0, 0x700),
	MT6358_LDO("ldo_vcamd", VCAMD, vcamd_voltages, vcamd_idx,
		   MT6358_LDO_VCAMD_CON0, 0, MT6358_VCAMD_ANA_CON0, 0xf00),
	MT6358_LDO("ldo_vefuse", VEFUSE, vefuse_voltages, vefuse_idx,
		   MT6358_LDO_VEFUSE_CON0, 0, MT6358_VEFUSE_ANA_CON0, 0xf00),
	MT6358_LDO("ldo_vmch", VMCH, vmch_vemc_voltages, vmch_vemc_idx,
		   MT6358_LDO_VMCH_CON0, 0, MT6358_VMCH_ANA_CON0, 0x700),
	MT6358_LDO("ldo_vcama1", VCAMA1, vcama_voltages, vcama_idx,
		   MT6358_LDO_VCAMA1_CON0, 0, MT6358_VCAMA1_ANA_CON0, 0xf00),
	MT6358_LDO("ldo_vemc", VEMC, vmch_vemc_voltages, vmch_vemc_idx,
		   MT6358_LDO_VEMC_CON0, 0, MT6358_VEMC_ANA_CON0, 0x700),
	MT6358_LDO("ldo_vcn33_bt", VCN33_BT, vcn33_bt_wifi_voltages,
		   vcn33_bt_wifi_idx, MT6358_LDO_VCN33_CON0_0,
		   0, MT6358_VCN33_ANA_CON0, 0x300),
	MT6358_LDO("ldo_vcn33_wifi", VCN33_WIFI, vcn33_bt_wifi_voltages,
		   vcn33_bt_wifi_idx, MT6358_LDO_VCN33_CON0_1,
		   0, MT6358_VCN33_ANA_CON0, 0x300),
	MT6358_LDO("ldo_vcama2", VCAMA2, vcama_voltages, vcama_idx,
		   MT6358_LDO_VCAMA2_CON0, 0, MT6358_VCAMA2_ANA_CON0, 0xf00),
	MT6358_LDO("ldo_vmc", VMC, vmc_voltages, vmc_idx,
		   MT6358_LDO_VMC_CON0, 0, MT6358_VMC_ANA_CON0, 0xf00),
	MT6358_LDO("ldo_vldo28", VLDO28, vldo28_voltages, vldo28_idx,
		   MT6358_LDO_VLDO28_CON0_0, 0,
		   MT6358_VLDO28_ANA_CON0, 0x300),
	MT6358_LDO("ldo_vsim2", VSIM2, vsim_voltages, vsim_idx,
		   MT6358_LDO_VSIM2_CON0, 0, MT6358_VSIM2_ANA_CON0, 0xf00),
	MT6358_LDO1("ldo_vsram_proc11", VSRAM_PROC11, 500000, 1293750, 6250,
		    buck_volt_range1, MT6358_LDO_VSRAM_PROC11_DBG0, 0x7f00,
		    MT6358_LDO_VSRAM_CON0, 0x7f),
	MT6358_LDO1("ldo_vsram_others", VSRAM_OTHERS, 500000, 1293750, 6250,
		    buck_volt_range1, MT6358_LDO_VSRAM_OTHERS_DBG0, 0x7f00,
		    MT6358_LDO_VSRAM_CON2, 0x7f),
	MT6358_LDO1("ldo_vsram_gpu", VSRAM_GPU, 500000, 1293750, 6250,
		    buck_volt_range1, MT6358_LDO_VSRAM_GPU_DBG0, 0x7f00,
		    MT6358_LDO_VSRAM_CON3, 0x7f),
	MT6358_LDO1("ldo_vsram_proc12", VSRAM_PROC12, 500000, 1293750, 6250,
		    buck_volt_range1, MT6358_LDO_VSRAM_PROC12_DBG0, 0x7f00,
		    MT6358_LDO_VSRAM_CON1, 0x7f),
};

static int mt6358_regulator_probe(struct platform_device *pdev)
{
	struct mt6397_chip *mt6397 = dev_get_drvdata(pdev->dev.parent);
	struct regulator_config config = {};
	struct regulator_dev *rdev;
	int i;

	for (i = 0; i < MT6358_MAX_REGULATOR; i++) {
		config.dev = &pdev->dev;
		config.driver_data = &mt6358_regulators[i];
		config.regmap = mt6397->regmap;

		rdev = devm_regulator_register(&pdev->dev,
					       &mt6358_regulators[i].desc,
					       &config);
		if (IS_ERR(rdev)) {
			dev_err(&pdev->dev, "failed to register %s\n",
				mt6358_regulators[i].desc.name);
			return PTR_ERR(rdev);
		}
	}

	return 0;
}

static const struct platform_device_id mt6358_platform_ids[] = {
	{"mt6358-regulator", 0},
	{ /* sentinel */ },
};
MODULE_DEVICE_TABLE(platform, mt6358_platform_ids);

static struct platform_driver mt6358_regulator_driver = {
	.driver = {
		.name = "mt6358-regulator",
	},
	.probe = mt6358_regulator_probe,
	.id_table = mt6358_platform_ids,
};

module_platform_driver(mt6358_regulator_driver);

MODULE_AUTHOR("Hsin-Hsiung Wang <hsin-hsiung.wang@mediatek.com>");
MODULE_DESCRIPTION("Regulator Driver for MediaTek MT6358 PMIC");
MODULE_LICENSE("GPL");<|MERGE_RESOLUTION|>--- conflicted
+++ resolved
@@ -450,11 +450,7 @@
 	MT6358_REG_FIXED("ldo_vaud28", VAUD28,
 			 MT6358_LDO_VAUD28_CON0, 0, 2800000),
 	MT6358_LDO("ldo_vdram2", VDRAM2, vdram2_voltages, vdram2_idx,
-<<<<<<< HEAD
-		   MT6358_LDO_VDRAM2_CON0, 0, MT6358_LDO_VDRAM2_ELR0, 0xf, 0),
-=======
 		   MT6358_LDO_VDRAM2_CON0, 0, MT6358_LDO_VDRAM2_ELR0, 0xf),
->>>>>>> 21e39809
 	MT6358_LDO("ldo_vsim1", VSIM1, vsim_voltages, vsim_idx,
 		   MT6358_LDO_VSIM1_CON0, 0, MT6358_VSIM1_ANA_CON0, 0xf00),
 	MT6358_LDO("ldo_vibr", VIBR, vibr_voltages, vibr_idx,
