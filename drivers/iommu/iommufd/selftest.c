// SPDX-License-Identifier: GPL-2.0
/* Copyright (c) 2021-2022, NVIDIA CORPORATION & AFFILIATES.
 *
 * Kernel side components to support tools/testing/selftests/iommu
 */
#include <linux/slab.h>
#include <linux/iommu.h>
#include <linux/xarray.h>
#include <linux/file.h>
#include <linux/anon_inodes.h>
#include <linux/fault-inject.h>
#include <linux/platform_device.h>
#include <uapi/linux/iommufd.h>

#include "../iommu-priv.h"
#include "io_pagetable.h"
#include "iommufd_private.h"
#include "iommufd_test.h"

static DECLARE_FAULT_ATTR(fail_iommufd);
static struct dentry *dbgfs_root;
static struct platform_device *selftest_iommu_dev;

size_t iommufd_test_memory_limit = 65536;

enum {
	MOCK_DIRTY_TRACK = 1,
	MOCK_IO_PAGE_SIZE = PAGE_SIZE / 2,

	/*
	 * Like a real page table alignment requires the low bits of the address
	 * to be zero. xarray also requires the high bit to be zero, so we store
	 * the pfns shifted. The upper bits are used for metadata.
	 */
	MOCK_PFN_MASK = ULONG_MAX / MOCK_IO_PAGE_SIZE,

	_MOCK_PFN_START = MOCK_PFN_MASK + 1,
	MOCK_PFN_START_IOVA = _MOCK_PFN_START,
	MOCK_PFN_LAST_IOVA = _MOCK_PFN_START,
	MOCK_PFN_DIRTY_IOVA = _MOCK_PFN_START << 1,
};

/*
 * Syzkaller has trouble randomizing the correct iova to use since it is linked
 * to the map ioctl's output, and it has no ide about that. So, simplify things.
 * In syzkaller mode the 64 bit IOVA is converted into an nth area and offset
 * value. This has a much smaller randomization space and syzkaller can hit it.
 */
static unsigned long iommufd_test_syz_conv_iova(struct io_pagetable *iopt,
						u64 *iova)
{
	struct syz_layout {
		__u32 nth_area;
		__u32 offset;
	};
	struct syz_layout *syz = (void *)iova;
	unsigned int nth = syz->nth_area;
	struct iopt_area *area;

	down_read(&iopt->iova_rwsem);
	for (area = iopt_area_iter_first(iopt, 0, ULONG_MAX); area;
	     area = iopt_area_iter_next(area, 0, ULONG_MAX)) {
		if (nth == 0) {
			up_read(&iopt->iova_rwsem);
			return iopt_area_iova(area) + syz->offset;
		}
		nth--;
	}
	up_read(&iopt->iova_rwsem);

	return 0;
}

void iommufd_test_syz_conv_iova_id(struct iommufd_ucmd *ucmd,
				   unsigned int ioas_id, u64 *iova, u32 *flags)
{
	struct iommufd_ioas *ioas;

	if (!(*flags & MOCK_FLAGS_ACCESS_SYZ))
		return;
	*flags &= ~(u32)MOCK_FLAGS_ACCESS_SYZ;

	ioas = iommufd_get_ioas(ucmd->ictx, ioas_id);
	if (IS_ERR(ioas))
		return;
	*iova = iommufd_test_syz_conv_iova(&ioas->iopt, iova);
	iommufd_put_object(&ioas->obj);
}

struct mock_iommu_domain {
	unsigned long flags;
	struct iommu_domain domain;
	struct xarray pfns;
};

struct mock_iommu_domain_nested {
	struct iommu_domain domain;
	struct mock_iommu_domain *parent;
	u32 iotlb[MOCK_NESTED_DOMAIN_IOTLB_NUM];
};

enum selftest_obj_type {
	TYPE_IDEV,
};

struct mock_dev {
	struct device dev;
	unsigned long flags;
};

struct selftest_obj {
	struct iommufd_object obj;
	enum selftest_obj_type type;

	union {
		struct {
			struct iommufd_device *idev;
			struct iommufd_ctx *ictx;
			struct mock_dev *mock_dev;
		} idev;
	};
};

static int mock_domain_nop_attach(struct iommu_domain *domain,
				  struct device *dev)
{
	struct mock_dev *mdev = container_of(dev, struct mock_dev, dev);

	if (domain->dirty_ops && (mdev->flags & MOCK_FLAGS_DEVICE_NO_DIRTY))
		return -EINVAL;

	return 0;
}

static const struct iommu_domain_ops mock_blocking_ops = {
	.attach_dev = mock_domain_nop_attach,
};

static struct iommu_domain mock_blocking_domain = {
	.type = IOMMU_DOMAIN_BLOCKED,
	.ops = &mock_blocking_ops,
};

static void *mock_domain_hw_info(struct device *dev, u32 *length, u32 *type)
{
	struct iommu_test_hw_info *info;

	info = kzalloc(sizeof(*info), GFP_KERNEL);
	if (!info)
		return ERR_PTR(-ENOMEM);

	info->test_reg = IOMMU_HW_INFO_SELFTEST_REGVAL;
	*length = sizeof(*info);
	*type = IOMMU_HW_INFO_TYPE_SELFTEST;

	return info;
}

<<<<<<< HEAD
static struct iommu_domain *mock_domain_alloc_paging(struct device *dev)
=======
static int mock_domain_set_dirty_tracking(struct iommu_domain *domain,
					  bool enable)
>>>>>>> 03476e68
{
	struct mock_iommu_domain *mock =
		container_of(domain, struct mock_iommu_domain, domain);
	unsigned long flags = mock->flags;

<<<<<<< HEAD
=======
	if (enable && !domain->dirty_ops)
		return -EINVAL;

	/* No change? */
	if (!(enable ^ !!(flags & MOCK_DIRTY_TRACK)))
		return 0;

	flags = (enable ? flags | MOCK_DIRTY_TRACK : flags & ~MOCK_DIRTY_TRACK);

	mock->flags = flags;
	return 0;
}

static int mock_domain_read_and_clear_dirty(struct iommu_domain *domain,
					    unsigned long iova, size_t size,
					    unsigned long flags,
					    struct iommu_dirty_bitmap *dirty)
{
	struct mock_iommu_domain *mock =
		container_of(domain, struct mock_iommu_domain, domain);
	unsigned long i, max = size / MOCK_IO_PAGE_SIZE;
	void *ent, *old;

	if (!(mock->flags & MOCK_DIRTY_TRACK) && dirty->bitmap)
		return -EINVAL;

	for (i = 0; i < max; i++) {
		unsigned long cur = iova + i * MOCK_IO_PAGE_SIZE;

		ent = xa_load(&mock->pfns, cur / MOCK_IO_PAGE_SIZE);
		if (ent && (xa_to_value(ent) & MOCK_PFN_DIRTY_IOVA)) {
			/* Clear dirty */
			if (!(flags & IOMMU_DIRTY_NO_CLEAR)) {
				unsigned long val;

				val = xa_to_value(ent) & ~MOCK_PFN_DIRTY_IOVA;
				old = xa_store(&mock->pfns,
					       cur / MOCK_IO_PAGE_SIZE,
					       xa_mk_value(val), GFP_KERNEL);
				WARN_ON_ONCE(ent != old);
			}
			iommu_dirty_bitmap_record(dirty, cur,
						  MOCK_IO_PAGE_SIZE);
		}
	}

	return 0;
}

const struct iommu_dirty_ops dirty_ops = {
	.set_dirty_tracking = mock_domain_set_dirty_tracking,
	.read_and_clear_dirty = mock_domain_read_and_clear_dirty,
};

static const struct iommu_ops mock_ops;
static struct iommu_domain_ops domain_nested_ops;

static struct iommu_domain *
__mock_domain_alloc_paging(unsigned int iommu_domain_type, bool needs_dirty_ops)
{
	struct mock_iommu_domain *mock;

>>>>>>> 03476e68
	mock = kzalloc(sizeof(*mock), GFP_KERNEL);
	if (!mock)
		return ERR_PTR(-ENOMEM);
	mock->domain.geometry.aperture_start = MOCK_APERTURE_START;
	mock->domain.geometry.aperture_end = MOCK_APERTURE_LAST;
	mock->domain.pgsize_bitmap = MOCK_IO_PAGE_SIZE;
	mock->domain.ops = mock_ops.default_domain_ops;
	if (needs_dirty_ops)
		mock->domain.dirty_ops = &dirty_ops;
	mock->domain.type = iommu_domain_type;
	xa_init(&mock->pfns);
	return &mock->domain;
}

static struct iommu_domain *
__mock_domain_alloc_nested(struct mock_iommu_domain *mock_parent,
			   const struct iommu_hwpt_selftest *user_cfg)
{
	struct mock_iommu_domain_nested *mock_nested;
	int i;

	mock_nested = kzalloc(sizeof(*mock_nested), GFP_KERNEL);
	if (!mock_nested)
		return ERR_PTR(-ENOMEM);
	mock_nested->parent = mock_parent;
	mock_nested->domain.ops = &domain_nested_ops;
	mock_nested->domain.type = IOMMU_DOMAIN_NESTED;
	for (i = 0; i < MOCK_NESTED_DOMAIN_IOTLB_NUM; i++)
		mock_nested->iotlb[i] = user_cfg->iotlb;
	return &mock_nested->domain;
}

static struct iommu_domain *mock_domain_alloc(unsigned int iommu_domain_type)
{
	struct iommu_domain *domain;

	if (iommu_domain_type == IOMMU_DOMAIN_BLOCKED)
		return &mock_blocking_domain;
	if (iommu_domain_type != IOMMU_DOMAIN_UNMANAGED)
		return NULL;
	domain = __mock_domain_alloc_paging(iommu_domain_type, false);
	if (IS_ERR(domain))
		domain = NULL;
	return domain;
}

static struct iommu_domain *
mock_domain_alloc_user(struct device *dev, u32 flags,
		       struct iommu_domain *parent,
		       const struct iommu_user_data *user_data)
{
	struct mock_iommu_domain *mock_parent;
	struct iommu_hwpt_selftest user_cfg;
	int rc;

	/* must be mock_domain */
	if (!parent) {
		struct mock_dev *mdev = container_of(dev, struct mock_dev, dev);
		bool has_dirty_flag = flags & IOMMU_HWPT_ALLOC_DIRTY_TRACKING;
		bool no_dirty_ops = mdev->flags & MOCK_FLAGS_DEVICE_NO_DIRTY;

		if (flags & (~(IOMMU_HWPT_ALLOC_NEST_PARENT |
			       IOMMU_HWPT_ALLOC_DIRTY_TRACKING)))
			return ERR_PTR(-EOPNOTSUPP);
		if (user_data || (has_dirty_flag && no_dirty_ops))
			return ERR_PTR(-EOPNOTSUPP);
		return __mock_domain_alloc_paging(IOMMU_DOMAIN_UNMANAGED,
						  has_dirty_flag);
	}

	/* must be mock_domain_nested */
	if (user_data->type != IOMMU_HWPT_DATA_SELFTEST || flags)
		return ERR_PTR(-EOPNOTSUPP);
	if (!parent || parent->ops != mock_ops.default_domain_ops)
		return ERR_PTR(-EINVAL);

	mock_parent = container_of(parent, struct mock_iommu_domain, domain);
	if (!mock_parent)
		return ERR_PTR(-EINVAL);

	rc = iommu_copy_struct_from_user(&user_cfg, user_data,
					 IOMMU_HWPT_DATA_SELFTEST, iotlb);
	if (rc)
		return ERR_PTR(rc);

	return __mock_domain_alloc_nested(mock_parent, &user_cfg);
}

static void mock_domain_free(struct iommu_domain *domain)
{
	struct mock_iommu_domain *mock =
		container_of(domain, struct mock_iommu_domain, domain);

	WARN_ON(!xa_empty(&mock->pfns));
	kfree(mock);
}

static int mock_domain_map_pages(struct iommu_domain *domain,
				 unsigned long iova, phys_addr_t paddr,
				 size_t pgsize, size_t pgcount, int prot,
				 gfp_t gfp, size_t *mapped)
{
	struct mock_iommu_domain *mock =
		container_of(domain, struct mock_iommu_domain, domain);
	unsigned long flags = MOCK_PFN_START_IOVA;
	unsigned long start_iova = iova;

	/*
	 * xarray does not reliably work with fault injection because it does a
	 * retry allocation, so put our own failure point.
	 */
	if (iommufd_should_fail())
		return -ENOENT;

	WARN_ON(iova % MOCK_IO_PAGE_SIZE);
	WARN_ON(pgsize % MOCK_IO_PAGE_SIZE);
	for (; pgcount; pgcount--) {
		size_t cur;

		for (cur = 0; cur != pgsize; cur += MOCK_IO_PAGE_SIZE) {
			void *old;

			if (pgcount == 1 && cur + MOCK_IO_PAGE_SIZE == pgsize)
				flags = MOCK_PFN_LAST_IOVA;
			old = xa_store(&mock->pfns, iova / MOCK_IO_PAGE_SIZE,
				       xa_mk_value((paddr / MOCK_IO_PAGE_SIZE) |
						   flags),
				       gfp);
			if (xa_is_err(old)) {
				for (; start_iova != iova;
				     start_iova += MOCK_IO_PAGE_SIZE)
					xa_erase(&mock->pfns,
						 start_iova /
							 MOCK_IO_PAGE_SIZE);
				return xa_err(old);
			}
			WARN_ON(old);
			iova += MOCK_IO_PAGE_SIZE;
			paddr += MOCK_IO_PAGE_SIZE;
			*mapped += MOCK_IO_PAGE_SIZE;
			flags = 0;
		}
	}
	return 0;
}

static size_t mock_domain_unmap_pages(struct iommu_domain *domain,
				      unsigned long iova, size_t pgsize,
				      size_t pgcount,
				      struct iommu_iotlb_gather *iotlb_gather)
{
	struct mock_iommu_domain *mock =
		container_of(domain, struct mock_iommu_domain, domain);
	bool first = true;
	size_t ret = 0;
	void *ent;

	WARN_ON(iova % MOCK_IO_PAGE_SIZE);
	WARN_ON(pgsize % MOCK_IO_PAGE_SIZE);

	for (; pgcount; pgcount--) {
		size_t cur;

		for (cur = 0; cur != pgsize; cur += MOCK_IO_PAGE_SIZE) {
			ent = xa_erase(&mock->pfns, iova / MOCK_IO_PAGE_SIZE);

			/*
			 * iommufd generates unmaps that must be a strict
			 * superset of the map's performend So every starting
			 * IOVA should have been an iova passed to map, and the
			 *
			 * First IOVA must be present and have been a first IOVA
			 * passed to map_pages
			 */
			if (first) {
				WARN_ON(ent && !(xa_to_value(ent) &
						 MOCK_PFN_START_IOVA));
				first = false;
			}
			if (pgcount == 1 && cur + MOCK_IO_PAGE_SIZE == pgsize)
				WARN_ON(ent && !(xa_to_value(ent) &
						 MOCK_PFN_LAST_IOVA));

			iova += MOCK_IO_PAGE_SIZE;
			ret += MOCK_IO_PAGE_SIZE;
		}
	}
	return ret;
}

static phys_addr_t mock_domain_iova_to_phys(struct iommu_domain *domain,
					    dma_addr_t iova)
{
	struct mock_iommu_domain *mock =
		container_of(domain, struct mock_iommu_domain, domain);
	void *ent;

	WARN_ON(iova % MOCK_IO_PAGE_SIZE);
	ent = xa_load(&mock->pfns, iova / MOCK_IO_PAGE_SIZE);
	WARN_ON(!ent);
	return (xa_to_value(ent) & MOCK_PFN_MASK) * MOCK_IO_PAGE_SIZE;
}

static bool mock_domain_capable(struct device *dev, enum iommu_cap cap)
{
	struct mock_dev *mdev = container_of(dev, struct mock_dev, dev);

	switch (cap) {
	case IOMMU_CAP_CACHE_COHERENCY:
		return true;
	case IOMMU_CAP_DIRTY_TRACKING:
		return !(mdev->flags & MOCK_FLAGS_DEVICE_NO_DIRTY);
	default:
		break;
	}

	return false;
}

static struct iommu_device mock_iommu_device = {
};

static struct iommu_device *mock_probe_device(struct device *dev)
{
	return &mock_iommu_device;
}

static const struct iommu_ops mock_ops = {
	/*
	 * IOMMU_DOMAIN_BLOCKED cannot be returned from def_domain_type()
	 * because it is zero.
	 */
	.default_domain = &mock_blocking_domain,
	.blocked_domain = &mock_blocking_domain,
	.owner = THIS_MODULE,
	.pgsize_bitmap = MOCK_IO_PAGE_SIZE,
	.hw_info = mock_domain_hw_info,
<<<<<<< HEAD
	.domain_alloc_paging = mock_domain_alloc_paging,
=======
	.domain_alloc = mock_domain_alloc,
	.domain_alloc_user = mock_domain_alloc_user,
>>>>>>> 03476e68
	.capable = mock_domain_capable,
	.device_group = generic_device_group,
	.probe_device = mock_probe_device,
	.default_domain_ops =
		&(struct iommu_domain_ops){
			.free = mock_domain_free,
			.attach_dev = mock_domain_nop_attach,
			.map_pages = mock_domain_map_pages,
			.unmap_pages = mock_domain_unmap_pages,
			.iova_to_phys = mock_domain_iova_to_phys,
		},
};

static void mock_domain_free_nested(struct iommu_domain *domain)
{
	struct mock_iommu_domain_nested *mock_nested =
		container_of(domain, struct mock_iommu_domain_nested, domain);

	kfree(mock_nested);
}

static struct iommu_domain_ops domain_nested_ops = {
	.free = mock_domain_free_nested,
	.attach_dev = mock_domain_nop_attach,
};

static inline struct iommufd_hw_pagetable *
__get_md_pagetable(struct iommufd_ucmd *ucmd, u32 mockpt_id, u32 hwpt_type)
{
	struct iommufd_object *obj;

	obj = iommufd_get_object(ucmd->ictx, mockpt_id, hwpt_type);
	if (IS_ERR(obj))
		return ERR_CAST(obj);
	return container_of(obj, struct iommufd_hw_pagetable, obj);
}

static inline struct iommufd_hw_pagetable *
get_md_pagetable(struct iommufd_ucmd *ucmd, u32 mockpt_id,
		 struct mock_iommu_domain **mock)
{
	struct iommufd_hw_pagetable *hwpt;

	hwpt = __get_md_pagetable(ucmd, mockpt_id, IOMMUFD_OBJ_HWPT_PAGING);
	if (IS_ERR(hwpt))
		return hwpt;
	if (hwpt->domain->type != IOMMU_DOMAIN_UNMANAGED ||
	    hwpt->domain->ops != mock_ops.default_domain_ops) {
		iommufd_put_object(&hwpt->obj);
		return ERR_PTR(-EINVAL);
	}
	*mock = container_of(hwpt->domain, struct mock_iommu_domain, domain);
	return hwpt;
}

static inline struct iommufd_hw_pagetable *
get_md_pagetable_nested(struct iommufd_ucmd *ucmd, u32 mockpt_id,
			struct mock_iommu_domain_nested **mock_nested)
{
	struct iommufd_hw_pagetable *hwpt;

	hwpt = __get_md_pagetable(ucmd, mockpt_id, IOMMUFD_OBJ_HWPT_NESTED);
	if (IS_ERR(hwpt))
		return hwpt;
	if (hwpt->domain->type != IOMMU_DOMAIN_NESTED ||
	    hwpt->domain->ops != &domain_nested_ops) {
		iommufd_put_object(&hwpt->obj);
		return ERR_PTR(-EINVAL);
	}
	*mock_nested = container_of(hwpt->domain,
				    struct mock_iommu_domain_nested, domain);
	return hwpt;
}

struct mock_bus_type {
	struct bus_type bus;
	struct notifier_block nb;
};

static struct mock_bus_type iommufd_mock_bus_type = {
	.bus = {
		.name = "iommufd_mock",
	},
};

static atomic_t mock_dev_num;

static void mock_dev_release(struct device *dev)
{
	struct mock_dev *mdev = container_of(dev, struct mock_dev, dev);

	atomic_dec(&mock_dev_num);
	kfree(mdev);
}

static struct mock_dev *mock_dev_create(unsigned long dev_flags)
{
	struct mock_dev *mdev;
	int rc;

	if (dev_flags & ~(MOCK_FLAGS_DEVICE_NO_DIRTY))
		return ERR_PTR(-EINVAL);

	mdev = kzalloc(sizeof(*mdev), GFP_KERNEL);
	if (!mdev)
		return ERR_PTR(-ENOMEM);

	device_initialize(&mdev->dev);
	mdev->flags = dev_flags;
	mdev->dev.release = mock_dev_release;
	mdev->dev.bus = &iommufd_mock_bus_type.bus;

	rc = dev_set_name(&mdev->dev, "iommufd_mock%u",
			  atomic_inc_return(&mock_dev_num));
	if (rc)
		goto err_put;

	rc = device_add(&mdev->dev);
	if (rc)
		goto err_put;
	return mdev;

err_put:
	put_device(&mdev->dev);
	return ERR_PTR(rc);
}

static void mock_dev_destroy(struct mock_dev *mdev)
{
	device_unregister(&mdev->dev);
}

bool iommufd_selftest_is_mock_dev(struct device *dev)
{
	return dev->release == mock_dev_release;
}

/* Create an hw_pagetable with the mock domain so we can test the domain ops */
static int iommufd_test_mock_domain(struct iommufd_ucmd *ucmd,
				    struct iommu_test_cmd *cmd)
{
	struct iommufd_device *idev;
	struct selftest_obj *sobj;
	u32 pt_id = cmd->id;
	u32 dev_flags = 0;
	u32 idev_id;
	int rc;

	sobj = iommufd_object_alloc(ucmd->ictx, sobj, IOMMUFD_OBJ_SELFTEST);
	if (IS_ERR(sobj))
		return PTR_ERR(sobj);

	sobj->idev.ictx = ucmd->ictx;
	sobj->type = TYPE_IDEV;

	if (cmd->op == IOMMU_TEST_OP_MOCK_DOMAIN_FLAGS)
		dev_flags = cmd->mock_domain_flags.dev_flags;

	sobj->idev.mock_dev = mock_dev_create(dev_flags);
	if (IS_ERR(sobj->idev.mock_dev)) {
		rc = PTR_ERR(sobj->idev.mock_dev);
		goto out_sobj;
	}

	idev = iommufd_device_bind(ucmd->ictx, &sobj->idev.mock_dev->dev,
				   &idev_id);
	if (IS_ERR(idev)) {
		rc = PTR_ERR(idev);
		goto out_mdev;
	}
	sobj->idev.idev = idev;

	rc = iommufd_device_attach(idev, &pt_id);
	if (rc)
		goto out_unbind;

	/* Userspace must destroy the device_id to destroy the object */
	cmd->mock_domain.out_hwpt_id = pt_id;
	cmd->mock_domain.out_stdev_id = sobj->obj.id;
	cmd->mock_domain.out_idev_id = idev_id;
	rc = iommufd_ucmd_respond(ucmd, sizeof(*cmd));
	if (rc)
		goto out_detach;
	iommufd_object_finalize(ucmd->ictx, &sobj->obj);
	return 0;

out_detach:
	iommufd_device_detach(idev);
out_unbind:
	iommufd_device_unbind(idev);
out_mdev:
	mock_dev_destroy(sobj->idev.mock_dev);
out_sobj:
	iommufd_object_abort(ucmd->ictx, &sobj->obj);
	return rc;
}

/* Replace the mock domain with a manually allocated hw_pagetable */
static int iommufd_test_mock_domain_replace(struct iommufd_ucmd *ucmd,
					    unsigned int device_id, u32 pt_id,
					    struct iommu_test_cmd *cmd)
{
	struct iommufd_object *dev_obj;
	struct selftest_obj *sobj;
	int rc;

	/*
	 * Prefer to use the OBJ_SELFTEST because the destroy_rwsem will ensure
	 * it doesn't race with detach, which is not allowed.
	 */
	dev_obj =
		iommufd_get_object(ucmd->ictx, device_id, IOMMUFD_OBJ_SELFTEST);
	if (IS_ERR(dev_obj))
		return PTR_ERR(dev_obj);

	sobj = container_of(dev_obj, struct selftest_obj, obj);
	if (sobj->type != TYPE_IDEV) {
		rc = -EINVAL;
		goto out_dev_obj;
	}

	rc = iommufd_device_replace(sobj->idev.idev, &pt_id);
	if (rc)
		goto out_dev_obj;

	cmd->mock_domain_replace.pt_id = pt_id;
	rc = iommufd_ucmd_respond(ucmd, sizeof(*cmd));

out_dev_obj:
	iommufd_put_object(dev_obj);
	return rc;
}

/* Add an additional reserved IOVA to the IOAS */
static int iommufd_test_add_reserved(struct iommufd_ucmd *ucmd,
				     unsigned int mockpt_id,
				     unsigned long start, size_t length)
{
	struct iommufd_ioas *ioas;
	int rc;

	ioas = iommufd_get_ioas(ucmd->ictx, mockpt_id);
	if (IS_ERR(ioas))
		return PTR_ERR(ioas);
	down_write(&ioas->iopt.iova_rwsem);
	rc = iopt_reserve_iova(&ioas->iopt, start, start + length - 1, NULL);
	up_write(&ioas->iopt.iova_rwsem);
	iommufd_put_object(&ioas->obj);
	return rc;
}

/* Check that every pfn under each iova matches the pfn under a user VA */
static int iommufd_test_md_check_pa(struct iommufd_ucmd *ucmd,
				    unsigned int mockpt_id, unsigned long iova,
				    size_t length, void __user *uptr)
{
	struct iommufd_hw_pagetable *hwpt;
	struct mock_iommu_domain *mock;
	uintptr_t end;
	int rc;

	if (iova % MOCK_IO_PAGE_SIZE || length % MOCK_IO_PAGE_SIZE ||
	    (uintptr_t)uptr % MOCK_IO_PAGE_SIZE ||
	    check_add_overflow((uintptr_t)uptr, (uintptr_t)length, &end))
		return -EINVAL;

	hwpt = get_md_pagetable(ucmd, mockpt_id, &mock);
	if (IS_ERR(hwpt))
		return PTR_ERR(hwpt);

	for (; length; length -= MOCK_IO_PAGE_SIZE) {
		struct page *pages[1];
		unsigned long pfn;
		long npages;
		void *ent;

		npages = get_user_pages_fast((uintptr_t)uptr & PAGE_MASK, 1, 0,
					     pages);
		if (npages < 0) {
			rc = npages;
			goto out_put;
		}
		if (WARN_ON(npages != 1)) {
			rc = -EFAULT;
			goto out_put;
		}
		pfn = page_to_pfn(pages[0]);
		put_page(pages[0]);

		ent = xa_load(&mock->pfns, iova / MOCK_IO_PAGE_SIZE);
		if (!ent ||
		    (xa_to_value(ent) & MOCK_PFN_MASK) * MOCK_IO_PAGE_SIZE !=
			    pfn * PAGE_SIZE + ((uintptr_t)uptr % PAGE_SIZE)) {
			rc = -EINVAL;
			goto out_put;
		}
		iova += MOCK_IO_PAGE_SIZE;
		uptr += MOCK_IO_PAGE_SIZE;
	}
	rc = 0;

out_put:
	iommufd_put_object(&hwpt->obj);
	return rc;
}

/* Check that the page ref count matches, to look for missing pin/unpins */
static int iommufd_test_md_check_refs(struct iommufd_ucmd *ucmd,
				      void __user *uptr, size_t length,
				      unsigned int refs)
{
	uintptr_t end;

	if (length % PAGE_SIZE || (uintptr_t)uptr % PAGE_SIZE ||
	    check_add_overflow((uintptr_t)uptr, (uintptr_t)length, &end))
		return -EINVAL;

	for (; length; length -= PAGE_SIZE) {
		struct page *pages[1];
		long npages;

		npages = get_user_pages_fast((uintptr_t)uptr, 1, 0, pages);
		if (npages < 0)
			return npages;
		if (WARN_ON(npages != 1))
			return -EFAULT;
		if (!PageCompound(pages[0])) {
			unsigned int count;

			count = page_ref_count(pages[0]);
			if (count / GUP_PIN_COUNTING_BIAS != refs) {
				put_page(pages[0]);
				return -EIO;
			}
		}
		put_page(pages[0]);
		uptr += PAGE_SIZE;
	}
	return 0;
}

struct selftest_access {
	struct iommufd_access *access;
	struct file *file;
	struct mutex lock;
	struct list_head items;
	unsigned int next_id;
	bool destroying;
};

struct selftest_access_item {
	struct list_head items_elm;
	unsigned long iova;
	size_t length;
	unsigned int id;
};

static const struct file_operations iommfd_test_staccess_fops;

static struct selftest_access *iommufd_access_get(int fd)
{
	struct file *file;

	file = fget(fd);
	if (!file)
		return ERR_PTR(-EBADFD);

	if (file->f_op != &iommfd_test_staccess_fops) {
		fput(file);
		return ERR_PTR(-EBADFD);
	}
	return file->private_data;
}

static void iommufd_test_access_unmap(void *data, unsigned long iova,
				      unsigned long length)
{
	unsigned long iova_last = iova + length - 1;
	struct selftest_access *staccess = data;
	struct selftest_access_item *item;
	struct selftest_access_item *tmp;

	mutex_lock(&staccess->lock);
	list_for_each_entry_safe(item, tmp, &staccess->items, items_elm) {
		if (iova > item->iova + item->length - 1 ||
		    iova_last < item->iova)
			continue;
		list_del(&item->items_elm);
		iommufd_access_unpin_pages(staccess->access, item->iova,
					   item->length);
		kfree(item);
	}
	mutex_unlock(&staccess->lock);
}

static int iommufd_test_access_item_destroy(struct iommufd_ucmd *ucmd,
					    unsigned int access_id,
					    unsigned int item_id)
{
	struct selftest_access_item *item;
	struct selftest_access *staccess;

	staccess = iommufd_access_get(access_id);
	if (IS_ERR(staccess))
		return PTR_ERR(staccess);

	mutex_lock(&staccess->lock);
	list_for_each_entry(item, &staccess->items, items_elm) {
		if (item->id == item_id) {
			list_del(&item->items_elm);
			iommufd_access_unpin_pages(staccess->access, item->iova,
						   item->length);
			mutex_unlock(&staccess->lock);
			kfree(item);
			fput(staccess->file);
			return 0;
		}
	}
	mutex_unlock(&staccess->lock);
	fput(staccess->file);
	return -ENOENT;
}

static int iommufd_test_staccess_release(struct inode *inode,
					 struct file *filep)
{
	struct selftest_access *staccess = filep->private_data;

	if (staccess->access) {
		iommufd_test_access_unmap(staccess, 0, ULONG_MAX);
		iommufd_access_destroy(staccess->access);
	}
	mutex_destroy(&staccess->lock);
	kfree(staccess);
	return 0;
}

static const struct iommufd_access_ops selftest_access_ops_pin = {
	.needs_pin_pages = 1,
	.unmap = iommufd_test_access_unmap,
};

static const struct iommufd_access_ops selftest_access_ops = {
	.unmap = iommufd_test_access_unmap,
};

static const struct file_operations iommfd_test_staccess_fops = {
	.release = iommufd_test_staccess_release,
};

static struct selftest_access *iommufd_test_alloc_access(void)
{
	struct selftest_access *staccess;
	struct file *filep;

	staccess = kzalloc(sizeof(*staccess), GFP_KERNEL_ACCOUNT);
	if (!staccess)
		return ERR_PTR(-ENOMEM);
	INIT_LIST_HEAD(&staccess->items);
	mutex_init(&staccess->lock);

	filep = anon_inode_getfile("[iommufd_test_staccess]",
				   &iommfd_test_staccess_fops, staccess,
				   O_RDWR);
	if (IS_ERR(filep)) {
		kfree(staccess);
		return ERR_CAST(filep);
	}
	staccess->file = filep;
	return staccess;
}

static int iommufd_test_create_access(struct iommufd_ucmd *ucmd,
				      unsigned int ioas_id, unsigned int flags)
{
	struct iommu_test_cmd *cmd = ucmd->cmd;
	struct selftest_access *staccess;
	struct iommufd_access *access;
	u32 id;
	int fdno;
	int rc;

	if (flags & ~MOCK_FLAGS_ACCESS_CREATE_NEEDS_PIN_PAGES)
		return -EOPNOTSUPP;

	staccess = iommufd_test_alloc_access();
	if (IS_ERR(staccess))
		return PTR_ERR(staccess);

	fdno = get_unused_fd_flags(O_CLOEXEC);
	if (fdno < 0) {
		rc = -ENOMEM;
		goto out_free_staccess;
	}

	access = iommufd_access_create(
		ucmd->ictx,
		(flags & MOCK_FLAGS_ACCESS_CREATE_NEEDS_PIN_PAGES) ?
			&selftest_access_ops_pin :
			&selftest_access_ops,
		staccess, &id);
	if (IS_ERR(access)) {
		rc = PTR_ERR(access);
		goto out_put_fdno;
	}
	rc = iommufd_access_attach(access, ioas_id);
	if (rc)
		goto out_destroy;
	cmd->create_access.out_access_fd = fdno;
	rc = iommufd_ucmd_respond(ucmd, sizeof(*cmd));
	if (rc)
		goto out_destroy;

	staccess->access = access;
	fd_install(fdno, staccess->file);
	return 0;

out_destroy:
	iommufd_access_destroy(access);
out_put_fdno:
	put_unused_fd(fdno);
out_free_staccess:
	fput(staccess->file);
	return rc;
}

static int iommufd_test_access_replace_ioas(struct iommufd_ucmd *ucmd,
					    unsigned int access_id,
					    unsigned int ioas_id)
{
	struct selftest_access *staccess;
	int rc;

	staccess = iommufd_access_get(access_id);
	if (IS_ERR(staccess))
		return PTR_ERR(staccess);

	rc = iommufd_access_replace(staccess->access, ioas_id);
	fput(staccess->file);
	return rc;
}

/* Check that the pages in a page array match the pages in the user VA */
static int iommufd_test_check_pages(void __user *uptr, struct page **pages,
				    size_t npages)
{
	for (; npages; npages--) {
		struct page *tmp_pages[1];
		long rc;

		rc = get_user_pages_fast((uintptr_t)uptr, 1, 0, tmp_pages);
		if (rc < 0)
			return rc;
		if (WARN_ON(rc != 1))
			return -EFAULT;
		put_page(tmp_pages[0]);
		if (tmp_pages[0] != *pages)
			return -EBADE;
		pages++;
		uptr += PAGE_SIZE;
	}
	return 0;
}

static int iommufd_test_access_pages(struct iommufd_ucmd *ucmd,
				     unsigned int access_id, unsigned long iova,
				     size_t length, void __user *uptr,
				     u32 flags)
{
	struct iommu_test_cmd *cmd = ucmd->cmd;
	struct selftest_access_item *item;
	struct selftest_access *staccess;
	struct page **pages;
	size_t npages;
	int rc;

	/* Prevent syzkaller from triggering a WARN_ON in kvzalloc() */
	if (length > 16*1024*1024)
		return -ENOMEM;

	if (flags & ~(MOCK_FLAGS_ACCESS_WRITE | MOCK_FLAGS_ACCESS_SYZ))
		return -EOPNOTSUPP;

	staccess = iommufd_access_get(access_id);
	if (IS_ERR(staccess))
		return PTR_ERR(staccess);

	if (staccess->access->ops != &selftest_access_ops_pin) {
		rc = -EOPNOTSUPP;
		goto out_put;
	}

	if (flags & MOCK_FLAGS_ACCESS_SYZ)
		iova = iommufd_test_syz_conv_iova(&staccess->access->ioas->iopt,
					&cmd->access_pages.iova);

	npages = (ALIGN(iova + length, PAGE_SIZE) -
		  ALIGN_DOWN(iova, PAGE_SIZE)) /
		 PAGE_SIZE;
	pages = kvcalloc(npages, sizeof(*pages), GFP_KERNEL_ACCOUNT);
	if (!pages) {
		rc = -ENOMEM;
		goto out_put;
	}

	/*
	 * Drivers will need to think very carefully about this locking. The
	 * core code can do multiple unmaps instantaneously after
	 * iommufd_access_pin_pages() and *all* the unmaps must not return until
	 * the range is unpinned. This simple implementation puts a global lock
	 * around the pin, which may not suit drivers that want this to be a
	 * performance path. drivers that get this wrong will trigger WARN_ON
	 * races and cause EDEADLOCK failures to userspace.
	 */
	mutex_lock(&staccess->lock);
	rc = iommufd_access_pin_pages(staccess->access, iova, length, pages,
				      flags & MOCK_FLAGS_ACCESS_WRITE);
	if (rc)
		goto out_unlock;

	/* For syzkaller allow uptr to be NULL to skip this check */
	if (uptr) {
		rc = iommufd_test_check_pages(
			uptr - (iova - ALIGN_DOWN(iova, PAGE_SIZE)), pages,
			npages);
		if (rc)
			goto out_unaccess;
	}

	item = kzalloc(sizeof(*item), GFP_KERNEL_ACCOUNT);
	if (!item) {
		rc = -ENOMEM;
		goto out_unaccess;
	}

	item->iova = iova;
	item->length = length;
	item->id = staccess->next_id++;
	list_add_tail(&item->items_elm, &staccess->items);

	cmd->access_pages.out_access_pages_id = item->id;
	rc = iommufd_ucmd_respond(ucmd, sizeof(*cmd));
	if (rc)
		goto out_free_item;
	goto out_unlock;

out_free_item:
	list_del(&item->items_elm);
	kfree(item);
out_unaccess:
	iommufd_access_unpin_pages(staccess->access, iova, length);
out_unlock:
	mutex_unlock(&staccess->lock);
	kvfree(pages);
out_put:
	fput(staccess->file);
	return rc;
}

static int iommufd_test_access_rw(struct iommufd_ucmd *ucmd,
				  unsigned int access_id, unsigned long iova,
				  size_t length, void __user *ubuf,
				  unsigned int flags)
{
	struct iommu_test_cmd *cmd = ucmd->cmd;
	struct selftest_access *staccess;
	void *tmp;
	int rc;

	/* Prevent syzkaller from triggering a WARN_ON in kvzalloc() */
	if (length > 16*1024*1024)
		return -ENOMEM;

	if (flags & ~(MOCK_ACCESS_RW_WRITE | MOCK_ACCESS_RW_SLOW_PATH |
		      MOCK_FLAGS_ACCESS_SYZ))
		return -EOPNOTSUPP;

	staccess = iommufd_access_get(access_id);
	if (IS_ERR(staccess))
		return PTR_ERR(staccess);

	tmp = kvzalloc(length, GFP_KERNEL_ACCOUNT);
	if (!tmp) {
		rc = -ENOMEM;
		goto out_put;
	}

	if (flags & MOCK_ACCESS_RW_WRITE) {
		if (copy_from_user(tmp, ubuf, length)) {
			rc = -EFAULT;
			goto out_free;
		}
	}

	if (flags & MOCK_FLAGS_ACCESS_SYZ)
		iova = iommufd_test_syz_conv_iova(&staccess->access->ioas->iopt,
					&cmd->access_rw.iova);

	rc = iommufd_access_rw(staccess->access, iova, tmp, length, flags);
	if (rc)
		goto out_free;
	if (!(flags & MOCK_ACCESS_RW_WRITE)) {
		if (copy_to_user(ubuf, tmp, length)) {
			rc = -EFAULT;
			goto out_free;
		}
	}

out_free:
	kvfree(tmp);
out_put:
	fput(staccess->file);
	return rc;
}
static_assert((unsigned int)MOCK_ACCESS_RW_WRITE == IOMMUFD_ACCESS_RW_WRITE);
static_assert((unsigned int)MOCK_ACCESS_RW_SLOW_PATH ==
	      __IOMMUFD_ACCESS_RW_SLOW_PATH);

static int iommufd_test_dirty(struct iommufd_ucmd *ucmd, unsigned int mockpt_id,
			      unsigned long iova, size_t length,
			      unsigned long page_size, void __user *uptr,
			      u32 flags)
{
	unsigned long bitmap_size, i, max = length / page_size;
	struct iommu_test_cmd *cmd = ucmd->cmd;
	struct iommufd_hw_pagetable *hwpt;
	struct mock_iommu_domain *mock;
	int rc, count = 0;
	void *tmp;

	if (iova % page_size || length % page_size || !uptr)
		return -EINVAL;

	hwpt = get_md_pagetable(ucmd, mockpt_id, &mock);
	if (IS_ERR(hwpt))
		return PTR_ERR(hwpt);

	if (!(mock->flags & MOCK_DIRTY_TRACK)) {
		rc = -EINVAL;
		goto out_put;
	}

	bitmap_size = max / BITS_PER_BYTE;

	tmp = kvzalloc(bitmap_size, GFP_KERNEL_ACCOUNT);
	if (!tmp) {
		rc = -ENOMEM;
		goto out_put;
	}

	if (copy_from_user(tmp, uptr, bitmap_size)) {
		rc = -EFAULT;
		goto out_free;
	}

	for (i = 0; i < max; i++) {
		unsigned long cur = iova + i * page_size;
		void *ent, *old;

		if (!test_bit(i, (unsigned long *)tmp))
			continue;

		ent = xa_load(&mock->pfns, cur / page_size);
		if (ent) {
			unsigned long val;

			val = xa_to_value(ent) | MOCK_PFN_DIRTY_IOVA;
			old = xa_store(&mock->pfns, cur / page_size,
				       xa_mk_value(val), GFP_KERNEL);
			WARN_ON_ONCE(ent != old);
			count++;
		}
	}

	cmd->dirty.out_nr_dirty = count;
	rc = iommufd_ucmd_respond(ucmd, sizeof(*cmd));
out_free:
	kvfree(tmp);
out_put:
	iommufd_put_object(&hwpt->obj);
	return rc;
}

void iommufd_selftest_destroy(struct iommufd_object *obj)
{
	struct selftest_obj *sobj = container_of(obj, struct selftest_obj, obj);

	switch (sobj->type) {
	case TYPE_IDEV:
		iommufd_device_detach(sobj->idev.idev);
		iommufd_device_unbind(sobj->idev.idev);
		mock_dev_destroy(sobj->idev.mock_dev);
		break;
	}
}

int iommufd_test(struct iommufd_ucmd *ucmd)
{
	struct iommu_test_cmd *cmd = ucmd->cmd;

	switch (cmd->op) {
	case IOMMU_TEST_OP_ADD_RESERVED:
		return iommufd_test_add_reserved(ucmd, cmd->id,
						 cmd->add_reserved.start,
						 cmd->add_reserved.length);
	case IOMMU_TEST_OP_MOCK_DOMAIN:
	case IOMMU_TEST_OP_MOCK_DOMAIN_FLAGS:
		return iommufd_test_mock_domain(ucmd, cmd);
	case IOMMU_TEST_OP_MOCK_DOMAIN_REPLACE:
		return iommufd_test_mock_domain_replace(
			ucmd, cmd->id, cmd->mock_domain_replace.pt_id, cmd);
	case IOMMU_TEST_OP_MD_CHECK_MAP:
		return iommufd_test_md_check_pa(
			ucmd, cmd->id, cmd->check_map.iova,
			cmd->check_map.length,
			u64_to_user_ptr(cmd->check_map.uptr));
	case IOMMU_TEST_OP_MD_CHECK_REFS:
		return iommufd_test_md_check_refs(
			ucmd, u64_to_user_ptr(cmd->check_refs.uptr),
			cmd->check_refs.length, cmd->check_refs.refs);
	case IOMMU_TEST_OP_CREATE_ACCESS:
		return iommufd_test_create_access(ucmd, cmd->id,
						  cmd->create_access.flags);
	case IOMMU_TEST_OP_ACCESS_REPLACE_IOAS:
		return iommufd_test_access_replace_ioas(
			ucmd, cmd->id, cmd->access_replace_ioas.ioas_id);
	case IOMMU_TEST_OP_ACCESS_PAGES:
		return iommufd_test_access_pages(
			ucmd, cmd->id, cmd->access_pages.iova,
			cmd->access_pages.length,
			u64_to_user_ptr(cmd->access_pages.uptr),
			cmd->access_pages.flags);
	case IOMMU_TEST_OP_ACCESS_RW:
		return iommufd_test_access_rw(
			ucmd, cmd->id, cmd->access_rw.iova,
			cmd->access_rw.length,
			u64_to_user_ptr(cmd->access_rw.uptr),
			cmd->access_rw.flags);
	case IOMMU_TEST_OP_DESTROY_ACCESS_PAGES:
		return iommufd_test_access_item_destroy(
			ucmd, cmd->id, cmd->destroy_access_pages.access_pages_id);
	case IOMMU_TEST_OP_SET_TEMP_MEMORY_LIMIT:
		/* Protect _batch_init(), can not be less than elmsz */
		if (cmd->memory_limit.limit <
		    sizeof(unsigned long) + sizeof(u32))
			return -EINVAL;
		iommufd_test_memory_limit = cmd->memory_limit.limit;
		return 0;
	case IOMMU_TEST_OP_DIRTY:
		return iommufd_test_dirty(ucmd, cmd->id, cmd->dirty.iova,
					  cmd->dirty.length,
					  cmd->dirty.page_size,
					  u64_to_user_ptr(cmd->dirty.uptr),
					  cmd->dirty.flags);
	default:
		return -EOPNOTSUPP;
	}
}

bool iommufd_should_fail(void)
{
	return should_fail(&fail_iommufd, 1);
}

int __init iommufd_test_init(void)
{
	struct platform_device_info pdevinfo = {
		.name = "iommufd_selftest_iommu",
	};
	int rc;

	dbgfs_root =
		fault_create_debugfs_attr("fail_iommufd", NULL, &fail_iommufd);

	selftest_iommu_dev = platform_device_register_full(&pdevinfo);
	if (IS_ERR(selftest_iommu_dev)) {
		rc = PTR_ERR(selftest_iommu_dev);
		goto err_dbgfs;
	}

	rc = bus_register(&iommufd_mock_bus_type.bus);
	if (rc)
		goto err_platform;

	rc = iommu_device_sysfs_add(&mock_iommu_device,
				    &selftest_iommu_dev->dev, NULL, "%s",
				    dev_name(&selftest_iommu_dev->dev));
	if (rc)
		goto err_bus;

	rc = iommu_device_register_bus(&mock_iommu_device, &mock_ops,
				  &iommufd_mock_bus_type.bus,
				  &iommufd_mock_bus_type.nb);
	if (rc)
		goto err_sysfs;
	return 0;

err_sysfs:
	iommu_device_sysfs_remove(&mock_iommu_device);
err_bus:
	bus_unregister(&iommufd_mock_bus_type.bus);
err_platform:
	platform_device_unregister(selftest_iommu_dev);
err_dbgfs:
	debugfs_remove_recursive(dbgfs_root);
	return rc;
}

void iommufd_test_exit(void)
{
	iommu_device_sysfs_remove(&mock_iommu_device);
	iommu_device_unregister_bus(&mock_iommu_device,
				    &iommufd_mock_bus_type.bus,
				    &iommufd_mock_bus_type.nb);
	bus_unregister(&iommufd_mock_bus_type.bus);
	platform_device_unregister(selftest_iommu_dev);
	debugfs_remove_recursive(dbgfs_root);
}<|MERGE_RESOLUTION|>--- conflicted
+++ resolved
@@ -156,19 +156,13 @@
 	return info;
 }
 
-<<<<<<< HEAD
-static struct iommu_domain *mock_domain_alloc_paging(struct device *dev)
-=======
 static int mock_domain_set_dirty_tracking(struct iommu_domain *domain,
 					  bool enable)
->>>>>>> 03476e68
 {
 	struct mock_iommu_domain *mock =
 		container_of(domain, struct mock_iommu_domain, domain);
 	unsigned long flags = mock->flags;
 
-<<<<<<< HEAD
-=======
 	if (enable && !domain->dirty_ops)
 		return -EINVAL;
 
@@ -231,7 +225,6 @@
 {
 	struct mock_iommu_domain *mock;
 
->>>>>>> 03476e68
 	mock = kzalloc(sizeof(*mock), GFP_KERNEL);
 	if (!mock)
 		return ERR_PTR(-ENOMEM);
@@ -264,15 +257,11 @@
 	return &mock_nested->domain;
 }
 
-static struct iommu_domain *mock_domain_alloc(unsigned int iommu_domain_type)
+static struct iommu_domain *mock_domain_alloc_paging(struct device *dev)
 {
 	struct iommu_domain *domain;
 
-	if (iommu_domain_type == IOMMU_DOMAIN_BLOCKED)
-		return &mock_blocking_domain;
-	if (iommu_domain_type != IOMMU_DOMAIN_UNMANAGED)
-		return NULL;
-	domain = __mock_domain_alloc_paging(iommu_domain_type, false);
+	domain = __mock_domain_alloc_paging(IOMMU_DOMAIN_UNMANAGED, false);
 	if (IS_ERR(domain))
 		domain = NULL;
 	return domain;
@@ -469,12 +458,8 @@
 	.owner = THIS_MODULE,
 	.pgsize_bitmap = MOCK_IO_PAGE_SIZE,
 	.hw_info = mock_domain_hw_info,
-<<<<<<< HEAD
 	.domain_alloc_paging = mock_domain_alloc_paging,
-=======
-	.domain_alloc = mock_domain_alloc,
 	.domain_alloc_user = mock_domain_alloc_user,
->>>>>>> 03476e68
 	.capable = mock_domain_capable,
 	.device_group = generic_device_group,
 	.probe_device = mock_probe_device,
