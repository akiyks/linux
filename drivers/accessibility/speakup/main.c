--- conflicted
+++ resolved
@@ -574,11 +574,7 @@
 	}
 	attr_ch = get_char(vc, (u_short *)tmp_pos, &spk_attr);
 	buf[cnt++] = attr_ch;
-<<<<<<< HEAD
-	while (tmpx < vc->vc_cols - 1 && cnt < sizeof(buf) - 1) {
-=======
 	while (tmpx < vc->vc_cols - 1 && cnt < ARRAY_SIZE(buf) - 1) {
->>>>>>> 0c383648
 		tmp_pos += 2;
 		tmpx++;
 		ch = get_char(vc, (u_short *)tmp_pos, &temp);
