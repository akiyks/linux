--- conflicted
+++ resolved
@@ -1357,7 +1357,16 @@
 	  This driver can also be built as a module.  If so, the module
 	  will be called i2c-ljca.
 
-<<<<<<< HEAD
+config I2C_NCT6694
+	tristate "Nuvoton NCT6694 I2C adapter support"
+	depends on MFD_NCT6694
+	help
+	  If you say yes to this option, support will be included for Nuvoton
+	  NCT6694, a USB to I2C interface.
+
+	  This driver can also be built as a module. If so, the module will
+	  be called i2c-nct6694.
+
 config I2C_USBIO
 	tristate "Intel USBIO I2C Adapter support"
 	depends on USB_USBIO
@@ -1368,17 +1377,6 @@
 
 	  This driver can also be built as a module.  If so, the module
 	  will be called i2c_usbio.
-=======
-config I2C_NCT6694
-	tristate "Nuvoton NCT6694 I2C adapter support"
-	depends on MFD_NCT6694
-	help
-	  If you say yes to this option, support will be included for Nuvoton
-	  NCT6694, a USB to I2C interface.
-
-	  This driver can also be built as a module. If so, the module will
-	  be called i2c-nct6694.
->>>>>>> fc511497
 
 config I2C_CP2615
 	tristate "Silicon Labs CP2615 USB sound card and I2C adapter"
