// SPDX-License-Identifier: GPL-2.0+
/*
 * This is i.MX low power i2c controller driver.
 *
 * Copyright 2016 Freescale Semiconductor, Inc.
 */

#include <linux/clk.h>
#include <linux/completion.h>
#include <linux/delay.h>
#include <linux/dma-mapping.h>
#include <linux/dmaengine.h>
#include <linux/err.h>
#include <linux/errno.h>
#include <linux/i2c.h>
#include <linux/init.h>
#include <linux/interrupt.h>
#include <linux/io.h>
#include <linux/iopoll.h>
#include <linux/kernel.h>
#include <linux/module.h>
#include <linux/of.h>
#include <linux/pinctrl/consumer.h>
#include <linux/platform_device.h>
#include <linux/pm_runtime.h>
#include <linux/sched.h>
#include <linux/slab.h>

#define DRIVER_NAME "imx-lpi2c"

#define LPI2C_PARAM	0x04	/* i2c RX/TX FIFO size */
#define LPI2C_MCR	0x10	/* i2c contrl register */
#define LPI2C_MSR	0x14	/* i2c status register */
#define LPI2C_MIER	0x18	/* i2c interrupt enable */
#define LPI2C_MDER	0x1C	/* i2c DMA enable */
#define LPI2C_MCFGR0	0x20	/* i2c master configuration */
#define LPI2C_MCFGR1	0x24	/* i2c master configuration */
#define LPI2C_MCFGR2	0x28	/* i2c master configuration */
#define LPI2C_MCFGR3	0x2C	/* i2c master configuration */
#define LPI2C_MCCR0	0x48	/* i2c master clk configuration */
#define LPI2C_MCCR1	0x50	/* i2c master clk configuration */
#define LPI2C_MFCR	0x58	/* i2c master FIFO control */
#define LPI2C_MFSR	0x5C	/* i2c master FIFO status */
#define LPI2C_MTDR	0x60	/* i2c master TX data register */
#define LPI2C_MRDR	0x70	/* i2c master RX data register */

#define LPI2C_SCR	0x110	/* i2c target control register */
#define LPI2C_SSR	0x114	/* i2c target status register */
#define LPI2C_SIER	0x118	/* i2c target interrupt enable */
#define LPI2C_SDER	0x11C	/* i2c target DMA enable */
#define LPI2C_SCFGR0	0x120	/* i2c target configuration */
#define LPI2C_SCFGR1	0x124	/* i2c target configuration */
#define LPI2C_SCFGR2	0x128	/* i2c target configuration */
#define LPI2C_SAMR	0x140	/* i2c target address match */
#define LPI2C_SASR	0x150	/* i2c target address status */
#define LPI2C_STAR	0x154	/* i2c target transmit ACK */
#define LPI2C_STDR	0x160	/* i2c target transmit data */
#define LPI2C_SRDR	0x170	/* i2c target receive data */
#define LPI2C_SRDROR	0x178	/* i2c target receive data read only */

/* i2c command */
#define TRAN_DATA	0X00
#define RECV_DATA	0X01
#define GEN_STOP	0X02
#define RECV_DISCARD	0X03
#define GEN_START	0X04
#define START_NACK	0X05
#define START_HIGH	0X06
#define START_HIGH_NACK	0X07

#define MCR_MEN		BIT(0)
#define MCR_RST		BIT(1)
#define MCR_DOZEN	BIT(2)
#define MCR_DBGEN	BIT(3)
#define MCR_RTF		BIT(8)
#define MCR_RRF		BIT(9)
#define MSR_TDF		BIT(0)
#define MSR_RDF		BIT(1)
#define MSR_SDF		BIT(9)
#define MSR_NDF		BIT(10)
#define MSR_ALF		BIT(11)
#define MSR_MBF		BIT(24)
#define MSR_BBF		BIT(25)
#define MIER_TDIE	BIT(0)
#define MIER_RDIE	BIT(1)
#define MIER_SDIE	BIT(9)
#define MIER_NDIE	BIT(10)
#define MCFGR1_AUTOSTOP	BIT(8)
#define MCFGR1_IGNACK	BIT(9)
#define MRDR_RXEMPTY	BIT(14)
#define MDER_TDDE	BIT(0)
#define MDER_RDDE	BIT(1)

#define SCR_SEN		BIT(0)
#define SCR_RST		BIT(1)
#define SCR_FILTEN	BIT(4)
#define SCR_RTF		BIT(8)
#define SCR_RRF		BIT(9)
#define SSR_TDF		BIT(0)
#define SSR_RDF		BIT(1)
#define SSR_AVF		BIT(2)
#define SSR_TAF		BIT(3)
#define SSR_RSF		BIT(8)
#define SSR_SDF		BIT(9)
#define SSR_BEF		BIT(10)
#define SSR_FEF		BIT(11)
#define SSR_SBF		BIT(24)
#define SSR_BBF		BIT(25)
#define SSR_CLEAR_BITS	(SSR_RSF | SSR_SDF | SSR_BEF | SSR_FEF)
#define SIER_TDIE	BIT(0)
#define SIER_RDIE	BIT(1)
#define SIER_AVIE	BIT(2)
#define SIER_TAIE	BIT(3)
#define SIER_RSIE	BIT(8)
#define SIER_SDIE	BIT(9)
#define SIER_BEIE	BIT(10)
#define SIER_FEIE	BIT(11)
#define SIER_AM0F	BIT(12)
#define SCFGR1_RXSTALL	BIT(1)
#define SCFGR1_TXDSTALL	BIT(2)
#define SCFGR2_FILTSDA_SHIFT	24
#define SCFGR2_FILTSCL_SHIFT	16
#define SCFGR2_CLKHOLD(x)	(x)
#define SCFGR2_FILTSDA(x)	((x) << SCFGR2_FILTSDA_SHIFT)
#define SCFGR2_FILTSCL(x)	((x) << SCFGR2_FILTSCL_SHIFT)
#define SASR_READ_REQ	0x1
#define SLAVE_INT_FLAG	(SIER_TDIE | SIER_RDIE | SIER_AVIE | \
			 SIER_SDIE | SIER_BEIE)

#define I2C_CLK_RATIO	2
#define CHUNK_DATA	256

#define I2C_PM_TIMEOUT		10 /* ms */
#define I2C_DMA_THRESHOLD	8 /* bytes */

enum lpi2c_imx_mode {
	STANDARD,	/* 100+Kbps */
	FAST,		/* 400+Kbps */
	FAST_PLUS,	/* 1.0+Mbps */
	HS,		/* 3.4+Mbps */
	ULTRA_FAST,	/* 5.0+Mbps */
};

enum lpi2c_imx_pincfg {
	TWO_PIN_OD,
	TWO_PIN_OO,
	TWO_PIN_PP,
	FOUR_PIN_PP,
};

struct lpi2c_imx_dma {
	bool		using_pio_mode;
	u8		rx_cmd_buf_len;
	u8		*dma_buf;
	u16		*rx_cmd_buf;
	unsigned int	dma_len;
	unsigned int	tx_burst_num;
	unsigned int	rx_burst_num;
	unsigned long	dma_msg_flag;
	resource_size_t	phy_addr;
	dma_addr_t	dma_tx_addr;
	dma_addr_t	dma_addr;
	enum dma_data_direction dma_data_dir;
	enum dma_transfer_direction dma_transfer_dir;
	struct dma_chan	*chan_tx;
	struct dma_chan	*chan_rx;
};

struct lpi2c_imx_struct {
	struct i2c_adapter	adapter;
	int			num_clks;
	struct clk_bulk_data	*clks;
	void __iomem		*base;
	__u8			*rx_buf;
	__u8			*tx_buf;
	struct completion	complete;
	unsigned long		rate_per;
	unsigned int		msglen;
	unsigned int		delivered;
	unsigned int		block_data;
	unsigned int		bitrate;
	unsigned int		txfifosize;
	unsigned int		rxfifosize;
	enum lpi2c_imx_mode	mode;
	struct i2c_bus_recovery_info rinfo;
	bool			can_use_dma;
	struct lpi2c_imx_dma	*dma;
	struct i2c_client	*target;
};

#define lpi2c_imx_read_msr_poll_timeout(atomic, val, cond)                    \
	(atomic ? readl_poll_timeout_atomic(lpi2c_imx->base + LPI2C_MSR, val, \
					    cond, 0, 500000) :                \
		  readl_poll_timeout(lpi2c_imx->base + LPI2C_MSR, val, cond,  \
				     0, 500000))

static void lpi2c_imx_intctrl(struct lpi2c_imx_struct *lpi2c_imx,
			      unsigned int enable)
{
	writel(enable, lpi2c_imx->base + LPI2C_MIER);
}

static int lpi2c_imx_bus_busy(struct lpi2c_imx_struct *lpi2c_imx, bool atomic)
{
	unsigned int temp;
	int err;

	err = lpi2c_imx_read_msr_poll_timeout(atomic, temp,
					      temp & (MSR_ALF | MSR_BBF | MSR_MBF));

	/* check for arbitration lost, clear if set */
	if (temp & MSR_ALF) {
		writel(temp, lpi2c_imx->base + LPI2C_MSR);
		return -EAGAIN;
	}

	/* check for bus not busy */
	if (err) {
		dev_dbg(&lpi2c_imx->adapter.dev, "bus not work\n");
		if (lpi2c_imx->adapter.bus_recovery_info)
			i2c_recover_bus(&lpi2c_imx->adapter);
		return -ETIMEDOUT;
	}

	return 0;
}

static u32 lpi2c_imx_txfifo_cnt(struct lpi2c_imx_struct *lpi2c_imx)
{
	return readl(lpi2c_imx->base + LPI2C_MFSR) & 0xff;
}

static void lpi2c_imx_set_mode(struct lpi2c_imx_struct *lpi2c_imx)
{
	unsigned int bitrate = lpi2c_imx->bitrate;
	enum lpi2c_imx_mode mode;

	if (bitrate < I2C_MAX_FAST_MODE_FREQ)
		mode = STANDARD;
	else if (bitrate < I2C_MAX_FAST_MODE_PLUS_FREQ)
		mode = FAST;
	else if (bitrate < I2C_MAX_HIGH_SPEED_MODE_FREQ)
		mode = FAST_PLUS;
	else if (bitrate < I2C_MAX_ULTRA_FAST_MODE_FREQ)
		mode = HS;
	else
		mode = ULTRA_FAST;

	lpi2c_imx->mode = mode;
}

static int lpi2c_imx_start(struct lpi2c_imx_struct *lpi2c_imx,
			   struct i2c_msg *msgs, bool atomic)
{
	unsigned int temp;

	temp = readl(lpi2c_imx->base + LPI2C_MCR);
	temp |= MCR_RRF | MCR_RTF;
	writel(temp, lpi2c_imx->base + LPI2C_MCR);
	writel(0x7f00, lpi2c_imx->base + LPI2C_MSR);

	temp = i2c_8bit_addr_from_msg(msgs) | (GEN_START << 8);
	writel(temp, lpi2c_imx->base + LPI2C_MTDR);

	return lpi2c_imx_bus_busy(lpi2c_imx, atomic);
}

static void lpi2c_imx_stop(struct lpi2c_imx_struct *lpi2c_imx, bool atomic)
{
	unsigned int temp;
	int err;

	writel(GEN_STOP << 8, lpi2c_imx->base + LPI2C_MTDR);

	err = lpi2c_imx_read_msr_poll_timeout(atomic, temp, temp & MSR_SDF);

	if (err) {
		dev_dbg(&lpi2c_imx->adapter.dev, "stop timeout\n");
		if (lpi2c_imx->adapter.bus_recovery_info)
			i2c_recover_bus(&lpi2c_imx->adapter);
	}
}

/* CLKLO = I2C_CLK_RATIO * CLKHI, SETHOLD = CLKHI, DATAVD = CLKHI/2 */
static int lpi2c_imx_config(struct lpi2c_imx_struct *lpi2c_imx)
{
	u8 prescale, filt, sethold, datavd;
	unsigned int clk_rate, clk_cycle, clkhi, clklo;
	enum lpi2c_imx_pincfg pincfg;
	unsigned int temp;

	lpi2c_imx_set_mode(lpi2c_imx);

	clk_rate = lpi2c_imx->rate_per;

	if (lpi2c_imx->mode == HS || lpi2c_imx->mode == ULTRA_FAST)
		filt = 0;
	else
		filt = 2;

	for (prescale = 0; prescale <= 7; prescale++) {
		clk_cycle = clk_rate / ((1 << prescale) * lpi2c_imx->bitrate)
			    - 3 - (filt >> 1);
		clkhi = DIV_ROUND_UP(clk_cycle, I2C_CLK_RATIO + 1);
		clklo = clk_cycle - clkhi;
		if (clklo < 64)
			break;
	}

	if (prescale > 7)
		return -EINVAL;

	/* set MCFGR1: PINCFG, PRESCALE, IGNACK */
	if (lpi2c_imx->mode == ULTRA_FAST)
		pincfg = TWO_PIN_OO;
	else
		pincfg = TWO_PIN_OD;
	temp = prescale | pincfg << 24;

	if (lpi2c_imx->mode == ULTRA_FAST)
		temp |= MCFGR1_IGNACK;

	writel(temp, lpi2c_imx->base + LPI2C_MCFGR1);

	/* set MCFGR2: FILTSDA, FILTSCL */
	temp = (filt << 16) | (filt << 24);
	writel(temp, lpi2c_imx->base + LPI2C_MCFGR2);

	/* set MCCR: DATAVD, SETHOLD, CLKHI, CLKLO */
	sethold = clkhi;
	datavd = clkhi >> 1;
	temp = datavd << 24 | sethold << 16 | clkhi << 8 | clklo;

	if (lpi2c_imx->mode == HS)
		writel(temp, lpi2c_imx->base + LPI2C_MCCR1);
	else
		writel(temp, lpi2c_imx->base + LPI2C_MCCR0);

	return 0;
}

static int lpi2c_imx_master_enable(struct lpi2c_imx_struct *lpi2c_imx)
{
	unsigned int temp;
	int ret;

	ret = pm_runtime_resume_and_get(lpi2c_imx->adapter.dev.parent);
	if (ret < 0)
		return ret;

	temp = MCR_RST;
	writel(temp, lpi2c_imx->base + LPI2C_MCR);
	writel(0, lpi2c_imx->base + LPI2C_MCR);

	ret = lpi2c_imx_config(lpi2c_imx);
	if (ret)
		goto rpm_put;

	temp = readl(lpi2c_imx->base + LPI2C_MCR);
	temp |= MCR_MEN;
	writel(temp, lpi2c_imx->base + LPI2C_MCR);

	return 0;

rpm_put:
	pm_runtime_mark_last_busy(lpi2c_imx->adapter.dev.parent);
	pm_runtime_put_autosuspend(lpi2c_imx->adapter.dev.parent);

	return ret;
}

static int lpi2c_imx_master_disable(struct lpi2c_imx_struct *lpi2c_imx)
{
	u32 temp;

	temp = readl(lpi2c_imx->base + LPI2C_MCR);
	temp &= ~MCR_MEN;
	writel(temp, lpi2c_imx->base + LPI2C_MCR);

	pm_runtime_mark_last_busy(lpi2c_imx->adapter.dev.parent);
	pm_runtime_put_autosuspend(lpi2c_imx->adapter.dev.parent);

	return 0;
}

static int lpi2c_imx_pio_msg_complete(struct lpi2c_imx_struct *lpi2c_imx)
{
	unsigned long time_left;

	time_left = wait_for_completion_timeout(&lpi2c_imx->complete, HZ);

	return time_left ? 0 : -ETIMEDOUT;
}

static int lpi2c_imx_txfifo_empty(struct lpi2c_imx_struct *lpi2c_imx, bool atomic)
{
	unsigned int temp;
	int err;

	err = lpi2c_imx_read_msr_poll_timeout(atomic, temp,
					      (temp & MSR_NDF) || !lpi2c_imx_txfifo_cnt(lpi2c_imx));

	if (temp & MSR_NDF) {
		dev_dbg(&lpi2c_imx->adapter.dev, "NDF detected\n");
		return -EIO;
	}

	if (err) {
		dev_dbg(&lpi2c_imx->adapter.dev, "txfifo empty timeout\n");
		if (lpi2c_imx->adapter.bus_recovery_info)
			i2c_recover_bus(&lpi2c_imx->adapter);
		return -ETIMEDOUT;
	}

	return 0;
}

static void lpi2c_imx_set_tx_watermark(struct lpi2c_imx_struct *lpi2c_imx)
{
	writel(lpi2c_imx->txfifosize >> 1, lpi2c_imx->base + LPI2C_MFCR);
}

static void lpi2c_imx_set_rx_watermark(struct lpi2c_imx_struct *lpi2c_imx)
{
	unsigned int temp, remaining;

	remaining = lpi2c_imx->msglen - lpi2c_imx->delivered;

	if (remaining > (lpi2c_imx->rxfifosize >> 1))
		temp = lpi2c_imx->rxfifosize >> 1;
	else
		temp = 0;

	writel(temp << 16, lpi2c_imx->base + LPI2C_MFCR);
}

static bool lpi2c_imx_write_txfifo(struct lpi2c_imx_struct *lpi2c_imx, bool atomic)
{
	unsigned int data, txcnt;

	txcnt = readl(lpi2c_imx->base + LPI2C_MFSR) & 0xff;

	while (txcnt < lpi2c_imx->txfifosize) {
		if (lpi2c_imx->delivered == lpi2c_imx->msglen)
			break;

		data = lpi2c_imx->tx_buf[lpi2c_imx->delivered++];
		writel(data, lpi2c_imx->base + LPI2C_MTDR);
		txcnt++;
	}

	if (lpi2c_imx->delivered < lpi2c_imx->msglen) {
		if (!atomic)
			lpi2c_imx_intctrl(lpi2c_imx, MIER_TDIE | MIER_NDIE);
		return false;
	}

	if (!atomic)
		complete(&lpi2c_imx->complete);

	return true;
}

static bool lpi2c_imx_read_rxfifo(struct lpi2c_imx_struct *lpi2c_imx, bool atomic)
{
	unsigned int blocklen, remaining;
	unsigned int temp, data;

	do {
		data = readl(lpi2c_imx->base + LPI2C_MRDR);
		if (data & MRDR_RXEMPTY)
			break;

		lpi2c_imx->rx_buf[lpi2c_imx->delivered++] = data & 0xff;
	} while (1);

	/*
	 * First byte is the length of remaining packet in the SMBus block
	 * data read. Add it to msgs->len.
	 */
	if (lpi2c_imx->block_data) {
		blocklen = lpi2c_imx->rx_buf[0];
		lpi2c_imx->msglen += blocklen;
	}

	remaining = lpi2c_imx->msglen - lpi2c_imx->delivered;

	if (!remaining) {
		if (!atomic)
			complete(&lpi2c_imx->complete);
		return true;
	}

	/* not finished, still waiting for rx data */
	lpi2c_imx_set_rx_watermark(lpi2c_imx);

	/* multiple receive commands */
	if (lpi2c_imx->block_data) {
		lpi2c_imx->block_data = 0;
		temp = remaining;
		temp |= (RECV_DATA << 8);
		writel(temp, lpi2c_imx->base + LPI2C_MTDR);
	} else if (!(lpi2c_imx->delivered & 0xff)) {
		temp = (remaining > CHUNK_DATA ? CHUNK_DATA : remaining) - 1;
		temp |= (RECV_DATA << 8);
		writel(temp, lpi2c_imx->base + LPI2C_MTDR);
	}

	if (!atomic)
		lpi2c_imx_intctrl(lpi2c_imx, MIER_RDIE);

	return false;
}

static void lpi2c_imx_write(struct lpi2c_imx_struct *lpi2c_imx,
			    struct i2c_msg *msgs)
{
	lpi2c_imx->tx_buf = msgs->buf;
	lpi2c_imx_set_tx_watermark(lpi2c_imx);
	lpi2c_imx_write_txfifo(lpi2c_imx, false);
}

static int lpi2c_imx_write_atomic(struct lpi2c_imx_struct *lpi2c_imx,
				  struct i2c_msg *msgs)
{
	u32 temp;
	int err;

	lpi2c_imx->tx_buf = msgs->buf;

	err = lpi2c_imx_read_msr_poll_timeout(true, temp,
					      (temp & MSR_NDF) ||
					      lpi2c_imx_write_txfifo(lpi2c_imx, true));

	if (temp & MSR_NDF)
		return -EIO;

	return err;
}

static void lpi2c_imx_read_init(struct lpi2c_imx_struct *lpi2c_imx,
				struct i2c_msg *msgs)
{
	unsigned int temp;

	lpi2c_imx->rx_buf = msgs->buf;
	lpi2c_imx->block_data = msgs->flags & I2C_M_RECV_LEN;

	lpi2c_imx_set_rx_watermark(lpi2c_imx);
	temp = msgs->len > CHUNK_DATA ? CHUNK_DATA - 1 : msgs->len - 1;
	temp |= (RECV_DATA << 8);
	writel(temp, lpi2c_imx->base + LPI2C_MTDR);
}

static bool lpi2c_imx_read_chunk_atomic(struct lpi2c_imx_struct *lpi2c_imx)
{
	u32 rxcnt;

	rxcnt = (readl(lpi2c_imx->base + LPI2C_MFSR) >> 16) & 0xFF;
	if (!rxcnt)
		return false;

	if (!lpi2c_imx_read_rxfifo(lpi2c_imx, true))
		return false;

	return true;
}

static int lpi2c_imx_read_atomic(struct lpi2c_imx_struct *lpi2c_imx,
				 struct i2c_msg *msgs)
{
	u32 temp;
	int tmo_us;

	tmo_us = 1000000;
	do {
		if (lpi2c_imx_read_chunk_atomic(lpi2c_imx))
			return 0;

		temp = readl(lpi2c_imx->base + LPI2C_MSR);

		if (temp & MSR_NDF)
			return -EIO;

		udelay(100);
		tmo_us -= 100;
	} while (tmo_us > 0);

	return -ETIMEDOUT;
}

static bool is_use_dma(struct lpi2c_imx_struct *lpi2c_imx, struct i2c_msg *msg)
{
	if (!lpi2c_imx->can_use_dma)
		return false;

	/*
	 * When the length of data is less than I2C_DMA_THRESHOLD,
	 * cpu mode is used directly to avoid low performance.
	 */
	return !(msg->len < I2C_DMA_THRESHOLD);
}

static int lpi2c_imx_pio_xfer(struct lpi2c_imx_struct *lpi2c_imx,
			      struct i2c_msg *msg)
{
	reinit_completion(&lpi2c_imx->complete);

	if (msg->flags & I2C_M_RD) {
		lpi2c_imx_read_init(lpi2c_imx, msg);
		lpi2c_imx_intctrl(lpi2c_imx, MIER_RDIE | MIER_NDIE);
	} else {
		lpi2c_imx_write(lpi2c_imx, msg);
	}

	return lpi2c_imx_pio_msg_complete(lpi2c_imx);
}

static int lpi2c_imx_pio_xfer_atomic(struct lpi2c_imx_struct *lpi2c_imx,
				     struct i2c_msg *msg)
{
	if (msg->flags & I2C_M_RD) {
		lpi2c_imx_read_init(lpi2c_imx, msg);
		return lpi2c_imx_read_atomic(lpi2c_imx, msg);
	}

	return lpi2c_imx_write_atomic(lpi2c_imx, msg);
}

static int lpi2c_imx_dma_timeout_calculate(struct lpi2c_imx_struct *lpi2c_imx)
{
	unsigned long time = 0;

	time = 8 * lpi2c_imx->dma->dma_len * 1000 / lpi2c_imx->bitrate;

	/* Add extra second for scheduler related activities */
	time += 1;

	/* Double calculated time */
	return secs_to_jiffies(time);
}

static int lpi2c_imx_alloc_rx_cmd_buf(struct lpi2c_imx_struct *lpi2c_imx)
{
	struct lpi2c_imx_dma *dma = lpi2c_imx->dma;
	u16 rx_remain = dma->dma_len;
	int cmd_num;
	u16 temp;

	/*
	 * Calculate the number of rx command words via the DMA TX channel
	 * writing into command register based on the i2c msg len, and build
	 * the rx command words buffer.
	 */
	cmd_num = DIV_ROUND_UP(rx_remain, CHUNK_DATA);
	dma->rx_cmd_buf = kcalloc(cmd_num, sizeof(u16), GFP_KERNEL);
	dma->rx_cmd_buf_len = cmd_num * sizeof(u16);

	if (!dma->rx_cmd_buf) {
		dev_err(&lpi2c_imx->adapter.dev, "Alloc RX cmd buffer failed\n");
		return -ENOMEM;
	}

	for (int i = 0; i < cmd_num ; i++) {
		temp = rx_remain > CHUNK_DATA ? CHUNK_DATA - 1 : rx_remain - 1;
		temp |= (RECV_DATA << 8);
		rx_remain -= CHUNK_DATA;
		dma->rx_cmd_buf[i] = temp;
	}

	return 0;
}

static int lpi2c_imx_dma_msg_complete(struct lpi2c_imx_struct *lpi2c_imx)
{
	unsigned long time_left, time;

	time = lpi2c_imx_dma_timeout_calculate(lpi2c_imx);
	time_left = wait_for_completion_timeout(&lpi2c_imx->complete, time);
	if (time_left == 0) {
		dev_err(&lpi2c_imx->adapter.dev, "I/O Error in DMA Data Transfer\n");
		return -ETIMEDOUT;
	}

	return 0;
}

static void lpi2c_dma_unmap(struct lpi2c_imx_dma *dma)
{
	struct dma_chan *chan = dma->dma_data_dir == DMA_FROM_DEVICE
				? dma->chan_rx : dma->chan_tx;

	dma_unmap_single(chan->device->dev, dma->dma_addr,
			 dma->dma_len, dma->dma_data_dir);

	dma->dma_data_dir = DMA_NONE;
}

static void lpi2c_cleanup_rx_cmd_dma(struct lpi2c_imx_dma *dma)
{
	dmaengine_terminate_sync(dma->chan_tx);
	dma_unmap_single(dma->chan_tx->device->dev, dma->dma_tx_addr,
			 dma->rx_cmd_buf_len, DMA_TO_DEVICE);
}

static void lpi2c_cleanup_dma(struct lpi2c_imx_dma *dma)
{
	if (dma->dma_data_dir == DMA_FROM_DEVICE)
		dmaengine_terminate_sync(dma->chan_rx);
	else if (dma->dma_data_dir == DMA_TO_DEVICE)
		dmaengine_terminate_sync(dma->chan_tx);

	lpi2c_dma_unmap(dma);
}

static void lpi2c_dma_callback(void *data)
{
	struct lpi2c_imx_struct *lpi2c_imx = (struct lpi2c_imx_struct *)data;

	complete(&lpi2c_imx->complete);
}

static int lpi2c_dma_rx_cmd_submit(struct lpi2c_imx_struct *lpi2c_imx)
{
	struct dma_async_tx_descriptor *rx_cmd_desc;
	struct lpi2c_imx_dma *dma = lpi2c_imx->dma;
	struct dma_chan *txchan = dma->chan_tx;
	dma_cookie_t cookie;

	dma->dma_tx_addr = dma_map_single(txchan->device->dev,
					  dma->rx_cmd_buf, dma->rx_cmd_buf_len,
					  DMA_TO_DEVICE);
	if (dma_mapping_error(txchan->device->dev, dma->dma_tx_addr)) {
		dev_err(&lpi2c_imx->adapter.dev, "DMA map failed, use pio\n");
		return -EINVAL;
	}

	rx_cmd_desc = dmaengine_prep_slave_single(txchan, dma->dma_tx_addr,
						  dma->rx_cmd_buf_len, DMA_MEM_TO_DEV,
						  DMA_PREP_INTERRUPT | DMA_CTRL_ACK);
	if (!rx_cmd_desc) {
		dev_err(&lpi2c_imx->adapter.dev, "DMA prep slave sg failed, use pio\n");
		goto desc_prepare_err_exit;
	}

	cookie = dmaengine_submit(rx_cmd_desc);
	if (dma_submit_error(cookie)) {
		dev_err(&lpi2c_imx->adapter.dev, "submitting DMA failed, use pio\n");
		goto submit_err_exit;
	}

	dma_async_issue_pending(txchan);

	return 0;

desc_prepare_err_exit:
	dma_unmap_single(txchan->device->dev, dma->dma_tx_addr,
			 dma->rx_cmd_buf_len, DMA_TO_DEVICE);
	return -EINVAL;

submit_err_exit:
	dma_unmap_single(txchan->device->dev, dma->dma_tx_addr,
			 dma->rx_cmd_buf_len, DMA_TO_DEVICE);
	dmaengine_desc_free(rx_cmd_desc);
	return -EINVAL;
}

static int lpi2c_dma_submit(struct lpi2c_imx_struct *lpi2c_imx)
{
	struct lpi2c_imx_dma *dma = lpi2c_imx->dma;
	struct dma_async_tx_descriptor *desc;
	struct dma_chan *chan;
	dma_cookie_t cookie;

	if (dma->dma_msg_flag & I2C_M_RD) {
		chan = dma->chan_rx;
		dma->dma_data_dir = DMA_FROM_DEVICE;
		dma->dma_transfer_dir = DMA_DEV_TO_MEM;
	} else {
		chan = dma->chan_tx;
		dma->dma_data_dir = DMA_TO_DEVICE;
		dma->dma_transfer_dir = DMA_MEM_TO_DEV;
	}

	dma->dma_addr = dma_map_single(chan->device->dev,
				       dma->dma_buf, dma->dma_len, dma->dma_data_dir);
	if (dma_mapping_error(chan->device->dev, dma->dma_addr)) {
		dev_err(&lpi2c_imx->adapter.dev, "DMA map failed, use pio\n");
		return -EINVAL;
	}

	desc = dmaengine_prep_slave_single(chan, dma->dma_addr,
					   dma->dma_len, dma->dma_transfer_dir,
					   DMA_PREP_INTERRUPT | DMA_CTRL_ACK);
	if (!desc) {
		dev_err(&lpi2c_imx->adapter.dev, "DMA prep slave sg failed, use pio\n");
		goto desc_prepare_err_exit;
	}

	reinit_completion(&lpi2c_imx->complete);
	desc->callback = lpi2c_dma_callback;
	desc->callback_param = lpi2c_imx;

	cookie = dmaengine_submit(desc);
	if (dma_submit_error(cookie)) {
		dev_err(&lpi2c_imx->adapter.dev, "submitting DMA failed, use pio\n");
		goto submit_err_exit;
	}

	/* Can't switch to PIO mode when DMA have started transfer */
	dma->using_pio_mode = false;

	dma_async_issue_pending(chan);

	return 0;

desc_prepare_err_exit:
	lpi2c_dma_unmap(dma);
	return -EINVAL;

submit_err_exit:
	lpi2c_dma_unmap(dma);
	dmaengine_desc_free(desc);
	return -EINVAL;
}

static int lpi2c_imx_find_max_burst_num(unsigned int fifosize, unsigned int len)
{
	unsigned int i;

	for (i = fifosize / 2; i > 0; i--)
		if (!(len % i))
			break;

	return i;
}

/*
 * For a highest DMA efficiency, tx/rx burst number should be calculated according
 * to the FIFO depth.
 */
static void lpi2c_imx_dma_burst_num_calculate(struct lpi2c_imx_struct *lpi2c_imx)
{
	struct lpi2c_imx_dma *dma = lpi2c_imx->dma;
	unsigned int cmd_num;

	if (dma->dma_msg_flag & I2C_M_RD) {
		/*
		 * One RX cmd word can trigger DMA receive no more than 256 bytes.
		 * The number of RX cmd words should be calculated based on the data
		 * length.
		 */
		cmd_num = DIV_ROUND_UP(dma->dma_len, CHUNK_DATA);
		dma->tx_burst_num = lpi2c_imx_find_max_burst_num(lpi2c_imx->txfifosize,
								 cmd_num);
		dma->rx_burst_num = lpi2c_imx_find_max_burst_num(lpi2c_imx->rxfifosize,
								 dma->dma_len);
	} else {
		dma->tx_burst_num = lpi2c_imx_find_max_burst_num(lpi2c_imx->txfifosize,
								 dma->dma_len);
	}
}

static int lpi2c_dma_config(struct lpi2c_imx_struct *lpi2c_imx)
{
	struct lpi2c_imx_dma *dma = lpi2c_imx->dma;
	struct dma_slave_config rx = {}, tx = {};
	int ret;

	lpi2c_imx_dma_burst_num_calculate(lpi2c_imx);

	if (dma->dma_msg_flag & I2C_M_RD) {
		tx.dst_addr = dma->phy_addr + LPI2C_MTDR;
		tx.dst_addr_width = DMA_SLAVE_BUSWIDTH_2_BYTES;
		tx.dst_maxburst = dma->tx_burst_num;
		tx.direction = DMA_MEM_TO_DEV;
		ret = dmaengine_slave_config(dma->chan_tx, &tx);
		if (ret < 0)
			return ret;

		rx.src_addr = dma->phy_addr + LPI2C_MRDR;
		rx.src_addr_width = DMA_SLAVE_BUSWIDTH_1_BYTE;
		rx.src_maxburst = dma->rx_burst_num;
		rx.direction = DMA_DEV_TO_MEM;
		ret = dmaengine_slave_config(dma->chan_rx, &rx);
		if (ret < 0)
			return ret;
	} else {
		tx.dst_addr = dma->phy_addr + LPI2C_MTDR;
		tx.dst_addr_width = DMA_SLAVE_BUSWIDTH_1_BYTE;
		tx.dst_maxburst = dma->tx_burst_num;
		tx.direction = DMA_MEM_TO_DEV;
		ret = dmaengine_slave_config(dma->chan_tx, &tx);
		if (ret < 0)
			return ret;
	}

	return 0;
}

static void lpi2c_dma_enable(struct lpi2c_imx_struct *lpi2c_imx)
{
	struct lpi2c_imx_dma *dma = lpi2c_imx->dma;
	/*
	 * TX interrupt will be triggered when the number of words in
	 * the transmit FIFO is equal or less than TX watermark.
	 * RX interrupt will be triggered when the number of words in
	 * the receive FIFO is greater than RX watermark.
	 * In order to trigger the DMA interrupt, TX watermark should be
	 * set equal to the DMA TX burst number but RX watermark should
	 * be set less than the DMA RX burst number.
	 */
	if (dma->dma_msg_flag & I2C_M_RD) {
		/* Set I2C TX/RX watermark */
		writel(dma->tx_burst_num | (dma->rx_burst_num - 1) << 16,
		       lpi2c_imx->base + LPI2C_MFCR);
		/* Enable I2C DMA TX/RX function */
		writel(MDER_TDDE | MDER_RDDE, lpi2c_imx->base + LPI2C_MDER);
	} else {
		/* Set I2C TX watermark */
		writel(dma->tx_burst_num, lpi2c_imx->base + LPI2C_MFCR);
		/* Enable I2C DMA TX function */
		writel(MDER_TDDE, lpi2c_imx->base + LPI2C_MDER);
	}

	/* Enable NACK detected */
	lpi2c_imx_intctrl(lpi2c_imx, MIER_NDIE);
};

/*
 * When lpi2c is in TX DMA mode we can use one DMA TX channel to write
 * data word into TXFIFO, but in RX DMA mode it is different.
 *
 * The LPI2C MTDR register is a command data and transmit data register.
 * Bits 8-10 are the command data field and Bits 0-7 are the transmit
 * data field. When the LPI2C master needs to read data, the number of
 * bytes to read should be set in the command field and RECV_DATA should
 * be set into the command data field to receive (DATA[7:0] + 1) bytes.
 * The recv data command word is made of RECV_DATA in the command data
 * field and the number of bytes to read in transmit data field. When the
 * length of data to be read exceeds 256 bytes, recv data command word
 * needs to be written to TXFIFO multiple times.
 *
 * So when in RX DMA mode, the TX channel also must to be configured to
 * send RX command words and the RX command word must be set in advance
 * before transmitting.
 */
static int lpi2c_imx_dma_xfer(struct lpi2c_imx_struct *lpi2c_imx,
			      struct i2c_msg *msg)
{
	struct lpi2c_imx_dma *dma = lpi2c_imx->dma;
	int ret;

	/* When DMA mode fails before transferring, CPU mode can be used. */
	dma->using_pio_mode = true;

	dma->dma_len = msg->len;
	dma->dma_msg_flag = msg->flags;
	dma->dma_buf = i2c_get_dma_safe_msg_buf(msg, I2C_DMA_THRESHOLD);
	if (!dma->dma_buf)
		return -ENOMEM;

	ret = lpi2c_dma_config(lpi2c_imx);
	if (ret) {
		dev_err(&lpi2c_imx->adapter.dev, "Failed to configure DMA (%d)\n", ret);
		goto disable_dma;
	}

	lpi2c_dma_enable(lpi2c_imx);

	ret = lpi2c_dma_submit(lpi2c_imx);
	if (ret) {
		dev_err(&lpi2c_imx->adapter.dev, "DMA submission failed (%d)\n", ret);
		goto disable_dma;
	}

	if (dma->dma_msg_flag & I2C_M_RD) {
		ret = lpi2c_imx_alloc_rx_cmd_buf(lpi2c_imx);
		if (ret)
			goto disable_cleanup_data_dma;

		ret = lpi2c_dma_rx_cmd_submit(lpi2c_imx);
		if (ret)
			goto disable_cleanup_data_dma;
	}

	ret = lpi2c_imx_dma_msg_complete(lpi2c_imx);
	if (ret)
		goto disable_cleanup_all_dma;

	/* When encountering NACK in transfer, clean up all DMA transfers */
	if ((readl(lpi2c_imx->base + LPI2C_MSR) & MSR_NDF) && !ret) {
		ret = -EIO;
		goto disable_cleanup_all_dma;
	}

	if (dma->dma_msg_flag & I2C_M_RD)
		dma_unmap_single(dma->chan_tx->device->dev, dma->dma_tx_addr,
				 dma->rx_cmd_buf_len, DMA_TO_DEVICE);
	lpi2c_dma_unmap(dma);

	goto disable_dma;

disable_cleanup_all_dma:
	if (dma->dma_msg_flag & I2C_M_RD)
		lpi2c_cleanup_rx_cmd_dma(dma);
disable_cleanup_data_dma:
	lpi2c_cleanup_dma(dma);
disable_dma:
	/* Disable I2C DMA function */
	writel(0, lpi2c_imx->base + LPI2C_MDER);

	if (dma->dma_msg_flag & I2C_M_RD)
		kfree(dma->rx_cmd_buf);

	if (ret)
		i2c_put_dma_safe_msg_buf(dma->dma_buf, msg, false);
	else
		i2c_put_dma_safe_msg_buf(dma->dma_buf, msg, true);

	return ret;
}

static int lpi2c_imx_xfer_common(struct i2c_adapter *adapter,
				 struct i2c_msg *msgs, int num, bool atomic)
{
	struct lpi2c_imx_struct *lpi2c_imx = i2c_get_adapdata(adapter);
	unsigned int temp;
	int i, result;

	result = lpi2c_imx_master_enable(lpi2c_imx);
	if (result)
		return result;

	for (i = 0; i < num; i++) {
		result = lpi2c_imx_start(lpi2c_imx, &msgs[i], atomic);
		if (result)
			goto disable;

		/* quick smbus */
		if (num == 1 && msgs[0].len == 0)
			goto stop;

		lpi2c_imx->rx_buf = NULL;
		lpi2c_imx->tx_buf = NULL;
		lpi2c_imx->delivered = 0;
		lpi2c_imx->msglen = msgs[i].len;

		if (atomic) {
			result = lpi2c_imx_pio_xfer_atomic(lpi2c_imx, &msgs[i]);
		} else {
			init_completion(&lpi2c_imx->complete);

			if (is_use_dma(lpi2c_imx, &msgs[i])) {
				result = lpi2c_imx_dma_xfer(lpi2c_imx, &msgs[i]);
				if (result && lpi2c_imx->dma->using_pio_mode)
					result = lpi2c_imx_pio_xfer(lpi2c_imx, &msgs[i]);
			} else {
				result = lpi2c_imx_pio_xfer(lpi2c_imx, &msgs[i]);
			}
		}

		if (result)
			goto stop;

		if (!(msgs[i].flags & I2C_M_RD)) {
			result = lpi2c_imx_txfifo_empty(lpi2c_imx, atomic);
			if (result)
				goto stop;
		}
	}

stop:
	lpi2c_imx_stop(lpi2c_imx, atomic);

	temp = readl(lpi2c_imx->base + LPI2C_MSR);
	if ((temp & MSR_NDF) && !result)
		result = -EIO;

disable:
	lpi2c_imx_master_disable(lpi2c_imx);

	dev_dbg(&lpi2c_imx->adapter.dev, "<%s> exit with: %s: %d\n", __func__,
		(result < 0) ? "error" : "success msg",
		(result < 0) ? result : num);

	return (result < 0) ? result : num;
}

static int lpi2c_imx_xfer(struct i2c_adapter *adapter, struct i2c_msg *msgs, int num)
{
	return lpi2c_imx_xfer_common(adapter, msgs, num, false);
}

static int lpi2c_imx_xfer_atomic(struct i2c_adapter *adapter, struct i2c_msg *msgs, int num)
{
	return lpi2c_imx_xfer_common(adapter, msgs, num, true);
}

static irqreturn_t lpi2c_imx_target_isr(struct lpi2c_imx_struct *lpi2c_imx,
					u32 ssr, u32 sier_filter)
{
	u8 value;
	u32 sasr;

	/* Arbitration lost */
	if (sier_filter & SSR_BEF) {
		writel(0, lpi2c_imx->base + LPI2C_SIER);
		return IRQ_HANDLED;
	}

	/* Address detected */
	if (sier_filter & SSR_AVF) {
		sasr = readl(lpi2c_imx->base + LPI2C_SASR);
		if (SASR_READ_REQ & sasr) {
			/* Read request */
			i2c_slave_event(lpi2c_imx->target, I2C_SLAVE_READ_REQUESTED, &value);
			writel(value, lpi2c_imx->base + LPI2C_STDR);
			goto ret;
		} else {
			/* Write request */
			i2c_slave_event(lpi2c_imx->target, I2C_SLAVE_WRITE_REQUESTED, &value);
		}
	}

	if (sier_filter & SSR_SDF)
		/* STOP */
		i2c_slave_event(lpi2c_imx->target, I2C_SLAVE_STOP, &value);

	if (sier_filter & SSR_TDF) {
		/* Target send data */
		i2c_slave_event(lpi2c_imx->target, I2C_SLAVE_READ_PROCESSED, &value);
		writel(value, lpi2c_imx->base + LPI2C_STDR);
	}

	if (sier_filter & SSR_RDF) {
		/* Target receive data */
		value = readl(lpi2c_imx->base + LPI2C_SRDR);
		i2c_slave_event(lpi2c_imx->target, I2C_SLAVE_WRITE_RECEIVED, &value);
	}

ret:
	/* Clear SSR */
	writel(ssr & SSR_CLEAR_BITS, lpi2c_imx->base + LPI2C_SSR);
	return IRQ_HANDLED;
}

static irqreturn_t lpi2c_imx_master_isr(struct lpi2c_imx_struct *lpi2c_imx)
{
	unsigned int enabled;
	unsigned int temp;

	enabled = readl(lpi2c_imx->base + LPI2C_MIER);

	lpi2c_imx_intctrl(lpi2c_imx, 0);
	temp = readl(lpi2c_imx->base + LPI2C_MSR);
	temp &= enabled;

	if (temp & MSR_NDF)
		complete(&lpi2c_imx->complete);
	else if (temp & MSR_RDF)
		lpi2c_imx_read_rxfifo(lpi2c_imx, false);
	else if (temp & MSR_TDF)
		lpi2c_imx_write_txfifo(lpi2c_imx, false);

	return IRQ_HANDLED;
}

static irqreturn_t lpi2c_imx_isr(int irq, void *dev_id)
{
	struct lpi2c_imx_struct *lpi2c_imx = dev_id;

	if (lpi2c_imx->target) {
		u32 scr = readl(lpi2c_imx->base + LPI2C_SCR);
		u32 ssr = readl(lpi2c_imx->base + LPI2C_SSR);
		u32 sier_filter = ssr & readl(lpi2c_imx->base + LPI2C_SIER);

		/*
		 * The target is enabled and an interrupt has been triggered.
		 * Enter the target's irq handler.
		 */
		if ((scr & SCR_SEN) && sier_filter)
			return lpi2c_imx_target_isr(lpi2c_imx, ssr, sier_filter);
	}

	/*
	 * Otherwise the interrupt has been triggered by the master.
	 * Enter the master's irq handler.
	 */
	return lpi2c_imx_master_isr(lpi2c_imx);
}

static void lpi2c_imx_target_init(struct lpi2c_imx_struct *lpi2c_imx)
{
	u32 temp;

	/* reset target module */
	writel(SCR_RST, lpi2c_imx->base + LPI2C_SCR);
	writel(0, lpi2c_imx->base + LPI2C_SCR);

	/* Set target address */
	writel((lpi2c_imx->target->addr << 1), lpi2c_imx->base + LPI2C_SAMR);

	writel(SCFGR1_RXSTALL | SCFGR1_TXDSTALL, lpi2c_imx->base + LPI2C_SCFGR1);

	/*
	 * set SCFGR2: FILTSDA, FILTSCL and CLKHOLD
	 *
	 * FILTSCL/FILTSDA can eliminate signal skew. It should generally be
	 * set to the same value and should be set >= 50ns.
	 *
	 * CLKHOLD is only used when clock stretching is enabled, but it will
	 * extend the clock stretching to ensure there is an additional delay
	 * between the target driving SDA and the target releasing the SCL pin.
	 *
	 * CLKHOLD setting is crucial for lpi2c target. When master read data
	 * from target, if there is a delay caused by cpu idle, excessive load,
	 * or other delays between two bytes in one message transmission, it
	 * will cause a short interval time between the driving SDA signal and
	 * releasing SCL signal. The lpi2c master will mistakenly think it is a stop
	 * signal resulting in an arbitration failure. This issue can be avoided
	 * by setting CLKHOLD.
	 *
	 * In order to ensure lpi2c function normally when the lpi2c speed is as
	 * low as 100kHz, CLKHOLD should be set to 3 and it is also compatible with
	 * higher clock frequency like 400kHz and 1MHz.
	 */
	temp = SCFGR2_FILTSDA(2) | SCFGR2_FILTSCL(2) | SCFGR2_CLKHOLD(3);
	writel(temp, lpi2c_imx->base + LPI2C_SCFGR2);

	/*
	 * Enable module:
	 * SCR_FILTEN can enable digital filter and output delay counter for LPI2C
	 * target mode. So SCR_FILTEN need be asserted when enable SDA/SCL FILTER
	 * and CLKHOLD.
	 */
	writel(SCR_SEN | SCR_FILTEN, lpi2c_imx->base + LPI2C_SCR);

	/* Enable interrupt from i2c module */
	writel(SLAVE_INT_FLAG, lpi2c_imx->base + LPI2C_SIER);
}

static int lpi2c_imx_register_target(struct i2c_client *client)
{
	struct lpi2c_imx_struct *lpi2c_imx = i2c_get_adapdata(client->adapter);
	int ret;

	if (lpi2c_imx->target)
		return -EBUSY;

	lpi2c_imx->target = client;

	ret = pm_runtime_resume_and_get(lpi2c_imx->adapter.dev.parent);
	if (ret < 0) {
		dev_err(&lpi2c_imx->adapter.dev, "failed to resume i2c controller");
		return ret;
	}

	lpi2c_imx_target_init(lpi2c_imx);

	return 0;
}

static int lpi2c_imx_unregister_target(struct i2c_client *client)
{
	struct lpi2c_imx_struct *lpi2c_imx = i2c_get_adapdata(client->adapter);
	int ret;

	if (!lpi2c_imx->target)
		return -EINVAL;

	/* Reset target address. */
	writel(0, lpi2c_imx->base + LPI2C_SAMR);

	writel(SCR_RST, lpi2c_imx->base + LPI2C_SCR);
	writel(0, lpi2c_imx->base + LPI2C_SCR);

	lpi2c_imx->target = NULL;

	ret = pm_runtime_put_sync(lpi2c_imx->adapter.dev.parent);
	if (ret < 0)
		dev_err(&lpi2c_imx->adapter.dev, "failed to suspend i2c controller");

	return ret;
}

static int lpi2c_imx_init_recovery_info(struct lpi2c_imx_struct *lpi2c_imx,
				  struct platform_device *pdev)
{
	struct i2c_bus_recovery_info *bri = &lpi2c_imx->rinfo;

	bri->pinctrl = devm_pinctrl_get(&pdev->dev);
	if (IS_ERR(bri->pinctrl))
		return PTR_ERR(bri->pinctrl);

	lpi2c_imx->adapter.bus_recovery_info = bri;

	return 0;
}

static void dma_exit(struct device *dev, struct lpi2c_imx_dma *dma)
{
	if (dma->chan_rx)
		dma_release_channel(dma->chan_rx);

	if (dma->chan_tx)
		dma_release_channel(dma->chan_tx);

	devm_kfree(dev, dma);
}

static int lpi2c_dma_init(struct device *dev, dma_addr_t phy_addr)
{
	struct lpi2c_imx_struct *lpi2c_imx = dev_get_drvdata(dev);
	struct lpi2c_imx_dma *dma;
	int ret;

	dma = devm_kzalloc(dev, sizeof(*dma), GFP_KERNEL);
	if (!dma)
		return -ENOMEM;

	dma->phy_addr = phy_addr;

	/* Prepare for TX DMA: */
	dma->chan_tx = dma_request_chan(dev, "tx");
	if (IS_ERR(dma->chan_tx)) {
		ret = PTR_ERR(dma->chan_tx);
		if (ret != -ENODEV && ret != -EPROBE_DEFER)
			dev_err(dev, "can't request DMA tx channel (%d)\n", ret);
		dma->chan_tx = NULL;
		goto dma_exit;
	}

	/* Prepare for RX DMA: */
	dma->chan_rx = dma_request_chan(dev, "rx");
	if (IS_ERR(dma->chan_rx)) {
		ret = PTR_ERR(dma->chan_rx);
		if (ret != -ENODEV && ret != -EPROBE_DEFER)
			dev_err(dev, "can't request DMA rx channel (%d)\n", ret);
		dma->chan_rx = NULL;
		goto dma_exit;
	}

	lpi2c_imx->can_use_dma = true;
	lpi2c_imx->dma = dma;
	return 0;

dma_exit:
	dma_exit(dev, dma);
	return ret;
}

static u32 lpi2c_imx_func(struct i2c_adapter *adapter)
{
	return I2C_FUNC_I2C | I2C_FUNC_SMBUS_EMUL |
		I2C_FUNC_SMBUS_READ_BLOCK_DATA;
}

static const struct i2c_algorithm lpi2c_imx_algo = {
	.xfer = lpi2c_imx_xfer,
<<<<<<< HEAD
=======
	.xfer_atomic = lpi2c_imx_xfer_atomic,
>>>>>>> a7fc15ed
	.functionality = lpi2c_imx_func,
	.reg_target = lpi2c_imx_register_target,
	.unreg_target = lpi2c_imx_unregister_target,
};

static const struct of_device_id lpi2c_imx_of_match[] = {
	{ .compatible = "fsl,imx7ulp-lpi2c" },
	{ }
};
MODULE_DEVICE_TABLE(of, lpi2c_imx_of_match);

static int lpi2c_imx_probe(struct platform_device *pdev)
{
	struct lpi2c_imx_struct *lpi2c_imx;
	struct resource *res;
	dma_addr_t phy_addr;
	unsigned int temp;
	int irq, ret;

	lpi2c_imx = devm_kzalloc(&pdev->dev, sizeof(*lpi2c_imx), GFP_KERNEL);
	if (!lpi2c_imx)
		return -ENOMEM;

	lpi2c_imx->base = devm_platform_get_and_ioremap_resource(pdev, 0, &res);
	if (IS_ERR(lpi2c_imx->base))
		return PTR_ERR(lpi2c_imx->base);

	irq = platform_get_irq(pdev, 0);
	if (irq < 0)
		return irq;

	lpi2c_imx->adapter.owner	= THIS_MODULE;
	lpi2c_imx->adapter.algo		= &lpi2c_imx_algo;
	lpi2c_imx->adapter.dev.parent	= &pdev->dev;
	lpi2c_imx->adapter.dev.of_node	= pdev->dev.of_node;
	strscpy(lpi2c_imx->adapter.name, pdev->name,
		sizeof(lpi2c_imx->adapter.name));
	phy_addr = (dma_addr_t)res->start;

	ret = devm_clk_bulk_get_all(&pdev->dev, &lpi2c_imx->clks);
	if (ret < 0)
		return dev_err_probe(&pdev->dev, ret, "can't get I2C peripheral clock\n");
	lpi2c_imx->num_clks = ret;

	ret = of_property_read_u32(pdev->dev.of_node,
				   "clock-frequency", &lpi2c_imx->bitrate);
	if (ret)
		lpi2c_imx->bitrate = I2C_MAX_STANDARD_MODE_FREQ;

	ret = devm_request_irq(&pdev->dev, irq, lpi2c_imx_isr, IRQF_NO_SUSPEND,
			       pdev->name, lpi2c_imx);
	if (ret)
		return dev_err_probe(&pdev->dev, ret, "can't claim irq %d\n", irq);

	i2c_set_adapdata(&lpi2c_imx->adapter, lpi2c_imx);
	platform_set_drvdata(pdev, lpi2c_imx);

	ret = clk_bulk_prepare_enable(lpi2c_imx->num_clks, lpi2c_imx->clks);
	if (ret)
		return ret;

	/*
	 * Lock the parent clock rate to avoid getting parent clock upon
	 * each transfer
	 */
	ret = devm_clk_rate_exclusive_get(&pdev->dev, lpi2c_imx->clks[0].clk);
	if (ret)
		return dev_err_probe(&pdev->dev, ret,
				     "can't lock I2C peripheral clock rate\n");

	lpi2c_imx->rate_per = clk_get_rate(lpi2c_imx->clks[0].clk);
	if (!lpi2c_imx->rate_per)
		return dev_err_probe(&pdev->dev, -EINVAL,
				     "can't get I2C peripheral clock rate\n");

	pm_runtime_set_autosuspend_delay(&pdev->dev, I2C_PM_TIMEOUT);
	pm_runtime_use_autosuspend(&pdev->dev);
	pm_runtime_get_noresume(&pdev->dev);
	pm_runtime_set_active(&pdev->dev);
	pm_runtime_enable(&pdev->dev);

	temp = readl(lpi2c_imx->base + LPI2C_PARAM);
	lpi2c_imx->txfifosize = 1 << (temp & 0x0f);
	lpi2c_imx->rxfifosize = 1 << ((temp >> 8) & 0x0f);

	/* Init optional bus recovery function */
	ret = lpi2c_imx_init_recovery_info(lpi2c_imx, pdev);
	/* Give it another chance if pinctrl used is not ready yet */
	if (ret == -EPROBE_DEFER)
		goto rpm_disable;

	/* Init DMA */
	ret = lpi2c_dma_init(&pdev->dev, phy_addr);
	if (ret) {
		if (ret == -EPROBE_DEFER)
			goto rpm_disable;
		dev_info(&pdev->dev, "use pio mode\n");
	}

	ret = i2c_add_adapter(&lpi2c_imx->adapter);
	if (ret)
		goto rpm_disable;

	pm_runtime_mark_last_busy(&pdev->dev);
	pm_runtime_put_autosuspend(&pdev->dev);

	dev_info(&lpi2c_imx->adapter.dev, "LPI2C adapter registered\n");

	return 0;

rpm_disable:
	pm_runtime_dont_use_autosuspend(&pdev->dev);
	pm_runtime_put_sync(&pdev->dev);
	pm_runtime_disable(&pdev->dev);

	return ret;
}

static void lpi2c_imx_remove(struct platform_device *pdev)
{
	struct lpi2c_imx_struct *lpi2c_imx = platform_get_drvdata(pdev);

	i2c_del_adapter(&lpi2c_imx->adapter);

	pm_runtime_disable(&pdev->dev);
	pm_runtime_dont_use_autosuspend(&pdev->dev);
}

static int __maybe_unused lpi2c_runtime_suspend(struct device *dev)
{
	struct lpi2c_imx_struct *lpi2c_imx = dev_get_drvdata(dev);

	clk_bulk_disable(lpi2c_imx->num_clks, lpi2c_imx->clks);
	pinctrl_pm_select_sleep_state(dev);

	return 0;
}

static int __maybe_unused lpi2c_runtime_resume(struct device *dev)
{
	struct lpi2c_imx_struct *lpi2c_imx = dev_get_drvdata(dev);
	int ret;

	pinctrl_pm_select_default_state(dev);
	ret = clk_bulk_enable(lpi2c_imx->num_clks, lpi2c_imx->clks);
	if (ret) {
		dev_err(dev, "failed to enable I2C clock, ret=%d\n", ret);
		return ret;
	}

	return 0;
}

static int __maybe_unused lpi2c_suspend_noirq(struct device *dev)
{
	return pm_runtime_force_suspend(dev);
}

static int __maybe_unused lpi2c_resume_noirq(struct device *dev)
{
	struct lpi2c_imx_struct *lpi2c_imx = dev_get_drvdata(dev);
	int ret;

	ret = pm_runtime_force_resume(dev);
	if (ret)
		return ret;

	/*
	 * If the I2C module powers down during system suspend,
	 * the register values will be lost. Therefore, reinitialize
	 * the target when the system resumes.
	 */
	if (lpi2c_imx->target)
		lpi2c_imx_target_init(lpi2c_imx);

	return 0;
}

static int lpi2c_suspend(struct device *dev)
{
	/*
	 * Some I2C devices may need the I2C controller to remain active
	 * during resume_noirq() or suspend_noirq(). If the controller is
	 * autosuspended, there is no way to wake it up once runtime PM is
	 * disabled (in suspend_late()).
	 *
	 * During system resume, the I2C controller will be available only
	 * after runtime PM is re-enabled (in resume_early()). However, this
	 * may be too late for some devices.
	 *
	 * Wake up the controller in the suspend() callback while runtime PM
	 * is still enabled. The I2C controller will remain available until
	 * the suspend_noirq() callback (pm_runtime_force_suspend()) is
	 * called. During resume, the I2C controller can be restored by the
	 * resume_noirq() callback (pm_runtime_force_resume()).
	 *
	 * Finally, the resume() callback re-enables autosuspend, ensuring
	 * the I2C controller remains available until the system enters
	 * suspend_noirq() and from resume_noirq().
	 */
	return pm_runtime_resume_and_get(dev);
}

static int lpi2c_resume(struct device *dev)
{
	pm_runtime_mark_last_busy(dev);
	pm_runtime_put_autosuspend(dev);

	return 0;
}

static const struct dev_pm_ops lpi2c_pm_ops = {
	SET_NOIRQ_SYSTEM_SLEEP_PM_OPS(lpi2c_suspend_noirq,
				      lpi2c_resume_noirq)
	SYSTEM_SLEEP_PM_OPS(lpi2c_suspend, lpi2c_resume)
	SET_RUNTIME_PM_OPS(lpi2c_runtime_suspend,
			   lpi2c_runtime_resume, NULL)
};

static struct platform_driver lpi2c_imx_driver = {
	.probe = lpi2c_imx_probe,
	.remove = lpi2c_imx_remove,
	.driver = {
		.name = DRIVER_NAME,
		.of_match_table = lpi2c_imx_of_match,
		.pm = &lpi2c_pm_ops,
	},
};

module_platform_driver(lpi2c_imx_driver);

MODULE_AUTHOR("Gao Pan <pandy.gao@nxp.com>");
MODULE_DESCRIPTION("I2C adapter driver for LPI2C bus");
MODULE_LICENSE("GPL");<|MERGE_RESOLUTION|>--- conflicted
+++ resolved
@@ -1358,10 +1358,7 @@
 
 static const struct i2c_algorithm lpi2c_imx_algo = {
 	.xfer = lpi2c_imx_xfer,
-<<<<<<< HEAD
-=======
 	.xfer_atomic = lpi2c_imx_xfer_atomic,
->>>>>>> a7fc15ed
 	.functionality = lpi2c_imx_func,
 	.reg_target = lpi2c_imx_register_target,
 	.unreg_target = lpi2c_imx_unregister_target,
