// SPDX-License-Identifier: GPL-2.0
/*
 * Synopsys DesignWare PCIe host controller driver
 *
 * Copyright (C) 2013 Samsung Electronics Co., Ltd.
 *		https://www.samsung.com
 *
 * Author: Jingoo Han <jg1.han@samsung.com>
 */

#include <linux/align.h>
#include <linux/iopoll.h>
#include <linux/irqchip/chained_irq.h>
#include <linux/irqchip/irq-msi-lib.h>
#include <linux/irqdomain.h>
#include <linux/msi.h>
#include <linux/of_address.h>
#include <linux/of_pci.h>
#include <linux/pci_regs.h>
#include <linux/platform_device.h>

#include "../../pci.h"
#include "pcie-designware.h"

static struct pci_ops dw_pcie_ops;
static struct pci_ops dw_pcie_ecam_ops;
static struct pci_ops dw_child_pcie_ops;

#define DW_PCIE_MSI_FLAGS_REQUIRED (MSI_FLAG_USE_DEF_DOM_OPS		| \
				    MSI_FLAG_USE_DEF_CHIP_OPS		| \
				    MSI_FLAG_NO_AFFINITY		| \
				    MSI_FLAG_PCI_MSI_MASK_PARENT)
#define DW_PCIE_MSI_FLAGS_SUPPORTED (MSI_FLAG_MULTI_PCI_MSI		| \
				     MSI_FLAG_PCI_MSIX			| \
				     MSI_GENERIC_FLAGS_MASK)

#define IS_256MB_ALIGNED(x) IS_ALIGNED(x, SZ_256M)

static const struct msi_parent_ops dw_pcie_msi_parent_ops = {
	.required_flags		= DW_PCIE_MSI_FLAGS_REQUIRED,
	.supported_flags	= DW_PCIE_MSI_FLAGS_SUPPORTED,
	.bus_select_token	= DOMAIN_BUS_PCI_MSI,
	.chip_flags		= MSI_CHIP_FLAG_SET_ACK,
	.prefix			= "DW-",
	.init_dev_msi_info	= msi_lib_init_dev_msi_info,
};

/* MSI int handler */
irqreturn_t dw_handle_msi_irq(struct dw_pcie_rp *pp)
{
	int i, pos;
	unsigned long val;
	u32 status, num_ctrls;
	irqreturn_t ret = IRQ_NONE;
	struct dw_pcie *pci = to_dw_pcie_from_pp(pp);

	num_ctrls = pp->num_vectors / MAX_MSI_IRQS_PER_CTRL;

	for (i = 0; i < num_ctrls; i++) {
		status = dw_pcie_readl_dbi(pci, PCIE_MSI_INTR0_STATUS +
					   (i * MSI_REG_CTRL_BLOCK_SIZE));
		if (!status)
			continue;

		ret = IRQ_HANDLED;
		val = status;
		pos = 0;
		while ((pos = find_next_bit(&val, MAX_MSI_IRQS_PER_CTRL,
					    pos)) != MAX_MSI_IRQS_PER_CTRL) {
			generic_handle_domain_irq(pp->irq_domain,
						  (i * MAX_MSI_IRQS_PER_CTRL) +
						  pos);
			pos++;
		}
	}

	return ret;
}

/* Chained MSI interrupt service routine */
static void dw_chained_msi_isr(struct irq_desc *desc)
{
	struct irq_chip *chip = irq_desc_get_chip(desc);
	struct dw_pcie_rp *pp;

	chained_irq_enter(chip, desc);

	pp = irq_desc_get_handler_data(desc);
	dw_handle_msi_irq(pp);

	chained_irq_exit(chip, desc);
}

static void dw_pci_setup_msi_msg(struct irq_data *d, struct msi_msg *msg)
{
	struct dw_pcie_rp *pp = irq_data_get_irq_chip_data(d);
	struct dw_pcie *pci = to_dw_pcie_from_pp(pp);
	u64 msi_target;

	msi_target = (u64)pp->msi_data;

	msg->address_lo = lower_32_bits(msi_target);
	msg->address_hi = upper_32_bits(msi_target);

	msg->data = d->hwirq;

	dev_dbg(pci->dev, "msi#%d address_hi %#x address_lo %#x\n",
		(int)d->hwirq, msg->address_hi, msg->address_lo);
}

static void dw_pci_bottom_mask(struct irq_data *d)
{
	struct dw_pcie_rp *pp = irq_data_get_irq_chip_data(d);
	struct dw_pcie *pci = to_dw_pcie_from_pp(pp);
	unsigned int res, bit, ctrl;
	unsigned long flags;

	raw_spin_lock_irqsave(&pp->lock, flags);

	ctrl = d->hwirq / MAX_MSI_IRQS_PER_CTRL;
	res = ctrl * MSI_REG_CTRL_BLOCK_SIZE;
	bit = d->hwirq % MAX_MSI_IRQS_PER_CTRL;

	pp->irq_mask[ctrl] |= BIT(bit);
	dw_pcie_writel_dbi(pci, PCIE_MSI_INTR0_MASK + res, pp->irq_mask[ctrl]);

	raw_spin_unlock_irqrestore(&pp->lock, flags);
}

static void dw_pci_bottom_unmask(struct irq_data *d)
{
	struct dw_pcie_rp *pp = irq_data_get_irq_chip_data(d);
	struct dw_pcie *pci = to_dw_pcie_from_pp(pp);
	unsigned int res, bit, ctrl;
	unsigned long flags;

	raw_spin_lock_irqsave(&pp->lock, flags);

	ctrl = d->hwirq / MAX_MSI_IRQS_PER_CTRL;
	res = ctrl * MSI_REG_CTRL_BLOCK_SIZE;
	bit = d->hwirq % MAX_MSI_IRQS_PER_CTRL;

	pp->irq_mask[ctrl] &= ~BIT(bit);
	dw_pcie_writel_dbi(pci, PCIE_MSI_INTR0_MASK + res, pp->irq_mask[ctrl]);

	raw_spin_unlock_irqrestore(&pp->lock, flags);
}

static void dw_pci_bottom_ack(struct irq_data *d)
{
	struct dw_pcie_rp *pp  = irq_data_get_irq_chip_data(d);
	struct dw_pcie *pci = to_dw_pcie_from_pp(pp);
	unsigned int res, bit, ctrl;

	ctrl = d->hwirq / MAX_MSI_IRQS_PER_CTRL;
	res = ctrl * MSI_REG_CTRL_BLOCK_SIZE;
	bit = d->hwirq % MAX_MSI_IRQS_PER_CTRL;

	dw_pcie_writel_dbi(pci, PCIE_MSI_INTR0_STATUS + res, BIT(bit));
}

static struct irq_chip dw_pci_msi_bottom_irq_chip = {
	.name = "DWPCI-MSI",
	.irq_ack = dw_pci_bottom_ack,
	.irq_compose_msi_msg = dw_pci_setup_msi_msg,
	.irq_mask = dw_pci_bottom_mask,
	.irq_unmask = dw_pci_bottom_unmask,
};

static int dw_pcie_irq_domain_alloc(struct irq_domain *domain,
				    unsigned int virq, unsigned int nr_irqs,
				    void *args)
{
	struct dw_pcie_rp *pp = domain->host_data;
	unsigned long flags;
	u32 i;
	int bit;

	raw_spin_lock_irqsave(&pp->lock, flags);

	bit = bitmap_find_free_region(pp->msi_irq_in_use, pp->num_vectors,
				      order_base_2(nr_irqs));

	raw_spin_unlock_irqrestore(&pp->lock, flags);

	if (bit < 0)
		return -ENOSPC;

	for (i = 0; i < nr_irqs; i++)
		irq_domain_set_info(domain, virq + i, bit + i,
				    pp->msi_irq_chip,
				    pp, handle_edge_irq,
				    NULL, NULL);

	return 0;
}

static void dw_pcie_irq_domain_free(struct irq_domain *domain,
				    unsigned int virq, unsigned int nr_irqs)
{
	struct irq_data *d = irq_domain_get_irq_data(domain, virq);
	struct dw_pcie_rp *pp = domain->host_data;
	unsigned long flags;

	raw_spin_lock_irqsave(&pp->lock, flags);

	bitmap_release_region(pp->msi_irq_in_use, d->hwirq,
			      order_base_2(nr_irqs));

	raw_spin_unlock_irqrestore(&pp->lock, flags);
}

static const struct irq_domain_ops dw_pcie_msi_domain_ops = {
	.alloc	= dw_pcie_irq_domain_alloc,
	.free	= dw_pcie_irq_domain_free,
};

int dw_pcie_allocate_domains(struct dw_pcie_rp *pp)
{
	struct dw_pcie *pci = to_dw_pcie_from_pp(pp);
	struct irq_domain_info info = {
		.fwnode		= dev_fwnode(pci->dev),
		.ops		= &dw_pcie_msi_domain_ops,
		.size		= pp->num_vectors,
		.host_data	= pp,
	};

	pp->irq_domain = msi_create_parent_irq_domain(&info, &dw_pcie_msi_parent_ops);
	if (!pp->irq_domain) {
		dev_err(pci->dev, "Failed to create IRQ domain\n");
		return -ENOMEM;
	}

	return 0;
}
EXPORT_SYMBOL_GPL(dw_pcie_allocate_domains);

void dw_pcie_free_msi(struct dw_pcie_rp *pp)
{
	u32 ctrl;

	for (ctrl = 0; ctrl < MAX_MSI_CTRLS; ctrl++) {
		if (pp->msi_irq[ctrl] > 0)
			irq_set_chained_handler_and_data(pp->msi_irq[ctrl],
							 NULL, NULL);
	}

	irq_domain_remove(pp->irq_domain);
}
EXPORT_SYMBOL_GPL(dw_pcie_free_msi);

void dw_pcie_msi_init(struct dw_pcie_rp *pp)
{
	struct dw_pcie *pci = to_dw_pcie_from_pp(pp);
	u64 msi_target = (u64)pp->msi_data;
	u32 ctrl, num_ctrls;

	if (!pci_msi_enabled() || !pp->has_msi_ctrl)
		return;

	num_ctrls = pp->num_vectors / MAX_MSI_IRQS_PER_CTRL;

	/* Initialize IRQ Status array */
	for (ctrl = 0; ctrl < num_ctrls; ctrl++) {
		dw_pcie_writel_dbi(pci, PCIE_MSI_INTR0_MASK +
				    (ctrl * MSI_REG_CTRL_BLOCK_SIZE),
				    pp->irq_mask[ctrl]);
		dw_pcie_writel_dbi(pci, PCIE_MSI_INTR0_ENABLE +
				    (ctrl * MSI_REG_CTRL_BLOCK_SIZE),
				    ~0);
	}

	/* Program the msi_data */
	dw_pcie_writel_dbi(pci, PCIE_MSI_ADDR_LO, lower_32_bits(msi_target));
	dw_pcie_writel_dbi(pci, PCIE_MSI_ADDR_HI, upper_32_bits(msi_target));
}
EXPORT_SYMBOL_GPL(dw_pcie_msi_init);

static int dw_pcie_parse_split_msi_irq(struct dw_pcie_rp *pp)
{
	struct dw_pcie *pci = to_dw_pcie_from_pp(pp);
	struct device *dev = pci->dev;
	struct platform_device *pdev = to_platform_device(dev);
	u32 ctrl, max_vectors;
	int irq;

	/* Parse any "msiX" IRQs described in the devicetree */
	for (ctrl = 0; ctrl < MAX_MSI_CTRLS; ctrl++) {
		char msi_name[] = "msiX";

		msi_name[3] = '0' + ctrl;
		irq = platform_get_irq_byname_optional(pdev, msi_name);
		if (irq == -ENXIO)
			break;
		if (irq < 0)
			return dev_err_probe(dev, irq,
					     "Failed to parse MSI IRQ '%s'\n",
					     msi_name);

		pp->msi_irq[ctrl] = irq;
	}

	/* If no "msiX" IRQs, caller should fallback to "msi" IRQ */
	if (ctrl == 0)
		return -ENXIO;

	max_vectors = ctrl * MAX_MSI_IRQS_PER_CTRL;
	if (pp->num_vectors > max_vectors) {
		dev_warn(dev, "Exceeding number of MSI vectors, limiting to %u\n",
			 max_vectors);
		pp->num_vectors = max_vectors;
	}
	if (!pp->num_vectors)
		pp->num_vectors = max_vectors;

	return 0;
}

int dw_pcie_msi_host_init(struct dw_pcie_rp *pp)
{
	struct dw_pcie *pci = to_dw_pcie_from_pp(pp);
	struct device *dev = pci->dev;
	struct platform_device *pdev = to_platform_device(dev);
	u64 *msi_vaddr = NULL;
	int ret;
	u32 ctrl, num_ctrls;

	for (ctrl = 0; ctrl < MAX_MSI_CTRLS; ctrl++)
		pp->irq_mask[ctrl] = ~0;

	if (!pp->msi_irq[0]) {
		ret = dw_pcie_parse_split_msi_irq(pp);
		if (ret < 0 && ret != -ENXIO)
			return ret;
	}

	if (!pp->num_vectors)
		pp->num_vectors = MSI_DEF_NUM_VECTORS;
	num_ctrls = pp->num_vectors / MAX_MSI_IRQS_PER_CTRL;

	if (!pp->msi_irq[0]) {
		pp->msi_irq[0] = platform_get_irq_byname_optional(pdev, "msi");
		if (pp->msi_irq[0] < 0) {
			pp->msi_irq[0] = platform_get_irq(pdev, 0);
			if (pp->msi_irq[0] < 0)
				return pp->msi_irq[0];
		}
	}

	dev_dbg(dev, "Using %d MSI vectors\n", pp->num_vectors);

	pp->msi_irq_chip = &dw_pci_msi_bottom_irq_chip;

	ret = dw_pcie_allocate_domains(pp);
	if (ret)
		return ret;

	for (ctrl = 0; ctrl < num_ctrls; ctrl++) {
		if (pp->msi_irq[ctrl] > 0)
			irq_set_chained_handler_and_data(pp->msi_irq[ctrl],
						    dw_chained_msi_isr, pp);
	}

	/*
	 * Even though the iMSI-RX Module supports 64-bit addresses some
	 * peripheral PCIe devices may lack 64-bit message support. In
	 * order not to miss MSI TLPs from those devices the MSI target
	 * address has to be within the lowest 4GB.
	 *
	 * Note until there is a better alternative found the reservation is
	 * done by allocating from the artificially limited DMA-coherent
	 * memory.
	 */
	ret = dma_set_coherent_mask(dev, DMA_BIT_MASK(32));
	if (!ret)
		msi_vaddr = dmam_alloc_coherent(dev, sizeof(u64), &pp->msi_data,
						GFP_KERNEL);

	if (!msi_vaddr) {
		dev_warn(dev, "Failed to allocate 32-bit MSI address\n");
		dma_set_coherent_mask(dev, DMA_BIT_MASK(64));
		msi_vaddr = dmam_alloc_coherent(dev, sizeof(u64), &pp->msi_data,
						GFP_KERNEL);
		if (!msi_vaddr) {
			dev_err(dev, "Failed to allocate MSI address\n");
			dw_pcie_free_msi(pp);
			return -ENOMEM;
		}
	}

	return 0;
}
EXPORT_SYMBOL_GPL(dw_pcie_msi_host_init);

static void dw_pcie_host_request_msg_tlp_res(struct dw_pcie_rp *pp)
{
	struct dw_pcie *pci = to_dw_pcie_from_pp(pp);
	struct resource_entry *win;
	struct resource *res;

	win = resource_list_first_type(&pp->bridge->windows, IORESOURCE_MEM);
	if (win) {
		res = devm_kzalloc(pci->dev, sizeof(*res), GFP_KERNEL);
		if (!res)
			return;

		/*
		 * Allocate MSG TLP region of size 'region_align' at the end of
		 * the host bridge window.
		 */
		res->start = win->res->end - pci->region_align + 1;
		res->end = win->res->end;
		res->name = "msg";
		res->flags = win->res->flags | IORESOURCE_BUSY;

		if (!devm_request_resource(pci->dev, win->res, res))
			pp->msg_res = res;
	}
}

static int dw_pcie_config_ecam_iatu(struct dw_pcie_rp *pp)
{
	struct dw_pcie *pci = to_dw_pcie_from_pp(pp);
	struct dw_pcie_ob_atu_cfg atu = {0};
	resource_size_t bus_range_max;
	struct resource_entry *bus;
	int ret;

	bus = resource_list_first_type(&pp->bridge->windows, IORESOURCE_BUS);

	/*
	 * Root bus under the host bridge doesn't require any iATU configuration
	 * as DBI region will be used to access root bus config space.
	 * Immediate bus under Root Bus, needs type 0 iATU configuration and
	 * remaining buses need type 1 iATU configuration.
	 */
	atu.index = 0;
	atu.type = PCIE_ATU_TYPE_CFG0;
	atu.parent_bus_addr = pp->cfg0_base + SZ_1M;
	/* 1MiB is to cover 1 (bus) * 32 (devices) * 8 (functions) */
	atu.size = SZ_1M;
	atu.ctrl2 = PCIE_ATU_CFG_SHIFT_MODE_ENABLE;
	ret = dw_pcie_prog_outbound_atu(pci, &atu);
	if (ret)
		return ret;

	bus_range_max = resource_size(bus->res);

	if (bus_range_max < 2)
		return 0;

	/* Configure remaining buses in type 1 iATU configuration */
	atu.index = 1;
	atu.type = PCIE_ATU_TYPE_CFG1;
	atu.parent_bus_addr = pp->cfg0_base + SZ_2M;
	atu.size = (SZ_1M * bus_range_max) - SZ_2M;
	atu.ctrl2 = PCIE_ATU_CFG_SHIFT_MODE_ENABLE;

	return dw_pcie_prog_outbound_atu(pci, &atu);
}

static int dw_pcie_create_ecam_window(struct dw_pcie_rp *pp, struct resource *res)
{
	struct dw_pcie *pci = to_dw_pcie_from_pp(pp);
	struct device *dev = pci->dev;
	struct resource_entry *bus;

	bus = resource_list_first_type(&pp->bridge->windows, IORESOURCE_BUS);
	if (!bus)
		return -ENODEV;

	pp->cfg = pci_ecam_create(dev, res, bus->res, &pci_generic_ecam_ops);
	if (IS_ERR(pp->cfg))
		return PTR_ERR(pp->cfg);

	return 0;
}

static bool dw_pcie_ecam_enabled(struct dw_pcie_rp *pp, struct resource *config_res)
{
	struct resource *bus_range;
	u64 nr_buses;

	/* Vendor glue drivers may implement their own ECAM mechanism */
	if (pp->native_ecam)
		return false;

	/*
	 * PCIe spec r6.0, sec 7.2.2 mandates the base address used for ECAM to
	 * be aligned on a 2^(n+20) byte boundary, where n is the number of bits
	 * used for representing 'bus' in BDF. Since the DWC cores always use 8
	 * bits for representing 'bus', the base address has to be aligned to
	 * 2^28 byte boundary, which is 256 MiB.
	 */
	if (!IS_256MB_ALIGNED(config_res->start))
		return false;

	bus_range = resource_list_first_type(&pp->bridge->windows, IORESOURCE_BUS)->res;
	if (!bus_range)
		return false;

	nr_buses = resource_size(config_res) >> PCIE_ECAM_BUS_SHIFT;

	return nr_buses >= resource_size(bus_range);
}

static int dw_pcie_host_get_resources(struct dw_pcie_rp *pp)
{
	struct dw_pcie *pci = to_dw_pcie_from_pp(pp);
	struct device *dev = pci->dev;
	struct platform_device *pdev = to_platform_device(dev);
	struct resource_entry *win;
	struct resource *res;
	int ret;

	res = platform_get_resource_byname(pdev, IORESOURCE_MEM, "config");
	if (!res) {
		dev_err(dev, "Missing \"config\" reg space\n");
		return -ENODEV;
	}

	pp->cfg0_size = resource_size(res);
	pp->cfg0_base = res->start;

	pp->ecam_enabled = dw_pcie_ecam_enabled(pp, res);
	if (pp->ecam_enabled) {
		ret = dw_pcie_create_ecam_window(pp, res);
		if (ret)
			return ret;

		pp->bridge->ops = &dw_pcie_ecam_ops;
		pp->bridge->sysdata = pp->cfg;
		pp->cfg->priv = pp;
	} else {
		pp->va_cfg0_base = devm_pci_remap_cfg_resource(dev, res);
		if (IS_ERR(pp->va_cfg0_base))
			return PTR_ERR(pp->va_cfg0_base);

		/* Set default bus ops */
		pp->bridge->ops = &dw_pcie_ops;
		pp->bridge->child_ops = &dw_child_pcie_ops;
		pp->bridge->sysdata = pp;
	}

	ret = dw_pcie_get_resources(pci);
	if (ret) {
		if (pp->cfg)
			pci_ecam_free(pp->cfg);
		return ret;
	}

	/* Get the I/O range from DT */
	win = resource_list_first_type(&pp->bridge->windows, IORESOURCE_IO);
	if (win) {
		pp->io_size = resource_size(win->res);
		pp->io_bus_addr = win->res->start - win->offset;
		pp->io_base = pci_pio_to_address(win->res->start);
	}

	/*
	 * visconti_pcie_cpu_addr_fixup() uses pp->io_base, so we have to
	 * call dw_pcie_parent_bus_offset() after setting pp->io_base.
	 */
	pci->parent_bus_offset = dw_pcie_parent_bus_offset(pci, "config",
							   pp->cfg0_base);
	return 0;
}

int dw_pcie_host_init(struct dw_pcie_rp *pp)
{
	struct dw_pcie *pci = to_dw_pcie_from_pp(pp);
	struct device *dev = pci->dev;
	struct device_node *np = dev->of_node;
	struct pci_host_bridge *bridge;
	int ret;

	raw_spin_lock_init(&pp->lock);

	bridge = devm_pci_alloc_host_bridge(dev, 0);
	if (!bridge)
		return -ENOMEM;

	pp->bridge = bridge;

	ret = dw_pcie_host_get_resources(pp);
	if (ret)
		return ret;

	if (pp->ops->init) {
		ret = pp->ops->init(pp);
		if (ret)
			goto err_free_ecam;
	}

	if (pci_msi_enabled()) {
		pp->has_msi_ctrl = !(pp->ops->msi_init ||
				     of_property_present(np, "msi-parent") ||
				     of_property_present(np, "msi-map"));

		/*
		 * For the has_msi_ctrl case the default assignment is handled
		 * in the dw_pcie_msi_host_init().
		 */
		if (!pp->has_msi_ctrl && !pp->num_vectors) {
			pp->num_vectors = MSI_DEF_NUM_VECTORS;
		} else if (pp->num_vectors > MAX_MSI_IRQS) {
			dev_err(dev, "Invalid number of vectors\n");
			ret = -EINVAL;
			goto err_deinit_host;
		}

		if (pp->ops->msi_init) {
			ret = pp->ops->msi_init(pp);
			if (ret < 0)
				goto err_deinit_host;
		} else if (pp->has_msi_ctrl) {
			ret = dw_pcie_msi_host_init(pp);
			if (ret < 0)
				goto err_deinit_host;
		}
	}

	dw_pcie_version_detect(pci);

	dw_pcie_iatu_detect(pci);

	if (pci->num_lanes < 1)
		pci->num_lanes = dw_pcie_link_get_max_link_width(pci);

	ret = of_pci_get_equalization_presets(dev, &pp->presets, pci->num_lanes);
	if (ret)
		goto err_free_msi;

	if (pp->ecam_enabled) {
		ret = dw_pcie_config_ecam_iatu(pp);
		if (ret) {
			dev_err(dev, "Failed to configure iATU in ECAM mode\n");
			goto err_free_msi;
		}
	}

	/*
	 * Allocate the resource for MSG TLP before programming the iATU
	 * outbound window in dw_pcie_setup_rc(). Since the allocation depends
	 * on the value of 'region_align', this has to be done after
	 * dw_pcie_iatu_detect().
	 *
	 * Glue drivers need to set 'use_atu_msg' before dw_pcie_host_init() to
	 * make use of the generic MSG TLP implementation.
	 */
	if (pp->use_atu_msg)
		dw_pcie_host_request_msg_tlp_res(pp);

	ret = dw_pcie_edma_detect(pci);
	if (ret)
		goto err_free_msi;

	ret = dw_pcie_setup_rc(pp);
	if (ret)
		goto err_remove_edma;

	if (!dw_pcie_link_up(pci)) {
		ret = dw_pcie_start_link(pci);
		if (ret)
			goto err_remove_edma;
	}

	/*
	 * Note: Skip the link up delay only when a Link Up IRQ is present.
	 * If there is no Link Up IRQ, we should not bypass the delay
	 * because that would require users to manually rescan for devices.
	 */
	if (!pp->use_linkup_irq)
		/* Ignore errors, the link may come up later */
		dw_pcie_wait_for_link(pci);

	ret = pci_host_probe(bridge);
	if (ret)
		goto err_stop_link;

	if (pp->ops->post_init)
		pp->ops->post_init(pp);

	dwc_pcie_debugfs_init(pci, DW_PCIE_RC_TYPE);

	return 0;

err_stop_link:
	dw_pcie_stop_link(pci);

err_remove_edma:
	dw_pcie_edma_remove(pci);

err_free_msi:
	if (pp->has_msi_ctrl)
		dw_pcie_free_msi(pp);

err_deinit_host:
	if (pp->ops->deinit)
		pp->ops->deinit(pp);

err_free_ecam:
	if (pp->cfg)
		pci_ecam_free(pp->cfg);

	return ret;
}
EXPORT_SYMBOL_GPL(dw_pcie_host_init);

void dw_pcie_host_deinit(struct dw_pcie_rp *pp)
{
	struct dw_pcie *pci = to_dw_pcie_from_pp(pp);

	dwc_pcie_debugfs_deinit(pci);

	pci_stop_root_bus(pp->bridge->bus);
	pci_remove_root_bus(pp->bridge->bus);

	dw_pcie_stop_link(pci);

	dw_pcie_edma_remove(pci);

	if (pp->has_msi_ctrl)
		dw_pcie_free_msi(pp);

	if (pp->ops->deinit)
		pp->ops->deinit(pp);

	if (pp->cfg)
		pci_ecam_free(pp->cfg);
}
EXPORT_SYMBOL_GPL(dw_pcie_host_deinit);

static void __iomem *dw_pcie_other_conf_map_bus(struct pci_bus *bus,
						unsigned int devfn, int where)
{
	struct dw_pcie_rp *pp = bus->sysdata;
	struct dw_pcie *pci = to_dw_pcie_from_pp(pp);
	struct dw_pcie_ob_atu_cfg atu = { 0 };
	int type, ret;
	u32 busdev;

	/*
	 * Checking whether the link is up here is a last line of defense
	 * against platforms that forward errors on the system bus as
	 * SError upon PCI configuration transactions issued when the link
	 * is down. This check is racy by definition and does not stop
	 * the system from triggering an SError if the link goes down
	 * after this check is performed.
	 */
	if (!dw_pcie_link_up(pci))
		return NULL;

	busdev = PCIE_ATU_BUS(bus->number) | PCIE_ATU_DEV(PCI_SLOT(devfn)) |
		 PCIE_ATU_FUNC(PCI_FUNC(devfn));

	if (pci_is_root_bus(bus->parent))
		type = PCIE_ATU_TYPE_CFG0;
	else
		type = PCIE_ATU_TYPE_CFG1;

	atu.type = type;
	atu.parent_bus_addr = pp->cfg0_base - pci->parent_bus_offset;
	atu.pci_addr = busdev;
	atu.size = pp->cfg0_size;

	ret = dw_pcie_prog_outbound_atu(pci, &atu);
	if (ret)
		return NULL;

	return pp->va_cfg0_base + where;
}

static int dw_pcie_rd_other_conf(struct pci_bus *bus, unsigned int devfn,
				 int where, int size, u32 *val)
{
	struct dw_pcie_rp *pp = bus->sysdata;
	struct dw_pcie *pci = to_dw_pcie_from_pp(pp);
	struct dw_pcie_ob_atu_cfg atu = { 0 };
	int ret;

	ret = pci_generic_config_read(bus, devfn, where, size, val);
	if (ret != PCIBIOS_SUCCESSFUL)
		return ret;

	if (pp->cfg0_io_shared) {
		atu.type = PCIE_ATU_TYPE_IO;
		atu.parent_bus_addr = pp->io_base - pci->parent_bus_offset;
		atu.pci_addr = pp->io_bus_addr;
		atu.size = pp->io_size;

		ret = dw_pcie_prog_outbound_atu(pci, &atu);
		if (ret)
			return PCIBIOS_SET_FAILED;
	}

	return PCIBIOS_SUCCESSFUL;
}

static int dw_pcie_wr_other_conf(struct pci_bus *bus, unsigned int devfn,
				 int where, int size, u32 val)
{
	struct dw_pcie_rp *pp = bus->sysdata;
	struct dw_pcie *pci = to_dw_pcie_from_pp(pp);
	struct dw_pcie_ob_atu_cfg atu = { 0 };
	int ret;

	ret = pci_generic_config_write(bus, devfn, where, size, val);
	if (ret != PCIBIOS_SUCCESSFUL)
		return ret;

	if (pp->cfg0_io_shared) {
		atu.type = PCIE_ATU_TYPE_IO;
		atu.parent_bus_addr = pp->io_base - pci->parent_bus_offset;
		atu.pci_addr = pp->io_bus_addr;
		atu.size = pp->io_size;

		ret = dw_pcie_prog_outbound_atu(pci, &atu);
		if (ret)
			return PCIBIOS_SET_FAILED;
	}

	return PCIBIOS_SUCCESSFUL;
}

static struct pci_ops dw_child_pcie_ops = {
	.map_bus = dw_pcie_other_conf_map_bus,
	.read = dw_pcie_rd_other_conf,
	.write = dw_pcie_wr_other_conf,
};

void __iomem *dw_pcie_own_conf_map_bus(struct pci_bus *bus, unsigned int devfn, int where)
{
	struct dw_pcie_rp *pp = bus->sysdata;
	struct dw_pcie *pci = to_dw_pcie_from_pp(pp);

	if (PCI_SLOT(devfn) > 0)
		return NULL;

	return pci->dbi_base + where;
}
EXPORT_SYMBOL_GPL(dw_pcie_own_conf_map_bus);

<<<<<<< HEAD
static void __iomem *dw_pcie_ecam_conf_map_bus(struct pci_bus *bus, unsigned int devfn, int where)
{
	struct pci_config_window *cfg = bus->sysdata;
	struct dw_pcie_rp *pp = cfg->priv;
	struct dw_pcie *pci = to_dw_pcie_from_pp(pp);
	unsigned int busn = bus->number;

	if (busn > 0)
		return pci_ecam_map_bus(bus, devfn, where);

	if (PCI_SLOT(devfn) > 0)
		return NULL;

	return pci->dbi_base + where;
=======
static int dw_pcie_op_assert_perst(struct pci_bus *bus, bool assert)
{
	struct dw_pcie_rp *pp = bus->sysdata;
	struct dw_pcie *pci = to_dw_pcie_from_pp(pp);

	return dw_pcie_assert_perst(pci, assert);
>>>>>>> cd6b7c82
}

static struct pci_ops dw_pcie_ops = {
	.map_bus = dw_pcie_own_conf_map_bus,
	.read = pci_generic_config_read,
	.write = pci_generic_config_write,
	.assert_perst = dw_pcie_op_assert_perst,
};

static struct pci_ops dw_pcie_ecam_ops = {
	.map_bus = dw_pcie_ecam_conf_map_bus,
	.read = pci_generic_config_read,
	.write = pci_generic_config_write,
};

static int dw_pcie_iatu_setup(struct dw_pcie_rp *pp)
{
	struct dw_pcie *pci = to_dw_pcie_from_pp(pp);
	struct dw_pcie_ob_atu_cfg atu = { 0 };
	struct resource_entry *entry;
	int i, ret;

	/* Note the very first outbound ATU is used for CFG IOs */
	if (!pci->num_ob_windows) {
		dev_err(pci->dev, "No outbound iATU found\n");
		return -EINVAL;
	}

	/*
	 * Ensure all out/inbound windows are disabled before proceeding with
	 * the MEM/IO (dma-)ranges setups.
	 */
	for (i = 0; i < pci->num_ob_windows; i++)
		dw_pcie_disable_atu(pci, PCIE_ATU_REGION_DIR_OB, i);

	for (i = 0; i < pci->num_ib_windows; i++)
		dw_pcie_disable_atu(pci, PCIE_ATU_REGION_DIR_IB, i);

	i = 0;
	resource_list_for_each_entry(entry, &pp->bridge->windows) {
		if (resource_type(entry->res) != IORESOURCE_MEM)
			continue;

		if (pci->num_ob_windows <= ++i)
			break;

		atu.index = i;
		atu.type = PCIE_ATU_TYPE_MEM;
		atu.parent_bus_addr = entry->res->start - pci->parent_bus_offset;
		atu.pci_addr = entry->res->start - entry->offset;

		/* Adjust iATU size if MSG TLP region was allocated before */
		if (pp->msg_res && pp->msg_res->parent == entry->res)
			atu.size = resource_size(entry->res) -
					resource_size(pp->msg_res);
		else
			atu.size = resource_size(entry->res);

		ret = dw_pcie_prog_outbound_atu(pci, &atu);
		if (ret) {
			dev_err(pci->dev, "Failed to set MEM range %pr\n",
				entry->res);
			return ret;
		}
	}

	if (pp->io_size) {
		if (pci->num_ob_windows > ++i) {
			atu.index = i;
			atu.type = PCIE_ATU_TYPE_IO;
			atu.parent_bus_addr = pp->io_base - pci->parent_bus_offset;
			atu.pci_addr = pp->io_bus_addr;
			atu.size = pp->io_size;

			ret = dw_pcie_prog_outbound_atu(pci, &atu);
			if (ret) {
				dev_err(pci->dev, "Failed to set IO range %pr\n",
					entry->res);
				return ret;
			}
		} else {
			pp->cfg0_io_shared = true;
		}
	}

	if (pci->num_ob_windows <= i)
		dev_warn(pci->dev, "Ranges exceed outbound iATU size (%d)\n",
			 pci->num_ob_windows);

	pp->msg_atu_index = i;

	i = 0;
	resource_list_for_each_entry(entry, &pp->bridge->dma_ranges) {
		if (resource_type(entry->res) != IORESOURCE_MEM)
			continue;

		if (pci->num_ib_windows <= i)
			break;

		ret = dw_pcie_prog_inbound_atu(pci, i++, PCIE_ATU_TYPE_MEM,
					       entry->res->start,
					       entry->res->start - entry->offset,
					       resource_size(entry->res));
		if (ret) {
			dev_err(pci->dev, "Failed to set DMA range %pr\n",
				entry->res);
			return ret;
		}
	}

	if (pci->num_ib_windows <= i)
		dev_warn(pci->dev, "Dma-ranges exceed inbound iATU size (%u)\n",
			 pci->num_ib_windows);

	return 0;
}

static void dw_pcie_program_presets(struct dw_pcie_rp *pp, enum pci_bus_speed speed)
{
	struct dw_pcie *pci = to_dw_pcie_from_pp(pp);
	u8 lane_eq_offset, lane_reg_size, cap_id;
	u8 *presets;
	u32 cap;
	int i;

	if (speed == PCIE_SPEED_8_0GT) {
		presets = (u8 *)pp->presets.eq_presets_8gts;
		lane_eq_offset =  PCI_SECPCI_LE_CTRL;
		cap_id = PCI_EXT_CAP_ID_SECPCI;
		/* For data rate of 8 GT/S each lane equalization control is 16bits wide*/
		lane_reg_size = 0x2;
	} else if (speed == PCIE_SPEED_16_0GT) {
		presets = pp->presets.eq_presets_Ngts[EQ_PRESET_TYPE_16GTS - 1];
		lane_eq_offset = PCI_PL_16GT_LE_CTRL;
		cap_id = PCI_EXT_CAP_ID_PL_16GT;
		lane_reg_size = 0x1;
	} else if (speed == PCIE_SPEED_32_0GT) {
		presets =  pp->presets.eq_presets_Ngts[EQ_PRESET_TYPE_32GTS - 1];
		lane_eq_offset = PCI_PL_32GT_LE_CTRL;
		cap_id = PCI_EXT_CAP_ID_PL_32GT;
		lane_reg_size = 0x1;
	} else if (speed == PCIE_SPEED_64_0GT) {
		presets =  pp->presets.eq_presets_Ngts[EQ_PRESET_TYPE_64GTS - 1];
		lane_eq_offset = PCI_PL_64GT_LE_CTRL;
		cap_id = PCI_EXT_CAP_ID_PL_64GT;
		lane_reg_size = 0x1;
	} else {
		return;
	}

	if (presets[0] == PCI_EQ_RESV)
		return;

	cap = dw_pcie_find_ext_capability(pci, cap_id);
	if (!cap)
		return;

	/*
	 * Write preset values to the registers byte-by-byte for the given
	 * number of lanes and register size.
	 */
	for (i = 0; i < pci->num_lanes * lane_reg_size; i++)
		dw_pcie_writeb_dbi(pci, cap + lane_eq_offset + i, presets[i]);
}

static void dw_pcie_config_presets(struct dw_pcie_rp *pp)
{
	struct dw_pcie *pci = to_dw_pcie_from_pp(pp);
	enum pci_bus_speed speed = pcie_link_speed[pci->max_link_speed];

	/*
	 * Lane equalization settings need to be applied for all data rates the
	 * controller supports and for all supported lanes.
	 */

	if (speed >= PCIE_SPEED_8_0GT)
		dw_pcie_program_presets(pp, PCIE_SPEED_8_0GT);

	if (speed >= PCIE_SPEED_16_0GT)
		dw_pcie_program_presets(pp, PCIE_SPEED_16_0GT);

	if (speed >= PCIE_SPEED_32_0GT)
		dw_pcie_program_presets(pp, PCIE_SPEED_32_0GT);

	if (speed >= PCIE_SPEED_64_0GT)
		dw_pcie_program_presets(pp, PCIE_SPEED_64_0GT);
}

int dw_pcie_setup_rc(struct dw_pcie_rp *pp)
{
	struct dw_pcie *pci = to_dw_pcie_from_pp(pp);
	u32 val;
	int ret;

	/*
	 * Enable DBI read-only registers for writing/updating configuration.
	 * Write permission gets disabled towards the end of this function.
	 */
	dw_pcie_dbi_ro_wr_en(pci);

	dw_pcie_setup(pci);

	dw_pcie_msi_init(pp);

	/* Setup RC BARs */
	dw_pcie_writel_dbi(pci, PCI_BASE_ADDRESS_0, 0x00000004);
	dw_pcie_writel_dbi(pci, PCI_BASE_ADDRESS_1, 0x00000000);

	/* Setup interrupt pins */
	val = dw_pcie_readl_dbi(pci, PCI_INTERRUPT_LINE);
	val &= 0xffff00ff;
	val |= 0x00000100;
	dw_pcie_writel_dbi(pci, PCI_INTERRUPT_LINE, val);

	/* Setup bus numbers */
	val = dw_pcie_readl_dbi(pci, PCI_PRIMARY_BUS);
	val &= 0xff000000;
	val |= 0x00ff0100;
	dw_pcie_writel_dbi(pci, PCI_PRIMARY_BUS, val);

	/* Setup command register */
	val = dw_pcie_readl_dbi(pci, PCI_COMMAND);
	val &= 0xffff0000;
	val |= PCI_COMMAND_IO | PCI_COMMAND_MEMORY |
		PCI_COMMAND_MASTER | PCI_COMMAND_SERR;
	dw_pcie_writel_dbi(pci, PCI_COMMAND, val);

	dw_pcie_hide_unsupported_l1ss(pci);

	dw_pcie_config_presets(pp);
	/*
	 * If the platform provides its own child bus config accesses, it means
	 * the platform uses its own address translation component rather than
	 * ATU, so we should not program the ATU here.
	 */
	if (pp->bridge->child_ops == &dw_child_pcie_ops) {
		ret = dw_pcie_iatu_setup(pp);
		if (ret)
			return ret;
	}

	dw_pcie_writel_dbi(pci, PCI_BASE_ADDRESS_0, 0);

	/* Program correct class for RC */
	dw_pcie_writew_dbi(pci, PCI_CLASS_DEVICE, PCI_CLASS_BRIDGE_PCI);

	val = dw_pcie_readl_dbi(pci, PCIE_LINK_WIDTH_SPEED_CONTROL);
	val |= PORT_LOGIC_SPEED_CHANGE;
	dw_pcie_writel_dbi(pci, PCIE_LINK_WIDTH_SPEED_CONTROL, val);

	dw_pcie_dbi_ro_wr_dis(pci);

	return 0;
}
EXPORT_SYMBOL_GPL(dw_pcie_setup_rc);

static int dw_pcie_pme_turn_off(struct dw_pcie *pci)
{
	struct dw_pcie_ob_atu_cfg atu = { 0 };
	void __iomem *mem;
	int ret;

	if (pci->num_ob_windows <= pci->pp.msg_atu_index)
		return -ENOSPC;

	if (!pci->pp.msg_res)
		return -ENOSPC;

	atu.code = PCIE_MSG_CODE_PME_TURN_OFF;
	atu.routing = PCIE_MSG_TYPE_R_BC;
	atu.type = PCIE_ATU_TYPE_MSG;
	atu.size = resource_size(pci->pp.msg_res);
	atu.index = pci->pp.msg_atu_index;

	atu.parent_bus_addr = pci->pp.msg_res->start - pci->parent_bus_offset;

	ret = dw_pcie_prog_outbound_atu(pci, &atu);
	if (ret)
		return ret;

	mem = ioremap(pci->pp.msg_res->start, pci->region_align);
	if (!mem)
		return -ENOMEM;

	/* A dummy write is converted to a Msg TLP */
	writel(0, mem);

	iounmap(mem);

	return 0;
}

int dw_pcie_suspend_noirq(struct dw_pcie *pci)
{
	u8 offset = dw_pcie_find_capability(pci, PCI_CAP_ID_EXP);
	u32 val;
	int ret;

	/*
	 * If L1SS is supported, then do not put the link into L2 as some
	 * devices such as NVMe expect low resume latency.
	 */
	if (dw_pcie_readw_dbi(pci, offset + PCI_EXP_LNKCTL) & PCI_EXP_LNKCTL_ASPM_L1)
		return 0;

	if (pci->pp.ops->pme_turn_off) {
		pci->pp.ops->pme_turn_off(&pci->pp);
	} else {
		ret = dw_pcie_pme_turn_off(pci);
		if (ret)
			return ret;
	}

	ret = read_poll_timeout(dw_pcie_get_ltssm, val,
				val == DW_PCIE_LTSSM_L2_IDLE ||
				val <= DW_PCIE_LTSSM_DETECT_WAIT,
				PCIE_PME_TO_L2_TIMEOUT_US/10,
				PCIE_PME_TO_L2_TIMEOUT_US, false, pci);
	if (ret) {
		/* Only log message when LTSSM isn't in DETECT or POLL */
		dev_err(pci->dev, "Timeout waiting for L2 entry! LTSSM: 0x%x\n", val);
		return ret;
	}

	/*
	 * Per PCIe r6.0, sec 5.3.3.2.1, software should wait at least
	 * 100ns after L2/L3 Ready before turning off refclock and
	 * main power. This is harmless when no endpoint is connected.
	 */
	udelay(1);

	dw_pcie_stop_link(pci);
	if (pci->pp.ops->deinit)
		pci->pp.ops->deinit(&pci->pp);

	pci->suspended = true;

	return ret;
}
EXPORT_SYMBOL_GPL(dw_pcie_suspend_noirq);

int dw_pcie_resume_noirq(struct dw_pcie *pci)
{
	int ret;

	if (!pci->suspended)
		return 0;

	pci->suspended = false;

	if (pci->pp.ops->init) {
		ret = pci->pp.ops->init(&pci->pp);
		if (ret) {
			dev_err(pci->dev, "Host init failed: %d\n", ret);
			return ret;
		}
	}

	dw_pcie_setup_rc(&pci->pp);

	ret = dw_pcie_start_link(pci);
	if (ret)
		return ret;

	ret = dw_pcie_wait_for_link(pci);
	if (ret)
		return ret;

	return ret;
}
EXPORT_SYMBOL_GPL(dw_pcie_resume_noirq);<|MERGE_RESOLUTION|>--- conflicted
+++ resolved
@@ -841,7 +841,6 @@
 }
 EXPORT_SYMBOL_GPL(dw_pcie_own_conf_map_bus);
 
-<<<<<<< HEAD
 static void __iomem *dw_pcie_ecam_conf_map_bus(struct pci_bus *bus, unsigned int devfn, int where)
 {
 	struct pci_config_window *cfg = bus->sysdata;
@@ -856,14 +855,14 @@
 		return NULL;
 
 	return pci->dbi_base + where;
-=======
+}
+
 static int dw_pcie_op_assert_perst(struct pci_bus *bus, bool assert)
 {
 	struct dw_pcie_rp *pp = bus->sysdata;
 	struct dw_pcie *pci = to_dw_pcie_from_pp(pp);
 
 	return dw_pcie_assert_perst(pci, assert);
->>>>>>> cd6b7c82
 }
 
 static struct pci_ops dw_pcie_ops = {
