// SPDX-License-Identifier: GPL-2.0
// Copyright (c) 2020 Nuvoton Technology corporation.

#include <linux/bits.h>
#include <linux/device.h>
#include <linux/gpio/driver.h>
#include <linux/gpio/generic.h>
#include <linux/interrupt.h>
#include <linux/irq.h>
#include <linux/mfd/syscon.h>
#include <linux/module.h>
#include <linux/debugfs.h>
#include <linux/seq_file.h>
#include <linux/mod_devicetable.h>
#include <linux/pinctrl/machine.h>
#include <linux/pinctrl/pinconf.h>
#include <linux/pinctrl/pinconf-generic.h>
#include <linux/pinctrl/pinctrl.h>
#include <linux/pinctrl/pinmux.h>
#include <linux/pinctrl/consumer.h>
#include <linux/platform_device.h>
#include <linux/property.h>
#include <linux/regmap.h>

/* GCR registers */
#define NPCM8XX_GCR_SRCNT	0x068
#define NPCM8XX_GCR_FLOCKR1	0x074
#define NPCM8XX_GCR_DSCNT	0x078
#define NPCM8XX_GCR_I2CSEGSEL	0x0e0
#define NPCM8XX_GCR_MFSEL1	0x260
#define NPCM8XX_GCR_MFSEL2	0x264
#define NPCM8XX_GCR_MFSEL3	0x268
#define NPCM8XX_GCR_MFSEL4	0x26c
#define NPCM8XX_GCR_MFSEL5	0x270
#define NPCM8XX_GCR_MFSEL6	0x274
#define NPCM8XX_GCR_MFSEL7	0x278

#define SRCNT_ESPI		BIT(3)

/* GPIO registers */
#define NPCM8XX_GP_N_TLOCK1	0x00
#define NPCM8XX_GP_N_DIN	0x04
#define NPCM8XX_GP_N_POL	0x08
#define NPCM8XX_GP_N_DOUT	0x0c
#define NPCM8XX_GP_N_OE		0x10
#define NPCM8XX_GP_N_OTYP	0x14
#define NPCM8XX_GP_N_MP		0x18
#define NPCM8XX_GP_N_PU		0x1c
#define NPCM8XX_GP_N_PD		0x20
#define NPCM8XX_GP_N_DBNC	0x24
#define NPCM8XX_GP_N_EVTYP	0x28
#define NPCM8XX_GP_N_EVBE	0x2c
#define NPCM8XX_GP_N_OBL0	0x30
#define NPCM8XX_GP_N_OBL1	0x34
#define NPCM8XX_GP_N_OBL2	0x38
#define NPCM8XX_GP_N_OBL3	0x3c
#define NPCM8XX_GP_N_EVEN	0x40
#define NPCM8XX_GP_N_EVENS	0x44
#define NPCM8XX_GP_N_EVENC	0x48
#define NPCM8XX_GP_N_EVST	0x4c
#define NPCM8XX_GP_N_SPLCK	0x50
#define NPCM8XX_GP_N_MPLCK	0x54
#define NPCM8XX_GP_N_IEM	0x58
#define NPCM8XX_GP_N_OSRC	0x5c
#define NPCM8XX_GP_N_ODSC	0x60
#define NPCM8XX_GP_N_DOS	0x68
#define NPCM8XX_GP_N_DOC	0x6c
#define NPCM8XX_GP_N_OES	0x70
#define NPCM8XX_GP_N_OEC	0x74
#define NPCM8XX_GP_N_DBNCS0	0x80
#define NPCM8XX_GP_N_DBNCS1	0x84
#define NPCM8XX_GP_N_DBNCP0	0x88
#define NPCM8XX_GP_N_DBNCP1	0x8c
#define NPCM8XX_GP_N_DBNCP2	0x90
#define NPCM8XX_GP_N_DBNCP3	0x94
#define NPCM8XX_GP_N_TLOCK2	0xac

#define NPCM8XX_GPIO_PER_BANK	32
#define NPCM8XX_GPIO_BANK_NUM	8
#define NPCM8XX_GCR_NONE	0

#define NPCM8XX_DEBOUNCE_MAX		4
#define NPCM8XX_DEBOUNCE_NSEC		40
#define NPCM8XX_DEBOUNCE_VAL_MASK	GENMASK(23, 4)
#define NPCM8XX_DEBOUNCE_MAX_VAL	0xFFFFF7

/* Structure for register banks */
struct debounce_time {
	bool	set_val[NPCM8XX_DEBOUNCE_MAX];
	u32	nanosec_val[NPCM8XX_DEBOUNCE_MAX];
};

struct npcm8xx_gpio {
	struct gpio_generic_chip chip;
	void __iomem		*base;
	struct debounce_time	debounce;
	int			irqbase;
	int			irq;
	struct irq_chip		irq_chip;
	u32			pinctrl_id;
	int (*direction_input)(struct gpio_chip *chip, unsigned int offset);
	int (*direction_output)(struct gpio_chip *chip, unsigned int offset,
				int value);
	int (*request)(struct gpio_chip *chip, unsigned int offset);
	void (*free)(struct gpio_chip *chip, unsigned int offset);
};

struct npcm8xx_pinctrl {
	struct pinctrl_dev	*pctldev;
	struct device		*dev;
	struct npcm8xx_gpio	gpio_bank[NPCM8XX_GPIO_BANK_NUM];
	struct irq_domain	*domain;
	struct regmap		*gcr_regmap;
	void __iomem		*regs;
	u32			bank_num;
};

/* GPIO handling in the pinctrl driver */
static void npcm_gpio_set(struct gpio_generic_chip *chip, void __iomem *reg,
			  unsigned int pinmask)
{
	guard(gpio_generic_lock_irqsave)(chip);

	iowrite32(ioread32(reg) | pinmask, reg);
}

static void npcm_gpio_clr(struct gpio_generic_chip *chip, void __iomem *reg,
			  unsigned int pinmask)
{
	guard(gpio_generic_lock_irqsave)(chip);

	iowrite32(ioread32(reg) & ~pinmask, reg);
}

static void npcmgpio_dbg_show(struct seq_file *s, struct gpio_chip *chip)
{
	struct npcm8xx_gpio *bank = gpiochip_get_data(chip);

	seq_printf(s, "DIN :%.8x DOUT:%.8x IE  :%.8x OE	 :%.8x\n",
		   ioread32(bank->base + NPCM8XX_GP_N_DIN),
		   ioread32(bank->base + NPCM8XX_GP_N_DOUT),
		   ioread32(bank->base + NPCM8XX_GP_N_IEM),
		   ioread32(bank->base + NPCM8XX_GP_N_OE));
	seq_printf(s, "PU  :%.8x PD  :%.8x DB  :%.8x POL :%.8x\n",
		   ioread32(bank->base + NPCM8XX_GP_N_PU),
		   ioread32(bank->base + NPCM8XX_GP_N_PD),
		   ioread32(bank->base + NPCM8XX_GP_N_DBNC),
		   ioread32(bank->base + NPCM8XX_GP_N_POL));
	seq_printf(s, "ETYP:%.8x EVBE:%.8x EVEN:%.8x EVST:%.8x\n",
		   ioread32(bank->base + NPCM8XX_GP_N_EVTYP),
		   ioread32(bank->base + NPCM8XX_GP_N_EVBE),
		   ioread32(bank->base + NPCM8XX_GP_N_EVEN),
		   ioread32(bank->base + NPCM8XX_GP_N_EVST));
	seq_printf(s, "OTYP:%.8x OSRC:%.8x ODSC:%.8x\n",
		   ioread32(bank->base + NPCM8XX_GP_N_OTYP),
		   ioread32(bank->base + NPCM8XX_GP_N_OSRC),
		   ioread32(bank->base + NPCM8XX_GP_N_ODSC));
	seq_printf(s, "OBL0:%.8x OBL1:%.8x OBL2:%.8x OBL3:%.8x\n",
		   ioread32(bank->base + NPCM8XX_GP_N_OBL0),
		   ioread32(bank->base + NPCM8XX_GP_N_OBL1),
		   ioread32(bank->base + NPCM8XX_GP_N_OBL2),
		   ioread32(bank->base + NPCM8XX_GP_N_OBL3));
	seq_printf(s, "SLCK:%.8x MLCK:%.8x\n",
		   ioread32(bank->base + NPCM8XX_GP_N_SPLCK),
		   ioread32(bank->base + NPCM8XX_GP_N_MPLCK));
}

static int npcmgpio_direction_input(struct gpio_chip *chip, unsigned int offset)
{
	struct npcm8xx_gpio *bank = gpiochip_get_data(chip);
	int ret;

	ret = pinctrl_gpio_direction_input(chip, offset);
	if (ret)
		return ret;

	return bank->direction_input(chip, offset);
}

static int npcmgpio_direction_output(struct gpio_chip *chip,
				     unsigned int offset, int value)
{
	struct npcm8xx_gpio *bank = gpiochip_get_data(chip);
	int ret;

	ret = pinctrl_gpio_direction_output(chip, offset);
	if (ret)
		return ret;

	return bank->direction_output(chip, offset, value);
}

static int npcmgpio_gpio_request(struct gpio_chip *chip, unsigned int offset)
{
	struct npcm8xx_gpio *bank = gpiochip_get_data(chip);
	int ret;

	ret = pinctrl_gpio_request(chip, offset);
	if (ret)
		return ret;

	return bank->request(chip, offset);
}

static void npcmgpio_irq_handler(struct irq_desc *desc)
{
	unsigned long sts, en, bit;
	struct npcm8xx_gpio *bank;
	struct irq_chip *chip;
	struct gpio_chip *gc;

	gc = irq_desc_get_handler_data(desc);
	bank = gpiochip_get_data(gc);
	chip = irq_desc_get_chip(desc);

	chained_irq_enter(chip, desc);
	sts = ioread32(bank->base + NPCM8XX_GP_N_EVST);
	en  = ioread32(bank->base + NPCM8XX_GP_N_EVEN);
	sts &= en;
	for_each_set_bit(bit, &sts, NPCM8XX_GPIO_PER_BANK)
		generic_handle_domain_irq(gc->irq.domain, bit);
	chained_irq_exit(chip, desc);
}

static int npcmgpio_set_irq_type(struct irq_data *d, unsigned int type)
{
	struct npcm8xx_gpio *bank =
		gpiochip_get_data(irq_data_get_irq_chip_data(d));
	unsigned int gpio = BIT(irqd_to_hwirq(d));

	switch (type) {
	case IRQ_TYPE_EDGE_RISING:
		npcm_gpio_clr(&bank->chip, bank->base + NPCM8XX_GP_N_EVBE, gpio);
		npcm_gpio_clr(&bank->chip, bank->base + NPCM8XX_GP_N_POL, gpio);
		break;
	case IRQ_TYPE_EDGE_FALLING:
		npcm_gpio_clr(&bank->chip, bank->base + NPCM8XX_GP_N_EVBE, gpio);
		npcm_gpio_set(&bank->chip, bank->base + NPCM8XX_GP_N_POL, gpio);
		break;
	case IRQ_TYPE_EDGE_BOTH:
		npcm_gpio_clr(&bank->chip, bank->base + NPCM8XX_GP_N_POL, gpio);
		npcm_gpio_set(&bank->chip, bank->base + NPCM8XX_GP_N_EVBE, gpio);
		break;
	case IRQ_TYPE_LEVEL_LOW:
		npcm_gpio_set(&bank->chip, bank->base + NPCM8XX_GP_N_POL, gpio);
		break;
	case IRQ_TYPE_LEVEL_HIGH:
		npcm_gpio_clr(&bank->chip, bank->base + NPCM8XX_GP_N_POL, gpio);
		break;
	default:
		return -EINVAL;
	}

	if (type & IRQ_TYPE_LEVEL_MASK) {
		npcm_gpio_clr(&bank->chip, bank->base + NPCM8XX_GP_N_EVTYP, gpio);
		irq_set_handler_locked(d, handle_level_irq);
	} else if (type & IRQ_TYPE_EDGE_BOTH) {
		npcm_gpio_set(&bank->chip, bank->base + NPCM8XX_GP_N_EVTYP, gpio);
		irq_set_handler_locked(d, handle_edge_irq);
	}

	return 0;
}

static void npcmgpio_irq_ack(struct irq_data *d)
{
	struct npcm8xx_gpio *bank =
		gpiochip_get_data(irq_data_get_irq_chip_data(d));
	unsigned int gpio = irqd_to_hwirq(d);

	iowrite32(BIT(gpio), bank->base + NPCM8XX_GP_N_EVST);
}

static void npcmgpio_irq_mask(struct irq_data *d)
{
	struct npcm8xx_gpio *bank =
		gpiochip_get_data(irq_data_get_irq_chip_data(d));
	unsigned int gpio = irqd_to_hwirq(d);

	iowrite32(BIT(gpio), bank->base + NPCM8XX_GP_N_EVENC);
}

static void npcmgpio_irq_unmask(struct irq_data *d)
{
	struct npcm8xx_gpio *bank =
		gpiochip_get_data(irq_data_get_irq_chip_data(d));
	unsigned int gpio = irqd_to_hwirq(d);

	iowrite32(BIT(gpio), bank->base + NPCM8XX_GP_N_EVENS);
}

static unsigned int npcmgpio_irq_startup(struct irq_data *d)
{
	struct gpio_chip *gc = irq_data_get_irq_chip_data(d);
	unsigned int gpio = irqd_to_hwirq(d);

	/* active-high, input, clear interrupt, enable interrupt */
	npcmgpio_direction_input(gc, gpio);
	npcmgpio_irq_ack(d);
	npcmgpio_irq_unmask(d);

	return 0;
}

static struct irq_chip npcmgpio_irqchip = {
	.name = "NPCM8XX-GPIO-IRQ",
	.irq_ack = npcmgpio_irq_ack,
	.irq_unmask = npcmgpio_irq_unmask,
	.irq_mask = npcmgpio_irq_mask,
	.irq_set_type = npcmgpio_set_irq_type,
	.irq_startup = npcmgpio_irq_startup,
	.flags =  IRQCHIP_MASK_ON_SUSPEND | IRQCHIP_IMMUTABLE,
	GPIOCHIP_IRQ_RESOURCE_HELPERS,
};

static const int gpi36_pins[] = { 36 };
static const int gpi35_pins[] = { 35 };

static const int tp_jtag3_pins[] = { 44, 62, 45, 46 };
static const int tp_uart_pins[] = { 50, 51 };

static const int tp_smb2_pins[] = { 24, 25 };
static const int tp_smb1_pins[] = { 142, 143 };

static const int tp_gpio7_pins[] = { 96 };
static const int tp_gpio6_pins[] = { 97 };
static const int tp_gpio5_pins[] = { 98 };
static const int tp_gpio4_pins[] = { 99 };
static const int tp_gpio3_pins[] = { 100 };
static const int tp_gpio2_pins[] = { 16 };
static const int tp_gpio1_pins[] = { 9 };
static const int tp_gpio0_pins[] = { 8 };

static const int tp_gpio2b_pins[] = { 101 };
static const int tp_gpio1b_pins[] = { 92 };
static const int tp_gpio0b_pins[] = { 91 };

static const int vgadig_pins[] = { 102, 103, 104, 105 };

static const int nbu1crts_pins[] = { 44, 62 };

static const int fm2_pins[] = { 224, 225, 226, 227, 228, 229, 230 };
static const int fm1_pins[] = { 175, 176, 177, 203, 191, 192, 233 };
static const int fm0_pins[] = { 194, 195, 196, 202, 199, 198, 197 };

static const int gpio1836_pins[] = { 183, 184, 185, 186 };
static const int gpio1889_pins[] = { 188, 189 };
static const int gpo187_pins[] = { 187 };

static const int cp1urxd_pins[] = { 41 };
static const int r3rxer_pins[] = { 212 };

static const int cp1gpio2c_pins[] = { 101 };
static const int cp1gpio3c_pins[] = { 100 };

static const int cp1gpio0b_pins[] = { 127 };
static const int cp1gpio1b_pins[] = { 126 };
static const int cp1gpio2b_pins[] = { 125 };
static const int cp1gpio3b_pins[] = { 124 };
static const int cp1gpio4b_pins[] = { 99 };
static const int cp1gpio5b_pins[] = { 98 };
static const int cp1gpio6b_pins[] = { 97 };
static const int cp1gpio7b_pins[] = { 96 };

static const int cp1gpio0_pins[] = {  };
static const int cp1gpio1_pins[] = {  };
static const int cp1gpio2_pins[] = {  };
static const int cp1gpio3_pins[] = {  };
static const int cp1gpio4_pins[] = {  };
static const int cp1gpio5_pins[] = { 17 };
static const int cp1gpio6_pins[] = { 91 };
static const int cp1gpio7_pins[] = { 92 };

static const int cp1utxd_pins[] = { 42 };

static const int spi1cs3_pins[] = { 192 };
static const int spi1cs2_pins[] = { 191 };
static const int spi1cs1_pins[] = { 233 };
static const int spi1cs0_pins[] = { 203 };

static const int spi1d23_pins[] = { 191, 192 };

static const int j2j3_pins[] = { 44, 62, 45, 46 };

static const int r3oen_pins[] = { 213 };
static const int r2oen_pins[] = { 90 };
static const int r1oen_pins[] = { 56 };
static const int bu4b_pins[] = { 98, 99 };
static const int bu4_pins[] = { 54, 55 };
static const int bu5b_pins[] = { 100, 101 };
static const int bu5_pins[] = { 52, 53 };
static const int bu6_pins[] = { 50, 51 };
static const int rmii3_pins[] = { 110, 111, 209, 211, 210, 214, 215 };

static const int jm1_pins[] = { 136, 137, 138, 139, 140 };
static const int jm2_pins[] = { 251 };

static const int tpgpio5b_pins[] = { 58 };
static const int tpgpio4b_pins[] = { 57 };

static const int clkrun_pins[] = { 162 };

static const int i3c5_pins[] = { 106, 107 };
static const int i3c4_pins[] = { 33, 34 };
static const int i3c3_pins[] = { 246, 247 };
static const int i3c2_pins[] = { 244, 245 };
static const int i3c1_pins[] = { 242, 243 };
static const int i3c0_pins[] = { 240, 241 };

static const int hsi1a_pins[] = { 43, 63 };
static const int hsi2a_pins[] = { 48, 49 };
static const int hsi1b_pins[] = { 44, 62 };
static const int hsi2b_pins[] = { 50, 51 };
static const int hsi1c_pins[] = { 45, 46, 47, 61 };
static const int hsi2c_pins[] = { 45, 46, 47, 61 };

static const int smb0_pins[]  = { 115, 114 };
static const int smb0b_pins[] = { 195, 194 };
static const int smb0c_pins[] = { 202, 196 };
static const int smb0d_pins[] = { 198, 199 };
static const int smb0den_pins[] = { 197 };
static const int smb1_pins[]  = { 117, 116 };
static const int smb1b_pins[] = { 126, 127 };
static const int smb1c_pins[] = { 124, 125 };
static const int smb1d_pins[] = { 4, 5 };
static const int smb2_pins[]  = { 119, 118 };
static const int smb2b_pins[] = { 122, 123 };
static const int smb2c_pins[] = { 120, 121 };
static const int smb2d_pins[] = { 6, 7 };
static const int smb3_pins[]  = { 30, 31 };
static const int smb3b_pins[] = { 39, 40 };
static const int smb3c_pins[] = { 37, 38 };
static const int smb3d_pins[] = { 59, 60 };
static const int smb4_pins[]  = { 28, 29 };
static const int smb4b_pins[] = { 18, 19 };
static const int smb4c_pins[] = { 20, 21 };
static const int smb4d_pins[] = { 22, 23 };
static const int smb5_pins[]  = { 26, 27 };
static const int smb5b_pins[] = { 13, 12 };
static const int smb5c_pins[] = { 15, 14 };
static const int smb5d_pins[] = { 94, 93 };
static const int ga20kbc_pins[] = { 94, 93 };

static const int smb6_pins[]  = { 172, 171 };
static const int smb6b_pins[] = { 2, 3 };
static const int smb6c_pins[]  = { 0, 1 };
static const int smb6d_pins[]  = { 10, 11 };
static const int smb7_pins[]  = { 174, 173 };
static const int smb7b_pins[]  = { 16, 141 };
static const int smb7c_pins[]  = { 24, 25 };
static const int smb7d_pins[]  = { 142, 143 };
static const int smb8_pins[]  = { 129, 128 };
static const int smb9_pins[]  = { 131, 130 };
static const int smb10_pins[] = { 133, 132 };
static const int smb11_pins[] = { 135, 134 };
static const int smb12_pins[] = { 221, 220 };
static const int smb13_pins[] = { 223, 222 };
static const int smb14_pins[] = { 22, 23 };
static const int smb14b_pins[] = { 32, 187 };
static const int smb15_pins[] = { 20, 21 };
static const int smb15b_pins[] = { 192, 191 };

static const int smb16_pins[] = { 10, 11 };
static const int smb16b_pins[] = { 218, 219 };
static const int smb17_pins[] = { 3, 2 };
static const int smb18_pins[] = { 0, 1 };
static const int smb19_pins[] = { 60, 59 };
static const int smb20_pins[] = { 234, 235 };
static const int smb21_pins[] = { 169, 170 };
static const int smb22_pins[] = { 40, 39 };
static const int smb23_pins[] = { 38, 37 };
static const int smb23b_pins[] = { 134, 135 };

static const int fanin0_pins[] = { 64 };
static const int fanin1_pins[] = { 65 };
static const int fanin2_pins[] = { 66 };
static const int fanin3_pins[] = { 67 };
static const int fanin4_pins[] = { 68 };
static const int fanin5_pins[] = { 69 };
static const int fanin6_pins[] = { 70 };
static const int fanin7_pins[] = { 71 };
static const int fanin8_pins[] = { 72 };
static const int fanin9_pins[] = { 73 };
static const int fanin10_pins[] = { 74 };
static const int fanin11_pins[] = { 75 };
static const int fanin12_pins[] = { 76 };
static const int fanin13_pins[] = { 77 };
static const int fanin14_pins[] = { 78 };
static const int fanin15_pins[] = { 79 };
static const int faninx_pins[] = { 175, 176, 177, 203 };

static const int pwm0_pins[] = { 80 };
static const int pwm1_pins[] = { 81 };
static const int pwm2_pins[] = { 82 };
static const int pwm3_pins[] = { 83 };
static const int pwm4_pins[] = { 144 };
static const int pwm5_pins[] = { 145 };
static const int pwm6_pins[] = { 146 };
static const int pwm7_pins[] = { 147 };
static const int pwm8_pins[] = { 220 };
static const int pwm9_pins[] = { 221 };
static const int pwm10_pins[] = { 234 };
static const int pwm11_pins[] = { 235 };

static const int uart1_pins[] = { 43, 45, 46, 47, 61, 62, 63 };
static const int uart2_pins[] = { 48, 49, 50, 51, 52, 53, 54, 55 };

static const int sg1mdio_pins[] = { 108, 109 };

static const int rg2_pins[] = { 110, 111, 112, 113, 208, 209, 210, 211, 212,
	213, 214, 215 };
static const int rg2mdio_pins[] = { 216, 217 };

static const int ddr_pins[] = { 110, 111, 112, 113, 208, 209, 210, 211, 212,
	213, 214, 215, 216, 217, 250 };

static const int iox1_pins[] = { 0, 1, 2, 3 };
static const int iox2_pins[] = { 4, 5, 6, 7 };
static const int ioxh_pins[] = { 10, 11, 24, 25 };

static const int mmc_pins[] = { 152, 154, 156, 157, 158, 159 };
static const int mmcwp_pins[] = { 153 };
static const int mmccd_pins[] = { 155 };
static const int mmcrst_pins[] = { 155 };
static const int mmc8_pins[] = { 148, 149, 150, 151 };

static const int r1_pins[] = { 178, 179, 180, 181, 182, 193, 201 };
static const int r1err_pins[] = { 56 };
static const int r1md_pins[] = { 57, 58 };
static const int r2_pins[] = { 84, 85, 86, 87, 88, 89, 200 };
static const int r2err_pins[] = { 90 };
static const int r2md_pins[] = { 91, 92 };
static const int sd1_pins[] = { 136, 137, 138, 139, 140, 141, 142, 143 };
static const int sd1pwr_pins[] = { 143 };

static const int wdog1_pins[] = { 218 };
static const int wdog2_pins[] = { 219 };

static const int bmcuart0a_pins[] = { 41, 42 };
static const int bmcuart0b_pins[] = { 48, 49 };
static const int bmcuart1_pins[] = { 43, 44, 62, 63 };

static const int scipme_pins[] = { 169 };
static const int smi_pins[] = { 170 };
static const int serirq_pins[] = { 168 };

static const int clkout_pins[] = { 160 };
static const int clkreq_pins[] = { 231 };

static const int jtag2_pins[] = { 43, 44, 45, 46, 47 };
static const int gspi_pins[] = { 12, 13, 14, 15 };

static const int spix_pins[] = { 224, 225, 226, 227, 229, 230 };
static const int spixcs1_pins[] = { 228 };

static const int spi1_pins[] = { 175, 176, 177 };
static const int pspi_pins[] = { 17, 18, 19 };

static const int spi0cs1_pins[] = { 32 };

static const int spi3_pins[] = { 183, 184, 185, 186 };
static const int spi3cs1_pins[] = { 187 };
static const int spi3quad_pins[] = { 188, 189 };
static const int spi3cs2_pins[] = { 188 };
static const int spi3cs3_pins[] = { 189 };

static const int ddc_pins[] = { 204, 205, 206, 207 };

static const int lpc_pins[] = { 95, 161, 163, 164, 165, 166, 167 };
static const int espi_pins[] = { 95, 161, 163, 164, 165, 166, 167, 168 };

static const int lkgpo0_pins[] = { 16 };
static const int lkgpo1_pins[] = { 8 };
static const int lkgpo2_pins[] = { 9 };

static const int nprd_smi_pins[] = { 190 };

static const int hgpio0_pins[] = { 20 };
static const int hgpio1_pins[] = { 21 };
static const int hgpio2_pins[] = { 22 };
static const int hgpio3_pins[] = { 23 };
static const int hgpio4_pins[] = { 24 };
static const int hgpio5_pins[] = { 25 };
static const int hgpio6_pins[] = { 59 };
static const int hgpio7_pins[] = { 60 };

#define NPCM8XX_GRPS \
	NPCM8XX_GRP(gpi36), \
	NPCM8XX_GRP(gpi35), \
	NPCM8XX_GRP(tp_jtag3), \
	NPCM8XX_GRP(tp_uart), \
	NPCM8XX_GRP(tp_smb2), \
	NPCM8XX_GRP(tp_smb1), \
	NPCM8XX_GRP(tp_gpio7), \
	NPCM8XX_GRP(tp_gpio6), \
	NPCM8XX_GRP(tp_gpio5), \
	NPCM8XX_GRP(tp_gpio4), \
	NPCM8XX_GRP(tp_gpio3), \
	NPCM8XX_GRP(tp_gpio2), \
	NPCM8XX_GRP(tp_gpio1), \
	NPCM8XX_GRP(tp_gpio0), \
	NPCM8XX_GRP(tp_gpio2b), \
	NPCM8XX_GRP(tp_gpio1b), \
	NPCM8XX_GRP(tp_gpio0b), \
	NPCM8XX_GRP(vgadig), \
	NPCM8XX_GRP(nbu1crts), \
	NPCM8XX_GRP(fm2), \
	NPCM8XX_GRP(fm1), \
	NPCM8XX_GRP(fm0), \
	NPCM8XX_GRP(gpio1836), \
	NPCM8XX_GRP(gpio1889), \
	NPCM8XX_GRP(gpo187), \
	NPCM8XX_GRP(cp1urxd), \
	NPCM8XX_GRP(r3rxer), \
	NPCM8XX_GRP(cp1gpio2c), \
	NPCM8XX_GRP(cp1gpio3c), \
	NPCM8XX_GRP(cp1gpio0b), \
	NPCM8XX_GRP(cp1gpio1b), \
	NPCM8XX_GRP(cp1gpio2b), \
	NPCM8XX_GRP(cp1gpio3b), \
	NPCM8XX_GRP(cp1gpio4b), \
	NPCM8XX_GRP(cp1gpio5b), \
	NPCM8XX_GRP(cp1gpio6b), \
	NPCM8XX_GRP(cp1gpio7b), \
	NPCM8XX_GRP(cp1gpio0), \
	NPCM8XX_GRP(cp1gpio1), \
	NPCM8XX_GRP(cp1gpio2), \
	NPCM8XX_GRP(cp1gpio3), \
	NPCM8XX_GRP(cp1gpio4), \
	NPCM8XX_GRP(cp1gpio5), \
	NPCM8XX_GRP(cp1gpio6), \
	NPCM8XX_GRP(cp1gpio7), \
	NPCM8XX_GRP(cp1utxd), \
	NPCM8XX_GRP(spi1cs3), \
	NPCM8XX_GRP(spi1cs2), \
	NPCM8XX_GRP(spi1cs1), \
	NPCM8XX_GRP(spi1cs0), \
	NPCM8XX_GRP(spi1d23), \
	NPCM8XX_GRP(j2j3), \
	NPCM8XX_GRP(r3oen), \
	NPCM8XX_GRP(r2oen), \
	NPCM8XX_GRP(r1oen), \
	NPCM8XX_GRP(bu4b), \
	NPCM8XX_GRP(bu4), \
	NPCM8XX_GRP(bu5b), \
	NPCM8XX_GRP(bu5), \
	NPCM8XX_GRP(bu6), \
	NPCM8XX_GRP(rmii3), \
	NPCM8XX_GRP(jm1), \
	NPCM8XX_GRP(jm2), \
	NPCM8XX_GRP(tpgpio5b), \
	NPCM8XX_GRP(tpgpio4b), \
	NPCM8XX_GRP(clkrun), \
	NPCM8XX_GRP(i3c5), \
	NPCM8XX_GRP(i3c4), \
	NPCM8XX_GRP(i3c3), \
	NPCM8XX_GRP(i3c2), \
	NPCM8XX_GRP(i3c1), \
	NPCM8XX_GRP(i3c0), \
	NPCM8XX_GRP(hsi1a), \
	NPCM8XX_GRP(hsi2a), \
	NPCM8XX_GRP(hsi1b), \
	NPCM8XX_GRP(hsi2b), \
	NPCM8XX_GRP(hsi1c), \
	NPCM8XX_GRP(hsi2c), \
	NPCM8XX_GRP(smb0), \
	NPCM8XX_GRP(smb0b), \
	NPCM8XX_GRP(smb0c), \
	NPCM8XX_GRP(smb0d), \
	NPCM8XX_GRP(smb0den), \
	NPCM8XX_GRP(smb1), \
	NPCM8XX_GRP(smb1b), \
	NPCM8XX_GRP(smb1c), \
	NPCM8XX_GRP(smb1d), \
	NPCM8XX_GRP(smb2), \
	NPCM8XX_GRP(smb2b), \
	NPCM8XX_GRP(smb2c), \
	NPCM8XX_GRP(smb2d), \
	NPCM8XX_GRP(smb3), \
	NPCM8XX_GRP(smb3b), \
	NPCM8XX_GRP(smb3c), \
	NPCM8XX_GRP(smb3d), \
	NPCM8XX_GRP(smb4), \
	NPCM8XX_GRP(smb4b), \
	NPCM8XX_GRP(smb4c), \
	NPCM8XX_GRP(smb4d), \
	NPCM8XX_GRP(smb5), \
	NPCM8XX_GRP(smb5b), \
	NPCM8XX_GRP(smb5c), \
	NPCM8XX_GRP(smb5d), \
	NPCM8XX_GRP(ga20kbc), \
	NPCM8XX_GRP(smb6), \
	NPCM8XX_GRP(smb6b), \
	NPCM8XX_GRP(smb6c), \
	NPCM8XX_GRP(smb6d), \
	NPCM8XX_GRP(smb7), \
	NPCM8XX_GRP(smb7b), \
	NPCM8XX_GRP(smb7c), \
	NPCM8XX_GRP(smb7d), \
	NPCM8XX_GRP(smb8), \
	NPCM8XX_GRP(smb9), \
	NPCM8XX_GRP(smb10), \
	NPCM8XX_GRP(smb11), \
	NPCM8XX_GRP(smb12), \
	NPCM8XX_GRP(smb13), \
	NPCM8XX_GRP(smb14), \
	NPCM8XX_GRP(smb14b), \
	NPCM8XX_GRP(smb15), \
	NPCM8XX_GRP(smb15b), \
	NPCM8XX_GRP(smb16), \
	NPCM8XX_GRP(smb16b), \
	NPCM8XX_GRP(smb17), \
	NPCM8XX_GRP(smb18), \
	NPCM8XX_GRP(smb19), \
	NPCM8XX_GRP(smb20), \
	NPCM8XX_GRP(smb21), \
	NPCM8XX_GRP(smb22), \
	NPCM8XX_GRP(smb23), \
	NPCM8XX_GRP(smb23b), \
	NPCM8XX_GRP(fanin0), \
	NPCM8XX_GRP(fanin1), \
	NPCM8XX_GRP(fanin2), \
	NPCM8XX_GRP(fanin3), \
	NPCM8XX_GRP(fanin4), \
	NPCM8XX_GRP(fanin5), \
	NPCM8XX_GRP(fanin6), \
	NPCM8XX_GRP(fanin7), \
	NPCM8XX_GRP(fanin8), \
	NPCM8XX_GRP(fanin9), \
	NPCM8XX_GRP(fanin10), \
	NPCM8XX_GRP(fanin11), \
	NPCM8XX_GRP(fanin12), \
	NPCM8XX_GRP(fanin13), \
	NPCM8XX_GRP(fanin14), \
	NPCM8XX_GRP(fanin15), \
	NPCM8XX_GRP(faninx), \
	NPCM8XX_GRP(pwm0), \
	NPCM8XX_GRP(pwm1), \
	NPCM8XX_GRP(pwm2), \
	NPCM8XX_GRP(pwm3), \
	NPCM8XX_GRP(pwm4), \
	NPCM8XX_GRP(pwm5), \
	NPCM8XX_GRP(pwm6), \
	NPCM8XX_GRP(pwm7), \
	NPCM8XX_GRP(pwm8), \
	NPCM8XX_GRP(pwm9), \
	NPCM8XX_GRP(pwm10), \
	NPCM8XX_GRP(pwm11), \
	NPCM8XX_GRP(sg1mdio), \
	NPCM8XX_GRP(rg2), \
	NPCM8XX_GRP(rg2mdio), \
	NPCM8XX_GRP(ddr), \
	NPCM8XX_GRP(uart1), \
	NPCM8XX_GRP(uart2), \
	NPCM8XX_GRP(bmcuart0a), \
	NPCM8XX_GRP(bmcuart0b), \
	NPCM8XX_GRP(bmcuart1), \
	NPCM8XX_GRP(iox1), \
	NPCM8XX_GRP(iox2), \
	NPCM8XX_GRP(ioxh), \
	NPCM8XX_GRP(gspi), \
	NPCM8XX_GRP(mmc), \
	NPCM8XX_GRP(mmcwp), \
	NPCM8XX_GRP(mmccd), \
	NPCM8XX_GRP(mmcrst), \
	NPCM8XX_GRP(mmc8), \
	NPCM8XX_GRP(r1), \
	NPCM8XX_GRP(r1err), \
	NPCM8XX_GRP(r1md), \
	NPCM8XX_GRP(r2), \
	NPCM8XX_GRP(r2err), \
	NPCM8XX_GRP(r2md), \
	NPCM8XX_GRP(sd1), \
	NPCM8XX_GRP(sd1pwr), \
	NPCM8XX_GRP(wdog1), \
	NPCM8XX_GRP(wdog2), \
	NPCM8XX_GRP(scipme), \
	NPCM8XX_GRP(smi), \
	NPCM8XX_GRP(serirq), \
	NPCM8XX_GRP(jtag2), \
	NPCM8XX_GRP(spix), \
	NPCM8XX_GRP(spixcs1), \
	NPCM8XX_GRP(spi1), \
	NPCM8XX_GRP(pspi), \
	NPCM8XX_GRP(ddc), \
	NPCM8XX_GRP(clkreq), \
	NPCM8XX_GRP(clkout), \
	NPCM8XX_GRP(spi3), \
	NPCM8XX_GRP(spi3cs1), \
	NPCM8XX_GRP(spi3quad), \
	NPCM8XX_GRP(spi3cs2), \
	NPCM8XX_GRP(spi3cs3), \
	NPCM8XX_GRP(spi0cs1), \
	NPCM8XX_GRP(lpc), \
	NPCM8XX_GRP(espi), \
	NPCM8XX_GRP(lkgpo0), \
	NPCM8XX_GRP(lkgpo1), \
	NPCM8XX_GRP(lkgpo2), \
	NPCM8XX_GRP(nprd_smi), \
	NPCM8XX_GRP(hgpio0), \
	NPCM8XX_GRP(hgpio1), \
	NPCM8XX_GRP(hgpio2), \
	NPCM8XX_GRP(hgpio3), \
	NPCM8XX_GRP(hgpio4), \
	NPCM8XX_GRP(hgpio5), \
	NPCM8XX_GRP(hgpio6), \
	NPCM8XX_GRP(hgpio7), \
	\

enum {
#define NPCM8XX_GRP(x) fn_ ## x
	NPCM8XX_GRPS
	NPCM8XX_GRP(none),
	NPCM8XX_GRP(gpio),
#undef NPCM8XX_GRP
};

static struct pingroup npcm8xx_pingroups[] = {
#define NPCM8XX_GRP(x) PINCTRL_PINGROUP(#x, x ## _pins, ARRAY_SIZE(x ## _pins))
	NPCM8XX_GRPS
#undef NPCM8XX_GRP
};

#define NPCM8XX_SFUNC(a) NPCM8XX_FUNC(a, #a)
#define NPCM8XX_FUNC(a, b...) static const char *a ## _grp[] = { b }

NPCM8XX_SFUNC(gpi36);
NPCM8XX_SFUNC(gpi35);
NPCM8XX_SFUNC(tp_jtag3);
NPCM8XX_SFUNC(tp_uart);
NPCM8XX_SFUNC(tp_smb2);
NPCM8XX_SFUNC(tp_smb1);
NPCM8XX_SFUNC(tp_gpio7);
NPCM8XX_SFUNC(tp_gpio6);
NPCM8XX_SFUNC(tp_gpio5);
NPCM8XX_SFUNC(tp_gpio4);
NPCM8XX_SFUNC(tp_gpio3);
NPCM8XX_SFUNC(tp_gpio2);
NPCM8XX_SFUNC(tp_gpio1);
NPCM8XX_SFUNC(tp_gpio0);
NPCM8XX_SFUNC(tp_gpio2b);
NPCM8XX_SFUNC(tp_gpio1b);
NPCM8XX_SFUNC(tp_gpio0b);
NPCM8XX_SFUNC(vgadig);
NPCM8XX_SFUNC(nbu1crts);
NPCM8XX_SFUNC(fm2);
NPCM8XX_SFUNC(fm1);
NPCM8XX_SFUNC(fm0);
NPCM8XX_SFUNC(gpio1836);
NPCM8XX_SFUNC(gpio1889);
NPCM8XX_SFUNC(gpo187);
NPCM8XX_SFUNC(cp1urxd);
NPCM8XX_SFUNC(r3rxer);
NPCM8XX_SFUNC(cp1gpio2c);
NPCM8XX_SFUNC(cp1gpio3c);
NPCM8XX_SFUNC(cp1gpio0b);
NPCM8XX_SFUNC(cp1gpio1b);
NPCM8XX_SFUNC(cp1gpio2b);
NPCM8XX_SFUNC(cp1gpio3b);
NPCM8XX_SFUNC(cp1gpio4b);
NPCM8XX_SFUNC(cp1gpio5b);
NPCM8XX_SFUNC(cp1gpio6b);
NPCM8XX_SFUNC(cp1gpio7b);
NPCM8XX_SFUNC(cp1gpio0);
NPCM8XX_SFUNC(cp1gpio1);
NPCM8XX_SFUNC(cp1gpio2);
NPCM8XX_SFUNC(cp1gpio3);
NPCM8XX_SFUNC(cp1gpio4);
NPCM8XX_SFUNC(cp1gpio5);
NPCM8XX_SFUNC(cp1gpio6);
NPCM8XX_SFUNC(cp1gpio7);
NPCM8XX_SFUNC(cp1utxd);
NPCM8XX_SFUNC(spi1cs3);
NPCM8XX_SFUNC(spi1cs2);
NPCM8XX_SFUNC(spi1cs1);
NPCM8XX_SFUNC(spi1cs0);
NPCM8XX_SFUNC(spi1d23);
NPCM8XX_SFUNC(j2j3);
NPCM8XX_SFUNC(r3oen);
NPCM8XX_SFUNC(r2oen);
NPCM8XX_SFUNC(r1oen);
NPCM8XX_SFUNC(bu4b);
NPCM8XX_SFUNC(bu4);
NPCM8XX_SFUNC(bu5b);
NPCM8XX_SFUNC(bu5);
NPCM8XX_SFUNC(bu6);
NPCM8XX_SFUNC(rmii3);
NPCM8XX_SFUNC(jm1);
NPCM8XX_SFUNC(jm2);
NPCM8XX_SFUNC(tpgpio5b);
NPCM8XX_SFUNC(tpgpio4b);
NPCM8XX_SFUNC(clkrun);
NPCM8XX_SFUNC(i3c5);
NPCM8XX_SFUNC(i3c4);
NPCM8XX_SFUNC(i3c3);
NPCM8XX_SFUNC(i3c2);
NPCM8XX_SFUNC(i3c1);
NPCM8XX_SFUNC(i3c0);
NPCM8XX_SFUNC(hsi1a);
NPCM8XX_SFUNC(hsi2a);
NPCM8XX_SFUNC(hsi1b);
NPCM8XX_SFUNC(hsi2b);
NPCM8XX_SFUNC(hsi1c);
NPCM8XX_SFUNC(hsi2c);
NPCM8XX_SFUNC(smb0);
NPCM8XX_SFUNC(smb0b);
NPCM8XX_SFUNC(smb0c);
NPCM8XX_SFUNC(smb0d);
NPCM8XX_SFUNC(smb0den);
NPCM8XX_SFUNC(smb1);
NPCM8XX_SFUNC(smb1b);
NPCM8XX_SFUNC(smb1c);
NPCM8XX_SFUNC(smb1d);
NPCM8XX_SFUNC(smb2);
NPCM8XX_SFUNC(smb2b);
NPCM8XX_SFUNC(smb2c);
NPCM8XX_SFUNC(smb2d);
NPCM8XX_SFUNC(smb3);
NPCM8XX_SFUNC(smb3b);
NPCM8XX_SFUNC(smb3c);
NPCM8XX_SFUNC(smb3d);
NPCM8XX_SFUNC(smb4);
NPCM8XX_SFUNC(smb4b);
NPCM8XX_SFUNC(smb4c);
NPCM8XX_SFUNC(smb4d);
NPCM8XX_SFUNC(smb5);
NPCM8XX_SFUNC(smb5b);
NPCM8XX_SFUNC(smb5c);
NPCM8XX_SFUNC(smb5d);
NPCM8XX_SFUNC(ga20kbc);
NPCM8XX_SFUNC(smb6);
NPCM8XX_SFUNC(smb6b);
NPCM8XX_SFUNC(smb6c);
NPCM8XX_SFUNC(smb6d);
NPCM8XX_SFUNC(smb7);
NPCM8XX_SFUNC(smb7b);
NPCM8XX_SFUNC(smb7c);
NPCM8XX_SFUNC(smb7d);
NPCM8XX_SFUNC(smb8);
NPCM8XX_SFUNC(smb9);
NPCM8XX_SFUNC(smb10);
NPCM8XX_SFUNC(smb11);
NPCM8XX_SFUNC(smb12);
NPCM8XX_SFUNC(smb13);
NPCM8XX_SFUNC(smb14);
NPCM8XX_SFUNC(smb14b);
NPCM8XX_SFUNC(smb15);
NPCM8XX_SFUNC(smb16);
NPCM8XX_SFUNC(smb16b);
NPCM8XX_SFUNC(smb17);
NPCM8XX_SFUNC(smb18);
NPCM8XX_SFUNC(smb19);
NPCM8XX_SFUNC(smb20);
NPCM8XX_SFUNC(smb21);
NPCM8XX_SFUNC(smb22);
NPCM8XX_SFUNC(smb23);
NPCM8XX_SFUNC(smb23b);
NPCM8XX_SFUNC(fanin0);
NPCM8XX_SFUNC(fanin1);
NPCM8XX_SFUNC(fanin2);
NPCM8XX_SFUNC(fanin3);
NPCM8XX_SFUNC(fanin4);
NPCM8XX_SFUNC(fanin5);
NPCM8XX_SFUNC(fanin6);
NPCM8XX_SFUNC(fanin7);
NPCM8XX_SFUNC(fanin8);
NPCM8XX_SFUNC(fanin9);
NPCM8XX_SFUNC(fanin10);
NPCM8XX_SFUNC(fanin11);
NPCM8XX_SFUNC(fanin12);
NPCM8XX_SFUNC(fanin13);
NPCM8XX_SFUNC(fanin14);
NPCM8XX_SFUNC(fanin15);
NPCM8XX_SFUNC(faninx);
NPCM8XX_SFUNC(pwm0);
NPCM8XX_SFUNC(pwm1);
NPCM8XX_SFUNC(pwm2);
NPCM8XX_SFUNC(pwm3);
NPCM8XX_SFUNC(pwm4);
NPCM8XX_SFUNC(pwm5);
NPCM8XX_SFUNC(pwm6);
NPCM8XX_SFUNC(pwm7);
NPCM8XX_SFUNC(pwm8);
NPCM8XX_SFUNC(pwm9);
NPCM8XX_SFUNC(pwm10);
NPCM8XX_SFUNC(pwm11);
NPCM8XX_SFUNC(sg1mdio);
NPCM8XX_SFUNC(rg2);
NPCM8XX_SFUNC(rg2mdio);
NPCM8XX_SFUNC(ddr);
NPCM8XX_SFUNC(uart1);
NPCM8XX_SFUNC(uart2);
NPCM8XX_SFUNC(bmcuart0a);
NPCM8XX_SFUNC(bmcuart0b);
NPCM8XX_SFUNC(bmcuart1);
NPCM8XX_SFUNC(iox1);
NPCM8XX_SFUNC(iox2);
NPCM8XX_SFUNC(ioxh);
NPCM8XX_SFUNC(gspi);
NPCM8XX_SFUNC(mmc);
NPCM8XX_SFUNC(mmcwp);
NPCM8XX_SFUNC(mmccd);
NPCM8XX_SFUNC(mmcrst);
NPCM8XX_SFUNC(mmc8);
NPCM8XX_SFUNC(r1);
NPCM8XX_SFUNC(r1err);
NPCM8XX_SFUNC(r1md);
NPCM8XX_SFUNC(r2);
NPCM8XX_SFUNC(r2err);
NPCM8XX_SFUNC(r2md);
NPCM8XX_SFUNC(sd1);
NPCM8XX_SFUNC(sd1pwr);
NPCM8XX_SFUNC(wdog1);
NPCM8XX_SFUNC(wdog2);
NPCM8XX_SFUNC(scipme);
NPCM8XX_SFUNC(smi);
NPCM8XX_SFUNC(serirq);
NPCM8XX_SFUNC(jtag2);
NPCM8XX_SFUNC(spix);
NPCM8XX_SFUNC(spixcs1);
NPCM8XX_SFUNC(spi1);
NPCM8XX_SFUNC(pspi);
NPCM8XX_SFUNC(ddc);
NPCM8XX_SFUNC(clkreq);
NPCM8XX_SFUNC(clkout);
NPCM8XX_SFUNC(spi3);
NPCM8XX_SFUNC(spi3cs1);
NPCM8XX_SFUNC(spi3quad);
NPCM8XX_SFUNC(spi3cs2);
NPCM8XX_SFUNC(spi3cs3);
NPCM8XX_SFUNC(spi0cs1);
NPCM8XX_SFUNC(lpc);
NPCM8XX_SFUNC(espi);
NPCM8XX_SFUNC(lkgpo0);
NPCM8XX_SFUNC(lkgpo1);
NPCM8XX_SFUNC(lkgpo2);
NPCM8XX_SFUNC(nprd_smi);
NPCM8XX_SFUNC(hgpio0);
NPCM8XX_SFUNC(hgpio1);
NPCM8XX_SFUNC(hgpio2);
NPCM8XX_SFUNC(hgpio3);
NPCM8XX_SFUNC(hgpio4);
NPCM8XX_SFUNC(hgpio5);
NPCM8XX_SFUNC(hgpio6);
NPCM8XX_SFUNC(hgpio7);

/* Function names */
static struct pinfunction npcm8xx_funcs[] = {
#define NPCM8XX_MKFUNC(nm) PINCTRL_PINFUNCTION(#nm, nm ## _grp, ARRAY_SIZE(nm ## _grp))
	NPCM8XX_MKFUNC(gpi36),
	NPCM8XX_MKFUNC(gpi35),
	NPCM8XX_MKFUNC(tp_jtag3),
	NPCM8XX_MKFUNC(tp_uart),
	NPCM8XX_MKFUNC(tp_smb2),
	NPCM8XX_MKFUNC(tp_smb1),
	NPCM8XX_MKFUNC(tp_gpio7),
	NPCM8XX_MKFUNC(tp_gpio6),
	NPCM8XX_MKFUNC(tp_gpio5),
	NPCM8XX_MKFUNC(tp_gpio4),
	NPCM8XX_MKFUNC(tp_gpio3),
	NPCM8XX_MKFUNC(tp_gpio2),
	NPCM8XX_MKFUNC(tp_gpio1),
	NPCM8XX_MKFUNC(tp_gpio0),
	NPCM8XX_MKFUNC(tp_gpio2b),
	NPCM8XX_MKFUNC(tp_gpio1b),
	NPCM8XX_MKFUNC(tp_gpio0b),
	NPCM8XX_MKFUNC(vgadig),
	NPCM8XX_MKFUNC(nbu1crts),
	NPCM8XX_MKFUNC(fm2),
	NPCM8XX_MKFUNC(fm1),
	NPCM8XX_MKFUNC(fm0),
	NPCM8XX_MKFUNC(gpio1836),
	NPCM8XX_MKFUNC(gpio1889),
	NPCM8XX_MKFUNC(gpo187),
	NPCM8XX_MKFUNC(cp1urxd),
	NPCM8XX_MKFUNC(r3rxer),
	NPCM8XX_MKFUNC(cp1gpio2c),
	NPCM8XX_MKFUNC(cp1gpio3c),
	NPCM8XX_MKFUNC(cp1gpio0b),
	NPCM8XX_MKFUNC(cp1gpio1b),
	NPCM8XX_MKFUNC(cp1gpio2b),
	NPCM8XX_MKFUNC(cp1gpio3b),
	NPCM8XX_MKFUNC(cp1gpio4b),
	NPCM8XX_MKFUNC(cp1gpio5b),
	NPCM8XX_MKFUNC(cp1gpio6b),
	NPCM8XX_MKFUNC(cp1gpio7b),
	NPCM8XX_MKFUNC(cp1gpio0),
	NPCM8XX_MKFUNC(cp1gpio1),
	NPCM8XX_MKFUNC(cp1gpio2),
	NPCM8XX_MKFUNC(cp1gpio3),
	NPCM8XX_MKFUNC(cp1gpio4),
	NPCM8XX_MKFUNC(cp1gpio5),
	NPCM8XX_MKFUNC(cp1gpio6),
	NPCM8XX_MKFUNC(cp1gpio7),
	NPCM8XX_MKFUNC(cp1utxd),
	NPCM8XX_MKFUNC(spi1cs3),
	NPCM8XX_MKFUNC(spi1cs2),
	NPCM8XX_MKFUNC(spi1cs1),
	NPCM8XX_MKFUNC(spi1cs0),
	NPCM8XX_MKFUNC(spi1d23),
	NPCM8XX_MKFUNC(j2j3),
	NPCM8XX_MKFUNC(r3oen),
	NPCM8XX_MKFUNC(r2oen),
	NPCM8XX_MKFUNC(r1oen),
	NPCM8XX_MKFUNC(bu4b),
	NPCM8XX_MKFUNC(bu4),
	NPCM8XX_MKFUNC(bu5b),
	NPCM8XX_MKFUNC(bu5),
	NPCM8XX_MKFUNC(bu6),
	NPCM8XX_MKFUNC(rmii3),
	NPCM8XX_MKFUNC(jm1),
	NPCM8XX_MKFUNC(jm2),
	NPCM8XX_MKFUNC(tpgpio5b),
	NPCM8XX_MKFUNC(tpgpio4b),
	NPCM8XX_MKFUNC(clkrun),
	NPCM8XX_MKFUNC(i3c5),
	NPCM8XX_MKFUNC(i3c4),
	NPCM8XX_MKFUNC(i3c3),
	NPCM8XX_MKFUNC(i3c2),
	NPCM8XX_MKFUNC(i3c1),
	NPCM8XX_MKFUNC(i3c0),
	NPCM8XX_MKFUNC(hsi1a),
	NPCM8XX_MKFUNC(hsi2a),
	NPCM8XX_MKFUNC(hsi1b),
	NPCM8XX_MKFUNC(hsi2b),
	NPCM8XX_MKFUNC(hsi1c),
	NPCM8XX_MKFUNC(hsi2c),
	NPCM8XX_MKFUNC(smb0),
	NPCM8XX_MKFUNC(smb0b),
	NPCM8XX_MKFUNC(smb0c),
	NPCM8XX_MKFUNC(smb0d),
	NPCM8XX_MKFUNC(smb0den),
	NPCM8XX_MKFUNC(smb1),
	NPCM8XX_MKFUNC(smb1b),
	NPCM8XX_MKFUNC(smb1c),
	NPCM8XX_MKFUNC(smb1d),
	NPCM8XX_MKFUNC(smb2),
	NPCM8XX_MKFUNC(smb2b),
	NPCM8XX_MKFUNC(smb2c),
	NPCM8XX_MKFUNC(smb2d),
	NPCM8XX_MKFUNC(smb3),
	NPCM8XX_MKFUNC(smb3b),
	NPCM8XX_MKFUNC(smb3c),
	NPCM8XX_MKFUNC(smb3d),
	NPCM8XX_MKFUNC(smb4),
	NPCM8XX_MKFUNC(smb4b),
	NPCM8XX_MKFUNC(smb4c),
	NPCM8XX_MKFUNC(smb4d),
	NPCM8XX_MKFUNC(smb5),
	NPCM8XX_MKFUNC(smb5b),
	NPCM8XX_MKFUNC(smb5c),
	NPCM8XX_MKFUNC(smb5d),
	NPCM8XX_MKFUNC(ga20kbc),
	NPCM8XX_MKFUNC(smb6),
	NPCM8XX_MKFUNC(smb6b),
	NPCM8XX_MKFUNC(smb6c),
	NPCM8XX_MKFUNC(smb6d),
	NPCM8XX_MKFUNC(smb7),
	NPCM8XX_MKFUNC(smb7b),
	NPCM8XX_MKFUNC(smb7c),
	NPCM8XX_MKFUNC(smb7d),
	NPCM8XX_MKFUNC(smb8),
	NPCM8XX_MKFUNC(smb9),
	NPCM8XX_MKFUNC(smb10),
	NPCM8XX_MKFUNC(smb11),
	NPCM8XX_MKFUNC(smb12),
	NPCM8XX_MKFUNC(smb13),
	NPCM8XX_MKFUNC(smb14),
	NPCM8XX_MKFUNC(smb14b),
	NPCM8XX_MKFUNC(smb15),
	NPCM8XX_MKFUNC(smb16),
	NPCM8XX_MKFUNC(smb16b),
	NPCM8XX_MKFUNC(smb17),
	NPCM8XX_MKFUNC(smb18),
	NPCM8XX_MKFUNC(smb19),
	NPCM8XX_MKFUNC(smb20),
	NPCM8XX_MKFUNC(smb21),
	NPCM8XX_MKFUNC(smb22),
	NPCM8XX_MKFUNC(smb23),
	NPCM8XX_MKFUNC(smb23b),
	NPCM8XX_MKFUNC(fanin0),
	NPCM8XX_MKFUNC(fanin1),
	NPCM8XX_MKFUNC(fanin2),
	NPCM8XX_MKFUNC(fanin3),
	NPCM8XX_MKFUNC(fanin4),
	NPCM8XX_MKFUNC(fanin5),
	NPCM8XX_MKFUNC(fanin6),
	NPCM8XX_MKFUNC(fanin7),
	NPCM8XX_MKFUNC(fanin8),
	NPCM8XX_MKFUNC(fanin9),
	NPCM8XX_MKFUNC(fanin10),
	NPCM8XX_MKFUNC(fanin11),
	NPCM8XX_MKFUNC(fanin12),
	NPCM8XX_MKFUNC(fanin13),
	NPCM8XX_MKFUNC(fanin14),
	NPCM8XX_MKFUNC(fanin15),
	NPCM8XX_MKFUNC(faninx),
	NPCM8XX_MKFUNC(pwm0),
	NPCM8XX_MKFUNC(pwm1),
	NPCM8XX_MKFUNC(pwm2),
	NPCM8XX_MKFUNC(pwm3),
	NPCM8XX_MKFUNC(pwm4),
	NPCM8XX_MKFUNC(pwm5),
	NPCM8XX_MKFUNC(pwm6),
	NPCM8XX_MKFUNC(pwm7),
	NPCM8XX_MKFUNC(pwm8),
	NPCM8XX_MKFUNC(pwm9),
	NPCM8XX_MKFUNC(pwm10),
	NPCM8XX_MKFUNC(pwm11),
	NPCM8XX_MKFUNC(sg1mdio),
	NPCM8XX_MKFUNC(rg2),
	NPCM8XX_MKFUNC(rg2mdio),
	NPCM8XX_MKFUNC(ddr),
	NPCM8XX_MKFUNC(uart1),
	NPCM8XX_MKFUNC(uart2),
	NPCM8XX_MKFUNC(bmcuart0a),
	NPCM8XX_MKFUNC(bmcuart0b),
	NPCM8XX_MKFUNC(bmcuart1),
	NPCM8XX_MKFUNC(iox1),
	NPCM8XX_MKFUNC(iox2),
	NPCM8XX_MKFUNC(ioxh),
	NPCM8XX_MKFUNC(gspi),
	NPCM8XX_MKFUNC(mmc),
	NPCM8XX_MKFUNC(mmcwp),
	NPCM8XX_MKFUNC(mmccd),
	NPCM8XX_MKFUNC(mmcrst),
	NPCM8XX_MKFUNC(mmc8),
	NPCM8XX_MKFUNC(r1),
	NPCM8XX_MKFUNC(r1err),
	NPCM8XX_MKFUNC(r1md),
	NPCM8XX_MKFUNC(r2),
	NPCM8XX_MKFUNC(r2err),
	NPCM8XX_MKFUNC(r2md),
	NPCM8XX_MKFUNC(sd1),
	NPCM8XX_MKFUNC(sd1pwr),
	NPCM8XX_MKFUNC(wdog1),
	NPCM8XX_MKFUNC(wdog2),
	NPCM8XX_MKFUNC(scipme),
	NPCM8XX_MKFUNC(smi),
	NPCM8XX_MKFUNC(serirq),
	NPCM8XX_MKFUNC(jtag2),
	NPCM8XX_MKFUNC(spix),
	NPCM8XX_MKFUNC(spixcs1),
	NPCM8XX_MKFUNC(spi1),
	NPCM8XX_MKFUNC(pspi),
	NPCM8XX_MKFUNC(ddc),
	NPCM8XX_MKFUNC(clkreq),
	NPCM8XX_MKFUNC(clkout),
	NPCM8XX_MKFUNC(spi3),
	NPCM8XX_MKFUNC(spi3cs1),
	NPCM8XX_MKFUNC(spi3quad),
	NPCM8XX_MKFUNC(spi3cs2),
	NPCM8XX_MKFUNC(spi3cs3),
	NPCM8XX_MKFUNC(spi0cs1),
	NPCM8XX_MKFUNC(lpc),
	NPCM8XX_MKFUNC(espi),
	NPCM8XX_MKFUNC(lkgpo0),
	NPCM8XX_MKFUNC(lkgpo1),
	NPCM8XX_MKFUNC(lkgpo2),
	NPCM8XX_MKFUNC(nprd_smi),
	NPCM8XX_MKFUNC(hgpio0),
	NPCM8XX_MKFUNC(hgpio1),
	NPCM8XX_MKFUNC(hgpio2),
	NPCM8XX_MKFUNC(hgpio3),
	NPCM8XX_MKFUNC(hgpio4),
	NPCM8XX_MKFUNC(hgpio5),
	NPCM8XX_MKFUNC(hgpio6),
	NPCM8XX_MKFUNC(hgpio7),
#undef NPCM8XX_MKFUNC
};

#define NPCM8XX_PINCFG(a, b, c, d, e, f, g, h, i, j, k, l, m, n, o, p, q) \
	[a] = {								  \
			.flag = q,					  \
			.fn0 = fn_ ## b, .reg0 = NPCM8XX_GCR_ ## c, .bit0 = d, \
			.fn1 = fn_ ## e, .reg1 = NPCM8XX_GCR_ ## f, .bit1 = g, \
			.fn2 = fn_ ## h, .reg2 = NPCM8XX_GCR_ ## i, .bit2 = j, \
			.fn3 = fn_ ## k, .reg3 = NPCM8XX_GCR_ ## l, .bit3 = m, \
			.fn4 = fn_ ## n, .reg4 = NPCM8XX_GCR_ ## o, .bit4 = p, \
	}

/* Drive strength controlled by NPCM8XX_GP_N_ODSC */
#define DRIVE_STRENGTH_LO_SHIFT		8
#define DRIVE_STRENGTH_HI_SHIFT		12
#define DRIVE_STRENGTH_MASK		GENMASK(15, 8)

#define DSTR(lo, hi)	(((lo) << DRIVE_STRENGTH_LO_SHIFT) | \
			 ((hi) << DRIVE_STRENGTH_HI_SHIFT))
#define DSLO(x)		(((x) >> DRIVE_STRENGTH_LO_SHIFT) & GENMASK(3, 0))
#define DSHI(x)		(((x) >> DRIVE_STRENGTH_HI_SHIFT) & GENMASK(3, 0))

#define GPI		BIT(0) /* Not GPO */
#define GPO		BIT(1) /* Not GPI */
#define SLEW		BIT(2) /* Has Slew Control, NPCM8XX_GP_N_OSRC */
#define SLEWLPC		BIT(3) /* Has Slew Control, SRCNT.3 */

struct npcm8xx_pincfg {
	int flag;
	int fn0, reg0, bit0;
	int fn1, reg1, bit1;
	int fn2, reg2, bit2;
	int fn3, reg3, bit3;
	int fn4, reg4, bit4;
};

static const struct npcm8xx_pincfg pincfg[] = {
	/*		PIN	  FUNCTION 1		   FUNCTION 2		  FUNCTION 3		FUNCTION 4		FUNCTION 5		FLAGS */
	NPCM8XX_PINCFG(0,	iox1, MFSEL1, 30,	smb6c, I2CSEGSEL, 25,	smb18, MFSEL5, 26,	none, NONE, 0,		none, NONE, 0,		SLEW),
	NPCM8XX_PINCFG(1,	iox1, MFSEL1, 30,	smb6c, I2CSEGSEL, 25,	smb18, MFSEL5, 26,	none, NONE, 0,		none, NONE, 0,		SLEW),
	NPCM8XX_PINCFG(2,	iox1, MFSEL1, 30,	smb6b, I2CSEGSEL, 24,	smb17, MFSEL5, 25,	none, NONE, 0,		none, NONE, 0,		SLEW),
	NPCM8XX_PINCFG(3,	iox1, MFSEL1, 30,	smb6b, I2CSEGSEL, 24,	smb17, MFSEL5, 25,	none, NONE, 0,		none, NONE, 0,		SLEW),
	NPCM8XX_PINCFG(4,	iox2, MFSEL3, 14,	smb1d, I2CSEGSEL, 7,	none, NONE, 0,		none, NONE, 0,		none, NONE, 0,		SLEW),
	NPCM8XX_PINCFG(5,	iox2, MFSEL3, 14,	smb1d, I2CSEGSEL, 7,	none, NONE, 0,		none, NONE, 0,		none, NONE, 0,		SLEW),
	NPCM8XX_PINCFG(6,	iox2, MFSEL3, 14,	smb2d, I2CSEGSEL, 10,	none, NONE, 0,		none, NONE, 0,		none, NONE, 0,		SLEW),
	NPCM8XX_PINCFG(7,	iox2, MFSEL3, 14,	smb2d, I2CSEGSEL, 10,	none, NONE, 0,		none, NONE, 0,		none, NONE, 0,		SLEW),
	NPCM8XX_PINCFG(8,	lkgpo1,	FLOCKR1, 4,	tp_gpio0b, MFSEL7, 8,	none, NONE, 0,		none, NONE, 0,		none, NONE, 0,		DSTR(8, 12)),
	NPCM8XX_PINCFG(9,	lkgpo2,	FLOCKR1, 8,	tp_gpio1b, MFSEL7, 9,	none, NONE, 0,		none, NONE, 0,		none, NONE, 0,		DSTR(8, 12)),
	NPCM8XX_PINCFG(10,	ioxh, MFSEL3, 18,	smb6d, I2CSEGSEL, 26,	smb16, MFSEL5, 24,	none, NONE, 0,		none, NONE, 0,		SLEW),
	NPCM8XX_PINCFG(11,	ioxh, MFSEL3, 18,	smb6d, I2CSEGSEL, 26,	smb16, MFSEL5, 24,	none, NONE, 0,		none, NONE, 0,		SLEW),
	NPCM8XX_PINCFG(12,	gspi, MFSEL1, 24,	smb5b, I2CSEGSEL, 19,	none, NONE, 0,		none, NONE, 0,		none, NONE, 0,		SLEW),
	NPCM8XX_PINCFG(13,	gspi, MFSEL1, 24,	smb5b, I2CSEGSEL, 19,	none, NONE, 0,		none, NONE, 0,		none, NONE, 0,		SLEW),
	NPCM8XX_PINCFG(14,	gspi, MFSEL1, 24,	smb5c, I2CSEGSEL, 20,	none, NONE, 0,		none, NONE, 0,		none, NONE, 0,		SLEW),
	NPCM8XX_PINCFG(15,	gspi, MFSEL1, 24,	smb5c, I2CSEGSEL, 20,	none, NONE, 0,		none, NONE, 0,		none, NONE, 0,		SLEW),
	NPCM8XX_PINCFG(16,	lkgpo0, FLOCKR1, 0,	smb7b, I2CSEGSEL, 27,	tp_gpio2b, MFSEL7, 10,	none, NONE, 0,		none, NONE, 0,		SLEW),
	NPCM8XX_PINCFG(17,	pspi, MFSEL3, 13,	cp1gpio5, MFSEL6, 7,	none, NONE, 0,		none, NONE, 0,		none, NONE, 0,		SLEW),
	NPCM8XX_PINCFG(18,	pspi, MFSEL3, 13,	smb4b, I2CSEGSEL, 14,	none, NONE, 0,		none, NONE, 0,		none, NONE, 0,		SLEW),
	NPCM8XX_PINCFG(19,	pspi, MFSEL3, 13,	smb4b, I2CSEGSEL, 14,	none, NONE, 0,		none, NONE, 0,		none, NONE, 0,		SLEW),
	NPCM8XX_PINCFG(20,	hgpio0,	MFSEL2, 24,	smb15, MFSEL3, 8,	smb4c, I2CSEGSEL, 15,	none, NONE, 0,		none, NONE, 0,		SLEW),
	NPCM8XX_PINCFG(21,	hgpio1,	MFSEL2, 25,	smb15, MFSEL3, 8,	smb4c, I2CSEGSEL, 15,	none, NONE, 0,		none, NONE, 0,		SLEW),
	NPCM8XX_PINCFG(22,	hgpio2,	MFSEL2, 26,	smb14, MFSEL3, 7,	smb4d, I2CSEGSEL, 16,	none, NONE, 0,		none, NONE, 0,		SLEW),
	NPCM8XX_PINCFG(23,	hgpio3,	MFSEL2, 27,	smb14, MFSEL3, 7,	smb4d, I2CSEGSEL, 16,	none, NONE, 0,		none, NONE, 0,		SLEW),
	NPCM8XX_PINCFG(24,	hgpio4,	MFSEL2, 28,	ioxh, MFSEL3, 18,	smb7c, I2CSEGSEL, 28,	tp_smb2, MFSEL7, 28,	none, NONE, 0,		SLEW),
	NPCM8XX_PINCFG(25,	hgpio5,	MFSEL2, 29,	ioxh, MFSEL3, 18,	smb7c, I2CSEGSEL, 28,	tp_smb2, MFSEL7, 28,	none, NONE, 0,		SLEW),
	NPCM8XX_PINCFG(26,	smb5, MFSEL1, 2,	none, NONE, 0,		none, NONE, 0,		none, NONE, 0,		none, NONE, 0,		0),
	NPCM8XX_PINCFG(27,	smb5, MFSEL1, 2,	none, NONE, 0,		none, NONE, 0,		none, NONE, 0,		none, NONE, 0,		0),
	NPCM8XX_PINCFG(28,	smb4, MFSEL1, 1,	none, NONE, 0,		none, NONE, 0,		none, NONE, 0,		none, NONE, 0,		0),
	NPCM8XX_PINCFG(29,	smb4, MFSEL1, 1,	none, NONE, 0,		none, NONE, 0,		none, NONE, 0,		none, NONE, 0,		0),
	NPCM8XX_PINCFG(30,	smb3, MFSEL1, 0,	none, NONE, 0,		none, NONE, 0,		none, NONE, 0,		none, NONE, 0,		0),
	NPCM8XX_PINCFG(31,	smb3, MFSEL1, 0,	none, NONE, 0,		none, NONE, 0,		none, NONE, 0,		none, NONE, 0,		0),
	NPCM8XX_PINCFG(32,	spi0cs1, MFSEL1, 3,	smb14b, MFSEL7, 26,	none, NONE, 0,		none, NONE, 0,		none, NONE, 0,		SLEW),
	NPCM8XX_PINCFG(33,	i3c4, MFSEL6, 10,	none, NONE, 0,		none, NONE, 0,		none, NONE, 0,		none, NONE, 0,		SLEW),
	NPCM8XX_PINCFG(34,	i3c4, MFSEL6, 10,	none, NONE, 0,		none, NONE, 0,		none, NONE, 0,		none, NONE, 0,		SLEW),
	NPCM8XX_PINCFG(35,	gpi35, MFSEL5, 16,	none, NONE, 0,		none, NONE, 0,		none, NONE, 0,		none, NONE, 0,		0),
	NPCM8XX_PINCFG(36,	gpi36, MFSEL5, 18,	none, NONE, 0,		none, NONE, 0,		none, NONE, 0,		none, NONE, 0,		0),
	NPCM8XX_PINCFG(37,	smb3c, I2CSEGSEL, 12,	smb23, MFSEL5, 31,	none, NONE, 0,		none, NONE, 0,		none, NONE, 0,		SLEW),
	NPCM8XX_PINCFG(38,	smb3c, I2CSEGSEL, 12,	smb23, MFSEL5, 31,	none, NONE, 0,		none, NONE, 0,		none, NONE, 0,		SLEW),
	NPCM8XX_PINCFG(39,	smb3b, I2CSEGSEL, 11,	smb22, MFSEL5, 30,	none, NONE, 0,		none, NONE, 0,		none, NONE, 0,		SLEW),
	NPCM8XX_PINCFG(40,	smb3b, I2CSEGSEL, 11,	smb22, MFSEL5, 30,	none, NONE, 0,		none, NONE, 0,		none, NONE, 0,		SLEW),
	NPCM8XX_PINCFG(41,	bmcuart0a, MFSEL1, 9,	cp1urxd, MFSEL6, 31,	none, NONE, 0,		none, NONE, 0,		none, NONE, 0,		0),
	NPCM8XX_PINCFG(42,	bmcuart0a, MFSEL1, 9,	cp1utxd, MFSEL6, 1,	none, NONE, 0,		none, NONE, 0,		none, NONE, 0,		DSTR(2, 4) | GPO),
	NPCM8XX_PINCFG(43,	uart1, MFSEL1, 10,	bmcuart1, MFSEL3, 24,	none, NONE, 0,		none, NONE, 0,		none, NONE, 0,		GPO),
	NPCM8XX_PINCFG(44,	hsi1b, MFSEL1, 28,	nbu1crts, MFSEL6, 15,	jtag2, MFSEL4, 0,	tp_jtag3, MFSEL7, 13,	j2j3, MFSEL5, 2,	GPO),
	NPCM8XX_PINCFG(45,	hsi1c, MFSEL1, 4,	jtag2, MFSEL4, 0,	j2j3, MFSEL5, 2,	tp_jtag3, MFSEL7, 13,	none, NONE, 0,		GPO),
	NPCM8XX_PINCFG(46,	hsi1c, MFSEL1, 4,	jtag2, MFSEL4, 0,	j2j3, MFSEL5, 2,	tp_jtag3, MFSEL7, 13,	none, NONE, 0,		GPO),
	NPCM8XX_PINCFG(47,	hsi1c, MFSEL1, 4,	none, NONE, 0,		none, NONE, 0,		none, NONE, 0,		none, NONE, 0,		DSTR(2, 8)),
	NPCM8XX_PINCFG(48,	hsi2a, MFSEL1, 11,	bmcuart0b, MFSEL4, 1,	none, NONE, 0,		none, NONE, 0,		none, NONE, 0,		GPO),
	NPCM8XX_PINCFG(49,	hsi2a, MFSEL1, 11,	bmcuart0b, MFSEL4, 1,	none, NONE, 0,		none, NONE, 0,		none, NONE, 0,		GPO),
	NPCM8XX_PINCFG(50,	hsi2b, MFSEL1, 29,	bu6, MFSEL5, 6,		tp_uart, MFSEL7, 12,	none, NONE, 0,		none, NONE, 0,		GPO),
	NPCM8XX_PINCFG(51,	hsi2b, MFSEL1, 29,	bu6, MFSEL5, 6,		tp_uart, MFSEL7, 12,	none, NONE, 0,		none, NONE, 0,		GPO),
	NPCM8XX_PINCFG(52,	hsi2c, MFSEL1, 5,	bu5, MFSEL5, 7,		none, NONE, 0,		none, NONE, 0,		none, NONE, 0,		GPO),
	NPCM8XX_PINCFG(53,	hsi2c, MFSEL1, 5,	bu5, MFSEL5, 7,		none, NONE, 0,		none, NONE, 0,		none, NONE, 0,		GPO),
	NPCM8XX_PINCFG(54,	hsi2c, MFSEL1, 5,	bu4, MFSEL5, 8,		none, NONE, 0,		none, NONE, 0,		none, NONE, 0,		GPO),
	NPCM8XX_PINCFG(55,	hsi2c, MFSEL1, 5,	bu4, MFSEL5, 8,		none, NONE, 0,		none, NONE, 0,		none, NONE, 0,		GPO),
	NPCM8XX_PINCFG(56,	r1err, MFSEL1, 12,	r1oen, MFSEL5, 9,	none, NONE, 0,		none, NONE, 0,		none, NONE, 0,		GPO),
	NPCM8XX_PINCFG(57,	r1md, MFSEL1, 13,	tpgpio4b, MFSEL5, 20,	none, NONE, 0,		none, NONE, 0,		none, NONE, 0,		DSTR(2, 4)),
	NPCM8XX_PINCFG(58,	r1md, MFSEL1, 13,	tpgpio5b, MFSEL5, 22,	none, NONE, 0,		none, NONE, 0,		none, NONE, 0,		DSTR(2, 4)),
	NPCM8XX_PINCFG(59,	hgpio6, MFSEL2, 30,	smb3d, I2CSEGSEL, 13,	smb19, MFSEL5, 27,	none, NONE, 0,		none, NONE, 0,		0),
	NPCM8XX_PINCFG(60,	hgpio7, MFSEL2, 31,	smb3d, I2CSEGSEL, 13,	smb19, MFSEL5, 27,	none, NONE, 0,		none, NONE, 0,		0),
	NPCM8XX_PINCFG(61,	hsi1c, MFSEL1, 4,	none, NONE, 0,		none, NONE, 0,		none, NONE, 0,		none, NONE, 0,		GPO),
	NPCM8XX_PINCFG(62,	hsi1b, MFSEL1, 28,	jtag2, MFSEL4, 0,	j2j3, MFSEL5, 2,	nbu1crts, MFSEL6, 15,	tp_jtag3, MFSEL7, 13,	GPO),
	NPCM8XX_PINCFG(63,	hsi1a, MFSEL1, 10,	bmcuart1, MFSEL3, 24,	none, NONE, 0,		none, NONE, 0,		none, NONE, 0,		GPO),
	NPCM8XX_PINCFG(64,	fanin0, MFSEL2, 0,	none, NONE, 0,		none, NONE, 0,		none, NONE, 0,		none, NONE, 0,		GPO),
	NPCM8XX_PINCFG(65,	fanin1, MFSEL2, 1,	none, NONE, 0,		none, NONE, 0,		none, NONE, 0,		none, NONE, 0,		GPO),
	NPCM8XX_PINCFG(66,	fanin2, MFSEL2, 2,	none, NONE, 0,		none, NONE, 0,		none, NONE, 0,		none, NONE, 0,		GPO),
	NPCM8XX_PINCFG(67,	fanin3, MFSEL2, 3,	none, NONE, 0,		none, NONE, 0,		none, NONE, 0,		none, NONE, 0,		GPO),
	NPCM8XX_PINCFG(68,	fanin4, MFSEL2, 4,	none, NONE, 0,		none, NONE, 0,		none, NONE, 0,		none, NONE, 0,		GPO),
	NPCM8XX_PINCFG(69,	fanin5, MFSEL2, 5,	none, NONE, 0,		none, NONE, 0,		none, NONE, 0,		none, NONE, 0,		GPO),
	NPCM8XX_PINCFG(70,	fanin6, MFSEL2, 6,	none, NONE, 0,		none, NONE, 0,		none, NONE, 0,		none, NONE, 0,		GPO),
	NPCM8XX_PINCFG(71,	fanin7, MFSEL2, 7,	none, NONE, 0,		none, NONE, 0,		none, NONE, 0,		none, NONE, 0,		GPO),
	NPCM8XX_PINCFG(72,	fanin8, MFSEL2, 8,	none, NONE, 0,		none, NONE, 0,		none, NONE, 0,		none, NONE, 0,		GPO),
	NPCM8XX_PINCFG(73,	fanin9, MFSEL2, 9,	none, NONE, 0,		none, NONE, 0,		none, NONE, 0,		none, NONE, 0,		GPO),
	NPCM8XX_PINCFG(74,	fanin10, MFSEL2, 10,	none, NONE, 0,		none, NONE, 0,		none, NONE, 0,		none, NONE, 0,		GPO),
	NPCM8XX_PINCFG(75,	fanin11, MFSEL2, 11,	none, NONE, 0,		none, NONE, 0,		none, NONE, 0,		none, NONE, 0,		GPO),
	NPCM8XX_PINCFG(76,	fanin12, MFSEL2, 12,	none, NONE, 0,		none, NONE, 0,		none, NONE, 0,		none, NONE, 0,		GPO),
	NPCM8XX_PINCFG(77,	fanin13, MFSEL2, 13,	none, NONE, 0,		none, NONE, 0,		none, NONE, 0,		none, NONE, 0,		GPO),
	NPCM8XX_PINCFG(78,	fanin14, MFSEL2, 14,	none, NONE, 0,		none, NONE, 0,		none, NONE, 0,		none, NONE, 0,		GPO),
	NPCM8XX_PINCFG(79,	fanin15, MFSEL2, 15,	none, NONE, 0,		none, NONE, 0,		none, NONE, 0,		none, NONE, 0,		GPO),
	NPCM8XX_PINCFG(80,	pwm0, MFSEL2, 16,	none, NONE, 0,		none, NONE, 0,		none, NONE, 0,		none, NONE, 0,		DSTR(4, 8)),
	NPCM8XX_PINCFG(81,	pwm1, MFSEL2, 17,	none, NONE, 0,		none, NONE, 0,		none, NONE, 0,		none, NONE, 0,		DSTR(4, 8)),
	NPCM8XX_PINCFG(82,	pwm2, MFSEL2, 18,	none, NONE, 0,		none, NONE, 0,		none, NONE, 0,		none, NONE, 0,		DSTR(4, 8)),
	NPCM8XX_PINCFG(83,	pwm3, MFSEL2, 19,	none, NONE, 0,		none, NONE, 0,		none, NONE, 0,		none, NONE, 0,		DSTR(4, 8)),
	NPCM8XX_PINCFG(84,	r2, MFSEL1, 14,		none, NONE, 0,		none, NONE, 0,		none, NONE, 0,		none, NONE, 0,		DSTR(8, 12) | SLEW),
	NPCM8XX_PINCFG(85,	r2, MFSEL1, 14,		none, NONE, 0,		none, NONE, 0,		none, NONE, 0,		none, NONE, 0,		DSTR(8, 12) | SLEW),
	NPCM8XX_PINCFG(86,	r2, MFSEL1, 14,		none, NONE, 0,		none, NONE, 0,		none, NONE, 0,		none, NONE, 0,		DSTR(8, 12) | SLEW),
	NPCM8XX_PINCFG(87,	r2, MFSEL1, 14,		none, NONE, 0,		none, NONE, 0,		none, NONE, 0,		none, NONE, 0,		GPO),
	NPCM8XX_PINCFG(88,	r2, MFSEL1, 14,		none, NONE, 0,		none, NONE, 0,		none, NONE, 0,		none, NONE, 0,		GPO),
	NPCM8XX_PINCFG(89,	r2, MFSEL1, 14,		none, NONE, 0,		none, NONE, 0,		none, NONE, 0,		none, NONE, 0,		GPO),
	NPCM8XX_PINCFG(90,	r2err, MFSEL1, 15,	r2oen, MFSEL5, 10,	none, NONE, 0,		none, NONE, 0,		none, NONE, 0,		GPO),
	NPCM8XX_PINCFG(91,	r2md, MFSEL1, 16,	cp1gpio6, MFSEL6, 8,	tp_gpio0, MFSEL7, 0,	none, NONE, 0,		none, NONE, 0,		DSTR(2, 4)),
	NPCM8XX_PINCFG(92,	r2md, MFSEL1, 16,	cp1gpio7, MFSEL6, 9,	tp_gpio1, MFSEL7, 1,	none, NONE, 0,		none, NONE, 0,		DSTR(2, 4)),
	NPCM8XX_PINCFG(93,	ga20kbc, MFSEL1, 17,	smb5d, I2CSEGSEL, 21,	none, NONE, 0,		none, NONE, 0,		none, NONE, 0,		0),
	NPCM8XX_PINCFG(94,	ga20kbc, MFSEL1, 17,	smb5d, I2CSEGSEL, 21,	none, NONE, 0,		none, NONE, 0,		none, NONE, 0,		0),
	NPCM8XX_PINCFG(95,	lpc, MFSEL1, 26,	espi, MFSEL4, 8,	none, NONE, 0,		none, NONE, 0,		none, NONE, 0,		0),
	NPCM8XX_PINCFG(96,	cp1gpio7b, MFSEL6, 24,	tp_gpio7, MFSEL7, 7,	none, NONE, 0,		none, NONE, 0,		none, NONE, 0,		SLEW),
	NPCM8XX_PINCFG(97,	cp1gpio6b, MFSEL6, 25,	tp_gpio6, MFSEL7, 6,	none, NONE, 0,		none, NONE, 0,		none, NONE, 0,		SLEW),
	NPCM8XX_PINCFG(98,	bu4b, MFSEL5, 13,	cp1gpio5b, MFSEL6, 26,	tp_gpio5, MFSEL7, 5,	none, NONE, 0,		none, NONE, 0,		SLEW),
	NPCM8XX_PINCFG(99,	bu4b, MFSEL5, 13,	cp1gpio4b, MFSEL6, 27,	tp_gpio4, MFSEL7, 4,	none, NONE, 0,		none, NONE, 0,		SLEW),
	NPCM8XX_PINCFG(100,	bu5b, MFSEL5, 12,	cp1gpio3c, MFSEL6, 28,	tp_gpio3, MFSEL7, 3,	none, NONE, 0,		none, NONE, 0,		SLEW),
	NPCM8XX_PINCFG(101,	bu5b, MFSEL5, 12,	cp1gpio2c, MFSEL6, 29,	tp_gpio2, MFSEL7, 2,	none, NONE, 0,		none, NONE, 0,		SLEW),
	NPCM8XX_PINCFG(102,	vgadig, MFSEL7, 29,	none, NONE, 0,		none, NONE, 0,		none, NONE, 0,		none, NONE, 0,		DSTR(4, 8)),
	NPCM8XX_PINCFG(103,	vgadig, MFSEL7, 29,	none, NONE, 0,		none, NONE, 0,		none, NONE, 0,		none, NONE, 0,		DSTR(4, 8)),
	NPCM8XX_PINCFG(104,	vgadig, MFSEL7, 29,	none, NONE, 0,		none, NONE, 0,		none, NONE, 0,		none, NONE, 0,		0),
	NPCM8XX_PINCFG(105,	vgadig, MFSEL7, 29,	none, NONE, 0,		none, NONE, 0,		none, NONE, 0,		none, NONE, 0,		0),
	NPCM8XX_PINCFG(106,	i3c5, MFSEL3, 22,	none, NONE, 0,		none, NONE, 0,		none, NONE, 0,		none, NONE, 0,		SLEW),
	NPCM8XX_PINCFG(107,	i3c5, MFSEL3, 22,	none, NONE, 0,		none, NONE, 0,		none, NONE, 0,		none, NONE, 0,		SLEW),
	NPCM8XX_PINCFG(108,	sg1mdio, MFSEL4, 21,	none, NONE, 0,		none, NONE, 0,		none, NONE, 0,		none, NONE, 0,		SLEW),
	NPCM8XX_PINCFG(109,	sg1mdio, MFSEL4, 21,	none, NONE, 0,		none, NONE, 0,		none, NONE, 0,		none, NONE, 0,		SLEW),
	NPCM8XX_PINCFG(110,	rg2, MFSEL4, 24,	ddr, MFSEL3, 26,	rmii3, MFSEL5, 11,	none, NONE, 0,		none, NONE, 0,		SLEW),
	NPCM8XX_PINCFG(111,	rg2, MFSEL4, 24,	ddr, MFSEL3, 26,	rmii3, MFSEL5, 11,	none, NONE, 0,		none, NONE, 0,		SLEW),
	NPCM8XX_PINCFG(112,	rg2, MFSEL4, 24,	ddr, MFSEL3, 26,	none, NONE, 0,		none, NONE, 0,		none, NONE, 0,		SLEW),
	NPCM8XX_PINCFG(113,	rg2, MFSEL4, 24,	ddr, MFSEL3, 26,	none, NONE, 0,		none, NONE, 0,		none, NONE, 0,		SLEW),
	NPCM8XX_PINCFG(114,	smb0, MFSEL1, 6,	none, NONE, 0,		none, NONE, 0,		none, NONE, 0,		none, NONE, 0,		0),
	NPCM8XX_PINCFG(115,	smb0, MFSEL1, 6,	none, NONE, 0,		none, NONE, 0,		none, NONE, 0,		none, NONE, 0,		0),
	NPCM8XX_PINCFG(116,	smb1, MFSEL1, 7,	none, NONE, 0,		none, NONE, 0,		none, NONE, 0,		none, NONE, 0,		0),
	NPCM8XX_PINCFG(117,	smb1, MFSEL1, 7,	none, NONE, 0,		none, NONE, 0,		none, NONE, 0,		none, NONE, 0,		0),
	NPCM8XX_PINCFG(118,	smb2, MFSEL1, 8,	none, NONE, 0,		none, NONE, 0,		none, NONE, 0,		none, NONE, 0,		0),
	NPCM8XX_PINCFG(119,	smb2, MFSEL1, 8,	none, NONE, 0,		none, NONE, 0,		none, NONE, 0,		none, NONE, 0,		0),
	NPCM8XX_PINCFG(120,	smb2c, I2CSEGSEL, 9,	none, NONE, 0,		none, NONE, 0,		none, NONE, 0,		none, NONE, 0,		SLEW),
	NPCM8XX_PINCFG(121,	smb2c, I2CSEGSEL, 9,	none, NONE, 0,		none, NONE, 0,		none, NONE, 0,		none, NONE, 0,		SLEW),
	NPCM8XX_PINCFG(122,	smb2b, I2CSEGSEL, 8,	none, NONE, 0,		none, NONE, 0,		none, NONE, 0,		none, NONE, 0,		SLEW),
	NPCM8XX_PINCFG(123,	smb2b, I2CSEGSEL, 8,	none, NONE, 0,		none, NONE, 0,		none, NONE, 0,		none, NONE, 0,		SLEW),
	NPCM8XX_PINCFG(124,	smb1c, I2CSEGSEL, 6,	cp1gpio3b, MFSEL6, 23,	none, NONE, 0,		none, NONE, 0,		none, NONE, 0,		SLEW),
	NPCM8XX_PINCFG(125,	smb1c, I2CSEGSEL, 6,	cp1gpio2b, MFSEL6, 22,	none, NONE, 0,		none, NONE, 0,		none, NONE, 0,		SLEW),
	NPCM8XX_PINCFG(126,	smb1b, I2CSEGSEL, 5,	cp1gpio1b, MFSEL6, 21,	none, NONE, 0,		none, NONE, 0,		none, NONE, 0,		SLEW),
	NPCM8XX_PINCFG(127,	smb1b, I2CSEGSEL, 5,	cp1gpio0b, MFSEL6, 20,	none, NONE, 0,		none, NONE, 0,		none, NONE, 0,		SLEW),
	NPCM8XX_PINCFG(128,	smb8, MFSEL4, 11,	none, NONE, 0,		none, NONE, 0,		none, NONE, 0,		none, NONE, 0,		0),
	NPCM8XX_PINCFG(129,	smb8, MFSEL4, 11,	none, NONE, 0,		none, NONE, 0,		none, NONE, 0,		none, NONE, 0,		0),
	NPCM8XX_PINCFG(130,	smb9, MFSEL4, 12,	none, NONE, 0,		none, NONE, 0,		none, NONE, 0,		none, NONE, 0,		0),
	NPCM8XX_PINCFG(131,	smb9, MFSEL4, 12,	none, NONE, 0,		none, NONE, 0,		none, NONE, 0,		none, NONE, 0,		0),
	NPCM8XX_PINCFG(132,	smb10, MFSEL4, 13,	none, NONE, 0,		none, NONE, 0,		none, NONE, 0,		none, NONE, 0,		0),
	NPCM8XX_PINCFG(133,	smb10, MFSEL4, 13,	none, NONE, 0,		none, NONE, 0,		none, NONE, 0,		none, NONE, 0,		0),
	NPCM8XX_PINCFG(134,	smb11, MFSEL4, 14,	smb23b, MFSEL6, 0,	none, NONE, 0,		none, NONE, 0,		none, NONE, 0,		0),
	NPCM8XX_PINCFG(135,	smb11, MFSEL4, 14,	smb23b, MFSEL6, 0,	none, NONE, 0,		none, NONE, 0,		none, NONE, 0,		0),
	NPCM8XX_PINCFG(136,	jm1, MFSEL5, 15,	none, NONE, 0,		none, NONE, 0,		none, NONE, 0,		none, NONE, 0,		DSTR(8, 12) | SLEW),
	NPCM8XX_PINCFG(137,	jm1, MFSEL5, 15,	none, NONE, 0,		none, NONE, 0,		none, NONE, 0,		none, NONE, 0,		DSTR(8, 12) | SLEW),
	NPCM8XX_PINCFG(138,	jm1, MFSEL5, 15,	none, NONE, 0,		none, NONE, 0,		none, NONE, 0,		none, NONE, 0,		DSTR(8, 12) | SLEW),
	NPCM8XX_PINCFG(139,	jm1, MFSEL5, 15,	none, NONE, 0,		none, NONE, 0,		none, NONE, 0,		none, NONE, 0,		DSTR(8, 12) | SLEW),
	NPCM8XX_PINCFG(140,	jm1, MFSEL5, 15,	none, NONE, 0,		none, NONE, 0,		none, NONE, 0,		none, NONE, 0,		DSTR(8, 12) | SLEW),
	NPCM8XX_PINCFG(141,	smb7b, I2CSEGSEL, 27,	none, NONE, 0,		none, NONE, 0,		none, NONE, 0,		none, NONE, 0,		0),
	NPCM8XX_PINCFG(142,	smb7d, I2CSEGSEL, 29,	tp_smb1, MFSEL7, 11,	none, NONE, 0,		none, NONE, 0,		none, NONE, 0,		DSTR(8, 12) | SLEW),
	NPCM8XX_PINCFG(143,	smb7d, I2CSEGSEL, 29,	tp_smb1, MFSEL7, 11,	none, NONE, 0,		none, NONE, 0,		none, NONE, 0,		0),
	NPCM8XX_PINCFG(144,	pwm4, MFSEL2, 20,	none, NONE, 0,		none, NONE, 0,		none, NONE, 0,		none, NONE, 0,		DSTR(4, 8)),
	NPCM8XX_PINCFG(145,	pwm5, MFSEL2, 21,	none, NONE, 0,		none, NONE, 0,		none, NONE, 0,		none, NONE, 0,		DSTR(4, 8)),
	NPCM8XX_PINCFG(146,	pwm6, MFSEL2, 22,	none, NONE, 0,		none, NONE, 0,		none, NONE, 0,		none, NONE, 0,		DSTR(4, 8)),
	NPCM8XX_PINCFG(147,	pwm7, MFSEL2, 23,	none, NONE, 0,		none, NONE, 0,		none, NONE, 0,		none, NONE, 0,		DSTR(4, 8)),
	NPCM8XX_PINCFG(148,	mmc8, MFSEL3, 11,	none, NONE, 0,		none, NONE, 0,		none, NONE, 0,		none, NONE, 0,		DSTR(8, 12) | SLEW),
	NPCM8XX_PINCFG(149,	mmc8, MFSEL3, 11,	none, NONE, 0,		none, NONE, 0,		none, NONE, 0,		none, NONE, 0,		DSTR(8, 12) | SLEW),
	NPCM8XX_PINCFG(150,	mmc8, MFSEL3, 11,	none, NONE, 0,		none, NONE, 0,		none, NONE, 0,		none, NONE, 0,		DSTR(8, 12) | SLEW),
	NPCM8XX_PINCFG(151,	mmc8, MFSEL3, 11,	none, NONE, 0,		none, NONE, 0,		none, NONE, 0,		none, NONE, 0,		DSTR(8, 12) | SLEW),
	NPCM8XX_PINCFG(152,	mmc, MFSEL3, 10,	none, NONE, 0,		none, NONE, 0,		none, NONE, 0,		none, NONE, 0,		DSTR(8, 12) | SLEW),
	NPCM8XX_PINCFG(153,	mmcwp, FLOCKR1, 24,	none, NONE, 0,		none, NONE, 0,		none, NONE, 0,		none, NONE, 0,		0),
	NPCM8XX_PINCFG(154,	mmc, MFSEL3, 10,	none, NONE, 0,		none, NONE, 0,		none, NONE, 0,		none, NONE, 0,		DSTR(8, 12) | SLEW),
	NPCM8XX_PINCFG(155,	mmccd, MFSEL3, 25,	mmcrst, MFSEL4, 6,	none, NONE, 0,		none, NONE, 0,		none, NONE, 0,		0),
	NPCM8XX_PINCFG(156,	mmc, MFSEL3, 10,	none, NONE, 0,		none, NONE, 0,		none, NONE, 0,		none, NONE, 0,		DSTR(8, 12) | SLEW),
	NPCM8XX_PINCFG(157,	mmc, MFSEL3, 10,	none, NONE, 0,		none, NONE, 0,		none, NONE, 0,		none, NONE, 0,		DSTR(8, 12) | SLEW),
	NPCM8XX_PINCFG(158,	mmc, MFSEL3, 10,	none, NONE, 0,		none, NONE, 0,		none, NONE, 0,		none, NONE, 0,		DSTR(8, 12) | SLEW),
	NPCM8XX_PINCFG(159,	mmc, MFSEL3, 10,	none, NONE, 0,		none, NONE, 0,		none, NONE, 0,		none, NONE, 0,		DSTR(8, 12) | SLEW),
	NPCM8XX_PINCFG(160,	clkout, MFSEL1, 21,	none, NONE, 0,		none, NONE, 0,		none, NONE, 0,		none, NONE, 0,		DSTR(8, 12) | SLEW),
	NPCM8XX_PINCFG(161,	lpc, MFSEL1, 26,	espi, MFSEL4, 8,	none, NONE, 0,		none, NONE, 0,		none, NONE, 0,		0),
	NPCM8XX_PINCFG(162,	clkrun, MFSEL3, 16,	none, NONE, 0,		none, NONE, 0,		none, NONE, 0,		none, NONE, 0,		DSTR(8, 12)),
	NPCM8XX_PINCFG(163,	lpc, MFSEL1, 26,	espi, MFSEL4, 8,	none, NONE, 0,		none, NONE, 0,		none, NONE, 0,		0),
	NPCM8XX_PINCFG(164,	lpc, MFSEL1, 26,	espi, MFSEL4, 8,	none, NONE, 0,		none, NONE, 0,		none, NONE, 0,		0),
	NPCM8XX_PINCFG(165,	lpc, MFSEL1, 26,	espi, MFSEL4, 8,	none, NONE, 0,		none, NONE, 0,		none, NONE, 0,		0),
	NPCM8XX_PINCFG(166,	lpc, MFSEL1, 26,	espi, MFSEL4, 8,	none, NONE, 0,		none, NONE, 0,		none, NONE, 0,		0),
	NPCM8XX_PINCFG(167,	lpc, MFSEL1, 26,	espi, MFSEL4, 8,	none, NONE, 0,		none, NONE, 0,		none, NONE, 0,		0),
	NPCM8XX_PINCFG(168,	serirq, MFSEL1, 31,	espi, MFSEL4, 8,	none, NONE, 0,		none, NONE, 0,		none, NONE, 0,		0),
	NPCM8XX_PINCFG(169,	scipme, MFSEL3, 0,	smb21, MFSEL5, 29,	none, NONE, 0,		none, NONE, 0,		none, NONE, 0,		0),
	NPCM8XX_PINCFG(170,	smi, MFSEL1, 22,	smb21, MFSEL5, 29,	none, NONE, 0,		none, NONE, 0,		none, NONE, 0,		0),
	NPCM8XX_PINCFG(171,	smb6, MFSEL3, 1,	none, NONE, 0,		none, NONE, 0,		none, NONE, 0,		none, NONE, 0,		0),
	NPCM8XX_PINCFG(172,	smb6, MFSEL3, 1,	none, NONE, 0,		none, NONE, 0,		none, NONE, 0,		none, NONE, 0,		0),
	NPCM8XX_PINCFG(173,	smb7, MFSEL3, 2,	none, NONE, 0,		none, NONE, 0,		none, NONE, 0,		none, NONE, 0,		0),
	NPCM8XX_PINCFG(174,	smb7, MFSEL3, 2,	none, NONE, 0,		none, NONE, 0,		none, NONE, 0,		none, NONE, 0,		0),
	NPCM8XX_PINCFG(175,	spi1, MFSEL3, 4,	faninx, MFSEL3, 3,	fm1, MFSEL6, 17,	none, NONE, 0,		none, NONE, 0,		DSTR(8, 12)),
	NPCM8XX_PINCFG(176,	spi1, MFSEL3, 4,	faninx, MFSEL3, 3,	fm1, MFSEL6, 17,	none, NONE, 0,		none, NONE, 0,		DSTR(8, 12)),
	NPCM8XX_PINCFG(177,	spi1, MFSEL3, 4,	faninx, MFSEL3, 3,	fm1, MFSEL6, 17,	none, NONE, 0,		none, NONE, 0,		DSTR(8, 12)),
	NPCM8XX_PINCFG(178,	r1, MFSEL3, 9,		none, NONE, 0,		none, NONE, 0,		none, NONE, 0,		none, NONE, 0,		DSTR(8, 12) | SLEW),
	NPCM8XX_PINCFG(179,	r1, MFSEL3, 9,		none, NONE, 0,		none, NONE, 0,		none, NONE, 0,		none, NONE, 0,		DSTR(8, 12) | SLEW),
	NPCM8XX_PINCFG(180,	r1, MFSEL3, 9,		none, NONE, 0,		none, NONE, 0,		none, NONE, 0,		none, NONE, 0,		DSTR(8, 12) | SLEW),
	NPCM8XX_PINCFG(181,	r1, MFSEL3, 9,		none, NONE, 0,		none, NONE, 0,		none, NONE, 0,		none, NONE, 0,		GPO),
	NPCM8XX_PINCFG(182,	r1, MFSEL3, 9,		none, NONE, 0,		none, NONE, 0,		none, NONE, 0,		none, NONE, 0,		GPO),
	NPCM8XX_PINCFG(183,	gpio1836, MFSEL6, 19,	spi3, MFSEL4, 16,	none, NONE, 0,		none, NONE, 0,		none, NONE, 0,		DSTR(8, 12) | SLEW),
	NPCM8XX_PINCFG(184,	gpio1836, MFSEL6, 19,	spi3, MFSEL4, 16,	none, NONE, 0,		none, NONE, 0,		none, NONE, 0,		DSTR(8, 12) | SLEW),
	NPCM8XX_PINCFG(185,	gpio1836, MFSEL6, 19,	spi3, MFSEL4, 16,	none, NONE, 0,		none, NONE, 0,		none, NONE, 0,		DSTR(8, 12) | SLEW),
	NPCM8XX_PINCFG(186,	gpio1836, MFSEL6, 19,	spi3, MFSEL4, 16,	none, NONE, 0,		none, NONE, 0,		none, NONE, 0,		DSTR(8, 12)),
	NPCM8XX_PINCFG(187,	gpo187, MFSEL7, 24,	smb14b, MFSEL7, 26,	spi3cs1, MFSEL4, 17,	none, NONE, 0,		none, NONE, 0,		SLEW),
	NPCM8XX_PINCFG(188,	gpio1889, MFSEL7, 25,	spi3cs2, MFSEL4, 18,	spi3quad, MFSEL4, 20,	none, NONE, 0,		none, NONE, 0,		DSTR(8, 12) | SLEW),
	NPCM8XX_PINCFG(189,	gpio1889, MFSEL7, 25,	spi3cs3, MFSEL4, 19,	spi3quad, MFSEL4, 20,	none, NONE, 0,		none, NONE, 0,		DSTR(8, 12) | SLEW),
	NPCM8XX_PINCFG(190,	nprd_smi, FLOCKR1, 20,	none, NONE, 0,		none, NONE, 0,		none, NONE, 0,		none, NONE, 0,		DSTR(2, 4)),
	NPCM8XX_PINCFG(191,	spi1d23, MFSEL5, 3,	spi1cs2, MFSEL5, 4,	fm1, MFSEL6, 17,	smb15, MFSEL7, 27,	none, NONE, 0,		SLEW),  /* XX */
	NPCM8XX_PINCFG(192,	spi1d23, MFSEL5, 3,	spi1cs3, MFSEL5, 5,	fm1, MFSEL6, 17,	smb15, MFSEL7, 27,	none, NONE, 0,		SLEW),  /* XX */
	NPCM8XX_PINCFG(193,	r1, MFSEL3, 9,		none, NONE, 0,		none, NONE, 0,		none, NONE, 0,		none, NONE, 0,		0),
	NPCM8XX_PINCFG(194,	smb0b, I2CSEGSEL, 0,	fm0, MFSEL6, 16,	none, NONE, 0,		none, NONE, 0,		none, NONE, 0,		SLEW),
	NPCM8XX_PINCFG(195,	smb0b, I2CSEGSEL, 0,	fm0, MFSEL6, 16,	none, NONE, 0,		none, NONE, 0,		none, NONE, 0,		SLEW),
	NPCM8XX_PINCFG(196,	smb0c, I2CSEGSEL, 1,	fm0, MFSEL6, 16,	none, NONE, 0,		none, NONE, 0,		none, NONE, 0,		SLEW),
	NPCM8XX_PINCFG(197,	smb0den, I2CSEGSEL, 22,	fm0, MFSEL6, 16,	none, NONE, 0,		none, NONE, 0,		none, NONE, 0,		SLEW),
	NPCM8XX_PINCFG(198,	smb0d, I2CSEGSEL, 2,	fm0, MFSEL6, 16,	none, NONE, 0,		none, NONE, 0,		none, NONE, 0,		SLEW),
	NPCM8XX_PINCFG(199,	smb0d, I2CSEGSEL, 2,	fm0, MFSEL6, 16,	none, NONE, 0,		none, NONE, 0,		none, NONE, 0,		SLEW),
	NPCM8XX_PINCFG(200,	r2, MFSEL1, 14,		none, NONE, 0,		none, NONE, 0,		none, NONE, 0,		none, NONE, 0,		GPO),
	NPCM8XX_PINCFG(201,	r1, MFSEL3, 9,		none, NONE, 0,		none, NONE, 0,		none, NONE, 0,		none, NONE, 0,		GPO),
	NPCM8XX_PINCFG(202,	smb0c, I2CSEGSEL, 1,	fm0, MFSEL6, 16,	none, NONE, 0,		none, NONE, 0,		none, NONE, 0,		SLEW),
	NPCM8XX_PINCFG(203,	faninx, MFSEL3, 3,	spi1cs0, MFSEL3, 4,	fm1, MFSEL6, 17,	none, NONE, 0,		none, NONE, 0,		DSTR(8, 12)),
	NPCM8XX_PINCFG(208,	rg2, MFSEL4, 24,	ddr, MFSEL3, 26,	none, NONE, 0,		none, NONE, 0,		none, NONE, 0,		SLEW), /* DSCNT */
	NPCM8XX_PINCFG(209,	rg2, MFSEL4, 24,	ddr, MFSEL3, 26,	rmii3, MFSEL5, 11,	none, NONE, 0,		none, NONE, 0,		SLEW), /* DSCNT */
	NPCM8XX_PINCFG(210,	rg2, MFSEL4, 24,	ddr, MFSEL3, 26,	rmii3, MFSEL5, 11,	none, NONE, 0,		none, NONE, 0,		DSTR(8, 12) | SLEW),
	NPCM8XX_PINCFG(211,	rg2, MFSEL4, 24,	ddr, MFSEL3, 26,	rmii3, MFSEL5, 11,	none, NONE, 0,		none, NONE, 0,		DSTR(8, 12) | SLEW),
	NPCM8XX_PINCFG(212,	rg2, MFSEL4, 24,	ddr, MFSEL3, 26,	r3rxer, MFSEL6, 30,	none, NONE, 0,		none, NONE, 0,		DSTR(8, 12) | SLEW),
	NPCM8XX_PINCFG(213,	rg2, MFSEL4, 24,	ddr, MFSEL3, 26,	r3oen, MFSEL5, 14,	none, NONE, 0,		none, NONE, 0,		DSTR(8, 12) | SLEW),
	NPCM8XX_PINCFG(214,	rg2, MFSEL4, 24,	ddr, MFSEL3, 26,	rmii3, MFSEL5, 11,	none, NONE, 0,		none, NONE, 0,		DSTR(8, 12) | SLEW),
	NPCM8XX_PINCFG(215,	rg2, MFSEL4, 24,	ddr, MFSEL3, 26,	rmii3, MFSEL5, 11,	none, NONE, 0,		none, NONE, 0,		DSTR(8, 12) | SLEW),
	NPCM8XX_PINCFG(216,	rg2mdio, MFSEL4, 23,	ddr, MFSEL3, 26,	none, NONE, 0,		none, NONE, 0,		none, NONE, 0,		DSTR(8, 12) | SLEW),
	NPCM8XX_PINCFG(217,	rg2mdio, MFSEL4, 23,	ddr, MFSEL3, 26,	none, NONE, 0,		none, NONE, 0,		none, NONE, 0,		DSTR(8, 12) | SLEW),
	NPCM8XX_PINCFG(218,	wdog1, MFSEL3, 19,	smb16b, MFSEL7, 30,	none, NONE, 0,		none, NONE, 0,		none, NONE, 0,		SLEW),
	NPCM8XX_PINCFG(219,	wdog2, MFSEL3, 20,	smb16b, MFSEL7, 30,	none, NONE, 0,		none, NONE, 0,		none, NONE, 0,		SLEW),
	NPCM8XX_PINCFG(220,	smb12, MFSEL3, 5,	pwm8, MFSEL6, 11,	none, NONE, 0,		none, NONE, 0,		none, NONE, 0,		SLEW),
	NPCM8XX_PINCFG(221,	smb12, MFSEL3, 5,	pwm9, MFSEL6, 12,	none, NONE, 0,		none, NONE, 0,		none, NONE, 0,		SLEW),
	NPCM8XX_PINCFG(222,	smb13, MFSEL3, 6,	none, NONE, 0,		none, NONE, 0,		none, NONE, 0,		none, NONE, 0,		SLEW),
	NPCM8XX_PINCFG(223,	smb13, MFSEL3, 6,	none, NONE, 0,		none, NONE, 0,		none, NONE, 0,		none, NONE, 0,		SLEW),
	NPCM8XX_PINCFG(224,	spix, MFSEL4, 27,	fm2, MFSEL6, 18,	none, NONE, 0,		none, NONE, 0,		none, NONE, 0,		DSTR(8, 12) | SLEW),
	NPCM8XX_PINCFG(225,	spix, MFSEL4, 27,	fm2, MFSEL6, 18,	none, NONE, 0,		none, NONE, 0,		none, NONE, 0,		DSTR(8, 12) | SLEW),
	NPCM8XX_PINCFG(226,	none, NONE, 0,		none, NONE, 0,		none, NONE, 0,		none, NONE, 0,		none, NONE, 0,		GPO | DSTR(8, 12) | SLEW),
	NPCM8XX_PINCFG(227,	spix, MFSEL4, 27,	fm2, MFSEL6, 18,	none, NONE, 0,		none, NONE, 0,		none, NONE, 0,		DSTR(8, 12) | SLEW),
	NPCM8XX_PINCFG(228,	spixcs1, MFSEL4, 28,	fm2, MFSEL6, 18,	none, NONE, 0,		none, NONE, 0,		none, NONE, 0,		DSTR(8, 12) | SLEW),
	NPCM8XX_PINCFG(229,	spix, MFSEL4, 27,	fm2, MFSEL6, 18,	none, NONE, 0,		none, NONE, 0,		none, NONE, 0,		GPO | DSTR(8, 12) | SLEW),
	NPCM8XX_PINCFG(230,	spix, MFSEL4, 27,	fm2, MFSEL6, 18,	none, NONE, 0,		none, NONE, 0,		none, NONE, 0,		GPO | DSTR(8, 12) | SLEW),
	NPCM8XX_PINCFG(231,	clkreq, MFSEL4, 9,	none, NONE, 0,		none, NONE, 0,		none, NONE, 0,		none, NONE, 0,		DSTR(4, 12) | SLEW),
	NPCM8XX_PINCFG(233,	spi1cs1, MFSEL5, 0,	fm1, MFSEL6, 17,	none, NONE, 0,		none, NONE, 0,		none, NONE, 0,		0), /* slewlpc ? */
	NPCM8XX_PINCFG(234,	pwm10, MFSEL6, 13,	smb20, MFSEL5, 28,	none, NONE, 0,		none, NONE, 0,		none, NONE, 0,		0),
	NPCM8XX_PINCFG(235,	pwm11, MFSEL6, 14,	smb20, MFSEL5, 28,	none, NONE, 0,		none, NONE, 0,		none, NONE, 0,		SLEW),
	NPCM8XX_PINCFG(240,	i3c0, MFSEL5, 17,	none, NONE, 0,		none, NONE, 0,		none, NONE, 0,		none, NONE, 0,		SLEW),
	NPCM8XX_PINCFG(241,	i3c0, MFSEL5, 17,	none, NONE, 0,		none, NONE, 0,		none, NONE, 0,		none, NONE, 0,		SLEW),
	NPCM8XX_PINCFG(242,	i3c1, MFSEL5, 19,	none, NONE, 0,		none, NONE, 0,		none, NONE, 0,		none, NONE, 0,		SLEW),
	NPCM8XX_PINCFG(243,	i3c1, MFSEL5, 19,	none, NONE, 0,		none, NONE, 0,		none, NONE, 0,		none, NONE, 0,		SLEW),
	NPCM8XX_PINCFG(244,	i3c2, MFSEL5, 21,	none, NONE, 0,		none, NONE, 0,		none, NONE, 0,		none, NONE, 0,		SLEW),
	NPCM8XX_PINCFG(245,	i3c2, MFSEL5, 21,	none, NONE, 0,		none, NONE, 0,		none, NONE, 0,		none, NONE, 0,		SLEW),
	NPCM8XX_PINCFG(246,	i3c3, MFSEL5, 23,	none, NONE, 0,		none, NONE, 0,		none, NONE, 0,		none, NONE, 0,		SLEW),
	NPCM8XX_PINCFG(247,	i3c3, MFSEL5, 23,	none, NONE, 0,		none, NONE, 0,		none, NONE, 0,		none, NONE, 0,		SLEW),
	NPCM8XX_PINCFG(250,	ddr, MFSEL3, 26,	none, NONE, 0,		none, NONE, 0,		none, NONE, 0,		none, NONE, 0,		DSTR(8, 12) | SLEW),
	NPCM8XX_PINCFG(251,	jm2, MFSEL5, 1,		none, NONE, 0,		none, NONE, 0,		none, NONE, 0,		none, NONE, 0,		0),
	NPCM8XX_PINCFG(253,	none, NONE, 0,		none, NONE, 0,		none, NONE, 0,		none, NONE, 0,		none, NONE, 0,		GPI), /* SDHC1 power */
	NPCM8XX_PINCFG(254,	none, NONE, 0,		none, NONE, 0,		none, NONE, 0,		none, NONE, 0,		none, NONE, 0,		GPI), /* SDHC2 power */
	NPCM8XX_PINCFG(255,	none, NONE, 0,		none, NONE, 0,		none, NONE, 0,		none, NONE, 0,		none, NONE, 0,		GPI), /* DACOSEL */
};

/* number, name, drv_data */
static const struct pinctrl_pin_desc npcm8xx_pins[] = {
	PINCTRL_PIN(0,	"GPIO0/IOX1_DI/SMB6C_SDA/SMB18_SDA"),
	PINCTRL_PIN(1,	"GPIO1/IOX1_LD/SMB6C_SCL/SMB18_SCL"),
	PINCTRL_PIN(2,	"GPIO2/IOX1_CK/SMB6B_SDA/SMB17_SDA"),
	PINCTRL_PIN(3,	"GPIO3/IOX1_DO/SMB6B_SCL/SMB17_SCL"),
	PINCTRL_PIN(4,	"GPIO4/IOX2_DI/SMB1D_SDA"),
	PINCTRL_PIN(5,	"GPIO5/IOX2_LD/SMB1D_SCL"),
	PINCTRL_PIN(6,	"GPIO6/IOX2_CK/SMB2D_SDA"),
	PINCTRL_PIN(7,	"GPIO7/IOX2_D0/SMB2D_SCL"),
	PINCTRL_PIN(8,	"GPIO8/LKGPO1/TP_GPIO0"),
	PINCTRL_PIN(9,	"GPIO9/LKGPO2/TP_GPIO1"),
	PINCTRL_PIN(10, "GPIO10/IOXH_LD/SMB6D_SCL/SMB16_SCL"),
	PINCTRL_PIN(11, "GPIO11/IOXH_CK/SMB6D_SDA/SMB16_SDA"),
	PINCTRL_PIN(12, "GPIO12/GSPI_CK/SMB5B_SCL"),
	PINCTRL_PIN(13, "GPIO13/GSPI_DO/SMB5B_SDA"),
	PINCTRL_PIN(14, "GPIO14/GSPI_DI/SMB5C_SCL"),
	PINCTRL_PIN(15, "GPIO15/GSPI_CS/SMB5C_SDA"),
	PINCTRL_PIN(16, "GPIO16/SMB7B_SDA/LKGPO0/TP_GPIO2"),
	PINCTRL_PIN(17, "GPIO17/PSPI_DI/CP1_GPIO5"),
	PINCTRL_PIN(18, "GPIO18/PSPI_D0/SMB4B_SDA"),
	PINCTRL_PIN(19, "GPIO19/PSPI_CK/SMB4B_SCL"),
	PINCTRL_PIN(20, "GPIO20/H_GPIO0/SMB4C_SDA/SMB15_SDA"),
	PINCTRL_PIN(21, "GPIO21/H_GPIO1/SMB4C_SCL/SMB15_SCL"),
	PINCTRL_PIN(22, "GPIO22/H_GPIO2/SMB4D_SDA/SMB14_SDA"),
	PINCTRL_PIN(23, "GPIO23/H_GPIO3/SMB4D_SCL/SMB14_SCL"),
	PINCTRL_PIN(24, "GPIO24/IOXH_DO/H_GPIO4/SMB7C_SCL/TP_SMB2_SCL"),
	PINCTRL_PIN(25, "GPIO25/IOXH_DI/H_GPIO4/SMB7C_SDA/TP_SMB2_SDA"),
	PINCTRL_PIN(26, "GPIO26/SMB5_SDA"),
	PINCTRL_PIN(27, "GPIO27/SMB5_SCL"),
	PINCTRL_PIN(28, "GPIO28/SMB4_SDA"),
	PINCTRL_PIN(29, "GPIO29/SMB4_SCL"),
	PINCTRL_PIN(30, "GPIO30/SMB3_SDA"),
	PINCTRL_PIN(31, "GPIO31/SMB3_SCL"),
	PINCTRL_PIN(32, "GPIO32/SMB14B_SCL/SPI0_nCS1"),
	PINCTRL_PIN(33, "GPIO33/I3C4_SCL"),
	PINCTRL_PIN(34, "GPIO34/I3C4_SDA"),
	PINCTRL_PIN(35, "MCBPCK/GPI35_AHB2PCI_DIS"),
	PINCTRL_PIN(36, "SYSBPCK/GPI36"),
	PINCTRL_PIN(37, "GPIO37/SMB3C_SDA/SMB23_SDA"),
	PINCTRL_PIN(38, "GPIO38/SMB3C_SCL/SMB23_SCL"),
	PINCTRL_PIN(39, "GPIO39/SMB3B_SDA/SMB22_SDA"),
	PINCTRL_PIN(40, "GPIO40/SMB3B_SCL/SMB22_SCL"),
	PINCTRL_PIN(41, "GPIO41/BU0_RXD/CP1U_RXD"),
	PINCTRL_PIN(42, "GPIO42/BU0_TXD/CP1U_TXD"),
	PINCTRL_PIN(43, "GPIO43/SI1_RXD/BU1_RXD"),
	PINCTRL_PIN(44, "GPIO44/SI1_nCTS/BU1_nCTS/CP_TDI/TP_TDI/CP_TP_TDI"),
	PINCTRL_PIN(45, "GPIO45/SI1_nDCD/CP_TMS_SWIO/TP_TMS_SWIO/CP_TP_TMS_SWIO"),
	PINCTRL_PIN(46, "GPIO46/SI1_nDSR/CP_TCK_SWCLK/TP_TCK_SWCLK/CP_TP_TCK_SWCLK"),
	PINCTRL_PIN(47, "GPIO47/SI1n_RI1"),
	PINCTRL_PIN(48, "GPIO48/SI2_TXD/BU0_TXD/STRAP5"),
	PINCTRL_PIN(49, "GPIO49/SI2_RXD/BU0_RXD"),
	PINCTRL_PIN(50, "GPIO50/SI2_nCTS/BU6_TXD/TPU_TXD"),
	PINCTRL_PIN(51, "GPIO51/SI2_nRTS/BU6_RXD/TPU_RXD"),
	PINCTRL_PIN(52, "GPIO52/SI2_nDCD/BU5_RXD"),
	PINCTRL_PIN(53, "GPIO53/SI2_nDTR_BOUT2/BU5_TXD"),
	PINCTRL_PIN(54, "GPIO54/SI2_nDSR/BU4_TXD"),
	PINCTRL_PIN(55, "GPIO55/SI2_RI2/BU4_RXD"),
	PINCTRL_PIN(56, "GPIO56/R1_RXERR/R1_OEN"),
	PINCTRL_PIN(57, "GPIO57/R1_MDC/TP_GPIO4"),
	PINCTRL_PIN(58, "GPIO58/R1_MDIO/TP_GPIO5"),
	PINCTRL_PIN(59, "GPIO59/H_GPIO06/SMB3D_SDA/SMB19_SDA"),
	PINCTRL_PIN(60, "GPIO60/H_GPIO07/SMB3D_SCL/SMB19_SCL"),
	PINCTRL_PIN(61, "GPIO61/SI1_nDTR_BOUT"),
	PINCTRL_PIN(62, "GPIO62/SI1_nRTS/BU1_nRTS/CP_TDO_SWO/TP_TDO_SWO/CP_TP_TDO_SWO"),
	PINCTRL_PIN(63, "GPIO63/BU1_TXD1/SI1_TXD"),
	PINCTRL_PIN(64, "GPIO64/FANIN0"),
	PINCTRL_PIN(65, "GPIO65/FANIN1"),
	PINCTRL_PIN(66, "GPIO66/FANIN2"),
	PINCTRL_PIN(67, "GPIO67/FANIN3"),
	PINCTRL_PIN(68, "GPIO68/FANIN4"),
	PINCTRL_PIN(69, "GPIO69/FANIN5"),
	PINCTRL_PIN(70, "GPIO70/FANIN6"),
	PINCTRL_PIN(71, "GPIO71/FANIN7"),
	PINCTRL_PIN(72, "GPIO72/FANIN8"),
	PINCTRL_PIN(73, "GPIO73/FANIN9"),
	PINCTRL_PIN(74, "GPIO74/FANIN10"),
	PINCTRL_PIN(75, "GPIO75/FANIN11"),
	PINCTRL_PIN(76, "GPIO76/FANIN12"),
	PINCTRL_PIN(77, "GPIO77/FANIN13"),
	PINCTRL_PIN(78, "GPIO78/FANIN14"),
	PINCTRL_PIN(79, "GPIO79/FANIN15"),
	PINCTRL_PIN(80, "GPIO80/PWM0"),
	PINCTRL_PIN(81, "GPIO81/PWM1"),
	PINCTRL_PIN(82, "GPIO82/PWM2"),
	PINCTRL_PIN(83, "GPIO83/PWM3"),
	PINCTRL_PIN(84, "GPIO84/R2_TXD0"),
	PINCTRL_PIN(85, "GPIO85/R2_TXD1"),
	PINCTRL_PIN(86, "GPIO86/R2_TXEN"),
	PINCTRL_PIN(87, "GPIO87/R2_RXD0"),
	PINCTRL_PIN(88, "GPIO88/R2_RXD1"),
	PINCTRL_PIN(89, "GPIO89/R2_CRSDV"),
	PINCTRL_PIN(90, "GPIO90/R2_RXERR/R2_OEN"),
	PINCTRL_PIN(91, "GPIO91/R2_MDC/CP1_GPIO6/TP_GPIO0"),
	PINCTRL_PIN(92, "GPIO92/R2_MDIO/CP1_GPIO7/TP_GPIO1"),
	PINCTRL_PIN(93, "GPIO93/GA20/SMB5D_SCL"),
	PINCTRL_PIN(94, "GPIO94/nKBRST/SMB5D_SDA"),
	PINCTRL_PIN(95, "GPIO95/nESPIRST/LPC_nLRESET"),
	PINCTRL_PIN(96, "GPIO96/CP1_GPIO7/BU2_TXD/TP_GPIO7"),
	PINCTRL_PIN(97, "GPIO97/CP1_GPIO6/BU2_RXD/TP_GPIO6"),
	PINCTRL_PIN(98, "GPIO98/CP1_GPIO5/BU4_TXD/TP_GPIO5"),
	PINCTRL_PIN(99, "GPIO99/CP1_GPIO4/BU4_RXD/TP_GPIO4"),
	PINCTRL_PIN(100, "GPIO100/CP1_GPIO3/BU5_TXD/TP_GPIO3"),
	PINCTRL_PIN(101, "GPIO101/CP1_GPIO2/BU5_RXD/TP_GPIO2"),
	PINCTRL_PIN(102, "GPIO102/HSYNC"),
	PINCTRL_PIN(103, "GPIO103/VSYNC"),
	PINCTRL_PIN(104, "GPIO104/DDC_SCL"),
	PINCTRL_PIN(105, "GPIO105/DDC_SDA"),
	PINCTRL_PIN(106, "GPIO106/I3C5_SCL"),
	PINCTRL_PIN(107, "GPIO107/I3C5_SDA"),
	PINCTRL_PIN(108, "GPIO108/SG1_MDC"),
	PINCTRL_PIN(109, "GPIO109/SG1_MDIO"),
	PINCTRL_PIN(110, "GPIO110/RG2_TXD0/DDRV0/R3_TXD0"),
	PINCTRL_PIN(111, "GPIO111/RG2_TXD1/DDRV1/R3_TXD1"),
	PINCTRL_PIN(112, "GPIO112/RG2_TXD2/DDRV2"),
	PINCTRL_PIN(113, "GPIO113/RG2_TXD3/DDRV3"),
	PINCTRL_PIN(114, "GPIO114/SMB0_SCL"),
	PINCTRL_PIN(115, "GPIO115/SMB0_SDA"),
	PINCTRL_PIN(116, "GPIO116/SMB1_SCL"),
	PINCTRL_PIN(117, "GPIO117/SMB1_SDA"),
	PINCTRL_PIN(118, "GPIO118/SMB2_SCL"),
	PINCTRL_PIN(119, "GPIO119/SMB2_SDA"),
	PINCTRL_PIN(120, "GPIO120/SMB2C_SDA"),
	PINCTRL_PIN(121, "GPIO121/SMB2C_SCL"),
	PINCTRL_PIN(122, "GPIO122/SMB2B_SDA"),
	PINCTRL_PIN(123, "GPIO123/SMB2B_SCL"),
	PINCTRL_PIN(124, "GPIO124/SMB1C_SDA/CP1_GPIO3"),
	PINCTRL_PIN(125, "GPIO125/SMB1C_SCL/CP1_GPIO2"),
	PINCTRL_PIN(126, "GPIO126/SMB1B_SDA/CP1_GPIO1"),
	PINCTRL_PIN(127, "GPIO127/SMB1B_SCL/CP1_GPIO0"),
	PINCTRL_PIN(128, "GPIO128/SMB824_SCL"),
	PINCTRL_PIN(129, "GPIO129/SMB824_SDA"),
	PINCTRL_PIN(130, "GPIO130/SMB925_SCL"),
	PINCTRL_PIN(131, "GPIO131/SMB925_SDA"),
	PINCTRL_PIN(132, "GPIO132/SMB1026_SCL"),
	PINCTRL_PIN(133, "GPIO133/SMB1026_SDA"),
	PINCTRL_PIN(134, "GPIO134/SMB11_SCL/SMB23B_SCL"),
	PINCTRL_PIN(135, "GPIO135/SMB11_SDA/SMB23B_SDA"),
	PINCTRL_PIN(136, "GPIO136/JM1_TCK"),
	PINCTRL_PIN(137, "GPIO137/JM1_TDO"),
	PINCTRL_PIN(138, "GPIO138/JM1_TMS"),
	PINCTRL_PIN(139, "GPIO139/JM1_TDI"),
	PINCTRL_PIN(140, "GPIO140/JM1_nTRST"),
	PINCTRL_PIN(141, "GPIO141/SMB7B_SCL"),
	PINCTRL_PIN(142, "GPIO142/SMB7D_SCL/TPSMB1_SCL"),
	PINCTRL_PIN(143, "GPIO143/SMB7D_SDA/TPSMB1_SDA"),
	PINCTRL_PIN(144, "GPIO144/PWM4"),
	PINCTRL_PIN(145, "GPIO145/PWM5"),
	PINCTRL_PIN(146, "GPIO146/PWM6"),
	PINCTRL_PIN(147, "GPIO147/PWM7"),
	PINCTRL_PIN(148, "GPIO148/MMC_DT4"),
	PINCTRL_PIN(149, "GPIO149/MMC_DT5"),
	PINCTRL_PIN(150, "GPIO150/MMC_DT6"),
	PINCTRL_PIN(151, "GPIO151/MMC_DT7"),
	PINCTRL_PIN(152, "GPIO152/MMC_CLK"),
	PINCTRL_PIN(153, "GPIO153/MMC_WP"),
	PINCTRL_PIN(154, "GPIO154/MMC_CMD"),
	PINCTRL_PIN(155, "GPIO155/MMC_nCD/MMC_nRSTLK"),
	PINCTRL_PIN(156, "GPIO156/MMC_DT0"),
	PINCTRL_PIN(157, "GPIO157/MMC_DT1"),
	PINCTRL_PIN(158, "GPIO158/MMC_DT2"),
	PINCTRL_PIN(159, "GPIO159/MMC_DT3"),
	PINCTRL_PIN(160, "GPIO160/CLKOUT/RNGOSCOUT/GFXBYPCK"),
	PINCTRL_PIN(161, "GPIO161/ESPI_nCS/LPC_nLFRAME"),
	PINCTRL_PIN(162, "GPIO162/SERIRQ"),
	PINCTRL_PIN(163, "GPIO163/ESPI_CK/LPC_LCLK"),
	PINCTRL_PIN(164, "GPIO164/ESPI_IO0/LPC_LAD0"),
	PINCTRL_PIN(165, "GPIO165/ESPI_IO1/LPC_LAD1"),
	PINCTRL_PIN(166, "GPIO166/ESPI_IO2/LPC_LAD2"),
	PINCTRL_PIN(167, "GPIO167/ESPI_IO3/LPC_LAD3"),
	PINCTRL_PIN(168, "GPIO168/ESPI_nALERT/LPC_nCLKRUN"),
	PINCTRL_PIN(169, "GPIO169/nSCIPME/SMB21_SCL"),
	PINCTRL_PIN(170, "GPIO170/nSMI/SMB21_SDA"),
	PINCTRL_PIN(171, "GPIO171/SMB6_SCL"),
	PINCTRL_PIN(172, "GPIO172/SMB6_SDA"),
	PINCTRL_PIN(173, "GPIO173/SMB7_SCL"),
	PINCTRL_PIN(174, "GPIO174/SMB7_SDA"),
	PINCTRL_PIN(175, "GPIO175/SPI1_CK/FANIN19/FM1_CK"),
	PINCTRL_PIN(176, "GPIO176/SPI1_DO/FANIN18/FM1_DO/STRAP9"),
	PINCTRL_PIN(177, "GPIO177/SPI1_DI/FANIN17/FM1_D1/STRAP10"),
	PINCTRL_PIN(178, "GPIO178/R1_TXD0"),
	PINCTRL_PIN(179, "GPIO179/R1_TXD1"),
	PINCTRL_PIN(180, "GPIO180/R1_TXEN"),
	PINCTRL_PIN(181, "GPIO181/R1_RXD0"),
	PINCTRL_PIN(182, "GPIO182/R1_RXD1"),
	PINCTRL_PIN(183, "GPIO183/SPI3_SEL"),
	PINCTRL_PIN(184, "GPIO184/SPI3_D0/STRAP13"),
	PINCTRL_PIN(185, "GPIO185/SPI3_D1"),
	PINCTRL_PIN(186, "GPIO186/SPI3_nCS0"),
	PINCTRL_PIN(187, "GPO187/SPI3_nCS1_SMB14B_SDA"),
	PINCTRL_PIN(188, "GPIO188/SPI3_D2/SPI3_nCS2"),
	PINCTRL_PIN(189, "GPIO189/SPI3_D3/SPI3_nCS3"),
	PINCTRL_PIN(190, "GPIO190/nPRD_SMI"),
	PINCTRL_PIN(191, "GPIO191/SPI1_D1/FANIN17/FM1_D1/STRAP10"),
	PINCTRL_PIN(192, "GPIO192/SPI1_D3/SPI_nCS3/FM1_D3/SMB15_SCL"),
	PINCTRL_PIN(193, "GPIO193/R1_CRSDV"),
	PINCTRL_PIN(194, "GPIO194/SMB0B_SCL/FM0_CK"),
	PINCTRL_PIN(195, "GPIO195/SMB0B_SDA/FM0_D0"),
	PINCTRL_PIN(196, "GPIO196/SMB0C_SCL/FM0_D1"),
	PINCTRL_PIN(197, "GPIO197/SMB0DEN/FM0_D3"),
	PINCTRL_PIN(198, "GPIO198/SMB0D_SDA/FM0_D2"),
	PINCTRL_PIN(199, "GPIO199/SMB0D_SCL/FM0_CSO"),
	PINCTRL_PIN(200, "GPIO200/R2_CK"),
	PINCTRL_PIN(201, "GPIO201/R1_CK"),
	PINCTRL_PIN(202, "GPIO202/SMB0C_SDA/FM0_CSI"),
	PINCTRL_PIN(203, "GPIO203/SPI1_nCS0/FANIN16/FM1_CSI"),
	PINCTRL_PIN(208, "GPIO208/RG2_TXC/DVCK"),
	PINCTRL_PIN(209, "GPIO209/RG2_TXCTL/DDRV4/R3_TXEN"),
	PINCTRL_PIN(210, "GPIO210/RG2_RXD0/DDRV5/R3_RXD0"),
	PINCTRL_PIN(211, "GPIO211/RG2_RXD1/DDRV6/R3_RXD1"),
	PINCTRL_PIN(212, "GPIO212/RG2_RXD2/DDRV7/R3_RXD2"),
	PINCTRL_PIN(213, "GPIO213/RG2_RXD3/DDRV8/R3_OEN"),
	PINCTRL_PIN(214, "GPIO214/RG2_RXC/DDRV9/R3_CK"),
	PINCTRL_PIN(215, "GPIO215/RG2_RXCTL/DDRV10/R3_CRSDV"),
	PINCTRL_PIN(216, "GPIO216/RG2_MDC/DDRV11"),
	PINCTRL_PIN(217, "GPIO217/RG2_MDIO/DVHSYNC"),
	PINCTRL_PIN(218, "GPIO218/nWDO1/SMB16_SCL"),
	PINCTRL_PIN(219, "GPIO219/nWDO2/SMB16_SDA"),
	PINCTRL_PIN(220, "GPIO220/SMB12_SCL/PWM8"),
	PINCTRL_PIN(221, "GPIO221/SMB12_SDA/PWM9"),
	PINCTRL_PIN(222, "GPIO222/SMB13_SCL"),
	PINCTRL_PIN(223, "GPIO223/SMB13_SDA"),
	PINCTRL_PIN(224, "GPIO224/SPIX_CK/FM2_CK"),
	PINCTRL_PIN(225, "GPO225/SPIX_D0/FM2_D0/STRAP1"),
	PINCTRL_PIN(226, "GPO226/SPIX_D1/FM2_D1/STRAP2"),
	PINCTRL_PIN(227, "GPIO227/SPIX_nCS0/FM2_CSI"),
	PINCTRL_PIN(228, "GPIO228/SPIX_nCS1/FM2_CSO"),
	PINCTRL_PIN(229, "GPO229/SPIX_D2/FM2_D2/STRAP3"),
	PINCTRL_PIN(230, "GPO230/SPIX_D3/FM2_D3/STRAP6"),
	PINCTRL_PIN(231, "GPIO231/EP_nCLKREQ"),
	PINCTRL_PIN(233, "GPIO233/SPI1_nCS1/FM1_CSO"),
	PINCTRL_PIN(234, "GPIO234/PWM10/SMB20_SCL"),
	PINCTRL_PIN(235, "GPIO235/PWM11/SMB20_SDA"),
	PINCTRL_PIN(240, "GPIO240/I3C0_SCL"),
	PINCTRL_PIN(241, "GPIO241/I3C0_SDA"),
	PINCTRL_PIN(242, "GPIO242/I3C1_SCL"),
	PINCTRL_PIN(243, "GPIO243/I3C1_SDA"),
	PINCTRL_PIN(244, "GPIO244/I3C2_SCL"),
	PINCTRL_PIN(245, "GPIO245/I3C2_SDA"),
	PINCTRL_PIN(246, "GPIO246/I3C3_SCL"),
	PINCTRL_PIN(247, "GPIO247/I3C3_SDA"),
	PINCTRL_PIN(250, "GPIO250/RG2_REFCK/DVVSYNC"),
	PINCTRL_PIN(251, "JM2/CP1_GPIO"),
	};

/* Enable mode in pin group */
static void npcm8xx_setfunc(struct regmap *gcr_regmap, const unsigned int *pin,
			    int pin_number, int mode)
{
	const struct npcm8xx_pincfg *cfg;
	int i;

	for (i = 0 ; i < pin_number ; i++) {
		cfg = &pincfg[pin[i]];
		if (mode == fn_gpio || cfg->fn0 == mode || cfg->fn1 == mode ||
		    cfg->fn2 == mode || cfg->fn3 == mode || cfg->fn4 == mode) {
			if (cfg->reg0)
				regmap_update_bits(gcr_regmap, cfg->reg0,
						   BIT(cfg->bit0),
						   (cfg->fn0 == mode) ?
						   BIT(cfg->bit0) : 0);
			if (cfg->reg1)
				regmap_update_bits(gcr_regmap, cfg->reg1,
						   BIT(cfg->bit1),
						   (cfg->fn1 == mode) ?
						   BIT(cfg->bit1) : 0);
			if (cfg->reg2)
				regmap_update_bits(gcr_regmap, cfg->reg2,
						   BIT(cfg->bit2),
						   (cfg->fn2 == mode) ?
						   BIT(cfg->bit2) : 0);
			if (cfg->reg3)
				regmap_update_bits(gcr_regmap, cfg->reg3,
						   BIT(cfg->bit3),
						   (cfg->fn3 == mode) ?
						   BIT(cfg->bit3) : 0);
			if (cfg->reg4)
				regmap_update_bits(gcr_regmap, cfg->reg4,
						   BIT(cfg->bit4),
						   (cfg->fn4 == mode) ?
						   BIT(cfg->bit4) : 0);
		}
	}
}

static int npcm8xx_get_slew_rate(struct npcm8xx_gpio *bank,
				 struct regmap *gcr_regmap, unsigned int pin)
{
	int gpio = pin % bank->chip.gc.ngpio;
	unsigned long pinmask = BIT(gpio);
	u32 val;

	if (pincfg[pin].flag & SLEW)
		return ioread32(bank->base + NPCM8XX_GP_N_OSRC) & pinmask;
	/* LPC Slew rate in SRCNT register */
	if (pincfg[pin].flag & SLEWLPC) {
		regmap_read(gcr_regmap, NPCM8XX_GCR_SRCNT, &val);
		return !!(val & SRCNT_ESPI);
	}

	return -EINVAL;
}

static int npcm8xx_set_slew_rate(struct npcm8xx_gpio *bank,
				 struct regmap *gcr_regmap, unsigned int pin,
				 int arg)
{
	void __iomem *OSRC_Offset = bank->base + NPCM8XX_GP_N_OSRC;
	int gpio = BIT(pin % bank->chip.gc.ngpio);

	if (pincfg[pin].flag & SLEW) {
		switch (arg) {
		case 0:
			npcm_gpio_clr(&bank->chip, OSRC_Offset, gpio);
			return 0;
		case 1:
			npcm_gpio_set(&bank->chip, OSRC_Offset, gpio);
			return 0;
		default:
			return -EINVAL;
		}
	}

	if (!(pincfg[pin].flag & SLEWLPC))
		return -EINVAL;

	switch (arg) {
	case 0:
		regmap_update_bits(gcr_regmap, NPCM8XX_GCR_SRCNT,
				   SRCNT_ESPI, 0);
		break;
	case 1:
		regmap_update_bits(gcr_regmap, NPCM8XX_GCR_SRCNT,
				   SRCNT_ESPI, SRCNT_ESPI);
		break;
	default:
		return -EINVAL;
		}

	return 0;
}

static int npcm8xx_get_drive_strength(struct pinctrl_dev *pctldev,
				      unsigned int pin)
{
	struct npcm8xx_pinctrl *npcm = pinctrl_dev_get_drvdata(pctldev);
	struct npcm8xx_gpio *bank =
		&npcm->gpio_bank[pin / NPCM8XX_GPIO_PER_BANK];
	int gpio = pin % bank->chip.gc.ngpio;
	unsigned long pinmask = BIT(gpio);
	int flg, val;
	u32 ds = 0;

	flg = pincfg[pin].flag;
	if (!(flg & DRIVE_STRENGTH_MASK))
		return -EINVAL;

	val = ioread32(bank->base + NPCM8XX_GP_N_ODSC) & pinmask;
	ds = val ? DSHI(flg) : DSLO(flg);
	dev_dbg(bank->chip.gc.parent, "pin %d strength %d = %d\n", pin, val, ds);

	return ds;
}

static int npcm8xx_set_drive_strength(struct npcm8xx_pinctrl *npcm,
				      unsigned int pin, int nval)
{
	struct npcm8xx_gpio *bank =
		&npcm->gpio_bank[pin / NPCM8XX_GPIO_PER_BANK];
	int gpio = BIT(pin % bank->chip.gc.ngpio);
	int v;

	v = pincfg[pin].flag & DRIVE_STRENGTH_MASK;

	if (DSLO(v) == nval)
		npcm_gpio_clr(&bank->chip, bank->base + NPCM8XX_GP_N_ODSC, gpio);
	else if (DSHI(v) == nval)
		npcm_gpio_set(&bank->chip, bank->base + NPCM8XX_GP_N_ODSC, gpio);
	else
		return -ENOTSUPP;

	return 0;
}

/* pinctrl_ops */
static int npcm8xx_get_groups_count(struct pinctrl_dev *pctldev)
{
	return ARRAY_SIZE(npcm8xx_pingroups);
}

static const char *npcm8xx_get_group_name(struct pinctrl_dev *pctldev,
					  unsigned int selector)
{
	return npcm8xx_pingroups[selector].name;
}

static int npcm8xx_get_group_pins(struct pinctrl_dev *pctldev,
				  unsigned int selector,
				  const unsigned int **pins,
				  unsigned int *npins)
{
	*npins = npcm8xx_pingroups[selector].npins;
	*pins  = npcm8xx_pingroups[selector].pins;

	return 0;
}

static int npcm8xx_dt_node_to_map(struct pinctrl_dev *pctldev,
				  struct device_node *np_config,
				  struct pinctrl_map **map,
				  u32 *num_maps)
{
	return pinconf_generic_dt_node_to_map(pctldev, np_config,
					      map, num_maps,
					      PIN_MAP_TYPE_INVALID);
}

static void npcm8xx_dt_free_map(struct pinctrl_dev *pctldev,
				struct pinctrl_map *map, u32 num_maps)
{
	kfree(map);
}

static const struct pinctrl_ops npcm8xx_pinctrl_ops = {
	.get_groups_count = npcm8xx_get_groups_count,
	.get_group_name = npcm8xx_get_group_name,
	.get_group_pins = npcm8xx_get_group_pins,
	.dt_node_to_map = npcm8xx_dt_node_to_map,
	.dt_free_map = npcm8xx_dt_free_map,
};

static int npcm8xx_get_functions_count(struct pinctrl_dev *pctldev)
{
	return ARRAY_SIZE(npcm8xx_funcs);
}

static const char *npcm8xx_get_function_name(struct pinctrl_dev *pctldev,
					     unsigned int function)
{
	return npcm8xx_funcs[function].name;
}

static int npcm8xx_get_function_groups(struct pinctrl_dev *pctldev,
				       unsigned int function,
				       const char * const **groups,
				       unsigned int * const ngroups)
{
	*ngroups = npcm8xx_funcs[function].ngroups;
	*groups	 = npcm8xx_funcs[function].groups;

	return 0;
}

static int npcm8xx_pinmux_set_mux(struct pinctrl_dev *pctldev,
				  unsigned int function,
				  unsigned int group)
{
	struct npcm8xx_pinctrl *npcm = pinctrl_dev_get_drvdata(pctldev);

	npcm8xx_setfunc(npcm->gcr_regmap, npcm8xx_pingroups[group].pins,
			npcm8xx_pingroups[group].npins, group);

	return 0;
}

static int npcm8xx_gpio_request_enable(struct pinctrl_dev *pctldev,
				       struct pinctrl_gpio_range *range,
				       unsigned int offset)
{
	struct npcm8xx_pinctrl *npcm = pinctrl_dev_get_drvdata(pctldev);
	const unsigned int *pin = &offset;
	int mode = fn_gpio;

	if ((pin[0] >= 183 && pin[0] <= 189) || pin[0] == 35 || pin[0] == 36)
		mode = pincfg[pin[0]].fn0;

	npcm8xx_setfunc(npcm->gcr_regmap, &offset, 1, mode);

	return 0;
}

static void npcm8xx_gpio_request_free(struct pinctrl_dev *pctldev,
				      struct pinctrl_gpio_range *range,
				      unsigned int offset)
{
	struct npcm8xx_pinctrl *npcm = pinctrl_dev_get_drvdata(pctldev);
	int virq;

	virq = irq_find_mapping(npcm->domain, offset);
	if (virq)
		irq_dispose_mapping(virq);
}

static int npcm_gpio_set_direction(struct pinctrl_dev *pctldev,
				   struct pinctrl_gpio_range *range,
				   unsigned int offset, bool input)
{
	struct npcm8xx_pinctrl *npcm = pinctrl_dev_get_drvdata(pctldev);
	struct npcm8xx_gpio *bank =
		&npcm->gpio_bank[offset / NPCM8XX_GPIO_PER_BANK];
	int gpio = BIT(offset % bank->chip.gc.ngpio);

	if (input)
		iowrite32(gpio, bank->base + NPCM8XX_GP_N_OEC);
	else
		iowrite32(gpio, bank->base + NPCM8XX_GP_N_OES);

	return 0;
}

static const struct pinmux_ops npcm8xx_pinmux_ops = {
	.get_functions_count = npcm8xx_get_functions_count,
	.get_function_name = npcm8xx_get_function_name,
	.get_function_groups = npcm8xx_get_function_groups,
	.set_mux = npcm8xx_pinmux_set_mux,
	.gpio_request_enable = npcm8xx_gpio_request_enable,
	.gpio_disable_free = npcm8xx_gpio_request_free,
	.gpio_set_direction = npcm_gpio_set_direction,
};

static int debounce_timing_setting(struct npcm8xx_gpio *bank, u32 gpio,
				   u32 nanosecs)
{
	void __iomem *DBNCS_offset = bank->base + NPCM8XX_GP_N_DBNCS0 + (gpio / 4);
	int gpio_debounce = (gpio % 16) * 2, debounce_select, i;
	u32 dbncp_val, dbncp_val_mod;

	for (i = 0 ; i < NPCM8XX_DEBOUNCE_MAX ; i++) {
		if (bank->debounce.set_val[i]) {
			if (bank->debounce.nanosec_val[i] == nanosecs) {
				debounce_select = i << gpio_debounce;
				npcm_gpio_set(&bank->chip, DBNCS_offset,
					      debounce_select);
				break;
			}
		} else {
			bank->debounce.set_val[i] = true;
			bank->debounce.nanosec_val[i] = nanosecs;
			debounce_select = i << gpio_debounce;
			npcm_gpio_set(&bank->chip, DBNCS_offset, debounce_select);
			switch (nanosecs) {
			case 1 ... 1040:
				iowrite32(0, bank->base + NPCM8XX_GP_N_DBNCP0 + (i * 4));
				break;
			case 1041 ... 1640:
				iowrite32(0x10, bank->base + NPCM8XX_GP_N_DBNCP0 + (i * 4));
				break;
			case 1641 ... 2280:
				iowrite32(0x20, bank->base + NPCM8XX_GP_N_DBNCP0 + (i * 4));
				break;
			case 2281 ... 2700:
				iowrite32(0x30, bank->base + NPCM8XX_GP_N_DBNCP0 + (i * 4));
				break;
			case 2701 ... 2856:
				iowrite32(0x40, bank->base + NPCM8XX_GP_N_DBNCP0 + (i * 4));
				break;
			case 2857 ... 3496:
				iowrite32(0x50, bank->base + NPCM8XX_GP_N_DBNCP0 + (i * 4));
				break;
			case 3497 ... 4136:
				iowrite32(0x60, bank->base + NPCM8XX_GP_N_DBNCP0 + (i * 4));
				break;
			case 4137 ... 5025:
				iowrite32(0x70, bank->base + NPCM8XX_GP_N_DBNCP0 + (i * 4));
				break;
			default:
				dbncp_val = DIV_ROUND_CLOSEST(nanosecs, NPCM8XX_DEBOUNCE_NSEC);
				if (dbncp_val > NPCM8XX_DEBOUNCE_MAX_VAL)
					return -ENOTSUPP;
				dbncp_val_mod = dbncp_val & GENMASK(3, 0);
				if (dbncp_val_mod > GENMASK(2, 0))
					dbncp_val += 0x10;
				iowrite32(dbncp_val & NPCM8XX_DEBOUNCE_VAL_MASK,
					  bank->base + NPCM8XX_GP_N_DBNCP0 + (i * 4));
				break;
			}
			break;
		}
	}

	if (i == 4)
		return -ENOTSUPP;

	return 0;
}

static int npcm_set_debounce(struct npcm8xx_pinctrl *npcm, unsigned int pin,
			     u32 nanosecs)
{
	struct npcm8xx_gpio *bank =
		&npcm->gpio_bank[pin / NPCM8XX_GPIO_PER_BANK];
	int gpio = BIT(pin % bank->chip.gc.ngpio);
	int ret;

	if (nanosecs) {
		ret = debounce_timing_setting(bank, pin % bank->chip.gc.ngpio,
					      nanosecs);
		if (ret)
			dev_err(npcm->dev, "Pin %d, All four debounce timing values are used, please use one of exist debounce values\n", pin);
		else
			npcm_gpio_set(&bank->chip, bank->base + NPCM8XX_GP_N_DBNC,
				      gpio);
		return ret;
	}

	npcm_gpio_clr(&bank->chip, bank->base + NPCM8XX_GP_N_DBNC, gpio);

	return 0;
}

/* pinconf_ops */
static int npcm8xx_config_get(struct pinctrl_dev *pctldev, unsigned int pin,
			      unsigned long *config)
{
	enum pin_config_param param = pinconf_to_config_param(*config);
	struct npcm8xx_pinctrl *npcm = pinctrl_dev_get_drvdata(pctldev);
	struct npcm8xx_gpio *bank =
		&npcm->gpio_bank[pin / NPCM8XX_GPIO_PER_BANK];
	int gpio = pin % bank->chip.gc.ngpio;
	unsigned long pinmask = BIT(gpio);
	u32 ie, oe, pu, pd;
	int rc = 0;

	switch (param) {
	case PIN_CONFIG_BIAS_DISABLE:
	case PIN_CONFIG_BIAS_PULL_UP:
	case PIN_CONFIG_BIAS_PULL_DOWN:
		pu = ioread32(bank->base + NPCM8XX_GP_N_PU) & pinmask;
		pd = ioread32(bank->base + NPCM8XX_GP_N_PD) & pinmask;
		if (param == PIN_CONFIG_BIAS_DISABLE)
			rc = !pu && !pd;
		else if (param == PIN_CONFIG_BIAS_PULL_UP)
			rc = pu && !pd;
		else if (param == PIN_CONFIG_BIAS_PULL_DOWN)
			rc = !pu && pd;
		break;
	case PIN_CONFIG_LEVEL:
	case PIN_CONFIG_INPUT_ENABLE:
		ie = ioread32(bank->base + NPCM8XX_GP_N_IEM) & pinmask;
		oe = ioread32(bank->base + NPCM8XX_GP_N_OE) & pinmask;
		if (param == PIN_CONFIG_INPUT_ENABLE)
			rc = (ie && !oe);
		else if (param == PIN_CONFIG_LEVEL)
			rc = (!ie && oe);
		break;
	case PIN_CONFIG_DRIVE_PUSH_PULL:
		rc = !(ioread32(bank->base + NPCM8XX_GP_N_OTYP) & pinmask);
		break;
	case PIN_CONFIG_DRIVE_OPEN_DRAIN:
		rc = ioread32(bank->base + NPCM8XX_GP_N_OTYP) & pinmask;
		break;
	case PIN_CONFIG_INPUT_DEBOUNCE:
		rc = ioread32(bank->base + NPCM8XX_GP_N_DBNC) & pinmask;
		break;
	case PIN_CONFIG_DRIVE_STRENGTH:
		rc = npcm8xx_get_drive_strength(pctldev, pin);
		if (rc)
			*config = pinconf_to_config_packed(param, rc);
		break;
	case PIN_CONFIG_SLEW_RATE:
		rc = npcm8xx_get_slew_rate(bank, npcm->gcr_regmap, pin);
		if (rc >= 0)
			*config = pinconf_to_config_packed(param, rc);
		break;
	default:
		return -ENOTSUPP;
	}

	if (!rc)
		return -EINVAL;

	return 0;
}

static int npcm8xx_config_set_one(struct npcm8xx_pinctrl *npcm,
				  unsigned int pin, unsigned long config)
{
	enum pin_config_param param = pinconf_to_config_param(config);
	struct npcm8xx_gpio *bank =
		&npcm->gpio_bank[pin / NPCM8XX_GPIO_PER_BANK];
	u32 arg = pinconf_to_config_argument(config);
	int gpio = BIT(pin % bank->chip.gc.ngpio);

	switch (param) {
	case PIN_CONFIG_BIAS_DISABLE:
		npcm_gpio_clr(&bank->chip, bank->base + NPCM8XX_GP_N_PU, gpio);
		npcm_gpio_clr(&bank->chip, bank->base + NPCM8XX_GP_N_PD, gpio);
		break;
	case PIN_CONFIG_BIAS_PULL_DOWN:
		npcm_gpio_clr(&bank->chip, bank->base + NPCM8XX_GP_N_PU, gpio);
		npcm_gpio_set(&bank->chip, bank->base + NPCM8XX_GP_N_PD, gpio);
		break;
	case PIN_CONFIG_BIAS_PULL_UP:
		npcm_gpio_clr(&bank->chip, bank->base + NPCM8XX_GP_N_PD, gpio);
		npcm_gpio_set(&bank->chip, bank->base + NPCM8XX_GP_N_PU, gpio);
		break;
	case PIN_CONFIG_INPUT_ENABLE:
		iowrite32(gpio, bank->base + NPCM8XX_GP_N_OEC);
		bank->direction_input(&bank->chip.gc, pin % bank->chip.gc.ngpio);
		break;
<<<<<<< HEAD
	case PIN_CONFIG_OUTPUT:
=======
	case PIN_CONFIG_LEVEL:
>>>>>>> d64911c0
		bank->direction_output(&bank->chip.gc, pin % bank->chip.gc.ngpio, arg);
		iowrite32(gpio, bank->base + NPCM8XX_GP_N_OES);
		break;
	case PIN_CONFIG_DRIVE_PUSH_PULL:
		npcm_gpio_clr(&bank->chip, bank->base + NPCM8XX_GP_N_OTYP, gpio);
		break;
	case PIN_CONFIG_DRIVE_OPEN_DRAIN:
		npcm_gpio_set(&bank->chip, bank->base + NPCM8XX_GP_N_OTYP, gpio);
		break;
	case PIN_CONFIG_INPUT_DEBOUNCE:
		return npcm_set_debounce(npcm, pin, arg * 1000);
	case PIN_CONFIG_SLEW_RATE:
		return npcm8xx_set_slew_rate(bank, npcm->gcr_regmap, pin, arg);
	case PIN_CONFIG_DRIVE_STRENGTH:
		return npcm8xx_set_drive_strength(npcm, pin, arg);
	default:
		return -ENOTSUPP;
	}

	return 0;
}

static int npcm8xx_config_set(struct pinctrl_dev *pctldev, unsigned int pin,
			      unsigned long *configs, unsigned int num_configs)
{
	struct npcm8xx_pinctrl *npcm = pinctrl_dev_get_drvdata(pctldev);
	int rc;

	while (num_configs--) {
		rc = npcm8xx_config_set_one(npcm, pin, *configs++);
		if (rc)
			return rc;
	}

	return 0;
}

static const struct pinconf_ops npcm8xx_pinconf_ops = {
	.is_generic = true,
	.pin_config_get = npcm8xx_config_get,
	.pin_config_set = npcm8xx_config_set,
};

/* pinctrl_desc */
static const struct pinctrl_desc npcm8xx_pinctrl_desc = {
	.name = "npcm8xx-pinctrl",
	.pins = npcm8xx_pins,
	.npins = ARRAY_SIZE(npcm8xx_pins),
	.pctlops = &npcm8xx_pinctrl_ops,
	.pmxops = &npcm8xx_pinmux_ops,
	.confops = &npcm8xx_pinconf_ops,
	.owner = THIS_MODULE,
};

static int npcmgpio_add_pin_ranges(struct gpio_chip *chip)
{
	struct npcm8xx_gpio *bank = gpiochip_get_data(chip);

	return gpiochip_add_pin_range(&bank->chip.gc, dev_name(chip->parent),
				      bank->pinctrl_id, bank->chip.gc.base,
				      bank->chip.gc.ngpio);
}

static int npcm8xx_gpio_fw(struct npcm8xx_pinctrl *pctrl)
{
	struct gpio_generic_chip_config config;
	struct fwnode_reference_args args;
	struct device *dev = pctrl->dev;
	struct fwnode_handle *child;
	int ret = -ENXIO;
	int id = 0, i;

	for_each_gpiochip_node(dev, child) {
		pctrl->gpio_bank[id].base = fwnode_iomap(child, 0);
		if (!pctrl->gpio_bank[id].base)
			return dev_err_probe(dev, -ENXIO, "fwnode_iomap id %d failed\n", id);

		config = (typeof(config)){
			.dev = dev,
			.sz = 4,
			.dat = pctrl->gpio_bank[id].base + NPCM8XX_GP_N_DIN,
			.set = pctrl->gpio_bank[id].base + NPCM8XX_GP_N_DOUT,
			.dirin = pctrl->gpio_bank[id].base + NPCM8XX_GP_N_IEM,
			.flags = BGPIOF_READ_OUTPUT_REG_SET,
		};

		ret = gpio_generic_chip_init(&pctrl->gpio_bank[id].chip, &config);
		if (ret)
			return dev_err_probe(dev, ret,
					     "failed to initialize the generic GPIO chip\n");

		ret = fwnode_property_get_reference_args(child, "gpio-ranges", NULL, 3, 0, &args);
		if (ret < 0)
			return dev_err_probe(dev, ret, "gpio-ranges fail for GPIO bank %u\n", id);

		ret = fwnode_irq_get(child, 0);
		if (ret < 0)
			return dev_err_probe(dev, ret, "Failed to retrieve IRQ for bank %u\n", id);

		pctrl->gpio_bank[id].irq = ret;
		pctrl->gpio_bank[id].irq_chip = npcmgpio_irqchip;
		pctrl->gpio_bank[id].irqbase = id * NPCM8XX_GPIO_PER_BANK;
		pctrl->gpio_bank[id].pinctrl_id = args.args[0];
		pctrl->gpio_bank[id].chip.gc.base = -1;
		pctrl->gpio_bank[id].chip.gc.ngpio = args.args[2];
		pctrl->gpio_bank[id].chip.gc.owner = THIS_MODULE;
		pctrl->gpio_bank[id].chip.gc.parent = dev;
		pctrl->gpio_bank[id].chip.gc.fwnode = child;
		pctrl->gpio_bank[id].chip.gc.label = devm_kasprintf(dev, GFP_KERNEL, "%pfw", child);
		if (pctrl->gpio_bank[id].chip.gc.label == NULL)
			return -ENOMEM;

		pctrl->gpio_bank[id].chip.gc.dbg_show = npcmgpio_dbg_show;
		pctrl->gpio_bank[id].direction_input = pctrl->gpio_bank[id].chip.gc.direction_input;
		pctrl->gpio_bank[id].chip.gc.direction_input = npcmgpio_direction_input;
		pctrl->gpio_bank[id].direction_output = pctrl->gpio_bank[id].chip.gc.direction_output;
		pctrl->gpio_bank[id].chip.gc.direction_output = npcmgpio_direction_output;
		pctrl->gpio_bank[id].request = pctrl->gpio_bank[id].chip.gc.request;
		pctrl->gpio_bank[id].chip.gc.request = npcmgpio_gpio_request;
		pctrl->gpio_bank[id].chip.gc.free = pinctrl_gpio_free;
		for (i = 0 ; i < NPCM8XX_DEBOUNCE_MAX ; i++)
			pctrl->gpio_bank[id].debounce.set_val[i] = false;
		pctrl->gpio_bank[id].chip.gc.add_pin_ranges = npcmgpio_add_pin_ranges;
		id++;
	}

	pctrl->bank_num = id;
	return ret;
}

static int npcm8xx_gpio_register(struct npcm8xx_pinctrl *pctrl)
{
	int ret, id;

	for (id = 0 ; id < pctrl->bank_num ; id++) {
		struct gpio_irq_chip *girq;

		girq = &pctrl->gpio_bank[id].chip.gc.irq;
		girq->chip = &pctrl->gpio_bank[id].irq_chip;
		girq->parent_handler = npcmgpio_irq_handler;
		girq->num_parents = 1;
		girq->parents = devm_kcalloc(pctrl->dev, girq->num_parents,
					     sizeof(*girq->parents),
					     GFP_KERNEL);
		if (!girq->parents)
			return -ENOMEM;

		girq->parents[0] = pctrl->gpio_bank[id].irq;
		girq->default_type = IRQ_TYPE_NONE;
		girq->handler = handle_level_irq;
		ret = devm_gpiochip_add_data(pctrl->dev,
					     &pctrl->gpio_bank[id].chip.gc,
					     &pctrl->gpio_bank[id]);
		if (ret)
			return dev_err_probe(pctrl->dev, ret, "Failed to add GPIO chip %u\n", id);
	}

	return 0;
}

static int npcm8xx_pinctrl_probe(struct platform_device *pdev)
{
	struct device *dev = &pdev->dev;
	struct npcm8xx_pinctrl *pctrl;
	int ret;

	pctrl = devm_kzalloc(dev, sizeof(*pctrl), GFP_KERNEL);
	if (!pctrl)
		return -ENOMEM;

	pctrl->dev = dev;
	platform_set_drvdata(pdev, pctrl);

	pctrl->gcr_regmap =
		syscon_regmap_lookup_by_phandle(dev_of_node(dev), "nuvoton,sysgcr");
	if (IS_ERR(pctrl->gcr_regmap))
		return dev_err_probe(dev, PTR_ERR(pctrl->gcr_regmap),
				      "Failed to find nuvoton,sysgcr property\n");

	ret = npcm8xx_gpio_fw(pctrl);
	if (ret < 0)
		return dev_err_probe(dev, ret,
				      "Failed to gpio dt-binding\n");

	pctrl->pctldev = devm_pinctrl_register(dev, &npcm8xx_pinctrl_desc, pctrl);
	if (IS_ERR(pctrl->pctldev))
		return dev_err_probe(dev, PTR_ERR(pctrl->pctldev),
				     "Failed to register pinctrl device\n");

	ret = npcm8xx_gpio_register(pctrl);
	if (ret < 0)
		dev_err_probe(dev, ret, "Failed to register gpio\n");

	return 0;
}

static const struct of_device_id npcm8xx_pinctrl_match[] = {
	{ .compatible = "nuvoton,npcm845-pinctrl" },
	{ }
};
MODULE_DEVICE_TABLE(of, npcm8xx_pinctrl_match);

static struct platform_driver npcm8xx_pinctrl_driver = {
	.probe = npcm8xx_pinctrl_probe,
	.driver = {
		.name = "npcm8xx-pinctrl",
		.of_match_table = npcm8xx_pinctrl_match,
		.suppress_bind_attrs = true,
	},
};

static int __init npcm8xx_pinctrl_register(void)
{
	return platform_driver_register(&npcm8xx_pinctrl_driver);
}
arch_initcall(npcm8xx_pinctrl_register);

MODULE_LICENSE("GPL v2");
MODULE_AUTHOR("tomer.maimon@nuvoton.com");
MODULE_DESCRIPTION("Nuvoton NPCM8XX Pinctrl and GPIO driver");<|MERGE_RESOLUTION|>--- conflicted
+++ resolved
@@ -2251,11 +2251,7 @@
 		iowrite32(gpio, bank->base + NPCM8XX_GP_N_OEC);
 		bank->direction_input(&bank->chip.gc, pin % bank->chip.gc.ngpio);
 		break;
-<<<<<<< HEAD
-	case PIN_CONFIG_OUTPUT:
-=======
 	case PIN_CONFIG_LEVEL:
->>>>>>> d64911c0
 		bank->direction_output(&bank->chip.gc, pin % bank->chip.gc.ngpio, arg);
 		iowrite32(gpio, bank->base + NPCM8XX_GP_N_OES);
 		break;
