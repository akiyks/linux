--- conflicted
+++ resolved
@@ -475,19 +475,11 @@
 {
 	int i, ret;
 	struct rxq *rxq = &data->rxq;
-<<<<<<< HEAD
 
 	/* Post (BTINTEL_PCIE_RX_DESCS_COUNT - 3) buffers to overcome the
 	 * hardware issues leading to race condition at the firmware.
 	 */
 
-=======
-
-	/* Post (BTINTEL_PCIE_RX_DESCS_COUNT - 3) buffers to overcome the
-	 * hardware issues leading to race condition at the firmware.
-	 */
-
->>>>>>> a7fc15ed
 	for (i = 0; i < rxq->count - 3; i++) {
 		ret = btintel_pcie_submit_rx(data);
 		if (ret)
