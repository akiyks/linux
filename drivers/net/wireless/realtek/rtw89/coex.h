/* SPDX-License-Identifier: GPL-2.0 OR BSD-3-Clause */
/* Copyright(c) 2019-2020  Realtek Corporation
 */

#ifndef __RTW89_COEX_H__
#define __RTW89_COEX_H__

#include "core.h"

#define BTC_H2C_MAXLEN 2020
<<<<<<< HEAD
=======
#define BTC_TLV_SLOT_ID_LEN_V7 1
#define BTC_SLOT_REQ_TH 2
>>>>>>> 0c383648

enum btc_mode {
	BTC_MODE_NORMAL,
	BTC_MODE_WL,
	BTC_MODE_BT,
	BTC_MODE_WLOFF,
	BTC_MODE_MAX
};

enum btc_wl_rfk_type {
	BTC_WRFKT_IQK = 0,
	BTC_WRFKT_LCK = 1,
	BTC_WRFKT_DPK = 2,
	BTC_WRFKT_TXGAPK = 3,
	BTC_WRFKT_DACK = 4,
	BTC_WRFKT_RXDCK = 5,
	BTC_WRFKT_TSSI = 6,
	BTC_WRFKT_CHLK = 7,
};

#define NM_EXEC false
#define FC_EXEC true

#define RTW89_COEX_ACT1_WORK_PERIOD	round_jiffies_relative(HZ * 4)
#define RTW89_COEX_BT_DEVINFO_WORK_PERIOD	round_jiffies_relative(HZ * 16)
#define RTW89_COEX_RFK_CHK_WORK_PERIOD	msecs_to_jiffies(300)
#define BTC_RFK_PATH_MAP GENMASK(3, 0)
#define BTC_RFK_PHY_MAP GENMASK(5, 4)
#define BTC_RFK_BAND_MAP GENMASK(7, 6)

enum btc_wl_rfk_state {
	BTC_WRFK_STOP = 0,
	BTC_WRFK_START = 1,
	BTC_WRFK_ONESHOT_START = 2,
	BTC_WRFK_ONESHOT_STOP = 3,
};

enum btc_pri {
	BTC_PRI_MASK_RX_RESP = 0,
	BTC_PRI_MASK_TX_RESP,
	BTC_PRI_MASK_BEACON,
	BTC_PRI_MASK_RX_CCK,
	BTC_PRI_MASK_TX_MNGQ,
	BTC_PRI_MASK_MAX,
};

enum btc_bt_trs {
	BTC_BT_SS_GROUP = 0x0,
	BTC_BT_TX_GROUP = 0x2,
	BTC_BT_RX_GROUP = 0x3,
	BTC_BT_MAX_GROUP,
};

enum btc_rssi_st {
	BTC_RSSI_ST_LOW = 0x0,
	BTC_RSSI_ST_HIGH,
	BTC_RSSI_ST_STAY_LOW,
	BTC_RSSI_ST_STAY_HIGH,
	BTC_RSSI_ST_MAX
};

enum btc_fddt_en {
	BTC_FDDT_DISABLE,
	BTC_FDDT_ENABLE,
};

#define	BTC_RSSI_HIGH(_rssi_) \
	({typeof(_rssi_) __rssi = (_rssi_); \
	  ((__rssi == BTC_RSSI_ST_HIGH || \
	    __rssi == BTC_RSSI_ST_STAY_HIGH) ? 1 : 0); })

#define	BTC_RSSI_LOW(_rssi_) \
	({typeof(_rssi_) __rssi = (_rssi_); \
	  ((__rssi == BTC_RSSI_ST_LOW || \
	    __rssi == BTC_RSSI_ST_STAY_LOW) ? 1 : 0); })

#define BTC_RSSI_CHANGE(_rssi_) \
	({typeof(_rssi_) __rssi = (_rssi_); \
	  ((__rssi == BTC_RSSI_ST_LOW || \
	    __rssi == BTC_RSSI_ST_HIGH) ? 1 : 0); })

enum btc_ant {
	BTC_ANT_SHARED = 0,
	BTC_ANT_DEDICATED,
	BTC_ANTTYPE_MAX
};

enum btc_bt_btg {
	BTC_BT_ALONE = 0,
	BTC_BT_BTG
};

enum btc_switch {
	BTC_SWITCH_INTERNAL = 0,
	BTC_SWITCH_EXTERNAL
};

enum btc_pkt_type {
	PACKET_DHCP,
	PACKET_ARP,
	PACKET_EAPOL,
	PACKET_EAPOL_END,
	PACKET_ICMP,
	PACKET_MAX
};

enum btc_bt_mailbox_id {
	BTC_BTINFO_REPLY = 0x23,
	BTC_BTINFO_AUTO = 0x27
};

enum btc_role_state {
	BTC_ROLE_START,
	BTC_ROLE_STOP,
	BTC_ROLE_CHG_TYPE,
	BTC_ROLE_MSTS_STA_CONN_START,
	BTC_ROLE_MSTS_STA_CONN_END,
	BTC_ROLE_MSTS_STA_DIS_CONN,
	BTC_ROLE_MSTS_AP_START,
	BTC_ROLE_MSTS_AP_STOP,
	BTC_ROLE_STATE_UNKNOWN
};

enum btc_rfctrl {
	BTC_RFCTRL_WL_OFF,
	BTC_RFCTRL_WL_ON,
	BTC_RFCTRL_LPS_WL_ON,
	BTC_RFCTRL_FW_CTRL,
	BTC_RFCTRL_MAX
};

enum btc_lps_state {
	BTC_LPS_OFF = 0,
	BTC_LPS_RF_OFF = 1,
	BTC_LPS_RF_ON = 2
};

#define R_BTC_BB_BTG_RX 0x980
#define R_BTC_BB_PRE_AGC_S1 0x476C
#define R_BTC_BB_PRE_AGC_S0 0x4688

#define B_BTC_BB_GNT_MUX GENMASK(20, 17)
#define B_BTC_BB_PRE_AGC_MASK GENMASK(31, 24)
#define B_BTC_BB_PRE_AGC_VAL BIT(31)

#define BTC_REG_NOTFOUND 0xff

#define R_BTC_ZB_COEX_TBL_0 0xE328
#define R_BTC_ZB_COEX_TBL_1 0xE32c
#define R_BTC_ZB_BREAK_TBL  0xE350

enum btc_ant_div_pos {
	BTC_ANT_DIV_MAIN = 0,
	BTC_ANT_DIV_AUX = 1,
};

enum btc_get_reg_status {
	BTC_CSTATUS_TXDIV_POS = 0,
	BTC_CSTATUS_RXDIV_POS = 1,
	BTC_CSTATUS_BB_GNT_MUX = 2,
	BTC_CSTATUS_BB_GNT_MUX_MON = 3,
	BTC_CSTATUS_BB_PRE_AGC = 4,
	BTC_CSTATUS_BB_PRE_AGC_MON = 5,
};

enum btc_preagc_type {
	BTC_PREAGC_DISABLE,
	BTC_PREAGC_ENABLE,
	BTC_PREAGC_BB_FWCTRL,
	BTC_PREAGC_NOTFOUND,
};

enum btc_btgctrl_type {
	BTC_BTGCTRL_DISABLE,
	BTC_BTGCTRL_ENABLE,
	BTC_BTGCTRL_BB_GNT_FWCTRL,
	BTC_BTGCTRL_BB_GNT_NOTFOUND,
};

enum btc_wa_type {
	BTC_WA_5G_HI_CH_RX = BIT(0),
	BTC_WA_NULL_AP = BIT(1),
	BTC_WA_HFP_ZB = BIT(2),  /* HFP PTA req bit4 define issue */
};

enum btc_3cx_type {
	BTC_3CX_NONE = 0,
	BTC_3CX_BT2 = BIT(0),
	BTC_3CX_ZB = BIT(1),
	BTC_3CX_LTE = BIT(2),
	BTC_3CX_MAX,
};

<<<<<<< HEAD
=======
enum btc_chip_feature {
	BTC_FEAT_PTA_ONOFF_CTRL  = BIT(0), /* on/off ctrl by HW (not 0x73[2]) */
	BTC_FEAT_NONBTG_GWL_THRU = BIT(1), /* non-BTG GNT_WL!=0 if GNT_BT = 1 */
	BTC_FEAT_WLAN_ACT_MUX = BIT(2), /* separate wlan_act/gnt mux */
	BTC_FEAT_NEW_BBAPI_FLOW = BIT(3), /* new btg_ctrl/pre_agc_ctrl */
	BTC_FEAT_MLO_SUPPORT = BIT(4),
	BTC_FEAT_H2C_MACRO = BIT(5),
};

enum btc_wl_mode {
	BTC_WL_MODE_11B = 0,
	BTC_WL_MODE_11A = 1,
	BTC_WL_MODE_11G = 2,
	BTC_WL_MODE_HT = 3,
	BTC_WL_MODE_VHT = 4,
	BTC_WL_MODE_HE = 5,
	BTC_WL_MODE_NUM,
};

enum btc_wl_gpio_debug {
	BTC_DBG_GNT_BT = 0,
	BTC_DBG_GNT_WL = 1,
	BTC_DBG_BCN_EARLY = 2,
	BTC_DBG_WL_NULL0 = 3,
	BTC_DBG_WL_NULL1 = 4,
	BTC_DBG_WL_RXISR = 5,
	BTC_DBG_TDMA_ENTRY = 6,
	BTC_DBG_A2DP_EMPTY = 7,
	BTC_DBG_BT_RETRY = 8,
	BTC_DBG_BT_RELINK = 9,
	BTC_DBG_SLOT_WL = 10,
	BTC_DBG_SLOT_BT = 11,
	BTC_DBG_WL_ERR = 12,
	BTC_DBG_WL_OK = 13,
	BTC_DBG_SLOT_B2W = 14,
	BTC_DBG_SLOT_W1 = 15,
	BTC_DBG_SLOT_W2 = 16,
	BTC_DBG_SLOT_W2B = 17,
	BTC_DBG_SLOT_B1 = 18,
	BTC_DBG_SLOT_B2 = 19,
	BTC_DBG_SLOT_B3 = 20,
	BTC_DBG_SLOT_B4 = 21,
	BTC_DBG_SLOT_LK = 22,
	BTC_DBG_SLOT_E2G = 23,
	BTC_DBG_SLOT_E5G = 24,
	BTC_DBG_SLOT_EBT = 25,
	BTC_DBG_SLOT_WLK = 26,
	BTC_DBG_SLOT_B1FDD = 27,
	BTC_DBG_BT_CHANGE = 28,
	BTC_DBG_WL_CCA = 29,
	BTC_DBG_BT_LEAUDIO = 30,
	BTC_DBG_USER_DEF = 31,
};

>>>>>>> 0c383648
void rtw89_btc_ntfy_poweron(struct rtw89_dev *rtwdev);
void rtw89_btc_ntfy_poweroff(struct rtw89_dev *rtwdev);
void rtw89_btc_ntfy_init(struct rtw89_dev *rtwdev, u8 mode);
void rtw89_btc_ntfy_scan_start(struct rtw89_dev *rtwdev, u8 phy_idx, u8 band);
void rtw89_btc_ntfy_scan_finish(struct rtw89_dev *rtwdev, u8 phy_idx);
void rtw89_btc_ntfy_switch_band(struct rtw89_dev *rtwdev, u8 phy_idx, u8 band);
void rtw89_btc_ntfy_specific_packet(struct rtw89_dev *rtwdev,
				    enum btc_pkt_type pkt_type);
void rtw89_btc_ntfy_eapol_packet_work(struct work_struct *work);
void rtw89_btc_ntfy_arp_packet_work(struct work_struct *work);
void rtw89_btc_ntfy_dhcp_packet_work(struct work_struct *work);
void rtw89_btc_ntfy_icmp_packet_work(struct work_struct *work);
void rtw89_btc_ntfy_role_info(struct rtw89_dev *rtwdev, struct rtw89_vif *rtwvif,
			      struct rtw89_sta *rtwsta, enum btc_role_state state);
void rtw89_btc_ntfy_radio_state(struct rtw89_dev *rtwdev, enum btc_rfctrl rf_state);
void rtw89_btc_ntfy_wl_rfk(struct rtw89_dev *rtwdev, u8 phy_map,
			   enum btc_wl_rfk_type type,
			   enum btc_wl_rfk_state state);
void rtw89_btc_ntfy_wl_sta(struct rtw89_dev *rtwdev);
void rtw89_btc_c2h_handle(struct rtw89_dev *rtwdev, struct sk_buff *skb,
			  u32 len, u8 class, u8 func);
void rtw89_btc_dump_info(struct rtw89_dev *rtwdev, struct seq_file *m);
void rtw89_coex_act1_work(struct work_struct *work);
void rtw89_coex_bt_devinfo_work(struct work_struct *work);
void rtw89_coex_rfk_chk_work(struct work_struct *work);
void rtw89_coex_power_on(struct rtw89_dev *rtwdev);
void rtw89_btc_set_policy(struct rtw89_dev *rtwdev, u16 policy_type);
void rtw89_btc_set_policy_v1(struct rtw89_dev *rtwdev, u16 policy_type);
void rtw89_coex_recognize_ver(struct rtw89_dev *rtwdev);

static inline u8 rtw89_btc_phymap(struct rtw89_dev *rtwdev,
				  enum rtw89_phy_idx phy_idx,
				  enum rtw89_rf_path_bit paths)
{
	const struct rtw89_chan *chan = rtw89_chan_get(rtwdev, RTW89_SUB_ENTITY_0);
	u8 phy_map;

	phy_map = FIELD_PREP(BTC_RFK_PATH_MAP, paths) |
		  FIELD_PREP(BTC_RFK_PHY_MAP, BIT(phy_idx)) |
		  FIELD_PREP(BTC_RFK_BAND_MAP, chan->band_type);

	return phy_map;
}

static inline u8 rtw89_btc_path_phymap(struct rtw89_dev *rtwdev,
				       enum rtw89_phy_idx phy_idx,
				       enum rtw89_rf_path path)
{
	return rtw89_btc_phymap(rtwdev, phy_idx, BIT(path));
}

/* return bt req len in TU */
static inline u16 rtw89_coex_query_bt_req_len(struct rtw89_dev *rtwdev,
					      enum rtw89_phy_idx phy_idx)
{
	struct rtw89_btc *btc = &rtwdev->btc;

	return btc->bt_req_len;
}

<<<<<<< HEAD
=======
static inline u32 rtw89_get_antpath_type(u8 phy_map, u8 type)
{
	return ((phy_map << 8) + type);
}

static inline
void _slot_set_le(struct rtw89_btc *btc, u8 sid, __le16 dura, __le32 tbl, __le16 type)
{
	if (btc->ver->fcxslots == 1) {
		btc->dm.slot.v1[sid].dur = dura;
		btc->dm.slot.v1[sid].cxtbl = tbl;
		btc->dm.slot.v1[sid].cxtype = type;
	} else if (btc->ver->fcxslots == 7) {
		btc->dm.slot.v7[sid].dur = dura;
		btc->dm.slot.v7[sid].cxtype = type;
		btc->dm.slot.v7[sid].cxtbl = tbl;
	}
}

static inline
void _slot_set(struct rtw89_btc *btc, u8 sid, u16 dura, u32 tbl, u16 type)
{
	_slot_set_le(btc, sid, cpu_to_le16(dura), cpu_to_le32(tbl), cpu_to_le16(type));
}

static inline
void _slot_set_dur(struct rtw89_btc *btc, u8 sid, u16 dura)
{
	if (btc->ver->fcxslots == 1)
		btc->dm.slot.v1[sid].dur = cpu_to_le16(dura);
	else if (btc->ver->fcxslots == 7)
		btc->dm.slot.v7[sid].dur = cpu_to_le16(dura);
}

static inline
void _slot_set_type(struct rtw89_btc *btc, u8 sid, u16 type)
{
	if (btc->ver->fcxslots == 1)
		btc->dm.slot.v1[sid].cxtype = cpu_to_le16(type);
	else if (btc->ver->fcxslots == 7)
		btc->dm.slot.v7[sid].cxtype = cpu_to_le16(type);
}

static inline
void _slot_set_tbl(struct rtw89_btc *btc, u8 sid, u32 tbl)
{
	if (btc->ver->fcxslots == 1)
		btc->dm.slot.v1[sid].cxtbl = cpu_to_le32(tbl);
	else if (btc->ver->fcxslots == 7)
		btc->dm.slot.v7[sid].cxtbl = cpu_to_le32(tbl);
}

>>>>>>> 0c383648
#endif<|MERGE_RESOLUTION|>--- conflicted
+++ resolved
@@ -8,11 +8,8 @@
 #include "core.h"
 
 #define BTC_H2C_MAXLEN 2020
-<<<<<<< HEAD
-=======
 #define BTC_TLV_SLOT_ID_LEN_V7 1
 #define BTC_SLOT_REQ_TH 2
->>>>>>> 0c383648
 
 enum btc_mode {
 	BTC_MODE_NORMAL,
@@ -206,8 +203,6 @@
 	BTC_3CX_MAX,
 };
 
-<<<<<<< HEAD
-=======
 enum btc_chip_feature {
 	BTC_FEAT_PTA_ONOFF_CTRL  = BIT(0), /* on/off ctrl by HW (not 0x73[2]) */
 	BTC_FEAT_NONBTG_GWL_THRU = BIT(1), /* non-BTG GNT_WL!=0 if GNT_BT = 1 */
@@ -262,7 +257,6 @@
 	BTC_DBG_USER_DEF = 31,
 };
 
->>>>>>> 0c383648
 void rtw89_btc_ntfy_poweron(struct rtw89_dev *rtwdev);
 void rtw89_btc_ntfy_poweroff(struct rtw89_dev *rtwdev);
 void rtw89_btc_ntfy_init(struct rtw89_dev *rtwdev, u8 mode);
@@ -323,8 +317,6 @@
 	return btc->bt_req_len;
 }
 
-<<<<<<< HEAD
-=======
 static inline u32 rtw89_get_antpath_type(u8 phy_map, u8 type)
 {
 	return ((phy_map << 8) + type);
@@ -377,5 +369,4 @@
 		btc->dm.slot.v7[sid].cxtbl = cpu_to_le32(tbl);
 }
 
->>>>>>> 0c383648
 #endif