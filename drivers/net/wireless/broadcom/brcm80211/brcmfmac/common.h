--- conflicted
+++ resolved
@@ -53,10 +53,7 @@
 	struct brcmfmac_pd_cc *country_codes;
 	const char	*board_type;
 	unsigned char	mac[ETH_ALEN];
-<<<<<<< HEAD
-=======
 	const char	*antenna_sku;
->>>>>>> 7365df19
 	union {
 		struct brcmfmac_sdio_pd sdio;
 	} bus;
