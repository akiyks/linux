--- conflicted
+++ resolved
@@ -676,11 +676,7 @@
 	priv->mdio->read = &asix_mdio_bus_read;
 	priv->mdio->write = &asix_mdio_bus_write;
 	priv->mdio->name = "Asix MDIO Bus";
-<<<<<<< HEAD
-	priv->mdio->phy_mask = ~(BIT(priv->phy_addr) | BIT(AX_EMBD_PHY_ADDR));
-=======
 	priv->mdio->phy_mask = ~(BIT(priv->phy_addr & 0x1f) | BIT(AX_EMBD_PHY_ADDR));
->>>>>>> 5d87e96a
 	/* mii bus name is usb-<usb bus number>-<usb device number> */
 	snprintf(priv->mdio->id, MII_BUS_ID_SIZE, "usb-%03d:%03d",
 		 dev->udev->bus->busnum, dev->udev->devnum);
