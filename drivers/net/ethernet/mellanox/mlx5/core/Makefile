--- conflicted
+++ resolved
@@ -24,11 +24,7 @@
 mlx5_core-$(CONFIG_MLX5_CORE_EN) += en_main.o en_common.o en_fs.o en_ethtool.o \
 		en_tx.o en_rx.o en_dim.o en_txrx.o en/xdp.o en_stats.o \
 		en_selftest.o en/port.o en/monitor_stats.o en/reporter_tx.o \
-<<<<<<< HEAD
-		en/params.o
-=======
 		en/params.o en/xsk/umem.o en/xsk/setup.o en/xsk/rx.o en/xsk/tx.o
->>>>>>> 4ff96fb5
 
 #
 # Netdev extra
@@ -43,12 +39,8 @@
 #
 # Core extra
 #
-<<<<<<< HEAD
-mlx5_core-$(CONFIG_MLX5_ESWITCH)   += eswitch.o eswitch_offloads.o ecpf.o rdma.o
-=======
 mlx5_core-$(CONFIG_MLX5_ESWITCH)   += eswitch.o eswitch_offloads.o eswitch_offloads_termtbl.o \
 				      ecpf.o rdma.o
->>>>>>> 4ff96fb5
 mlx5_core-$(CONFIG_MLX5_MPFS)      += lib/mpfs.o
 mlx5_core-$(CONFIG_VXLAN)          += lib/vxlan.o
 mlx5_core-$(CONFIG_PTP_1588_CLOCK) += lib/clock.o
@@ -70,9 +62,5 @@
 mlx5_core-$(CONFIG_MLX5_EN_IPSEC) += en_accel/ipsec.o en_accel/ipsec_rxtx.o \
 				     en_accel/ipsec_stats.o
 
-<<<<<<< HEAD
-mlx5_core-$(CONFIG_MLX5_EN_TLS) += en_accel/tls.o en_accel/tls_rxtx.o en_accel/tls_stats.o
-=======
 mlx5_core-$(CONFIG_MLX5_EN_TLS) += en_accel/tls.o en_accel/tls_rxtx.o en_accel/tls_stats.o \
-				   en_accel/ktls.o en_accel/ktls_tx.o
->>>>>>> 4ff96fb5
+				   en_accel/ktls.o en_accel/ktls_tx.o