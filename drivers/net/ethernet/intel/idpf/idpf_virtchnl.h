/* SPDX-License-Identifier: GPL-2.0-only */
/* Copyright (C) 2024 Intel Corporation */

#ifndef _IDPF_VIRTCHNL_H_
#define _IDPF_VIRTCHNL_H_

#define IDPF_VC_XN_MIN_TIMEOUT_MSEC	2000
#define IDPF_VC_XN_DEFAULT_TIMEOUT_MSEC	(60 * 1000)
#define IDPF_VC_XN_IDX_M		GENMASK(7, 0)
#define IDPF_VC_XN_SALT_M		GENMASK(15, 8)
#define IDPF_VC_XN_RING_LEN		U8_MAX

/**
 * enum idpf_vc_xn_state - Virtchnl transaction status
 * @IDPF_VC_XN_IDLE: not expecting a reply, ready to be used
 * @IDPF_VC_XN_WAITING: expecting a reply, not yet received
 * @IDPF_VC_XN_COMPLETED_SUCCESS: a reply was expected and received, buffer
 *				  updated
 * @IDPF_VC_XN_COMPLETED_FAILED: a reply was expected and received, but there
 *				 was an error, buffer not updated
 * @IDPF_VC_XN_SHUTDOWN: transaction object cannot be used, VC torn down
 * @IDPF_VC_XN_ASYNC: transaction sent asynchronously and doesn't have the
 *		      return context; a callback may be provided to handle
 *		      return
 */
enum idpf_vc_xn_state {
	IDPF_VC_XN_IDLE = 1,
	IDPF_VC_XN_WAITING,
	IDPF_VC_XN_COMPLETED_SUCCESS,
	IDPF_VC_XN_COMPLETED_FAILED,
	IDPF_VC_XN_SHUTDOWN,
	IDPF_VC_XN_ASYNC,
};

struct idpf_vc_xn;
/* Callback for asynchronous messages */
typedef int (*async_vc_cb) (struct idpf_adapter *, struct idpf_vc_xn *,
			    const struct idpf_ctlq_msg *);

/**
 * struct idpf_vc_xn - Data structure representing virtchnl transactions
 * @completed: virtchnl event loop uses that to signal when a reply is
 *	       available, uses kernel completion API
 * @state: virtchnl event loop stores the data below, protected by the
 *	   completion's lock.
 * @reply_sz: Original size of reply, may be > reply_buf.iov_len; it will be
 *	      truncated on its way to the receiver thread according to
 *	      reply_buf.iov_len.
 * @reply: Reference to the buffer(s) where the reply data should be written
 *	   to. May be 0-length (then NULL address permitted) if the reply data
 *	   should be ignored.
 * @async_handler: if sent asynchronously, a callback can be provided to handle
 *		   the reply when it's received
 * @vc_op: corresponding opcode sent with this transaction
 * @idx: index used as retrieval on reply receive, used for cookie
 * @salt: changed every message to make unique, used for cookie
 */
struct idpf_vc_xn {
	struct completion completed;
	enum idpf_vc_xn_state state;
	size_t reply_sz;
	struct kvec reply;
	async_vc_cb async_handler;
	u32 vc_op;
	u8 idx;
	u8 salt;
};

/**
 * struct idpf_vc_xn_params - Parameters for executing transaction
 * @send_buf: kvec for send buffer
 * @recv_buf: kvec for recv buffer, may be NULL, must then have zero length
 * @timeout_ms: timeout to wait for reply
 * @async: send message asynchronously, will not wait on completion
 * @async_handler: If sent asynchronously, optional callback handler. The user
 *		   must be careful when using async handlers as the memory for
 *		   the recv_buf _cannot_ be on stack if this is async.
 * @vc_op: virtchnl op to send
 */
struct idpf_vc_xn_params {
	struct kvec send_buf;
	struct kvec recv_buf;
	int timeout_ms;
	bool async;
	async_vc_cb async_handler;
	u32 vc_op;
};

struct idpf_adapter;
struct idpf_netdev_priv;
struct idpf_vec_regs;
struct idpf_vport;
struct idpf_vport_max_q;
struct idpf_vport_user_config_data;

ssize_t idpf_vc_xn_exec(struct idpf_adapter *adapter,
			const struct idpf_vc_xn_params *params);
int idpf_init_dflt_mbx(struct idpf_adapter *adapter);
void idpf_deinit_dflt_mbx(struct idpf_adapter *adapter);
int idpf_vc_core_init(struct idpf_adapter *adapter);
void idpf_vc_core_deinit(struct idpf_adapter *adapter);

int idpf_get_reg_intr_vecs(struct idpf_vport *vport,
			   struct idpf_vec_regs *reg_vals);
int idpf_queue_reg_init(struct idpf_vport *vport);
int idpf_vport_queue_ids_init(struct idpf_vport *vport);

bool idpf_vport_is_cap_ena(struct idpf_vport *vport, u16 flag);
bool idpf_sideband_flow_type_ena(struct idpf_vport *vport, u32 flow_type);
bool idpf_sideband_action_ena(struct idpf_vport *vport,
			      struct ethtool_rx_flow_spec *fsp);
unsigned int idpf_fsteer_max_rules(struct idpf_vport *vport);

int idpf_recv_mb_msg(struct idpf_adapter *adapter);
int idpf_send_mb_msg(struct idpf_adapter *adapter, u32 op,
		     u16 msg_size, u8 *msg, u16 cookie);

void idpf_vport_init(struct idpf_vport *vport, struct idpf_vport_max_q *max_q);
u32 idpf_get_vport_id(struct idpf_vport *vport);
int idpf_send_create_vport_msg(struct idpf_adapter *adapter,
			       struct idpf_vport_max_q *max_q);
int idpf_send_destroy_vport_msg(struct idpf_vport *vport);
int idpf_send_enable_vport_msg(struct idpf_vport *vport);
int idpf_send_disable_vport_msg(struct idpf_vport *vport);

int idpf_vport_adjust_qs(struct idpf_vport *vport);
int idpf_vport_alloc_max_qs(struct idpf_adapter *adapter,
			    struct idpf_vport_max_q *max_q);
void idpf_vport_dealloc_max_qs(struct idpf_adapter *adapter,
			       struct idpf_vport_max_q *max_q);
int idpf_send_add_queues_msg(const struct idpf_vport *vport, u16 num_tx_q,
			     u16 num_complq, u16 num_rx_q, u16 num_rx_bufq);
int idpf_send_delete_queues_msg(struct idpf_vport *vport);
int idpf_send_enable_queues_msg(struct idpf_vport *vport);
int idpf_send_disable_queues_msg(struct idpf_vport *vport);
int idpf_send_config_queues_msg(struct idpf_vport *vport);

int idpf_vport_alloc_vec_indexes(struct idpf_vport *vport);
int idpf_get_vec_ids(struct idpf_adapter *adapter,
		     u16 *vecids, int num_vecids,
		     struct virtchnl2_vector_chunks *chunks);
int idpf_send_alloc_vectors_msg(struct idpf_adapter *adapter, u16 num_vectors);
int idpf_send_dealloc_vectors_msg(struct idpf_adapter *adapter);
int idpf_send_map_unmap_queue_vector_msg(struct idpf_vport *vport, bool map);

int idpf_add_del_mac_filters(struct idpf_vport *vport,
			     struct idpf_netdev_priv *np,
			     bool add, bool async);
int idpf_set_promiscuous(struct idpf_adapter *adapter,
			 struct idpf_vport_user_config_data *config_data,
			 u32 vport_id);
int idpf_check_supported_desc_ids(struct idpf_vport *vport);
int idpf_send_get_rx_ptype_msg(struct idpf_vport *vport);
int idpf_send_ena_dis_loopback_msg(struct idpf_vport *vport);
int idpf_send_get_stats_msg(struct idpf_vport *vport);
int idpf_send_set_sriov_vfs_msg(struct idpf_adapter *adapter, u16 num_vfs);
int idpf_send_get_set_rss_key_msg(struct idpf_vport *vport, bool get);
int idpf_send_get_set_rss_lut_msg(struct idpf_vport *vport, bool get);
void idpf_vc_xn_shutdown(struct idpf_vc_xn_manager *vcxn_mngr);
<<<<<<< HEAD
=======
int idpf_idc_rdma_vc_send_sync(struct iidc_rdma_core_dev_info *cdev_info,
			       u8 *send_msg, u16 msg_size,
			       u8 *recv_msg, u16 *recv_len);
>>>>>>> a7fc15ed

#endif /* _IDPF_VIRTCHNL_H_ */<|MERGE_RESOLUTION|>--- conflicted
+++ resolved
@@ -157,11 +157,8 @@
 int idpf_send_get_set_rss_key_msg(struct idpf_vport *vport, bool get);
 int idpf_send_get_set_rss_lut_msg(struct idpf_vport *vport, bool get);
 void idpf_vc_xn_shutdown(struct idpf_vc_xn_manager *vcxn_mngr);
-<<<<<<< HEAD
-=======
 int idpf_idc_rdma_vc_send_sync(struct iidc_rdma_core_dev_info *cdev_info,
 			       u8 *send_msg, u16 msg_size,
 			       u8 *recv_msg, u16 *recv_len);
->>>>>>> a7fc15ed
 
 #endif /* _IDPF_VIRTCHNL_H_ */