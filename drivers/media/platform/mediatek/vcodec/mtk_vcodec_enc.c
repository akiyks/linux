--- conflicted
+++ resolved
@@ -225,11 +225,8 @@
 		return 8192;
 	else if (of_device_is_compatible(dev->of_node, "mediatek,mt8195-vcodec-enc"))
 		return 8195;
-<<<<<<< HEAD
-=======
 	else if (of_device_is_compatible(dev->of_node, "mediatek,mt8188-vcodec-enc"))
 		return 8188;
->>>>>>> 7365df19
 	else
 		return 8173;
 }
@@ -1408,12 +1405,8 @@
 			       V4L2_MPEG_VIDEO_VP8_PROFILE_0, 0, V4L2_MPEG_VIDEO_VP8_PROFILE_0);
 	v4l2_ctrl_new_std_menu(handler, ops, V4L2_CID_MPEG_VIDEO_BITRATE_MODE,
 			       V4L2_MPEG_VIDEO_BITRATE_MODE_CBR,
-<<<<<<< HEAD
-			       0, V4L2_MPEG_VIDEO_BITRATE_MODE_CBR);
-=======
 			       ~(1 << V4L2_MPEG_VIDEO_BITRATE_MODE_CBR),
 			       V4L2_MPEG_VIDEO_BITRATE_MODE_CBR);
->>>>>>> 7365df19
 
 
 	if (handler->error) {
