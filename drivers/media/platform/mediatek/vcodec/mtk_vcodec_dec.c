// SPDX-License-Identifier: GPL-2.0
/*
 * Copyright (c) 2016 MediaTek Inc.
 * Author: PC Chen <pc.chen@mediatek.com>
 *         Tiffany Lin <tiffany.lin@mediatek.com>
 */

#include <media/v4l2-event.h>
#include <media/v4l2-mem2mem.h>
#include <media/videobuf2-dma-contig.h>

#include "mtk_vcodec_drv.h"
#include "mtk_vcodec_dec.h"
#include "mtk_vcodec_intr.h"
#include "mtk_vcodec_util.h"
#include "vdec_drv_if.h"
#include "mtk_vcodec_dec_pm.h"

#define DFT_CFG_WIDTH	MTK_VDEC_MIN_W
#define DFT_CFG_HEIGHT	MTK_VDEC_MIN_H

static const struct mtk_video_fmt *
mtk_vdec_find_format(struct v4l2_format *f,
		     const struct mtk_vcodec_dec_pdata *dec_pdata)
{
	const struct mtk_video_fmt *fmt;
	unsigned int k;

	for (k = 0; k < *dec_pdata->num_formats; k++) {
		fmt = &dec_pdata->vdec_formats[k];
		if (fmt->fourcc == f->fmt.pix_mp.pixelformat)
			return fmt;
	}

	return NULL;
}

static bool mtk_vdec_get_cap_fmt(struct mtk_vcodec_ctx *ctx, int format_index)
{
	const struct mtk_vcodec_dec_pdata *dec_pdata = ctx->dev->vdec_pdata;
	const struct mtk_video_fmt *fmt;
	struct mtk_q_data *q_data;
	int num_frame_count = 0, i;
	bool ret = true;

	for (i = 0; i < *dec_pdata->num_formats; i++) {
		if (dec_pdata->vdec_formats[i].type != MTK_FMT_FRAME)
			continue;

		num_frame_count++;
	}

	if (num_frame_count == 1)
		return true;

	fmt = &dec_pdata->vdec_formats[format_index];
	q_data = &ctx->q_data[MTK_Q_DATA_SRC];
	switch (q_data->fmt->fourcc) {
	case V4L2_PIX_FMT_VP8_FRAME:
		if (fmt->fourcc == V4L2_PIX_FMT_MM21)
			ret = true;
		break;
	case V4L2_PIX_FMT_H264_SLICE:
	case V4L2_PIX_FMT_VP9_FRAME:
		if (fmt->fourcc == V4L2_PIX_FMT_MM21)
			ret = false;
		break;
	default:
		ret = true;
		break;
	}

	return ret;
}

static struct mtk_q_data *mtk_vdec_get_q_data(struct mtk_vcodec_ctx *ctx,
					      enum v4l2_buf_type type)
{
	if (V4L2_TYPE_IS_OUTPUT(type))
		return &ctx->q_data[MTK_Q_DATA_SRC];

	return &ctx->q_data[MTK_Q_DATA_DST];
}

static int vidioc_try_decoder_cmd(struct file *file, void *priv,
				struct v4l2_decoder_cmd *cmd)
{
	return v4l2_m2m_ioctl_try_decoder_cmd(file, priv, cmd);
}


static int vidioc_decoder_cmd(struct file *file, void *priv,
				struct v4l2_decoder_cmd *cmd)
{
	struct mtk_vcodec_ctx *ctx = fh_to_ctx(priv);
	struct vb2_queue *src_vq, *dst_vq;
	int ret;

	ret = vidioc_try_decoder_cmd(file, priv, cmd);
	if (ret)
		return ret;

	mtk_v4l2_debug(1, "decoder cmd=%u", cmd->cmd);
	dst_vq = v4l2_m2m_get_vq(ctx->m2m_ctx,
				V4L2_BUF_TYPE_VIDEO_CAPTURE_MPLANE);
	switch (cmd->cmd) {
	case V4L2_DEC_CMD_STOP:
		src_vq = v4l2_m2m_get_vq(ctx->m2m_ctx,
				V4L2_BUF_TYPE_VIDEO_OUTPUT_MPLANE);
		if (!vb2_is_streaming(src_vq)) {
			mtk_v4l2_debug(1, "Output stream is off. No need to flush.");
			return 0;
		}
		if (!vb2_is_streaming(dst_vq)) {
			mtk_v4l2_debug(1, "Capture stream is off. No need to flush.");
			return 0;
		}
		v4l2_m2m_buf_queue(ctx->m2m_ctx, &ctx->empty_flush_buf.vb);
		v4l2_m2m_try_schedule(ctx->m2m_ctx);
		break;

	case V4L2_DEC_CMD_START:
		vb2_clear_last_buffer_dequeued(dst_vq);
		break;

	default:
		return -EINVAL;
	}

	return 0;
}

void mtk_vdec_unlock(struct mtk_vcodec_ctx *ctx)
{
	mutex_unlock(&ctx->dev->dec_mutex[ctx->hw_id]);
}

void mtk_vdec_lock(struct mtk_vcodec_ctx *ctx)
{
	mutex_lock(&ctx->dev->dec_mutex[ctx->hw_id]);
}

void mtk_vcodec_dec_release(struct mtk_vcodec_ctx *ctx)
{
	vdec_if_deinit(ctx);
	ctx->state = MTK_STATE_FREE;
}

void mtk_vcodec_dec_set_default_params(struct mtk_vcodec_ctx *ctx)
{
	struct mtk_q_data *q_data;

	ctx->m2m_ctx->q_lock = &ctx->dev->dev_mutex;
	ctx->fh.m2m_ctx = ctx->m2m_ctx;
	ctx->fh.ctrl_handler = &ctx->ctrl_hdl;
	INIT_WORK(&ctx->decode_work, ctx->dev->vdec_pdata->worker);
	ctx->colorspace = V4L2_COLORSPACE_REC709;
	ctx->ycbcr_enc = V4L2_YCBCR_ENC_DEFAULT;
	ctx->quantization = V4L2_QUANTIZATION_DEFAULT;
	ctx->xfer_func = V4L2_XFER_FUNC_DEFAULT;

	q_data = &ctx->q_data[MTK_Q_DATA_SRC];
	memset(q_data, 0, sizeof(struct mtk_q_data));
	q_data->visible_width = DFT_CFG_WIDTH;
	q_data->visible_height = DFT_CFG_HEIGHT;
	q_data->fmt = ctx->dev->vdec_pdata->default_out_fmt;
	q_data->field = V4L2_FIELD_NONE;

	q_data->sizeimage[0] = DFT_CFG_WIDTH * DFT_CFG_HEIGHT;
	q_data->bytesperline[0] = 0;

	q_data = &ctx->q_data[MTK_Q_DATA_DST];
	memset(q_data, 0, sizeof(struct mtk_q_data));
	q_data->visible_width = DFT_CFG_WIDTH;
	q_data->visible_height = DFT_CFG_HEIGHT;
	q_data->coded_width = DFT_CFG_WIDTH;
	q_data->coded_height = DFT_CFG_HEIGHT;
	q_data->fmt = ctx->dev->vdec_pdata->default_cap_fmt;
	q_data->field = V4L2_FIELD_NONE;

	q_data->sizeimage[0] = q_data->coded_width * q_data->coded_height;
	q_data->bytesperline[0] = q_data->coded_width;
	q_data->sizeimage[1] = q_data->sizeimage[0] / 2;
	q_data->bytesperline[1] = q_data->coded_width;
}

static int vidioc_vdec_qbuf(struct file *file, void *priv,
			    struct v4l2_buffer *buf)
{
	struct mtk_vcodec_ctx *ctx = fh_to_ctx(priv);

	if (ctx->state == MTK_STATE_ABORT) {
		mtk_v4l2_err("[%d] Call on QBUF after unrecoverable error",
				ctx->id);
		return -EIO;
	}

	return v4l2_m2m_qbuf(file, ctx->m2m_ctx, buf);
}

static int vidioc_vdec_dqbuf(struct file *file, void *priv,
			     struct v4l2_buffer *buf)
{
	struct mtk_vcodec_ctx *ctx = fh_to_ctx(priv);

	if (ctx->state == MTK_STATE_ABORT) {
		mtk_v4l2_err("[%d] Call on DQBUF after unrecoverable error",
				ctx->id);
		return -EIO;
	}

	return v4l2_m2m_dqbuf(file, ctx->m2m_ctx, buf);
}

static int mtk_vcodec_dec_get_chip_name(void *priv)
{
	struct mtk_vcodec_ctx *ctx = fh_to_ctx(priv);
	struct device *dev = &ctx->dev->plat_dev->dev;

	if (of_device_is_compatible(dev->of_node, "mediatek,mt8173-vcodec-dec"))
		return 8173;
	else if (of_device_is_compatible(dev->of_node, "mediatek,mt8183-vcodec-dec"))
		return 8183;
	else if (of_device_is_compatible(dev->of_node, "mediatek,mt8192-vcodec-dec"))
		return 8192;
	else if (of_device_is_compatible(dev->of_node, "mediatek,mt8195-vcodec-dec"))
		return 8195;
	else if (of_device_is_compatible(dev->of_node, "mediatek,mt8186-vcodec-dec"))
		return 8186;
<<<<<<< HEAD
=======
	else if (of_device_is_compatible(dev->of_node, "mediatek,mt8188-vcodec-dec"))
		return 8188;
>>>>>>> 7365df19
	else
		return 8173;
}

static int vidioc_vdec_querycap(struct file *file, void *priv,
				struct v4l2_capability *cap)
{
	struct mtk_vcodec_ctx *ctx = fh_to_ctx(priv);
	struct device *dev = &ctx->dev->plat_dev->dev;
	int platform_name = mtk_vcodec_dec_get_chip_name(priv);

	strscpy(cap->driver, dev->driver->name, sizeof(cap->driver));
	snprintf(cap->card, sizeof(cap->card), "MT%d video decoder", platform_name);

	return 0;
}

static int vidioc_vdec_subscribe_evt(struct v4l2_fh *fh,
				     const struct v4l2_event_subscription *sub)
{
	struct mtk_vcodec_ctx *ctx = fh_to_ctx(fh);

	if (ctx->dev->vdec_pdata->uses_stateless_api)
		return v4l2_ctrl_subscribe_event(fh, sub);

	switch (sub->type) {
	case V4L2_EVENT_EOS:
		return v4l2_event_subscribe(fh, sub, 2, NULL);
	case V4L2_EVENT_SOURCE_CHANGE:
		return v4l2_src_change_event_subscribe(fh, sub);
	default:
		return v4l2_ctrl_subscribe_event(fh, sub);
	}
}

static int vidioc_try_fmt(struct mtk_vcodec_ctx *ctx, struct v4l2_format *f,
			  const struct mtk_video_fmt *fmt)
{
	struct v4l2_pix_format_mplane *pix_fmt_mp = &f->fmt.pix_mp;
	const struct v4l2_frmsize_stepwise *frmsize;

	pix_fmt_mp->field = V4L2_FIELD_NONE;

	/* Always apply frame size constraints from the coded side */
	if (V4L2_TYPE_IS_OUTPUT(f->type))
		frmsize = &fmt->frmsize;
	else
		frmsize = &ctx->q_data[MTK_Q_DATA_SRC].fmt->frmsize;

	pix_fmt_mp->width = clamp(pix_fmt_mp->width, MTK_VDEC_MIN_W, frmsize->max_width);
	pix_fmt_mp->height = clamp(pix_fmt_mp->height, MTK_VDEC_MIN_H, frmsize->max_height);

	if (f->type == V4L2_BUF_TYPE_VIDEO_OUTPUT_MPLANE) {
		pix_fmt_mp->num_planes = 1;
		pix_fmt_mp->plane_fmt[0].bytesperline = 0;
	} else if (f->type == V4L2_BUF_TYPE_VIDEO_CAPTURE_MPLANE) {
		int tmp_w, tmp_h;

		/*
		 * Find next closer width align 64, heign align 64, size align
		 * 64 rectangle
		 * Note: This only get default value, the real HW needed value
		 *       only available when ctx in MTK_STATE_HEADER state
		 */
		tmp_w = pix_fmt_mp->width;
		tmp_h = pix_fmt_mp->height;
		v4l_bound_align_image(&pix_fmt_mp->width, MTK_VDEC_MIN_W, frmsize->max_width, 6,
				      &pix_fmt_mp->height, MTK_VDEC_MIN_H, frmsize->max_height, 6,
				      9);

		if (pix_fmt_mp->width < tmp_w &&
		    (pix_fmt_mp->width + 64) <= frmsize->max_width)
			pix_fmt_mp->width += 64;
		if (pix_fmt_mp->height < tmp_h &&
		    (pix_fmt_mp->height + 64) <= frmsize->max_height)
			pix_fmt_mp->height += 64;

		mtk_v4l2_debug(0,
			"before resize width=%d, height=%d, after resize width=%d, height=%d, sizeimage=%d",
			tmp_w, tmp_h, pix_fmt_mp->width,
			pix_fmt_mp->height,
			pix_fmt_mp->width * pix_fmt_mp->height);

		pix_fmt_mp->num_planes = fmt->num_planes;
		pix_fmt_mp->plane_fmt[0].sizeimage =
				pix_fmt_mp->width * pix_fmt_mp->height;
		pix_fmt_mp->plane_fmt[0].bytesperline = pix_fmt_mp->width;

		if (pix_fmt_mp->num_planes == 2) {
			pix_fmt_mp->plane_fmt[1].sizeimage =
				(pix_fmt_mp->width * pix_fmt_mp->height) / 2;
			pix_fmt_mp->plane_fmt[1].bytesperline =
				pix_fmt_mp->width;
		}
	}

	pix_fmt_mp->flags = 0;
	return 0;
}

static int vidioc_try_fmt_vid_cap_mplane(struct file *file, void *priv,
				struct v4l2_format *f)
{
	const struct mtk_video_fmt *fmt;
	struct mtk_vcodec_ctx *ctx = fh_to_ctx(priv);
	const struct mtk_vcodec_dec_pdata *dec_pdata = ctx->dev->vdec_pdata;

	fmt = mtk_vdec_find_format(f, dec_pdata);
	if (!fmt) {
		f->fmt.pix.pixelformat =
			ctx->q_data[MTK_Q_DATA_DST].fmt->fourcc;
		fmt = mtk_vdec_find_format(f, dec_pdata);
	}

	return vidioc_try_fmt(ctx, f, fmt);
}

static int vidioc_try_fmt_vid_out_mplane(struct file *file, void *priv,
				struct v4l2_format *f)
{
	struct v4l2_pix_format_mplane *pix_fmt_mp = &f->fmt.pix_mp;
	const struct mtk_video_fmt *fmt;
	struct mtk_vcodec_ctx *ctx = fh_to_ctx(priv);
	const struct mtk_vcodec_dec_pdata *dec_pdata = ctx->dev->vdec_pdata;

	fmt = mtk_vdec_find_format(f, dec_pdata);
	if (!fmt) {
		f->fmt.pix.pixelformat =
			ctx->q_data[MTK_Q_DATA_SRC].fmt->fourcc;
		fmt = mtk_vdec_find_format(f, dec_pdata);
	}

	if (pix_fmt_mp->plane_fmt[0].sizeimage == 0) {
		mtk_v4l2_err("sizeimage of output format must be given");
		return -EINVAL;
	}

	return vidioc_try_fmt(ctx, f, fmt);
}

static int vidioc_vdec_g_selection(struct file *file, void *priv,
			struct v4l2_selection *s)
{
	struct mtk_vcodec_ctx *ctx = fh_to_ctx(priv);
	struct mtk_q_data *q_data;

	if (s->type != V4L2_BUF_TYPE_VIDEO_CAPTURE)
		return -EINVAL;

	q_data = &ctx->q_data[MTK_Q_DATA_DST];

	switch (s->target) {
	case V4L2_SEL_TGT_COMPOSE_DEFAULT:
		s->r.left = 0;
		s->r.top = 0;
		s->r.width = ctx->picinfo.pic_w;
		s->r.height = ctx->picinfo.pic_h;
		break;
	case V4L2_SEL_TGT_COMPOSE_BOUNDS:
		s->r.left = 0;
		s->r.top = 0;
		s->r.width = ctx->picinfo.buf_w;
		s->r.height = ctx->picinfo.buf_h;
		break;
	case V4L2_SEL_TGT_COMPOSE:
		if (vdec_if_get_param(ctx, GET_PARAM_CROP_INFO, &(s->r))) {
			/* set to default value if header info not ready yet*/
			s->r.left = 0;
			s->r.top = 0;
			s->r.width = q_data->visible_width;
			s->r.height = q_data->visible_height;
		}
		break;
	default:
		return -EINVAL;
	}

	if (ctx->state < MTK_STATE_HEADER) {
		/* set to default value if header info not ready yet*/
		s->r.left = 0;
		s->r.top = 0;
		s->r.width = q_data->visible_width;
		s->r.height = q_data->visible_height;
		return 0;
	}

	return 0;
}

static int vidioc_vdec_s_selection(struct file *file, void *priv,
				struct v4l2_selection *s)
{
	struct mtk_vcodec_ctx *ctx = fh_to_ctx(priv);

	if (s->type != V4L2_BUF_TYPE_VIDEO_CAPTURE)
		return -EINVAL;

	switch (s->target) {
	case V4L2_SEL_TGT_COMPOSE:
		s->r.left = 0;
		s->r.top = 0;
		s->r.width = ctx->picinfo.pic_w;
		s->r.height = ctx->picinfo.pic_h;
		break;
	default:
		return -EINVAL;
	}

	return 0;
}

static int vidioc_vdec_s_fmt(struct file *file, void *priv,
			     struct v4l2_format *f)
{
	struct mtk_vcodec_ctx *ctx = fh_to_ctx(priv);
	struct v4l2_pix_format_mplane *pix_mp;
	struct mtk_q_data *q_data;
	int ret = 0;
	const struct mtk_video_fmt *fmt;
	const struct mtk_vcodec_dec_pdata *dec_pdata = ctx->dev->vdec_pdata;

	mtk_v4l2_debug(3, "[%d]", ctx->id);

	q_data = mtk_vdec_get_q_data(ctx, f->type);
	if (!q_data)
		return -EINVAL;

	pix_mp = &f->fmt.pix_mp;
	/*
	 * Setting OUTPUT format after OUTPUT buffers are allocated is invalid
	 * if using the stateful API.
	 */
	if (!dec_pdata->uses_stateless_api &&
	    f->type == V4L2_BUF_TYPE_VIDEO_OUTPUT_MPLANE &&
	    vb2_is_busy(&ctx->m2m_ctx->out_q_ctx.q)) {
		mtk_v4l2_err("out_q_ctx buffers already requested");
		ret = -EBUSY;
	}

	/*
	 * Setting CAPTURE format after CAPTURE buffers are allocated is
	 * invalid.
	 */
	if ((f->type == V4L2_BUF_TYPE_VIDEO_CAPTURE_MPLANE) &&
	    vb2_is_busy(&ctx->m2m_ctx->cap_q_ctx.q)) {
		mtk_v4l2_err("cap_q_ctx buffers already requested");
		ret = -EBUSY;
	}

	fmt = mtk_vdec_find_format(f, dec_pdata);
	if (fmt == NULL) {
		if (f->type == V4L2_BUF_TYPE_VIDEO_OUTPUT_MPLANE) {
			f->fmt.pix.pixelformat =
				dec_pdata->default_out_fmt->fourcc;
			fmt = mtk_vdec_find_format(f, dec_pdata);
		} else if (f->type == V4L2_BUF_TYPE_VIDEO_CAPTURE_MPLANE) {
			f->fmt.pix.pixelformat =
				dec_pdata->default_cap_fmt->fourcc;
			fmt = mtk_vdec_find_format(f, dec_pdata);
		}
	}
	if (fmt == NULL)
		return -EINVAL;

	q_data->fmt = fmt;
	vidioc_try_fmt(ctx, f, q_data->fmt);
	if (f->type == V4L2_BUF_TYPE_VIDEO_OUTPUT_MPLANE) {
		q_data->sizeimage[0] = pix_mp->plane_fmt[0].sizeimage;
		q_data->coded_width = pix_mp->width;
		q_data->coded_height = pix_mp->height;

		ctx->colorspace = pix_mp->colorspace;
		ctx->ycbcr_enc = pix_mp->ycbcr_enc;
		ctx->quantization = pix_mp->quantization;
		ctx->xfer_func = pix_mp->xfer_func;

		ctx->current_codec = fmt->fourcc;
		if (ctx->state == MTK_STATE_FREE) {
			ret = vdec_if_init(ctx, q_data->fmt->fourcc);
			if (ret) {
				mtk_v4l2_err("[%d]: vdec_if_init() fail ret=%d",
					ctx->id, ret);
				return -EINVAL;
			}
			ctx->state = MTK_STATE_INIT;
		}
	} else {
		ctx->capture_fourcc = fmt->fourcc;
	}

	/*
	 * If using the stateless API, S_FMT should have the effect of setting
	 * the CAPTURE queue resolution no matter which queue it was called on.
	 */
	if (dec_pdata->uses_stateless_api) {
		ctx->picinfo.pic_w = pix_mp->width;
		ctx->picinfo.pic_h = pix_mp->height;

		/*
		 * If get pic info fail, need to use the default pic info params, or
		 * v4l2-compliance will fail
		 */
		ret = vdec_if_get_param(ctx, GET_PARAM_PIC_INFO, &ctx->picinfo);
		if (ret) {
			mtk_v4l2_err("[%d]Error!! Get GET_PARAM_PICTURE_INFO Fail",
				     ctx->id);
		}

		ctx->last_decoded_picinfo = ctx->picinfo;

		if (ctx->q_data[MTK_Q_DATA_DST].fmt->num_planes == 1) {
			ctx->q_data[MTK_Q_DATA_DST].sizeimage[0] =
				ctx->picinfo.fb_sz[0] +
				ctx->picinfo.fb_sz[1];
			ctx->q_data[MTK_Q_DATA_DST].bytesperline[0] =
				ctx->picinfo.buf_w;
		} else {
			ctx->q_data[MTK_Q_DATA_DST].sizeimage[0] =
				ctx->picinfo.fb_sz[0];
			ctx->q_data[MTK_Q_DATA_DST].bytesperline[0] =
				ctx->picinfo.buf_w;
			ctx->q_data[MTK_Q_DATA_DST].sizeimage[1] =
				ctx->picinfo.fb_sz[1];
			ctx->q_data[MTK_Q_DATA_DST].bytesperline[1] =
				ctx->picinfo.buf_w;
		}

		ctx->q_data[MTK_Q_DATA_DST].coded_width = ctx->picinfo.buf_w;
		ctx->q_data[MTK_Q_DATA_DST].coded_height = ctx->picinfo.buf_h;
		mtk_v4l2_debug(2, "[%d] vdec_if_init() num_plane = %d wxh=%dx%d pic wxh=%dx%d sz[0]=0x%x sz[1]=0x%x",
			       ctx->id, pix_mp->num_planes, ctx->picinfo.buf_w, ctx->picinfo.buf_h,
			       ctx->picinfo.pic_w, ctx->picinfo.pic_h,
			       ctx->q_data[MTK_Q_DATA_DST].sizeimage[0],
			       ctx->q_data[MTK_Q_DATA_DST].sizeimage[1]);
	}
	return 0;
}

static int vidioc_enum_framesizes(struct file *file, void *priv,
				struct v4l2_frmsizeenum *fsize)
{
	int i = 0;
	struct mtk_vcodec_ctx *ctx = fh_to_ctx(priv);
	const struct mtk_vcodec_dec_pdata *dec_pdata = ctx->dev->vdec_pdata;

	if (fsize->index != 0)
		return -EINVAL;

	for (i = 0; i < *dec_pdata->num_formats; i++) {
		if (fsize->pixel_format != dec_pdata->vdec_formats[i].fourcc)
			continue;

		/* Only coded formats have frame sizes set */
		if (!dec_pdata->vdec_formats[i].frmsize.max_width)
			return -ENOTTY;

		fsize->type = V4L2_FRMSIZE_TYPE_STEPWISE;
		fsize->stepwise = dec_pdata->vdec_formats[i].frmsize;

		mtk_v4l2_debug(1, "%x, %d %d %d %d %d %d",
				ctx->dev->dec_capability,
				fsize->stepwise.min_width,
				fsize->stepwise.max_width,
				fsize->stepwise.step_width,
				fsize->stepwise.min_height,
				fsize->stepwise.max_height,
				fsize->stepwise.step_height);

		return 0;
	}

	return -EINVAL;
}

static int vidioc_enum_fmt(struct v4l2_fmtdesc *f, void *priv,
			   bool output_queue)
{
	struct mtk_vcodec_ctx *ctx = fh_to_ctx(priv);
	const struct mtk_vcodec_dec_pdata *dec_pdata = ctx->dev->vdec_pdata;
	const struct mtk_video_fmt *fmt;
	int i, j = 0;

	for (i = 0; i < *dec_pdata->num_formats; i++) {
		if (output_queue &&
		    dec_pdata->vdec_formats[i].type != MTK_FMT_DEC)
			continue;
		if (!output_queue &&
		    dec_pdata->vdec_formats[i].type != MTK_FMT_FRAME)
			continue;

		if (!output_queue && !mtk_vdec_get_cap_fmt(ctx, i))
			continue;

		if (j == f->index)
			break;
		++j;
	}

	if (i == *dec_pdata->num_formats)
		return -EINVAL;

	fmt = &dec_pdata->vdec_formats[i];
	f->pixelformat = fmt->fourcc;
	f->flags = fmt->flags;

	return 0;
}

static int vidioc_vdec_enum_fmt_vid_cap(struct file *file, void *priv,
					struct v4l2_fmtdesc *f)
{
	return vidioc_enum_fmt(f, priv, false);
}

static int vidioc_vdec_enum_fmt_vid_out(struct file *file, void *priv,
					struct v4l2_fmtdesc *f)
{
	return vidioc_enum_fmt(f, priv, true);
}

static int vidioc_vdec_g_fmt(struct file *file, void *priv,
			     struct v4l2_format *f)
{
	struct mtk_vcodec_ctx *ctx = fh_to_ctx(priv);
	struct v4l2_pix_format_mplane *pix_mp = &f->fmt.pix_mp;
	struct vb2_queue *vq;
	struct mtk_q_data *q_data;

	vq = v4l2_m2m_get_vq(ctx->m2m_ctx, f->type);
	if (!vq) {
		mtk_v4l2_err("no vb2 queue for type=%d", f->type);
		return -EINVAL;
	}

	q_data = mtk_vdec_get_q_data(ctx, f->type);

	pix_mp->field = V4L2_FIELD_NONE;
	pix_mp->colorspace = ctx->colorspace;
	pix_mp->ycbcr_enc = ctx->ycbcr_enc;
	pix_mp->quantization = ctx->quantization;
	pix_mp->xfer_func = ctx->xfer_func;

	if ((f->type == V4L2_BUF_TYPE_VIDEO_CAPTURE_MPLANE) &&
	    (ctx->state >= MTK_STATE_HEADER)) {
		/* Until STREAMOFF is called on the CAPTURE queue
		 * (acknowledging the event), the driver operates as if
		 * the resolution hasn't changed yet.
		 * So we just return picinfo yet, and update picinfo in
		 * stop_streaming hook function
		 */
		q_data->sizeimage[0] = ctx->picinfo.fb_sz[0];
		q_data->sizeimage[1] = ctx->picinfo.fb_sz[1];
		q_data->bytesperline[0] = ctx->last_decoded_picinfo.buf_w;
		q_data->bytesperline[1] = ctx->last_decoded_picinfo.buf_w;
		q_data->coded_width = ctx->picinfo.buf_w;
		q_data->coded_height = ctx->picinfo.buf_h;
		ctx->last_decoded_picinfo.cap_fourcc = q_data->fmt->fourcc;

		/*
		 * Width and height are set to the dimensions
		 * of the movie, the buffer is bigger and
		 * further processing stages should crop to this
		 * rectangle.
		 */
		pix_mp->width = q_data->coded_width;
		pix_mp->height = q_data->coded_height;

		/*
		 * Set pixelformat to the format in which mt vcodec
		 * outputs the decoded frame
		 */
		pix_mp->num_planes = q_data->fmt->num_planes;
		pix_mp->pixelformat = q_data->fmt->fourcc;
		pix_mp->plane_fmt[0].bytesperline = q_data->bytesperline[0];
		pix_mp->plane_fmt[0].sizeimage = q_data->sizeimage[0];
		pix_mp->plane_fmt[1].bytesperline = q_data->bytesperline[1];
		pix_mp->plane_fmt[1].sizeimage = q_data->sizeimage[1];

	} else if (f->type == V4L2_BUF_TYPE_VIDEO_OUTPUT_MPLANE) {
		/*
		 * This is run on OUTPUT
		 * The buffer contains compressed image
		 * so width and height have no meaning.
		 * Assign value here to pass v4l2-compliance test
		 */
		pix_mp->width = q_data->visible_width;
		pix_mp->height = q_data->visible_height;
		pix_mp->plane_fmt[0].bytesperline = q_data->bytesperline[0];
		pix_mp->plane_fmt[0].sizeimage = q_data->sizeimage[0];
		pix_mp->pixelformat = q_data->fmt->fourcc;
		pix_mp->num_planes = q_data->fmt->num_planes;
	} else {
		pix_mp->width = q_data->coded_width;
		pix_mp->height = q_data->coded_height;
		pix_mp->num_planes = q_data->fmt->num_planes;
		pix_mp->pixelformat = q_data->fmt->fourcc;
		pix_mp->plane_fmt[0].bytesperline = q_data->bytesperline[0];
		pix_mp->plane_fmt[0].sizeimage = q_data->sizeimage[0];
		pix_mp->plane_fmt[1].bytesperline = q_data->bytesperline[1];
		pix_mp->plane_fmt[1].sizeimage = q_data->sizeimage[1];

		mtk_v4l2_debug(1, "[%d] type=%d state=%d Format information could not be read, not ready yet!",
				ctx->id, f->type, ctx->state);
	}

	return 0;
}

int vb2ops_vdec_queue_setup(struct vb2_queue *vq, unsigned int *nbuffers,
			    unsigned int *nplanes, unsigned int sizes[],
			    struct device *alloc_devs[])
{
	struct mtk_vcodec_ctx *ctx = vb2_get_drv_priv(vq);
	struct mtk_q_data *q_data;
	unsigned int i;

	q_data = mtk_vdec_get_q_data(ctx, vq->type);

	if (q_data == NULL) {
		mtk_v4l2_err("vq->type=%d err\n", vq->type);
		return -EINVAL;
	}

	if (*nplanes) {
		for (i = 0; i < *nplanes; i++) {
			if (sizes[i] < q_data->sizeimage[i])
				return -EINVAL;
		}
	} else {
		if (vq->type == V4L2_BUF_TYPE_VIDEO_CAPTURE_MPLANE)
			*nplanes = q_data->fmt->num_planes;
		else
			*nplanes = 1;

		for (i = 0; i < *nplanes; i++)
			sizes[i] = q_data->sizeimage[i];
	}

	mtk_v4l2_debug(1,
			"[%d]\t type = %d, get %d plane(s), %d buffer(s) of size 0x%x 0x%x ",
			ctx->id, vq->type, *nplanes, *nbuffers,
			sizes[0], sizes[1]);

	return 0;
}

int vb2ops_vdec_buf_prepare(struct vb2_buffer *vb)
{
	struct mtk_vcodec_ctx *ctx = vb2_get_drv_priv(vb->vb2_queue);
	struct mtk_q_data *q_data;
	int i;

	mtk_v4l2_debug(3, "[%d] (%d) id=%d",
			ctx->id, vb->vb2_queue->type, vb->index);

	q_data = mtk_vdec_get_q_data(ctx, vb->vb2_queue->type);

	for (i = 0; i < q_data->fmt->num_planes; i++) {
		if (vb2_plane_size(vb, i) < q_data->sizeimage[i]) {
			mtk_v4l2_err("data will not fit into plane %d (%lu < %d)",
				i, vb2_plane_size(vb, i),
				q_data->sizeimage[i]);
			return -EINVAL;
		}
		if (!V4L2_TYPE_IS_OUTPUT(vb->type))
			vb2_set_plane_payload(vb, i, q_data->sizeimage[i]);
	}

	return 0;
}

void vb2ops_vdec_buf_finish(struct vb2_buffer *vb)
{
	struct mtk_vcodec_ctx *ctx = vb2_get_drv_priv(vb->vb2_queue);
	struct vb2_v4l2_buffer *vb2_v4l2;
	struct mtk_video_dec_buf *buf;
	bool buf_error;

	vb2_v4l2 = container_of(vb, struct vb2_v4l2_buffer, vb2_buf);
	buf = container_of(vb2_v4l2, struct mtk_video_dec_buf, m2m_buf.vb);
	mutex_lock(&ctx->lock);
	if (vb->vb2_queue->type == V4L2_BUF_TYPE_VIDEO_CAPTURE_MPLANE) {
		buf->queued_in_v4l2 = false;
		buf->queued_in_vb2 = false;
	}
	buf_error = buf->error;
	mutex_unlock(&ctx->lock);

	if (buf_error) {
		mtk_v4l2_err("Unrecoverable error on buffer.");
		ctx->state = MTK_STATE_ABORT;
	}
}

int vb2ops_vdec_buf_init(struct vb2_buffer *vb)
{
	struct vb2_v4l2_buffer *vb2_v4l2 = container_of(vb,
					struct vb2_v4l2_buffer, vb2_buf);
	struct mtk_video_dec_buf *buf = container_of(vb2_v4l2,
					struct mtk_video_dec_buf, m2m_buf.vb);

	if (vb->vb2_queue->type == V4L2_BUF_TYPE_VIDEO_CAPTURE_MPLANE) {
		buf->used = false;
		buf->queued_in_v4l2 = false;
	}

	return 0;
}

int vb2ops_vdec_start_streaming(struct vb2_queue *q, unsigned int count)
{
	struct mtk_vcodec_ctx *ctx = vb2_get_drv_priv(q);

	if (ctx->state == MTK_STATE_FLUSH)
		ctx->state = MTK_STATE_HEADER;

	return 0;
}

void vb2ops_vdec_stop_streaming(struct vb2_queue *q)
{
	struct vb2_v4l2_buffer *src_buf = NULL, *dst_buf = NULL;
	struct mtk_vcodec_ctx *ctx = vb2_get_drv_priv(q);
	int ret;

	mtk_v4l2_debug(3, "[%d] (%d) state=(%x) ctx->decoded_frame_cnt=%d",
			ctx->id, q->type, ctx->state, ctx->decoded_frame_cnt);

	if (q->type == V4L2_BUF_TYPE_VIDEO_OUTPUT_MPLANE) {
		while ((src_buf = v4l2_m2m_src_buf_remove(ctx->m2m_ctx))) {
			if (src_buf != &ctx->empty_flush_buf.vb) {
				struct media_request *req =
					src_buf->vb2_buf.req_obj.req;
				v4l2_m2m_buf_done(src_buf,
						VB2_BUF_STATE_ERROR);
				if (req)
					v4l2_ctrl_request_complete(req, &ctx->ctrl_hdl);
			}
		}
		return;
	}

	if (ctx->state >= MTK_STATE_HEADER) {

		/* Until STREAMOFF is called on the CAPTURE queue
		 * (acknowledging the event), the driver operates
		 * as if the resolution hasn't changed yet, i.e.
		 * VIDIOC_G_FMT< etc. return previous resolution.
		 * So we update picinfo here
		 */
		ctx->picinfo = ctx->last_decoded_picinfo;

		mtk_v4l2_debug(2,
				"[%d]-> new(%d,%d), old(%d,%d), real(%d,%d)",
				ctx->id, ctx->last_decoded_picinfo.pic_w,
				ctx->last_decoded_picinfo.pic_h,
				ctx->picinfo.pic_w, ctx->picinfo.pic_h,
				ctx->last_decoded_picinfo.buf_w,
				ctx->last_decoded_picinfo.buf_h);

		ret = ctx->dev->vdec_pdata->flush_decoder(ctx);
		if (ret)
			mtk_v4l2_err("DecodeFinal failed, ret=%d", ret);
	}
	ctx->state = MTK_STATE_FLUSH;

	while ((dst_buf = v4l2_m2m_dst_buf_remove(ctx->m2m_ctx))) {
		vb2_set_plane_payload(&dst_buf->vb2_buf, 0, 0);
		if (ctx->q_data[MTK_Q_DATA_DST].fmt->num_planes == 2)
			vb2_set_plane_payload(&dst_buf->vb2_buf, 1, 0);
		v4l2_m2m_buf_done(dst_buf, VB2_BUF_STATE_ERROR);
	}

}

static void m2mops_vdec_device_run(void *priv)
{
	struct mtk_vcodec_ctx *ctx = priv;
	struct mtk_vcodec_dev *dev = ctx->dev;

	queue_work(dev->decode_workqueue, &ctx->decode_work);
}

static int m2mops_vdec_job_ready(void *m2m_priv)
{
	struct mtk_vcodec_ctx *ctx = m2m_priv;

	mtk_v4l2_debug(3, "[%d]", ctx->id);

	if (ctx->state == MTK_STATE_ABORT)
		return 0;

	if ((ctx->last_decoded_picinfo.pic_w != ctx->picinfo.pic_w) ||
	    (ctx->last_decoded_picinfo.pic_h != ctx->picinfo.pic_h))
		return 0;

	if (ctx->state != MTK_STATE_HEADER)
		return 0;

	return 1;
}

static void m2mops_vdec_job_abort(void *priv)
{
	struct mtk_vcodec_ctx *ctx = priv;

	ctx->state = MTK_STATE_ABORT;
}

const struct v4l2_m2m_ops mtk_vdec_m2m_ops = {
	.device_run	= m2mops_vdec_device_run,
	.job_ready	= m2mops_vdec_job_ready,
	.job_abort	= m2mops_vdec_job_abort,
};

const struct v4l2_ioctl_ops mtk_vdec_ioctl_ops = {
	.vidioc_streamon	= v4l2_m2m_ioctl_streamon,
	.vidioc_streamoff	= v4l2_m2m_ioctl_streamoff,
	.vidioc_reqbufs		= v4l2_m2m_ioctl_reqbufs,
	.vidioc_querybuf	= v4l2_m2m_ioctl_querybuf,
	.vidioc_expbuf		= v4l2_m2m_ioctl_expbuf,

	.vidioc_qbuf		= vidioc_vdec_qbuf,
	.vidioc_dqbuf		= vidioc_vdec_dqbuf,

	.vidioc_try_fmt_vid_cap_mplane	= vidioc_try_fmt_vid_cap_mplane,
	.vidioc_try_fmt_vid_out_mplane	= vidioc_try_fmt_vid_out_mplane,

	.vidioc_s_fmt_vid_cap_mplane	= vidioc_vdec_s_fmt,
	.vidioc_s_fmt_vid_out_mplane	= vidioc_vdec_s_fmt,
	.vidioc_g_fmt_vid_cap_mplane	= vidioc_vdec_g_fmt,
	.vidioc_g_fmt_vid_out_mplane	= vidioc_vdec_g_fmt,

	.vidioc_create_bufs		= v4l2_m2m_ioctl_create_bufs,

	.vidioc_enum_fmt_vid_cap	= vidioc_vdec_enum_fmt_vid_cap,
	.vidioc_enum_fmt_vid_out	= vidioc_vdec_enum_fmt_vid_out,
	.vidioc_enum_framesizes	= vidioc_enum_framesizes,

	.vidioc_querycap		= vidioc_vdec_querycap,
	.vidioc_subscribe_event		= vidioc_vdec_subscribe_evt,
	.vidioc_unsubscribe_event	= v4l2_event_unsubscribe,
	.vidioc_g_selection             = vidioc_vdec_g_selection,
	.vidioc_s_selection             = vidioc_vdec_s_selection,

	.vidioc_decoder_cmd = vidioc_decoder_cmd,
	.vidioc_try_decoder_cmd = vidioc_try_decoder_cmd,
};

int mtk_vcodec_dec_queue_init(void *priv, struct vb2_queue *src_vq,
			   struct vb2_queue *dst_vq)
{
	struct mtk_vcodec_ctx *ctx = priv;
	int ret = 0;

	mtk_v4l2_debug(3, "[%d]", ctx->id);

	src_vq->type		= V4L2_BUF_TYPE_VIDEO_OUTPUT_MPLANE;
	src_vq->io_modes	= VB2_DMABUF | VB2_MMAP;
	src_vq->drv_priv	= ctx;
	src_vq->buf_struct_size = sizeof(struct mtk_video_dec_buf);
	src_vq->ops		= ctx->dev->vdec_pdata->vdec_vb2_ops;
	src_vq->mem_ops		= &vb2_dma_contig_memops;
	src_vq->timestamp_flags = V4L2_BUF_FLAG_TIMESTAMP_COPY;
	src_vq->lock		= &ctx->dev->dev_mutex;
	src_vq->dev             = &ctx->dev->plat_dev->dev;
	src_vq->allow_cache_hints = 1;

	ret = vb2_queue_init(src_vq);
	if (ret) {
		mtk_v4l2_err("Failed to initialize videobuf2 queue(output)");
		return ret;
	}
	dst_vq->type		= V4L2_BUF_TYPE_VIDEO_CAPTURE_MPLANE;
	dst_vq->io_modes	= VB2_DMABUF | VB2_MMAP;
	dst_vq->drv_priv	= ctx;
	dst_vq->buf_struct_size = sizeof(struct mtk_video_dec_buf);
	dst_vq->ops		= ctx->dev->vdec_pdata->vdec_vb2_ops;
	dst_vq->mem_ops		= &vb2_dma_contig_memops;
	dst_vq->timestamp_flags = V4L2_BUF_FLAG_TIMESTAMP_COPY;
	dst_vq->lock		= &ctx->dev->dev_mutex;
	dst_vq->dev             = &ctx->dev->plat_dev->dev;
	dst_vq->allow_cache_hints = 1;

	ret = vb2_queue_init(dst_vq);
	if (ret)
		mtk_v4l2_err("Failed to initialize videobuf2 queue(capture)");

	return ret;
}<|MERGE_RESOLUTION|>--- conflicted
+++ resolved
@@ -227,11 +227,8 @@
 		return 8195;
 	else if (of_device_is_compatible(dev->of_node, "mediatek,mt8186-vcodec-dec"))
 		return 8186;
-<<<<<<< HEAD
-=======
 	else if (of_device_is_compatible(dev->of_node, "mediatek,mt8188-vcodec-dec"))
 		return 8188;
->>>>>>> 7365df19
 	else
 		return 8173;
 }
