--- conflicted
+++ resolved
@@ -6805,7 +6805,6 @@
 		print_binder_proc(m, proc, false, hash_ptrs);
 	mutex_unlock(&binder_procs_lock);
 }
-<<<<<<< HEAD
 
 static int state_show(struct seq_file *m, void *unused)
 {
@@ -6813,15 +6812,6 @@
 	return 0;
 }
 
-=======
-
-static int state_show(struct seq_file *m, void *unused)
-{
-	print_binder_state(m, false);
-	return 0;
-}
-
->>>>>>> a7fc15ed
 static int state_hashed_show(struct seq_file *m, void *unused)
 {
 	print_binder_state(m, true);
@@ -6985,20 +6975,8 @@
 
 void binder_add_device(struct binder_device *device)
 {
-<<<<<<< HEAD
-	spin_lock(&binder_devices_lock);
-=======
 	guard(spinlock)(&binder_devices_lock);
->>>>>>> a7fc15ed
 	hlist_add_head(&device->hlist, &binder_devices);
-	spin_unlock(&binder_devices_lock);
-}
-
-void binder_remove_device(struct binder_device *device)
-{
-	spin_lock(&binder_devices_lock);
-	hlist_del_init(&device->hlist);
-	spin_unlock(&binder_devices_lock);
 }
 
 void binder_remove_device(struct binder_device *device)
