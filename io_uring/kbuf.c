--- conflicted
+++ resolved
@@ -271,10 +271,7 @@
 		if (len > arg->max_len) {
 			len = arg->max_len;
 			if (!(bl->flags & IOBL_INC)) {
-<<<<<<< HEAD
-=======
 				arg->partial_map = 1;
->>>>>>> cda2b2d6
 				if (iov != arg->iovs)
 					break;
 				buf->len = len;
