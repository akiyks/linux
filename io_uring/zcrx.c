--- conflicted
+++ resolved
@@ -139,11 +139,7 @@
 	for_each_sgtable_dma_sg(mem->sgt, sg, i)
 		total_size += sg_dma_len(sg);
 
-<<<<<<< HEAD
-	if (total_size < off + len) {
-=======
 	if (total_size != len) {
->>>>>>> a7fc15ed
 		ret = -EINVAL;
 		goto err;
 	}
@@ -383,8 +379,7 @@
 
 static void io_zcrx_free_area(struct io_zcrx_area *area)
 {
-	if (area->ifq)
-		io_zcrx_unmap_area(area->ifq, area);
+	io_zcrx_unmap_area(area->ifq, area);
 	io_release_area_mem(&area->mem);
 
 	if (area->mem.account_pages)
