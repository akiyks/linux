# SPDX-License-Identifier: GPL-2.0
# ==========================================================================
# Building
# ==========================================================================

src := $(srcroot)/$(obj)

PHONY := $(obj)/
$(obj)/:

# Init all relevant variables used in kbuild files so
# 1) they have correct type
# 2) they do not inherit any value from the environment
obj-y :=
obj-m :=
lib-y :=
lib-m :=
always-y :=
always-m :=
targets :=
subdir-y :=
subdir-m :=
asflags-y  :=
ccflags-y  :=
rustflags-y :=
cppflags-y :=
ldflags-y  :=

subdir-asflags-y :=
subdir-ccflags-y :=

# Read auto.conf if it exists, otherwise ignore
-include $(objtree)/include/config/auto.conf

include $(srctree)/scripts/Kbuild.include
include $(srctree)/scripts/Makefile.compiler
include $(kbuild-file)
include $(srctree)/scripts/Makefile.lib

# flags that take effect in current and sub directories
KBUILD_AFLAGS += $(subdir-asflags-y)
KBUILD_CFLAGS += $(subdir-ccflags-y)
KBUILD_RUSTFLAGS += $(subdir-rustflags-y)

# Figure out what we need to build from the various variables
# ===========================================================================

# When an object is listed to be built compiled-in and modular,
# only build the compiled-in version
obj-m := $(filter-out $(obj-y),$(obj-m))

# Libraries are always collected in one lib file.
# Filter out objects already built-in
lib-y := $(filter-out $(obj-y), $(sort $(lib-y) $(lib-m)))

# Subdirectories we need to descend into
subdir-ym := $(sort $(subdir-y) $(subdir-m) \
			$(patsubst %/,%, $(filter %/, $(obj-y) $(obj-m))))

# Handle objects in subdirs:
# - If we encounter foo/ in $(obj-y), replace it by foo/built-in.a and
#   foo/modules.order
# - If we encounter foo/ in $(obj-m), replace it by foo/modules.order
#
# Generate modules.order to determine modorder. Unfortunately, we don't have
# information about ordering between -y and -m subdirs. Just put -y's first.

ifdef need-modorder
obj-m := $(patsubst %/,%/modules.order, $(filter %/, $(obj-y)) $(obj-m))
else
obj-m := $(filter-out %/, $(obj-m))
endif

ifdef need-builtin
obj-y		:= $(patsubst %/, %/built-in.a, $(obj-y))
else
obj-y		:= $(filter-out %/, $(obj-y))
endif

# Expand $(foo-objs) $(foo-y) etc. by replacing their individuals
suffix-search = $(strip $(foreach s, $3, $($(1:%$(strip $2)=%$s))))
# List composite targets that are constructed by combining other targets
multi-search = $(sort $(foreach m, $1, $(if $(call suffix-search, $m, $2, $3 -), $m)))
# List primitive targets that are compiled from source files
real-search = $(foreach m, $1, $(if $(call suffix-search, $m, $2, $3 -), $(call suffix-search, $m, $2, $3), $m))

# If $(foo-objs), $(foo-y), $(foo-m), or $(foo-) exists, foo.o is a composite object
multi-obj-y := $(call multi-search, $(obj-y), .o, -objs -y)
multi-obj-m := $(call multi-search, $(obj-m), .o, -objs -y -m)
multi-obj-ym := $(multi-obj-y) $(multi-obj-m)

# Replace multi-part objects by their individual parts,
# including built-in.a from subdirectories
real-obj-y := $(call real-search, $(obj-y), .o, -objs -y)
real-obj-m := $(call real-search, $(obj-m), .o, -objs -y -m)

always-y += $(always-m)

# hostprogs-always-y += foo
# ... is a shorthand for
# hostprogs += foo
# always-y  += foo
hostprogs += $(hostprogs-always-y) $(hostprogs-always-m)
always-y += $(hostprogs-always-y) $(hostprogs-always-m)

# userprogs-always-y is likewise.
userprogs += $(userprogs-always-y) $(userprogs-always-m)
always-y += $(userprogs-always-y) $(userprogs-always-m)

# Add subdir path

ifneq ($(obj),.)
extra-y		:= $(addprefix $(obj)/, $(extra-y))
always-y	:= $(addprefix $(obj)/, $(always-y))
targets		:= $(addprefix $(obj)/, $(targets))
obj-m		:= $(addprefix $(obj)/, $(obj-m))
lib-y		:= $(addprefix $(obj)/, $(lib-y))
real-obj-y	:= $(addprefix $(obj)/, $(real-obj-y))
real-obj-m	:= $(addprefix $(obj)/, $(real-obj-m))
multi-obj-m	:= $(addprefix $(obj)/, $(multi-obj-m))
subdir-ym	:= $(addprefix $(obj)/, $(subdir-ym))
endif

ifndef obj
$(warning kbuild: Makefile.build is included improperly)
endif

ifeq ($(need-modorder),)
ifneq ($(obj-m),)
$(warning $(patsubst %.o,'%.ko',$(obj-m)) will not be built even though obj-m is specified.)
$(warning You cannot use subdir-y/m to visit a module Makefile. Use obj-y/m instead.)
endif
endif

# ===========================================================================

# subdir-builtin and subdir-modorder may contain duplications. Use $(sort ...)
subdir-builtin := $(sort $(filter %/built-in.a, $(real-obj-y)))
subdir-modorder := $(sort $(filter %/modules.order, $(obj-m)))

targets-for-builtin := $(extra-y)

ifneq ($(strip $(lib-y) $(lib-m) $(lib-)),)
targets-for-builtin += $(obj)/lib.a
endif

ifdef need-builtin
targets-for-builtin += $(obj)/built-in.a
endif

targets-for-modules := $(foreach x, o mod, \
				$(patsubst %.o, %.$x, $(filter %.o, $(obj-m))))

ifdef need-modorder
targets-for-modules += $(obj)/modules.order
endif

targets += $(targets-for-builtin) $(targets-for-modules)

# Linus' kernel sanity checking tool
ifeq ($(KBUILD_CHECKSRC),1)
  quiet_cmd_checksrc       = CHECK   $<
        cmd_checksrc       = $(CHECK) $(CHECKFLAGS) $(c_flags) $<
else ifeq ($(KBUILD_CHECKSRC),2)
  quiet_cmd_force_checksrc = CHECK   $<
        cmd_force_checksrc = $(CHECK) $(CHECKFLAGS) $(c_flags) $<
endif

ifneq ($(KBUILD_EXTRA_WARN),)
  cmd_checkdoc = PYTHONDONTWRITEBYTECODE=1 $(KERNELDOC) -none $(KDOCFLAGS) \
        $(if $(findstring 2, $(KBUILD_EXTRA_WARN)), -Wall) \
        $<
endif

# Compile C sources (.c)
# ---------------------------------------------------------------------------

quiet_cmd_cc_s_c = CC $(quiet_modtag)  $@
      cmd_cc_s_c = $(CC) $(filter-out $(DEBUG_CFLAGS) $(CC_FLAGS_LTO), $(c_flags)) -fverbose-asm -S -o $@ $<

$(obj)/%.s: $(obj)/%.c FORCE
	$(call if_changed_dep,cc_s_c)

quiet_cmd_cpp_i_c = CPP $(quiet_modtag) $@
cmd_cpp_i_c       = $(CPP) $(c_flags) -o $@ $<

$(obj)/%.i: $(obj)/%.c FORCE
	$(call if_changed_dep,cpp_i_c)

getexportsymbols = $(NM) $@ | sed -n 's/.* __export_symbol_\(.*\)/$(1)/p'

gendwarfksyms = $(objtree)/scripts/gendwarfksyms/gendwarfksyms	\
	$(if $(KBUILD_SYMTYPES), --symtypes $(@:.o=.symtypes))	\
	$(if $(KBUILD_GENDWARFKSYMS_STABLE), --stable)

genksyms = $(objtree)/scripts/genksyms/genksyms		\
	$(if $(KBUILD_SYMTYPES), -T $(@:.o=.symtypes))	\
	$(if $(KBUILD_PRESERVE), -p)			\
	$(addprefix -r , $(wildcard $(@:.o=.symref)))

# These mirror gensymtypes_S and co below, keep them in synch.
ifdef CONFIG_GENDWARFKSYMS
cmd_gensymtypes_c = $(if $(skip_gendwarfksyms),,	\
	$(call getexportsymbols,\1) | $(gendwarfksyms) $@)
else
cmd_gensymtypes_c = $(CPP) -D__GENKSYMS__ $(c_flags) $< | $(genksyms)
endif # CONFIG_GENDWARFKSYMS

# LLVM assembly
# Generate .ll files from .c
quiet_cmd_cc_ll_c = CC $(quiet_modtag)  $@
      cmd_cc_ll_c = $(CC) $(c_flags) -emit-llvm -S -fno-discard-value-names -o $@ $<

$(obj)/%.ll: $(obj)/%.c FORCE
	$(call if_changed_dep,cc_ll_c)

# C (.c) files
# The C file is compiled and updated dependency information is generated.
# (See cmd_cc_o_c + relevant part of rule_cc_o_c)

is-single-obj-m = $(and $(part-of-module),$(filter $@, $(obj-m)),y)

ifdef CONFIG_MODVERSIONS
# When module versioning is enabled the following steps are executed:
# o compile a <file>.o from <file>.c
# o if <file>.o doesn't contain a __export_symbol_*, i.e. does
#   not export symbols, it's done.
# o otherwise, we calculate symbol versions using the good old
#   genksyms on the preprocessed source and dump them into the .cmd file.
# o modpost will extract versions from that file and create *.c files that will
#   be compiled and linked to the kernel and/or modules.

gen_symversions =								\
	if $(NM) $@ 2>/dev/null | grep -q ' __export_symbol_'; then		\
		$(cmd_gensymtypes_$1) >> $(dot-target).cmd;			\
	fi

cmd_gen_symversions_c =	$(call gen_symversions,c)

endif

ifdef CONFIG_FTRACE_MCOUNT_USE_RECORDMCOUNT
# compiler will not generate __mcount_loc use recordmcount or recordmcount.pl
ifdef BUILD_C_RECORDMCOUNT
ifeq ("$(origin RECORDMCOUNT_WARN)", "command line")
  RECORDMCOUNT_FLAGS = -w
endif
# Due to recursion, we must skip empty.o.
# The empty.o file is created in the make process in order to determine
# the target endianness and word size. It is made before all other C
# files, including recordmcount.
sub_cmd_record_mcount =					\
	if [ $(@) != "scripts/mod/empty.o" ]; then	\
		$(objtree)/scripts/recordmcount $(RECORDMCOUNT_FLAGS) "$(@)";	\
	fi;
recordmcount_source := $(srctree)/scripts/recordmcount.c \
		    $(srctree)/scripts/recordmcount.h
else
sub_cmd_record_mcount = perl $(srctree)/scripts/recordmcount.pl "$(ARCH)" \
	"$(if $(CONFIG_CPU_BIG_ENDIAN),big,little)" \
	"$(if $(CONFIG_64BIT),64,32)" \
	"$(OBJDUMP)" "$(OBJCOPY)" "$(CC) $(KBUILD_CPPFLAGS) $(KBUILD_CFLAGS)" \
	"$(LD) $(KBUILD_LDFLAGS)" "$(NM)" "$(RM)" "$(MV)" \
	"$(if $(part-of-module),1,0)" "$(@)";
recordmcount_source := $(srctree)/scripts/recordmcount.pl
endif # BUILD_C_RECORDMCOUNT
cmd_record_mcount = $(if $(findstring $(strip $(CC_FLAGS_FTRACE)),$(_c_flags)),	\
	$(sub_cmd_record_mcount))
endif # CONFIG_FTRACE_MCOUNT_USE_RECORDMCOUNT

# 'OBJECT_FILES_NON_STANDARD := y': skip objtool checking for a directory
# 'OBJECT_FILES_NON_STANDARD_foo.o := 'y': skip objtool checking for a file
# 'OBJECT_FILES_NON_STANDARD_foo.o := 'n': override directory skip for a file

is-standard-object = $(if $(filter-out y%, $(OBJECT_FILES_NON_STANDARD_$(target-stem).o)$(OBJECT_FILES_NON_STANDARD)n),$(is-kernel-object))

ifdef CONFIG_OBJTOOL
$(obj)/%.o: private objtool-enabled = $(if $(is-standard-object),$(if $(delay-objtool),$(is-single-obj-m),y))
endif

ifneq ($(findstring 1, $(KBUILD_EXTRA_WARN)),)
cmd_warn_shared_object = $(if $(word 2, $(modname-multi)),$(warning $(kbuild-file): $*.o is added to multiple modules: $(modname-multi)))
endif

# Built-in and composite module parts
$(obj)/%.o: $(obj)/%.c $(recordmcount_source) FORCE
	$(call if_changed_rule,cc_o_c)
	$(call cmd,force_checksrc)

# To make this rule robust against "Argument list too long" error,
# ensure to add $(obj)/ prefix by a shell command.
cmd_mod = printf '%s\n' $(call real-search, $*.o, .o, -objs -y -m) | \
	$(AWK) '!x[$$0]++ { print("$(obj)/"$$0) }' > $@

$(obj)/%.mod: FORCE
	$(call if_changed,mod)

quiet_cmd_cc_lst_c = MKLST   $@
      cmd_cc_lst_c = $(CC) $(c_flags) -g -c -o $*.o $< && \
		     $(CONFIG_SHELL) $(srctree)/scripts/makelst $*.o \
				     System.map $(OBJDUMP) > $@

$(obj)/%.lst: $(obj)/%.c FORCE
	$(call if_changed_dep,cc_lst_c)

# Compile Rust sources (.rs)
# ---------------------------------------------------------------------------

# The features in this list are the ones allowed for non-`rust/` code.
#
#   - Stable since Rust 1.81.0: `feature(lint_reasons)`.
#   - Stable since Rust 1.82.0: `feature(asm_const)`, `feature(raw_ref_op)`.
#   - Stable since Rust 1.87.0: `feature(asm_goto)`.
#   - Expected to become stable: `feature(arbitrary_self_types)`.
<<<<<<< HEAD
#
# Please see https://github.com/Rust-for-Linux/linux/issues/2 for details on
# the unstable features in use.
rust_allowed_features := asm_const,asm_goto,arbitrary_self_types,lint_reasons,raw_ref_op
=======
#   - To be determined: `feature(used_with_arg)`.
#
# Please see https://github.com/Rust-for-Linux/linux/issues/2 for details on
# the unstable features in use.
rust_allowed_features := asm_const,asm_goto,arbitrary_self_types,lint_reasons,raw_ref_op,used_with_arg
>>>>>>> a7fc15ed

# `--out-dir` is required to avoid temporaries being created by `rustc` in the
# current working directory, which may be not accessible in the out-of-tree
# modules case.
rust_common_cmd = \
	OBJTREE=$(abspath $(objtree)) \
	RUST_MODFILE=$(modfile) $(RUSTC_OR_CLIPPY) $(rust_flags) \
	-Zallow-features=$(rust_allowed_features) \
	-Zcrate-attr=no_std \
	-Zcrate-attr='feature($(rust_allowed_features))' \
	-Zunstable-options --extern pin_init --extern kernel \
	--crate-type rlib -L $(objtree)/rust/ \
	--crate-name $(basename $(notdir $@)) \
	--sysroot=/dev/null \
	--out-dir $(dir $@) --emit=dep-info=$(depfile)

# `--emit=obj`, `--emit=asm` and `--emit=llvm-ir` imply a single codegen unit
# will be used. We explicitly request `-Ccodegen-units=1` in any case, and
# the compiler shows a warning if it is not 1. However, if we ever stop
# requesting it explicitly and we start using some other `--emit` that does not
# imply it (and for which codegen is performed), then we would be out of sync,
# i.e. the outputs we would get for the different single targets (e.g. `.ll`)
# would not match each other.

quiet_cmd_rustc_o_rs = $(RUSTC_OR_CLIPPY_QUIET) $(quiet_modtag) $@
      cmd_rustc_o_rs = $(rust_common_cmd) --emit=obj=$@ $< $(cmd_objtool)

define rule_rustc_o_rs
	$(call cmd_and_fixdep,rustc_o_rs)
	$(call cmd,gen_objtooldep)
endef

$(obj)/%.o: $(obj)/%.rs FORCE
	+$(call if_changed_rule,rustc_o_rs)

quiet_cmd_rustc_rsi_rs = $(RUSTC_OR_CLIPPY_QUIET) $(quiet_modtag) $@
      cmd_rustc_rsi_rs = \
	$(rust_common_cmd) -Zunpretty=expanded $< >$@; \
	command -v $(RUSTFMT) >/dev/null && $(RUSTFMT) $@

$(obj)/%.rsi: $(obj)/%.rs FORCE
	+$(call if_changed_dep,rustc_rsi_rs)

quiet_cmd_rustc_s_rs = $(RUSTC_OR_CLIPPY_QUIET) $(quiet_modtag) $@
      cmd_rustc_s_rs = $(rust_common_cmd) --emit=asm=$@ $<

$(obj)/%.s: $(obj)/%.rs FORCE
	+$(call if_changed_dep,rustc_s_rs)

quiet_cmd_rustc_ll_rs = $(RUSTC_OR_CLIPPY_QUIET) $(quiet_modtag) $@
      cmd_rustc_ll_rs = $(rust_common_cmd) --emit=llvm-ir=$@ $<

$(obj)/%.ll: $(obj)/%.rs FORCE
	+$(call if_changed_dep,rustc_ll_rs)

quiet_cmd_rustc_rs_rs_S = RSCPP $(quiet_modtag) $@
      cmd_rustc_rs_rs_S = $(CPP) $(c_flags) -xc -C -P $< | sed '1,/^\/\/ Cut here.$$/d' >$@

$(obj)/%.rs: $(obj)/%.rs.S FORCE
	+$(call if_changed_dep,rustc_rs_rs_S)

# Compile assembler sources (.S)
# ---------------------------------------------------------------------------

# .S file exports must have their C prototypes defined in asm/asm-prototypes.h
# or a file that it includes, in order to get versioned symbols. We build a
# dummy C file that includes asm-prototypes and the EXPORT_SYMBOL lines from
# the .S file (with trailing ';'), and run genksyms on that, to extract vers.
#
# This is convoluted. The .S file must first be preprocessed to run guards and
# expand names, then the resulting exports must be constructed into plain
# EXPORT_SYMBOL(symbol); to build our dummy C file, and that gets preprocessed
# to make the genksyms input or compiled into an object for gendwarfksyms.
#
# These mirror gensymtypes_c and co above, keep them in synch.
getasmexports =								\
   { echo "\#include <linux/kernel.h>" ;				\
     echo "\#include <linux/string.h>" ;				\
     echo "\#include <asm/asm-prototypes.h>" ;				\
     $(call getexportsymbols,EXPORT_SYMBOL(\1);) ; }

ifdef CONFIG_GENDWARFKSYMS
cmd_gensymtypes_S =							\
	$(getasmexports) |						\
	$(CC) $(c_flags) -c -o $(@:.o=.gendwarfksyms.o) -xc -;		\
	$(call getexportsymbols,\1) |					\
	$(gendwarfksyms) $(@:.o=.gendwarfksyms.o)
else
cmd_gensymtypes_S =							\
	$(getasmexports) |						\
	$(CPP) -D__GENKSYMS__ $(c_flags) -xc - | $(genksyms)
endif # CONFIG_GENDWARFKSYMS

quiet_cmd_cpp_s_S = CPP $(quiet_modtag) $@
cmd_cpp_s_S       = $(CPP) $(a_flags) -o $@ $<

$(obj)/%.s: $(obj)/%.S FORCE
	$(call if_changed_dep,cpp_s_S)

ifdef CONFIG_ASM_MODVERSIONS

# versioning matches the C process described above, with difference that
# we parse asm-prototypes.h C header to get function definitions.

cmd_gen_symversions_S = $(call gen_symversions,S)

endif

$(obj)/%.o: $(obj)/%.S FORCE
	$(call if_changed_rule,as_o_S)

targets += $(filter-out $(subdir-builtin), $(real-obj-y))
targets += $(filter-out $(subdir-modorder), $(real-obj-m))
targets += $(lib-y) $(always-y)

# Linker scripts preprocessor (.lds.S -> .lds)
# ---------------------------------------------------------------------------
quiet_cmd_cpp_lds_S = LDS     $@
      cmd_cpp_lds_S = $(CPP) $(cpp_flags) -P -U$(ARCH) \
	                     -D__ASSEMBLY__ -DLINKER_SCRIPT -o $@ $<

$(obj)/%.lds: $(src)/%.lds.S FORCE
	$(call if_changed_dep,cpp_lds_S)

# ASN.1 grammar
# ---------------------------------------------------------------------------
quiet_cmd_asn1_compiler = ASN.1   $(basename $@).[ch]
      cmd_asn1_compiler = $(objtree)/scripts/asn1_compiler $< \
				$(basename $@).c $(basename $@).h

$(obj)/%.asn1.c $(obj)/%.asn1.h: $(src)/%.asn1 $(objtree)/scripts/asn1_compiler
	$(call cmd,asn1_compiler)

# Build the compiled-in targets
# ---------------------------------------------------------------------------

# To build objects in subdirs, we need to descend into the directories
$(subdir-builtin): $(obj)/%/built-in.a: $(obj)/% ;
$(subdir-modorder): $(obj)/%/modules.order: $(obj)/% ;

#
# Rule to compile a set of .o files into one .a file (without symbol table)
#
# To make this rule robust against "Argument list too long" error,
# remove $(obj)/ prefix, and restore it by a shell command.

quiet_cmd_ar_builtin = AR      $@
      cmd_ar_builtin = rm -f $@; \
	$(if $(real-prereqs), printf "$(obj)/%s " $(patsubst $(obj)/%,%,$(real-prereqs)) | xargs) \
	$(AR) cDPrST $@

$(obj)/built-in.a: $(real-obj-y) FORCE
	$(call if_changed,ar_builtin)

# This is a list of build artifacts from the current Makefile and its
# sub-directories. The timestamp should be updated when any of the member files.

cmd_gen_order = { $(foreach m, $(real-prereqs), \
	$(if $(filter %/$(notdir $@), $m), cat $m, echo $m);) :; } \
	> $@

$(obj)/modules.order: $(obj-m) FORCE
	$(call if_changed,gen_order)

#
# Rule to compile a set of .o files into one .a file (with symbol table)
#

$(obj)/lib.a: $(lib-y) FORCE
	$(call if_changed,ar)

quiet_cmd_ld_multi_m = LD [M]  $@
      cmd_ld_multi_m = $(LD) $(ld_flags) -r -o $@ @$< $(cmd_objtool)

define rule_ld_multi_m
	$(call cmd_and_savecmd,ld_multi_m)
	$(call cmd,gen_objtooldep)
endef

$(multi-obj-m): private objtool-enabled := $(delay-objtool)
$(multi-obj-m): private part-of-module := y
$(multi-obj-m): %.o: %.mod FORCE
	$(call if_changed_rule,ld_multi_m)
$(call multi_depend, $(multi-obj-m), .o, -objs -y -m)

# Add intermediate targets:
# When building objects with specific suffix patterns, add intermediate
# targets that the final targets are derived from.
intermediate_targets = $(foreach sfx, $(2), \
				$(patsubst %$(strip $(1)),%$(sfx), \
					$(filter %$(strip $(1)), $(targets))))
# %.asn1.o <- %.asn1.[ch] <- %.asn1
targets += $(call intermediate_targets, .asn1.o, .asn1.c .asn1.h)

# Include additional build rules when necessary
# ---------------------------------------------------------------------------

# $(sort ...) is used here to remove duplicated words and excessive spaces.
hostprogs := $(sort $(hostprogs))
ifneq ($(hostprogs),)
include $(srctree)/scripts/Makefile.host
endif

# $(sort ...) is used here to remove duplicated words and excessive spaces.
userprogs := $(sort $(userprogs))
ifneq ($(userprogs),)
include $(srctree)/scripts/Makefile.userprogs
endif

ifneq ($(need-dtbslist)$(dtb-y)$(dtb-)$(filter %.dtb %.dtb.o %.dtbo.o,$(targets)),)
include $(srctree)/scripts/Makefile.dtbs
endif

# Build
# ---------------------------------------------------------------------------

$(obj)/: $(if $(KBUILD_BUILTIN), $(targets-for-builtin)) \
	 $(if $(KBUILD_MODULES), $(targets-for-modules)) \
	 $(subdir-ym) $(always-y)
	@:

# Single targets
# ---------------------------------------------------------------------------

single-subdirs := $(foreach d, $(subdir-ym), $(if $(filter $d/%, $(MAKECMDGOALS)), $d))
single-subdir-goals := $(filter $(addsuffix /%, $(single-subdirs)), $(MAKECMDGOALS))

$(single-subdir-goals): $(single-subdirs)
	@:

# Descending
# ---------------------------------------------------------------------------

PHONY += $(subdir-ym)
$(subdir-ym):
	$(Q)$(MAKE) $(build)=$@ \
	need-builtin=$(if $(filter $@/built-in.a, $(subdir-builtin)),1) \
	need-modorder=$(if $(filter $@/modules.order, $(subdir-modorder)),1) \
	$(filter $@/%, $(single-subdir-goals))

# Add FORCE to the prerequisites of a target to force it to be always rebuilt.
# ---------------------------------------------------------------------------

PHONY += FORCE

FORCE:

targets += $(filter-out $(single-subdir-goals), $(MAKECMDGOALS))
targets := $(filter-out $(PHONY), $(targets))

# Read all saved command lines and dependencies for the $(targets) we
# may be building above, using $(if_changed{,_dep}). As an
# optimization, we don't need to read them if the target does not
# exist, we will rebuild anyway in that case.

existing-targets := $(wildcard $(sort $(targets)))

-include $(foreach f,$(existing-targets),$(dir $(f)).$(notdir $(f)).cmd)

# Create directories for object files if they do not exist
obj-dirs := $(sort $(patsubst %/,%, $(dir $(targets))))
# If targets exist, their directories apparently exist. Skip mkdir.
existing-dirs := $(sort $(patsubst %/,%, $(dir $(existing-targets))))
obj-dirs := $(strip $(filter-out $(existing-dirs), $(obj-dirs)))
ifneq ($(obj-dirs),)
$(shell mkdir -p $(obj-dirs))
endif

.PHONY: $(PHONY)<|MERGE_RESOLUTION|>--- conflicted
+++ resolved
@@ -312,18 +312,11 @@
 #   - Stable since Rust 1.82.0: `feature(asm_const)`, `feature(raw_ref_op)`.
 #   - Stable since Rust 1.87.0: `feature(asm_goto)`.
 #   - Expected to become stable: `feature(arbitrary_self_types)`.
-<<<<<<< HEAD
-#
-# Please see https://github.com/Rust-for-Linux/linux/issues/2 for details on
-# the unstable features in use.
-rust_allowed_features := asm_const,asm_goto,arbitrary_self_types,lint_reasons,raw_ref_op
-=======
 #   - To be determined: `feature(used_with_arg)`.
 #
 # Please see https://github.com/Rust-for-Linux/linux/issues/2 for details on
 # the unstable features in use.
 rust_allowed_features := asm_const,asm_goto,arbitrary_self_types,lint_reasons,raw_ref_op,used_with_arg
->>>>>>> a7fc15ed
 
 # `--out-dir` is required to avoid temporaries being created by `rustc` in the
 # current working directory, which may be not accessible in the out-of-tree
