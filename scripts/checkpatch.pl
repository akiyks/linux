--- conflicted
+++ resolved
@@ -860,15 +860,12 @@
 	"kunmap"				=> "kunmap_local",
 	"kmap_atomic"				=> "kmap_local_page",
 	"kunmap_atomic"				=> "kunmap_local",
-<<<<<<< HEAD
 	#These should be enough to drive away new IDR users
 	"DEFINE_IDR"				=> "DEFINE_XARRAY",
 	"idr_init"				=> "xa_init",
-	"idr_init_base"				=> "xa_init_flags"
-=======
+	"idr_init_base"				=> "xa_init_flags",
 	"rcu_read_lock_trace"			=> "rcu_read_lock_tasks_trace",
 	"rcu_read_unlock_trace"			=> "rcu_read_unlock_tasks_trace",
->>>>>>> c8afe1ef
 );
 
 #Create a search pattern for all these strings to speed up a loop below
