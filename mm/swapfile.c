--- conflicted
+++ resolved
@@ -957,11 +957,7 @@
 	unsigned int found = SWAP_ENTRY_INVALID;
 
 	do {
-<<<<<<< HEAD
-		struct swap_cluster_info *ci = isolate_lock_cluster(si, list);
-=======
 		struct swap_cluster_info *ci = isolate_lock_cluster(si, list, order);
->>>>>>> 9dd5c858
 		unsigned long offset;
 
 		if (!ci)
@@ -1070,8 +1066,6 @@
 	if (si->flags & SWP_PAGE_DISCARD) {
 		found = alloc_swap_scan_list(si, &si->free_clusters, order, usage,
 					     false);
-<<<<<<< HEAD
-=======
 		if (found)
 			goto done;
 	}
@@ -1086,28 +1080,10 @@
 	if (!(si->flags & SWP_PAGE_DISCARD)) {
 		found = alloc_swap_scan_list(si, &si->free_clusters, order, usage,
 					     false);
->>>>>>> 9dd5c858
 		if (found)
 			goto done;
 	}
 
-<<<<<<< HEAD
-	if (order < PMD_ORDER) {
-		found = alloc_swap_scan_list(si, &si->nonfull_clusters[order],
-					     order, usage, true);
-		if (found)
-			goto done;
-	}
-
-	if (!(si->flags & SWP_PAGE_DISCARD)) {
-		found = alloc_swap_scan_list(si, &si->free_clusters, order, usage,
-					     false);
-		if (found)
-			goto done;
-	}
-
-=======
->>>>>>> 9dd5c858
 	/* Try reclaim full clusters if free and nonfull lists are drained */
 	if (vm_swap_full())
 		swap_reclaim_full_clusters(si, false);
