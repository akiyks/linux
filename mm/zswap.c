--- conflicted
+++ resolved
@@ -885,7 +885,6 @@
 	 */
 	comp_ret = crypto_wait_req(crypto_acomp_compress(acomp_ctx->req), &acomp_ctx->wait);
 	dlen = acomp_ctx->req->dlen;
-<<<<<<< HEAD
 
 	/*
 	 * If a page cannot be compressed into a size smaller than PAGE_SIZE,
@@ -906,28 +905,6 @@
 		dst = kmap_local_page(page);
 		mapped = true;
 	}
-=======
->>>>>>> 9dd5c858
-
-	/*
-	 * If a page cannot be compressed into a size smaller than PAGE_SIZE,
-	 * save the content as is without a compression, to keep the LRU order
-	 * of writebacks.  If writeback is disabled, reject the page since it
-	 * only adds metadata overhead.  swap_writeout() will put the page back
-	 * to the active LRU list in the case.
-	 */
-	if (comp_ret || !dlen || dlen >= PAGE_SIZE) {
-		dlen = PAGE_SIZE;
-		if (!mem_cgroup_zswap_writeback_enabled(
-					folio_memcg(page_folio(page)))) {
-			comp_ret = comp_ret ? comp_ret : -EINVAL;
-			goto unlock;
-		}
-		comp_ret = 0;
-		dlen = PAGE_SIZE;
-		dst = kmap_local_page(page);
-		mapped = true;
-	}
 
 	gfp = GFP_NOWAIT | __GFP_NORETRY | __GFP_HIGHMEM | __GFP_MOVABLE;
 	handle = zs_malloc(pool->zs_pool, dlen, gfp, page_to_nid(page));
@@ -971,12 +948,6 @@
 		goto read_done;
 	}
 
-	/* zswap entries of length PAGE_SIZE are not compressed. */
-	if (entry->length == PAGE_SIZE) {
-		memcpy_to_folio(folio, 0, obj, entry->length);
-		goto read_done;
-	}
-
 	/*
 	 * zs_obj_read_begin() might return a kmap address of highmem when
 	 * acomp_ctx->buffer is not used.  However, sg_init_one() does not
@@ -998,11 +969,7 @@
 	dlen = acomp_ctx->req->dlen;
 
 read_done:
-<<<<<<< HEAD
-	zpool_obj_read_end(zpool, entry->handle, obj);
-=======
 	zs_obj_read_end(pool->zs_pool, entry->handle, obj);
->>>>>>> 9dd5c858
 	acomp_ctx_put_unlock(acomp_ctx);
 
 	if (!decomp_ret && dlen == PAGE_SIZE)
