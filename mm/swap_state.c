--- conflicted
+++ resolved
@@ -395,15 +395,11 @@
 				SWAP_RA_VAL(addr, win, hits));
 	}
 
-<<<<<<< HEAD
-	return folio;
-=======
 	if (readahead) {
 		count_vm_event(SWAP_RA_HIT);
 		if (!vma || !vma_ra)
 			atomic_inc(&swapin_readahead_hits);
 	}
->>>>>>> 9dd5c858
 }
 
 struct folio *__read_swap_cache_async(swp_entry_t entry, gfp_t gfp_mask,
