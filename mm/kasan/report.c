// SPDX-License-Identifier: GPL-2.0
/*
 * This file contains common KASAN error reporting code.
 *
 * Copyright (c) 2014 Samsung Electronics Co., Ltd.
 * Author: Andrey Ryabinin <ryabinin.a.a@gmail.com>
 *
 * Some code borrowed from https://github.com/xairy/kasan-prototype by
 *        Andrey Konovalov <andreyknvl@gmail.com>
 */

#include <kunit/test.h>
#include <kunit/visibility.h>
#include <linux/bitops.h>
#include <linux/ftrace.h>
#include <linux/init.h>
#include <linux/kernel.h>
#include <linux/lockdep.h>
#include <linux/mm.h>
#include <linux/printk.h>
#include <linux/sched.h>
#include <linux/slab.h>
#include <linux/stackdepot.h>
#include <linux/stacktrace.h>
#include <linux/string.h>
#include <linux/types.h>
#include <linux/vmalloc.h>
#include <linux/kasan.h>
#include <linux/module.h>
#include <linux/sched/task_stack.h>
#include <linux/uaccess.h>
#include <trace/events/error_report.h>

#include <asm/sections.h>

#include "kasan.h"
#include "../slab.h"

static unsigned long kasan_flags;

#define KASAN_BIT_REPORTED	0
#define KASAN_BIT_MULTI_SHOT	1

enum kasan_arg_fault {
	KASAN_ARG_FAULT_DEFAULT,
	KASAN_ARG_FAULT_REPORT,
	KASAN_ARG_FAULT_PANIC,
	KASAN_ARG_FAULT_PANIC_ON_WRITE,
};

static enum kasan_arg_fault kasan_arg_fault __ro_after_init = KASAN_ARG_FAULT_DEFAULT;

/* kasan.fault=report/panic */
static int __init early_kasan_fault(char *arg)
{
	if (!arg)
		return -EINVAL;

	if (!strcmp(arg, "report"))
		kasan_arg_fault = KASAN_ARG_FAULT_REPORT;
	else if (!strcmp(arg, "panic"))
		kasan_arg_fault = KASAN_ARG_FAULT_PANIC;
	else if (!strcmp(arg, "panic_on_write"))
		kasan_arg_fault = KASAN_ARG_FAULT_PANIC_ON_WRITE;
	else
		return -EINVAL;

	return 0;
}
early_param("kasan.fault", early_kasan_fault);

static int __init kasan_set_multi_shot(char *str)
{
	set_bit(KASAN_BIT_MULTI_SHOT, &kasan_flags);
	return 1;
}
__setup("kasan_multi_shot", kasan_set_multi_shot);

/*
 * This function is used to check whether KASAN reports are suppressed for
 * software KASAN modes via kasan_disable/enable_current() critical sections.
 *
 * This is done to avoid:
 * 1. False-positive reports when accessing slab metadata,
 * 2. Deadlocking when poisoned memory is accessed by the reporting code.
 *
 * Hardware Tag-Based KASAN instead relies on:
 * For #1: Resetting tags via kasan_reset_tag().
 * For #2: Suppression of tag checks via CPU, see report_suppress_start/end().
 */
static bool report_suppressed_sw(void)
{
#if defined(CONFIG_KASAN_GENERIC) || defined(CONFIG_KASAN_SW_TAGS)
	if (current->kasan_depth)
		return true;
#endif
	return false;
}

static void report_suppress_start(void)
{
#ifdef CONFIG_KASAN_HW_TAGS
	/*
	 * Disable preemption for the duration of printing a KASAN report, as
	 * hw_suppress_tag_checks_start() disables checks on the current CPU.
	 */
	preempt_disable();
	hw_suppress_tag_checks_start();
#else
	kasan_disable_current();
#endif
}

static void report_suppress_stop(void)
{
#ifdef CONFIG_KASAN_HW_TAGS
	hw_suppress_tag_checks_stop();
	preempt_enable();
#else
	kasan_enable_current();
#endif
}

/*
 * Used to avoid reporting more than one KASAN bug unless kasan_multi_shot
 * is enabled. Note that KASAN tests effectively enable kasan_multi_shot
 * for their duration.
 */
static bool report_enabled(void)
{
	if (test_bit(KASAN_BIT_MULTI_SHOT, &kasan_flags))
		return true;
	return !test_and_set_bit(KASAN_BIT_REPORTED, &kasan_flags);
}

#if IS_ENABLED(CONFIG_KASAN_KUNIT_TEST)

VISIBLE_IF_KUNIT bool kasan_save_enable_multi_shot(void)
{
	return test_and_set_bit(KASAN_BIT_MULTI_SHOT, &kasan_flags);
}
EXPORT_SYMBOL_IF_KUNIT(kasan_save_enable_multi_shot);

VISIBLE_IF_KUNIT void kasan_restore_multi_shot(bool enabled)
{
	if (!enabled)
		clear_bit(KASAN_BIT_MULTI_SHOT, &kasan_flags);
}
EXPORT_SYMBOL_IF_KUNIT(kasan_restore_multi_shot);

#endif

#if IS_ENABLED(CONFIG_KASAN_KUNIT_TEST)

/*
 * Whether the KASAN KUnit test suite is currently being executed.
 * Updated in kasan_test.c.
 */
static bool kasan_kunit_executing;

VISIBLE_IF_KUNIT void kasan_kunit_test_suite_start(void)
{
	WRITE_ONCE(kasan_kunit_executing, true);
}
EXPORT_SYMBOL_IF_KUNIT(kasan_kunit_test_suite_start);

VISIBLE_IF_KUNIT void kasan_kunit_test_suite_end(void)
{
	WRITE_ONCE(kasan_kunit_executing, false);
}
EXPORT_SYMBOL_IF_KUNIT(kasan_kunit_test_suite_end);

static bool kasan_kunit_test_suite_executing(void)
{
	return READ_ONCE(kasan_kunit_executing);
}

#else /* CONFIG_KASAN_KUNIT_TEST */

static inline bool kasan_kunit_test_suite_executing(void) { return false; }

#endif /* CONFIG_KASAN_KUNIT_TEST */

#if IS_ENABLED(CONFIG_KUNIT)

static void fail_non_kasan_kunit_test(void)
{
	struct kunit *test;

	if (kasan_kunit_test_suite_executing())
		return;

	test = current->kunit_test;
	if (test)
		kunit_set_failure(test);
}

#else /* CONFIG_KUNIT */

static inline void fail_non_kasan_kunit_test(void) { }

#endif /* CONFIG_KUNIT */

static DEFINE_RAW_SPINLOCK(report_lock);

static void start_report(unsigned long *flags, bool sync)
{
	fail_non_kasan_kunit_test();
	/* Respect the /proc/sys/kernel/traceoff_on_warning interface. */
	disable_trace_on_warning();
	/* Do not allow LOCKDEP mangling KASAN reports. */
	lockdep_off();
	/* Make sure we don't end up in loop. */
	report_suppress_start();
	raw_spin_lock_irqsave(&report_lock, *flags);
	pr_err("==================================================================\n");
}

static void end_report(unsigned long *flags, const void *addr, bool is_write)
{
	if (addr)
		trace_error_report_end(ERROR_DETECTOR_KASAN,
				       (unsigned long)addr);
	pr_err("==================================================================\n");
	raw_spin_unlock_irqrestore(&report_lock, *flags);
	if (!test_bit(KASAN_BIT_MULTI_SHOT, &kasan_flags))
		check_panic_on_warn("KASAN");
	switch (kasan_arg_fault) {
	case KASAN_ARG_FAULT_DEFAULT:
	case KASAN_ARG_FAULT_REPORT:
		break;
	case KASAN_ARG_FAULT_PANIC:
		panic("kasan.fault=panic set ...\n");
		break;
	case KASAN_ARG_FAULT_PANIC_ON_WRITE:
		if (is_write)
			panic("kasan.fault=panic_on_write set ...\n");
		break;
	}
	add_taint(TAINT_BAD_PAGE, LOCKDEP_NOW_UNRELIABLE);
	lockdep_on();
	report_suppress_stop();
}

static void print_error_description(struct kasan_report_info *info)
{
	pr_err("BUG: KASAN: %s in %pS\n", info->bug_type, (void *)info->ip);

	if (info->type != KASAN_REPORT_ACCESS) {
		pr_err("Free of addr %px by task %s/%d\n",
			info->access_addr, current->comm, task_pid_nr(current));
		return;
	}

	if (info->access_size)
		pr_err("%s of size %zu at addr %px by task %s/%d\n",
			info->is_write ? "Write" : "Read", info->access_size,
			info->access_addr, current->comm, task_pid_nr(current));
	else
		pr_err("%s at addr %px by task %s/%d\n",
			info->is_write ? "Write" : "Read",
			info->access_addr, current->comm, task_pid_nr(current));
}

static void print_track(struct kasan_track *track, const char *prefix)
{
#ifdef CONFIG_KASAN_EXTRA_INFO
	u64 ts_nsec = track->timestamp;
	unsigned long rem_usec;

	ts_nsec <<= 9;
	rem_usec = do_div(ts_nsec, NSEC_PER_SEC) / 1000;

	pr_err("%s by task %u on cpu %d at %lu.%06lus:\n",
			prefix, track->pid, track->cpu,
			(unsigned long)ts_nsec, rem_usec);
#else
	pr_err("%s by task %u:\n", prefix, track->pid);
#endif /* CONFIG_KASAN_EXTRA_INFO */
	if (track->stack)
		stack_depot_print(track->stack);
	else
		pr_err("(stack is not available)\n");
}

static inline struct page *addr_to_page(const void *addr)
{
	if (virt_addr_valid(addr))
		return virt_to_head_page(addr);
	return NULL;
}

static void describe_object_addr(const void *addr, struct kasan_report_info *info)
{
	unsigned long access_addr = (unsigned long)addr;
	unsigned long object_addr = (unsigned long)info->object;
	const char *rel_type, *region_state = "";
	int rel_bytes;

	pr_err("The buggy address belongs to the object at %px\n"
	       " which belongs to the cache %s of size %d\n",
		info->object, info->cache->name, info->cache->object_size);

	if (access_addr < object_addr) {
		rel_type = "to the left";
		rel_bytes = object_addr - access_addr;
	} else if (access_addr >= object_addr + info->alloc_size) {
		rel_type = "to the right";
		rel_bytes = access_addr - (object_addr + info->alloc_size);
	} else {
		rel_type = "inside";
		rel_bytes = access_addr - object_addr;
	}

	/*
	 * Tag-Based modes use the stack ring to infer the bug type, but the
	 * memory region state description is generated based on the metadata.
	 * Thus, defining the region state as below can contradict the metadata.
	 * Fixing this requires further improvements, so only infer the state
	 * for the Generic mode.
	 */
	if (IS_ENABLED(CONFIG_KASAN_GENERIC)) {
		if (strcmp(info->bug_type, "slab-out-of-bounds") == 0)
			region_state = "allocated ";
		else if (strcmp(info->bug_type, "slab-use-after-free") == 0)
			region_state = "freed ";
	}

	pr_err("The buggy address is located %d bytes %s of\n"
	       " %s%zu-byte region [%px, %px)\n",
	       rel_bytes, rel_type, region_state, info->alloc_size,
	       (void *)object_addr, (void *)(object_addr + info->alloc_size));
}

static void describe_object_stacks(struct kasan_report_info *info)
{
	if (info->alloc_track.stack) {
		print_track(&info->alloc_track, "Allocated");
		pr_err("\n");
	}

	if (info->free_track.stack) {
		print_track(&info->free_track, "Freed");
		pr_err("\n");
	}

	kasan_print_aux_stacks(info->cache, info->object);
}

static void describe_object(const void *addr, struct kasan_report_info *info)
{
	if (kasan_stack_collection_enabled())
		describe_object_stacks(info);
	describe_object_addr(addr, info);
}

static inline bool kernel_or_module_addr(const void *addr)
{
	if (is_kernel((unsigned long)addr))
		return true;
	if (is_module_address((unsigned long)addr))
		return true;
	return false;
}

static inline bool init_task_stack_addr(const void *addr)
{
	return addr >= (void *)&init_thread_union.stack &&
		(addr <= (void *)&init_thread_union.stack +
			sizeof(init_thread_union.stack));
}

static void print_address_description(void *addr, u8 tag,
				      struct kasan_report_info *info)
{
	struct page *page = addr_to_page(addr);

	dump_stack_lvl(KERN_ERR);
	pr_err("\n");

	if (info->cache && info->object) {
		describe_object(addr, info);
		pr_err("\n");
	}

	if (kernel_or_module_addr(addr) && !init_task_stack_addr(addr)) {
		pr_err("The buggy address belongs to the variable:\n");
		pr_err(" %pS\n", addr);
		pr_err("\n");
	}

	if (object_is_on_stack(addr)) {
		/*
		 * Currently, KASAN supports printing frame information only
		 * for accesses to the task's own stack.
		 */
		kasan_print_address_stack_frame(addr);
		pr_err("\n");
	}

	if (is_vmalloc_addr(addr)) {
<<<<<<< HEAD
		pr_err("The buggy address %px belongs to a vmalloc virtual mapping\n", addr);
=======
		pr_err("The buggy address belongs to a");
		if (!vmalloc_dump_obj(addr))
			pr_cont(" vmalloc virtual mapping\n");
>>>>>>> b6850c8f
		page = vmalloc_to_page(addr);
	}

	if (page) {
		pr_err("The buggy address belongs to the physical page:\n");
		dump_page(page, "kasan: bad access detected");
		pr_err("\n");
	}
}

static bool meta_row_is_guilty(const void *row, const void *addr)
{
	return (row <= addr) && (addr < row + META_MEM_BYTES_PER_ROW);
}

static int meta_pointer_offset(const void *row, const void *addr)
{
	/*
	 * Memory state around the buggy address:
	 *  ff00ff00ff00ff00: 00 00 00 05 fe fe fe fe fe fe fe fe fe fe fe fe
	 *  ...
	 *
	 * The length of ">ff00ff00ff00ff00: " is
	 *    3 + (BITS_PER_LONG / 8) * 2 chars.
	 * The length of each granule metadata is 2 bytes
	 *    plus 1 byte for space.
	 */
	return 3 + (BITS_PER_LONG / 8) * 2 +
		(addr - row) / KASAN_GRANULE_SIZE * 3 + 1;
}

static void print_memory_metadata(const void *addr)
{
	int i;
	void *row;

	row = (void *)round_down((unsigned long)addr, META_MEM_BYTES_PER_ROW)
			- META_ROWS_AROUND_ADDR * META_MEM_BYTES_PER_ROW;

	pr_err("Memory state around the buggy address:\n");

	for (i = -META_ROWS_AROUND_ADDR; i <= META_ROWS_AROUND_ADDR; i++) {
		char buffer[4 + (BITS_PER_LONG / 8) * 2];
		char metadata[META_BYTES_PER_ROW];

		snprintf(buffer, sizeof(buffer),
				(i == 0) ? ">%px: " : " %px: ", row);

		/*
		 * We should not pass a shadow pointer to generic
		 * function, because generic functions may try to
		 * access kasan mapping for the passed address.
		 */
		kasan_metadata_fetch_row(&metadata[0], row);

		print_hex_dump(KERN_ERR, buffer,
			DUMP_PREFIX_NONE, META_BYTES_PER_ROW, 1,
			metadata, META_BYTES_PER_ROW, 0);

		if (meta_row_is_guilty(row, addr))
			pr_err("%*c\n", meta_pointer_offset(row, addr), '^');

		row += META_MEM_BYTES_PER_ROW;
	}
}

static void print_report(struct kasan_report_info *info)
{
	void *addr = kasan_reset_tag((void *)info->access_addr);
	u8 tag = get_tag((void *)info->access_addr);

	print_error_description(info);
	if (addr_has_metadata(addr))
		kasan_print_tags(tag, info->first_bad_addr);
	pr_err("\n");

	if (addr_has_metadata(addr)) {
		print_address_description(addr, tag, info);
		print_memory_metadata(info->first_bad_addr);
	} else {
		dump_stack_lvl(KERN_ERR);
	}
}

static void complete_report_info(struct kasan_report_info *info)
{
	void *addr = kasan_reset_tag((void *)info->access_addr);
	struct slab *slab;

	if (info->type == KASAN_REPORT_ACCESS)
		info->first_bad_addr = kasan_find_first_bad_addr(
					(void *)info->access_addr, info->access_size);
	else
		info->first_bad_addr = addr;

	slab = kasan_addr_to_slab(addr);
	if (slab) {
		info->cache = slab->slab_cache;
		info->object = nearest_obj(info->cache, slab, addr);

		/* Try to determine allocation size based on the metadata. */
		info->alloc_size = kasan_get_alloc_size(info->object, info->cache);
		/* Fallback to the object size if failed. */
		if (!info->alloc_size)
			info->alloc_size = info->cache->object_size;
	} else
		info->cache = info->object = NULL;

	switch (info->type) {
	case KASAN_REPORT_INVALID_FREE:
		info->bug_type = "invalid-free";
		break;
	case KASAN_REPORT_DOUBLE_FREE:
		info->bug_type = "double-free";
		break;
	default:
		/* bug_type filled in by kasan_complete_mode_report_info. */
		break;
	}

	/* Fill in mode-specific report info fields. */
	kasan_complete_mode_report_info(info);
}

void kasan_report_invalid_free(void *ptr, unsigned long ip, enum kasan_report_type type)
{
	unsigned long flags;
	struct kasan_report_info info;

	/*
	 * Do not check report_suppressed_sw(), as an invalid-free cannot be
	 * caused by accessing poisoned memory and thus should not be suppressed
	 * by kasan_disable/enable_current() critical sections.
	 *
	 * Note that for Hardware Tag-Based KASAN, kasan_report_invalid_free()
	 * is triggered by explicit tag checks and not by the ones performed by
	 * the CPU. Thus, reporting invalid-free is not suppressed as well.
	 */
	if (unlikely(!report_enabled()))
		return;

	start_report(&flags, true);

	__memset(&info, 0, sizeof(info));
	info.type = type;
	info.access_addr = ptr;
	info.access_size = 0;
	info.is_write = false;
	info.ip = ip;

	complete_report_info(&info);

	print_report(&info);

	/*
	 * Invalid free is considered a "write" since the allocator's metadata
	 * updates involves writes.
	 */
	end_report(&flags, ptr, true);
}

/*
 * kasan_report() is the only reporting function that uses
 * user_access_save/restore(): kasan_report_invalid_free() cannot be called
 * from a UACCESS region, and kasan_report_async() is not used on x86.
 */
bool kasan_report(const void *addr, size_t size, bool is_write,
			unsigned long ip)
{
	bool ret = true;
	unsigned long ua_flags = user_access_save();
	unsigned long irq_flags;
	struct kasan_report_info info;

	if (unlikely(report_suppressed_sw()) || unlikely(!report_enabled())) {
		ret = false;
		goto out;
	}

	start_report(&irq_flags, true);

	__memset(&info, 0, sizeof(info));
	info.type = KASAN_REPORT_ACCESS;
	info.access_addr = addr;
	info.access_size = size;
	info.is_write = is_write;
	info.ip = ip;

	complete_report_info(&info);

	print_report(&info);

	end_report(&irq_flags, (void *)addr, is_write);

out:
	user_access_restore(ua_flags);

	return ret;
}

#ifdef CONFIG_KASAN_HW_TAGS
void kasan_report_async(void)
{
	unsigned long flags;

	/*
	 * Do not check report_suppressed_sw(), as
	 * kasan_disable/enable_current() critical sections do not affect
	 * Hardware Tag-Based KASAN.
	 */
	if (unlikely(!report_enabled()))
		return;

	start_report(&flags, false);
	pr_err("BUG: KASAN: invalid-access\n");
	pr_err("Asynchronous fault: no details available\n");
	pr_err("\n");
	dump_stack_lvl(KERN_ERR);
	/*
	 * Conservatively set is_write=true, because no details are available.
	 * In this mode, kasan.fault=panic_on_write is like kasan.fault=panic.
	 */
	end_report(&flags, NULL, true);
}
#endif /* CONFIG_KASAN_HW_TAGS */

#if defined(CONFIG_KASAN_GENERIC) || defined(CONFIG_KASAN_SW_TAGS)
/*
 * With compiler-based KASAN modes, accesses to bogus pointers (outside of the
 * mapped kernel address space regions) cause faults when KASAN tries to check
 * the shadow memory before the actual memory access. This results in cryptic
 * GPF reports, which are hard for users to interpret. This hook helps users to
 * figure out what the original bogus pointer was.
 */
void kasan_non_canonical_hook(unsigned long addr)
{
	unsigned long orig_addr;
	const char *bug_type;

	/*
	 * All addresses that came as a result of the memory-to-shadow mapping
	 * (even for bogus pointers) must be >= KASAN_SHADOW_OFFSET.
	 */
	if (addr < KASAN_SHADOW_OFFSET)
		return;

	orig_addr = (unsigned long)kasan_shadow_to_mem((void *)addr);

	/*
	 * For faults near the shadow address for NULL, we can be fairly certain
	 * that this is a KASAN shadow memory access.
	 * For faults that correspond to the shadow for low or high canonical
	 * addresses, we can still be pretty sure: these shadow regions are a
	 * fairly narrow chunk of the address space.
	 * But the shadow for non-canonical addresses is a really large chunk
	 * of the address space. For this case, we still print the decoded
	 * address, but make it clear that this is not necessarily what's
	 * actually going on.
	 */
	if (orig_addr < PAGE_SIZE)
		bug_type = "null-ptr-deref";
	else if (orig_addr < TASK_SIZE)
		bug_type = "probably user-memory-access";
	else if (addr_in_shadow((void *)addr))
		bug_type = "probably wild-memory-access";
	else
		bug_type = "maybe wild-memory-access";
	pr_alert("KASAN: %s in range [0x%016lx-0x%016lx]\n", bug_type,
		 orig_addr, orig_addr + KASAN_GRANULE_SIZE - 1);
}
#endif<|MERGE_RESOLUTION|>--- conflicted
+++ resolved
@@ -399,13 +399,9 @@
 	}
 
 	if (is_vmalloc_addr(addr)) {
-<<<<<<< HEAD
-		pr_err("The buggy address %px belongs to a vmalloc virtual mapping\n", addr);
-=======
 		pr_err("The buggy address belongs to a");
 		if (!vmalloc_dump_obj(addr))
 			pr_cont(" vmalloc virtual mapping\n");
->>>>>>> b6850c8f
 		page = vmalloc_to_page(addr);
 	}
 
