--- conflicted
+++ resolved
@@ -1785,62 +1785,6 @@
 	}
 
 	return false;
-}
-
-static void copy_huge_non_present_pmd(
-		struct mm_struct *dst_mm, struct mm_struct *src_mm,
-		pmd_t *dst_pmd, pmd_t *src_pmd, unsigned long addr,
-		struct vm_area_struct *dst_vma, struct vm_area_struct *src_vma,
-		pmd_t pmd, pgtable_t pgtable)
-{
-	softleaf_t entry = softleaf_from_pmd(pmd);
-	struct folio *src_folio;
-
-	VM_WARN_ON_ONCE(!pmd_is_valid_softleaf(pmd));
-
-	if (softleaf_is_migration_write(entry) ||
-	    softleaf_is_migration_read_exclusive(entry)) {
-		entry = make_readable_migration_entry(swp_offset(entry));
-		pmd = swp_entry_to_pmd(entry);
-		if (pmd_swp_soft_dirty(*src_pmd))
-			pmd = pmd_swp_mksoft_dirty(pmd);
-		if (pmd_swp_uffd_wp(*src_pmd))
-			pmd = pmd_swp_mkuffd_wp(pmd);
-		set_pmd_at(src_mm, addr, src_pmd, pmd);
-	} else if (softleaf_is_device_private(entry)) {
-		/*
-		 * For device private entries, since there are no
-		 * read exclusive entries, writable = !readable
-		 */
-		if (softleaf_is_device_private_write(entry)) {
-			entry = make_readable_device_private_entry(swp_offset(entry));
-			pmd = swp_entry_to_pmd(entry);
-
-			if (pmd_swp_soft_dirty(*src_pmd))
-				pmd = pmd_swp_mksoft_dirty(pmd);
-			if (pmd_swp_uffd_wp(*src_pmd))
-				pmd = pmd_swp_mkuffd_wp(pmd);
-			set_pmd_at(src_mm, addr, src_pmd, pmd);
-		}
-
-		src_folio = softleaf_to_folio(entry);
-		VM_WARN_ON(!folio_test_large(src_folio));
-
-		folio_get(src_folio);
-		/*
-		 * folio_try_dup_anon_rmap_pmd does not fail for
-		 * device private entries.
-		 */
-		folio_try_dup_anon_rmap_pmd(src_folio, &src_folio->page,
-					    dst_vma, src_vma);
-	}
-
-	add_mm_counter(dst_mm, MM_ANONPAGES, HPAGE_PMD_NR);
-	mm_inc_nr_ptes(dst_mm);
-	pgtable_trans_huge_deposit(dst_mm, dst_pmd, pgtable);
-	if (!userfaultfd_wp(dst_vma))
-		pmd = pmd_swp_clear_uffd_wp(pmd);
-	set_pmd_at(dst_mm, addr, dst_pmd, pmd);
 }
 
 static void copy_huge_non_present_pmd(
@@ -3736,10 +3680,6 @@
 	return 0;
 }
 
-<<<<<<< HEAD
-bool folio_split_supported(struct folio *folio, unsigned int new_order,
-		enum split_type split_type, bool warns)
-=======
 /**
  * folio_check_splittable() - check if a folio can be split to a given order
  * @folio: folio to be split
@@ -3758,7 +3698,6 @@
  */
 int folio_check_splittable(struct folio *folio, unsigned int new_order,
 			   enum split_type split_type)
->>>>>>> 2a5568dd
 {
 	VM_WARN_ON_FOLIO(!folio_test_locked(folio), folio);
 	/*
@@ -3774,11 +3713,7 @@
 	if (folio_test_anon(folio)) {
 		/* order-1 is not supported for anonymous THP. */
 		if (new_order == 1)
-<<<<<<< HEAD
-			return false;
-=======
 			return -EINVAL;
->>>>>>> 2a5568dd
 	} else if (split_type == SPLIT_TYPE_NON_UNIFORM || new_order) {
 		if (IS_ENABLED(CONFIG_READ_ONLY_THP_FOR_FS) &&
 		    !mapping_large_folio_support(folio->mapping)) {
@@ -3799,29 +3734,8 @@
 			 * case, the mapping does not actually support large
 			 * folios properly.
 			 */
-<<<<<<< HEAD
-			VM_WARN_ONCE(warns,
-				"Cannot split file folio to non-0 order");
-			return false;
-		}
-	}
-
-	/*
-	 * swapcache folio could only be split to order 0
-	 *
-	 * non-uniform split creates after-split folios with orders from
-	 * folio_order(folio) - 1 to new_order, making it not suitable for any
-	 * swapcache folio split. Only uniform split to order-0 can be used
-	 * here.
-	 */
-	if ((split_type == SPLIT_TYPE_NON_UNIFORM || new_order) && folio_test_swapcache(folio)) {
-		VM_WARN_ONCE(warns,
-			"Cannot split swapcache folio to non-0 order");
-		return false;
-=======
 			return -EINVAL;
 		}
->>>>>>> 2a5568dd
 	}
 
 	/*
@@ -3845,14 +3759,6 @@
 	return 0;
 }
 
-<<<<<<< HEAD
-static int __folio_freeze_and_split_unmapped(struct folio *folio, unsigned int new_order,
-					     struct page *split_at, struct xa_state *xas,
-					     struct address_space *mapping, bool do_lru,
-					     struct list_head *list, enum split_type split_type,
-					     pgoff_t end, int *nr_shmem_dropped, int extra_pins)
-{
-=======
 /* Number of folio references from the pagecache or the swapcache. */
 static unsigned int folio_cache_ref_count(const struct folio *folio)
 {
@@ -3867,7 +3773,6 @@
 					     struct list_head *list, enum split_type split_type,
 					     pgoff_t end, int *nr_shmem_dropped)
 {
->>>>>>> 2a5568dd
 	struct folio *end_folio = folio_next(folio);
 	struct folio *new_folio, *next;
 	int old_order = folio_order(folio);
@@ -3877,16 +3782,9 @@
 	VM_WARN_ON_ONCE(!mapping && end);
 	/* Prevent deferred_split_scan() touching ->_refcount */
 	ds_queue = folio_split_queue_lock(folio);
-<<<<<<< HEAD
-	if (folio_ref_freeze(folio, 1 + extra_pins)) {
-		struct swap_cluster_info *ci = NULL;
-		struct lruvec *lruvec;
-		int expected_refs;
-=======
 	if (folio_ref_freeze(folio, folio_cache_ref_count(folio) + 1)) {
 		struct swap_cluster_info *ci = NULL;
 		struct lruvec *lruvec;
->>>>>>> 2a5568dd
 
 		if (old_order > 1) {
 			if (!list_empty(&folio->_deferred_list)) {
@@ -3954,13 +3852,8 @@
 
 			zone_device_private_split_cb(folio, new_folio);
 
-<<<<<<< HEAD
-			expected_refs = folio_expected_ref_count(new_folio) + 1;
-			folio_ref_unfreeze(new_folio, expected_refs);
-=======
 			folio_ref_unfreeze(new_folio,
 					   folio_cache_ref_count(new_folio) + 1);
->>>>>>> 2a5568dd
 
 			if (do_lru)
 				lru_add_split_folio(folio, new_folio, lruvec, list);
@@ -4003,12 +3896,7 @@
 		 * Otherwise, a parallel folio_try_get() can grab @folio
 		 * and its caller can see stale page cache entries.
 		 */
-<<<<<<< HEAD
-		expected_refs = folio_expected_ref_count(folio) + 1;
-		folio_ref_unfreeze(folio, expected_refs);
-=======
 		folio_ref_unfreeze(folio, folio_cache_ref_count(folio) + 1);
->>>>>>> 2a5568dd
 
 		if (do_lru)
 			unlock_page_lruvec(lruvec);
@@ -4057,43 +3945,16 @@
 	struct folio *new_folio, *next;
 	int nr_shmem_dropped = 0;
 	int remap_flags = 0;
-<<<<<<< HEAD
-	int extra_pins, ret;
-	pgoff_t end = 0;
-	bool is_hzp;
-=======
 	int ret;
 	pgoff_t end = 0;
->>>>>>> 2a5568dd
 
 	VM_WARN_ON_ONCE_FOLIO(!folio_test_locked(folio), folio);
 	VM_WARN_ON_ONCE_FOLIO(!folio_test_large(folio), folio);
 
-<<<<<<< HEAD
-	if (folio != page_folio(split_at) || folio != page_folio(lock_at))
-		return -EINVAL;
-
-	/*
-	 * Folios that just got truncated cannot get split. Signal to the
-	 * caller that there was a race.
-	 *
-	 * TODO: this will also currently refuse shmem folios that are in the
-	 * swapcache.
-	 */
-	if (!is_anon && !folio->mapping)
-		return -EBUSY;
-
-	if (new_order >= old_order)
-		return -EINVAL;
-
-	if (!folio_split_supported(folio, new_order, split_type, /* warn = */ true))
-		return -EINVAL;
-=======
 	if (folio != page_folio(split_at) || folio != page_folio(lock_at)) {
 		ret = -EINVAL;
 		goto out;
 	}
->>>>>>> 2a5568dd
 
 	if (new_order >= old_order) {
 		ret = -EINVAL;
@@ -4192,12 +4053,7 @@
 	}
 
 	ret = __folio_freeze_and_split_unmapped(folio, new_order, split_at, &xas, mapping,
-<<<<<<< HEAD
-						true, list, split_type, end, &nr_shmem_dropped,
-						extra_pins);
-=======
 						true, list, split_type, end, &nr_shmem_dropped);
->>>>>>> 2a5568dd
 fail:
 	if (mapping)
 		xas_unlock(&xas);
@@ -4271,32 +4127,20 @@
  */
 int folio_split_unmapped(struct folio *folio, unsigned int new_order)
 {
-<<<<<<< HEAD
-	int extra_pins, ret = 0;
-=======
 	int ret = 0;
->>>>>>> 2a5568dd
 
 	VM_WARN_ON_ONCE_FOLIO(folio_mapped(folio), folio);
 	VM_WARN_ON_ONCE_FOLIO(!folio_test_locked(folio), folio);
 	VM_WARN_ON_ONCE_FOLIO(!folio_test_large(folio), folio);
 	VM_WARN_ON_ONCE_FOLIO(!folio_test_anon(folio), folio);
 
-<<<<<<< HEAD
-	if (!can_split_folio(folio, 1, &extra_pins))
-=======
 	if (folio_expected_ref_count(folio) != folio_ref_count(folio) - 1)
->>>>>>> 2a5568dd
 		return -EAGAIN;
 
 	local_irq_disable();
 	ret = __folio_freeze_and_split_unmapped(folio, new_order, &folio->page, NULL,
 						NULL, false, NULL, SPLIT_TYPE_UNIFORM,
-<<<<<<< HEAD
-						0, NULL, extra_pins);
-=======
 						0, NULL);
->>>>>>> 2a5568dd
 	local_irq_enable();
 	return ret;
 }
