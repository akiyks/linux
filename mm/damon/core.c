// SPDX-License-Identifier: GPL-2.0
/*
 * Data Access Monitor
 *
 * Author: SeongJae Park <sj@kernel.org>
 */

#define pr_fmt(fmt) "damon: " fmt

#include <linux/damon.h>
#include <linux/delay.h>
#include <linux/kthread.h>
#include <linux/mm.h>
#include <linux/psi.h>
#include <linux/slab.h>
#include <linux/string.h>
#include <linux/string_choices.h>

#define CREATE_TRACE_POINTS
#include <trace/events/damon.h>

#ifdef CONFIG_DAMON_KUNIT_TEST
#undef DAMON_MIN_REGION
#define DAMON_MIN_REGION 1
#endif

static DEFINE_MUTEX(damon_lock);
static int nr_running_ctxs;
static bool running_exclusive_ctxs;

static DEFINE_MUTEX(damon_ops_lock);
static struct damon_operations damon_registered_ops[NR_DAMON_OPS];

static struct kmem_cache *damon_region_cache __ro_after_init;

/* Should be called under damon_ops_lock with id smaller than NR_DAMON_OPS */
static bool __damon_is_registered_ops(enum damon_ops_id id)
{
	struct damon_operations empty_ops = {};

	if (!memcmp(&empty_ops, &damon_registered_ops[id], sizeof(empty_ops)))
		return false;
	return true;
}

/**
 * damon_is_registered_ops() - Check if a given damon_operations is registered.
 * @id:	Id of the damon_operations to check if registered.
 *
 * Return: true if the ops is set, false otherwise.
 */
bool damon_is_registered_ops(enum damon_ops_id id)
{
	bool registered;

	if (id >= NR_DAMON_OPS)
		return false;
	mutex_lock(&damon_ops_lock);
	registered = __damon_is_registered_ops(id);
	mutex_unlock(&damon_ops_lock);
	return registered;
}

/**
 * damon_register_ops() - Register a monitoring operations set to DAMON.
 * @ops:	monitoring operations set to register.
 *
 * This function registers a monitoring operations set of valid &struct
 * damon_operations->id so that others can find and use them later.
 *
 * Return: 0 on success, negative error code otherwise.
 */
int damon_register_ops(struct damon_operations *ops)
{
	int err = 0;

	if (ops->id >= NR_DAMON_OPS)
		return -EINVAL;

	mutex_lock(&damon_ops_lock);
	/* Fail for already registered ops */
	if (__damon_is_registered_ops(ops->id))
		err = -EINVAL;
	else
		damon_registered_ops[ops->id] = *ops;
	mutex_unlock(&damon_ops_lock);
	return err;
}

/**
 * damon_select_ops() - Select a monitoring operations to use with the context.
 * @ctx:	monitoring context to use the operations.
 * @id:		id of the registered monitoring operations to select.
 *
 * This function finds registered monitoring operations set of @id and make
 * @ctx to use it.
 *
 * Return: 0 on success, negative error code otherwise.
 */
int damon_select_ops(struct damon_ctx *ctx, enum damon_ops_id id)
{
	int err = 0;

	if (id >= NR_DAMON_OPS)
		return -EINVAL;

	mutex_lock(&damon_ops_lock);
	if (!__damon_is_registered_ops(id))
		err = -EINVAL;
	else
		ctx->ops = damon_registered_ops[id];
	mutex_unlock(&damon_ops_lock);
	return err;
}

/*
 * Construct a damon_region struct
 *
 * Returns the pointer to the new struct if success, or NULL otherwise
 */
struct damon_region *damon_new_region(unsigned long start, unsigned long end)
{
	struct damon_region *region;

	region = kmem_cache_alloc(damon_region_cache, GFP_KERNEL);
	if (!region)
		return NULL;

	region->ar.start = start;
	region->ar.end = end;
	region->nr_accesses = 0;
	region->nr_accesses_bp = 0;
	INIT_LIST_HEAD(&region->list);

	region->age = 0;
	region->last_nr_accesses = 0;

	return region;
}

void damon_add_region(struct damon_region *r, struct damon_target *t)
{
	list_add_tail(&r->list, &t->regions_list);
	t->nr_regions++;
}

static void damon_del_region(struct damon_region *r, struct damon_target *t)
{
	list_del(&r->list);
	t->nr_regions--;
}

static void damon_free_region(struct damon_region *r)
{
	kmem_cache_free(damon_region_cache, r);
}

void damon_destroy_region(struct damon_region *r, struct damon_target *t)
{
	damon_del_region(r, t);
	damon_free_region(r);
}

/*
 * Check whether a region is intersecting an address range
 *
 * Returns true if it is.
 */
static bool damon_intersect(struct damon_region *r,
		struct damon_addr_range *re)
{
	return !(r->ar.end <= re->start || re->end <= r->ar.start);
}

/*
 * Fill holes in regions with new regions.
 */
static int damon_fill_regions_holes(struct damon_region *first,
		struct damon_region *last, struct damon_target *t)
{
	struct damon_region *r = first;

	damon_for_each_region_from(r, t) {
		struct damon_region *next, *newr;

		if (r == last)
			break;
		next = damon_next_region(r);
		if (r->ar.end != next->ar.start) {
			newr = damon_new_region(r->ar.end, next->ar.start);
			if (!newr)
				return -ENOMEM;
			damon_insert_region(newr, r, next, t);
		}
	}
	return 0;
}

/*
 * damon_set_regions() - Set regions of a target for given address ranges.
 * @t:		the given target.
 * @ranges:	array of new monitoring target ranges.
 * @nr_ranges:	length of @ranges.
 *
 * This function adds new regions to, or modify existing regions of a
 * monitoring target to fit in specific ranges.
 *
 * Return: 0 if success, or negative error code otherwise.
 */
int damon_set_regions(struct damon_target *t, struct damon_addr_range *ranges,
		unsigned int nr_ranges)
{
	struct damon_region *r, *next;
	unsigned int i;
	int err;

	/* Remove regions which are not in the new ranges */
	damon_for_each_region_safe(r, next, t) {
		for (i = 0; i < nr_ranges; i++) {
			if (damon_intersect(r, &ranges[i]))
				break;
		}
		if (i == nr_ranges)
			damon_destroy_region(r, t);
	}

	r = damon_first_region(t);
	/* Add new regions or resize existing regions to fit in the ranges */
	for (i = 0; i < nr_ranges; i++) {
		struct damon_region *first = NULL, *last, *newr;
		struct damon_addr_range *range;

		range = &ranges[i];
		/* Get the first/last regions intersecting with the range */
		damon_for_each_region_from(r, t) {
			if (damon_intersect(r, range)) {
				if (!first)
					first = r;
				last = r;
			}
			if (r->ar.start >= range->end)
				break;
		}
		if (!first) {
			/* no region intersects with this range */
			newr = damon_new_region(
					ALIGN_DOWN(range->start,
						DAMON_MIN_REGION),
					ALIGN(range->end, DAMON_MIN_REGION));
			if (!newr)
				return -ENOMEM;
			damon_insert_region(newr, damon_prev_region(r), r, t);
		} else {
			/* resize intersecting regions to fit in this range */
			first->ar.start = ALIGN_DOWN(range->start,
					DAMON_MIN_REGION);
			last->ar.end = ALIGN(range->end, DAMON_MIN_REGION);

			/* fill possible holes in the range */
			err = damon_fill_regions_holes(first, last, t);
			if (err)
				return err;
		}
	}
	return 0;
}

struct damos_filter *damos_new_filter(enum damos_filter_type type,
		bool matching, bool allow)
{
	struct damos_filter *filter;

	filter = kmalloc(sizeof(*filter), GFP_KERNEL);
	if (!filter)
		return NULL;
	filter->type = type;
	filter->matching = matching;
	filter->allow = allow;
	INIT_LIST_HEAD(&filter->list);
	return filter;
}

/**
 * damos_filter_for_ops() - Return if the filter is ops-hndled one.
 * @type:	type of the filter.
 *
 * Return: true if the filter of @type needs to be handled by ops layer, false
 * otherwise.
 */
bool damos_filter_for_ops(enum damos_filter_type type)
{
	switch (type) {
	case DAMOS_FILTER_TYPE_ADDR:
	case DAMOS_FILTER_TYPE_TARGET:
		return false;
	default:
		break;
	}
	return true;
}

void damos_add_filter(struct damos *s, struct damos_filter *f)
{
	if (damos_filter_for_ops(f->type))
		list_add_tail(&f->list, &s->ops_filters);
	else
		list_add_tail(&f->list, &s->filters);
}

static void damos_del_filter(struct damos_filter *f)
{
	list_del(&f->list);
}

static void damos_free_filter(struct damos_filter *f)
{
	kfree(f);
}

void damos_destroy_filter(struct damos_filter *f)
{
	damos_del_filter(f);
	damos_free_filter(f);
}

struct damos_quota_goal *damos_new_quota_goal(
		enum damos_quota_goal_metric metric,
		unsigned long target_value)
{
	struct damos_quota_goal *goal;

	goal = kmalloc(sizeof(*goal), GFP_KERNEL);
	if (!goal)
		return NULL;
	goal->metric = metric;
	goal->target_value = target_value;
	INIT_LIST_HEAD(&goal->list);
	return goal;
}

void damos_add_quota_goal(struct damos_quota *q, struct damos_quota_goal *g)
{
	list_add_tail(&g->list, &q->goals);
}

static void damos_del_quota_goal(struct damos_quota_goal *g)
{
	list_del(&g->list);
}

static void damos_free_quota_goal(struct damos_quota_goal *g)
{
	kfree(g);
}

void damos_destroy_quota_goal(struct damos_quota_goal *g)
{
	damos_del_quota_goal(g);
	damos_free_quota_goal(g);
}

/* initialize fields of @quota that normally API users wouldn't set */
static struct damos_quota *damos_quota_init(struct damos_quota *quota)
{
	quota->esz = 0;
	quota->total_charged_sz = 0;
	quota->total_charged_ns = 0;
	quota->charged_sz = 0;
	quota->charged_from = 0;
	quota->charge_target_from = NULL;
	quota->charge_addr_from = 0;
	quota->esz_bp = 0;
	return quota;
}

struct damos *damon_new_scheme(struct damos_access_pattern *pattern,
			enum damos_action action,
			unsigned long apply_interval_us,
			struct damos_quota *quota,
			struct damos_watermarks *wmarks,
			int target_nid)
{
	struct damos *scheme;

	scheme = kmalloc(sizeof(*scheme), GFP_KERNEL);
	if (!scheme)
		return NULL;
	scheme->pattern = *pattern;
	scheme->action = action;
	scheme->apply_interval_us = apply_interval_us;
	/*
	 * next_apply_sis will be set when kdamond starts.  While kdamond is
	 * running, it will also updated when it is added to the DAMON context,
	 * or damon_attrs are updated.
	 */
	scheme->next_apply_sis = 0;
	scheme->walk_completed = false;
	INIT_LIST_HEAD(&scheme->filters);
	INIT_LIST_HEAD(&scheme->ops_filters);
	scheme->stat = (struct damos_stat){};
	INIT_LIST_HEAD(&scheme->list);

	scheme->quota = *(damos_quota_init(quota));
	/* quota.goals should be separately set by caller */
	INIT_LIST_HEAD(&scheme->quota.goals);

	scheme->wmarks = *wmarks;
	scheme->wmarks.activated = true;

	scheme->migrate_dests = (struct damos_migrate_dests){};
	scheme->target_nid = target_nid;

	return scheme;
}

static void damos_set_next_apply_sis(struct damos *s, struct damon_ctx *ctx)
{
	unsigned long sample_interval = ctx->attrs.sample_interval ?
		ctx->attrs.sample_interval : 1;
	unsigned long apply_interval = s->apply_interval_us ?
		s->apply_interval_us : ctx->attrs.aggr_interval;

	s->next_apply_sis = ctx->passed_sample_intervals +
		apply_interval / sample_interval;
}

void damon_add_scheme(struct damon_ctx *ctx, struct damos *s)
{
	list_add_tail(&s->list, &ctx->schemes);
	damos_set_next_apply_sis(s, ctx);
}

static void damon_del_scheme(struct damos *s)
{
	list_del(&s->list);
}

static void damon_free_scheme(struct damos *s)
{
	kfree(s);
}

void damon_destroy_scheme(struct damos *s)
{
	struct damos_quota_goal *g, *g_next;
	struct damos_filter *f, *next;

	damos_for_each_quota_goal_safe(g, g_next, &s->quota)
		damos_destroy_quota_goal(g);

	damos_for_each_filter_safe(f, next, s)
		damos_destroy_filter(f);

	kfree(s->migrate_dests.node_id_arr);
	kfree(s->migrate_dests.weight_arr);
	damon_del_scheme(s);
	damon_free_scheme(s);
}

/*
 * Construct a damon_target struct
 *
 * Returns the pointer to the new struct if success, or NULL otherwise
 */
struct damon_target *damon_new_target(void)
{
	struct damon_target *t;

	t = kmalloc(sizeof(*t), GFP_KERNEL);
	if (!t)
		return NULL;

	t->pid = NULL;
	t->nr_regions = 0;
	INIT_LIST_HEAD(&t->regions_list);
	INIT_LIST_HEAD(&t->list);

	return t;
}

void damon_add_target(struct damon_ctx *ctx, struct damon_target *t)
{
	list_add_tail(&t->list, &ctx->adaptive_targets);
}

bool damon_targets_empty(struct damon_ctx *ctx)
{
	return list_empty(&ctx->adaptive_targets);
}

static void damon_del_target(struct damon_target *t)
{
	list_del(&t->list);
}

void damon_free_target(struct damon_target *t)
{
	struct damon_region *r, *next;

	damon_for_each_region_safe(r, next, t)
		damon_free_region(r);
	kfree(t);
}

void damon_destroy_target(struct damon_target *t, struct damon_ctx *ctx)
{

	if (ctx && ctx->ops.cleanup_target)
		ctx->ops.cleanup_target(t);

	damon_del_target(t);
	damon_free_target(t);
}

unsigned int damon_nr_regions(struct damon_target *t)
{
	return t->nr_regions;
}

struct damon_ctx *damon_new_ctx(void)
{
	struct damon_ctx *ctx;

	ctx = kzalloc(sizeof(*ctx), GFP_KERNEL);
	if (!ctx)
		return NULL;

	init_completion(&ctx->kdamond_started);

	ctx->attrs.sample_interval = 5 * 1000;
	ctx->attrs.aggr_interval = 100 * 1000;
	ctx->attrs.ops_update_interval = 60 * 1000 * 1000;

	ctx->passed_sample_intervals = 0;
	/* These will be set from kdamond_init_ctx() */
	ctx->next_aggregation_sis = 0;
	ctx->next_ops_update_sis = 0;

	mutex_init(&ctx->kdamond_lock);
	INIT_LIST_HEAD(&ctx->call_controls);
	mutex_init(&ctx->call_controls_lock);
	mutex_init(&ctx->walk_control_lock);

	ctx->attrs.min_nr_regions = 10;
	ctx->attrs.max_nr_regions = 1000;

	INIT_LIST_HEAD(&ctx->adaptive_targets);
	INIT_LIST_HEAD(&ctx->schemes);

	return ctx;
}

static void damon_destroy_targets(struct damon_ctx *ctx)
{
	struct damon_target *t, *next_t;

	damon_for_each_target_safe(t, next_t, ctx)
		damon_destroy_target(t, ctx);
}

void damon_destroy_ctx(struct damon_ctx *ctx)
{
	struct damos *s, *next_s;

	damon_destroy_targets(ctx);

	damon_for_each_scheme_safe(s, next_s, ctx)
		damon_destroy_scheme(s);

	kfree(ctx);
}

static unsigned int damon_age_for_new_attrs(unsigned int age,
		struct damon_attrs *old_attrs, struct damon_attrs *new_attrs)
{
	return age * old_attrs->aggr_interval / new_attrs->aggr_interval;
}

/* convert access ratio in bp (per 10,000) to nr_accesses */
static unsigned int damon_accesses_bp_to_nr_accesses(
		unsigned int accesses_bp, struct damon_attrs *attrs)
{
	return accesses_bp * damon_max_nr_accesses(attrs) / 10000;
}

/*
 * Convert nr_accesses to access ratio in bp (per 10,000).
 *
 * Callers should ensure attrs.aggr_interval is not zero, like
 * damon_update_monitoring_results() does .  Otherwise, divide-by-zero would
 * happen.
 */
static unsigned int damon_nr_accesses_to_accesses_bp(
		unsigned int nr_accesses, struct damon_attrs *attrs)
{
	return nr_accesses * 10000 / damon_max_nr_accesses(attrs);
}

static unsigned int damon_nr_accesses_for_new_attrs(unsigned int nr_accesses,
		struct damon_attrs *old_attrs, struct damon_attrs *new_attrs)
{
	return damon_accesses_bp_to_nr_accesses(
			damon_nr_accesses_to_accesses_bp(
				nr_accesses, old_attrs),
			new_attrs);
}

static void damon_update_monitoring_result(struct damon_region *r,
		struct damon_attrs *old_attrs, struct damon_attrs *new_attrs,
		bool aggregating)
{
	if (!aggregating) {
		r->nr_accesses = damon_nr_accesses_for_new_attrs(
				r->nr_accesses, old_attrs, new_attrs);
		r->nr_accesses_bp = r->nr_accesses * 10000;
	} else {
		/*
		 * if this is called in the middle of the aggregation, reset
		 * the aggregations we made so far for this aggregation
		 * interval.  In other words, make the status like
		 * kdamond_reset_aggregated() is called.
		 */
		r->last_nr_accesses = damon_nr_accesses_for_new_attrs(
				r->last_nr_accesses, old_attrs, new_attrs);
		r->nr_accesses_bp = r->last_nr_accesses * 10000;
		r->nr_accesses = 0;
	}
	r->age = damon_age_for_new_attrs(r->age, old_attrs, new_attrs);
}

/*
 * region->nr_accesses is the number of sampling intervals in the last
 * aggregation interval that access to the region has found, and region->age is
 * the number of aggregation intervals that its access pattern has maintained.
 * For the reason, the real meaning of the two fields depend on current
 * sampling interval and aggregation interval.  This function updates
 * ->nr_accesses and ->age of given damon_ctx's regions for new damon_attrs.
 */
static void damon_update_monitoring_results(struct damon_ctx *ctx,
		struct damon_attrs *new_attrs, bool aggregating)
{
	struct damon_attrs *old_attrs = &ctx->attrs;
	struct damon_target *t;
	struct damon_region *r;

	/* if any interval is zero, simply forgive conversion */
	if (!old_attrs->sample_interval || !old_attrs->aggr_interval ||
			!new_attrs->sample_interval ||
			!new_attrs->aggr_interval)
		return;

	damon_for_each_target(t, ctx)
		damon_for_each_region(r, t)
			damon_update_monitoring_result(
					r, old_attrs, new_attrs, aggregating);
}

/*
 * damon_valid_intervals_goal() - return if the intervals goal of @attrs is
 * valid.
 */
static bool damon_valid_intervals_goal(struct damon_attrs *attrs)
{
	struct damon_intervals_goal *goal = &attrs->intervals_goal;

	/* tuning is disabled */
	if (!goal->aggrs)
		return true;
	if (goal->min_sample_us > goal->max_sample_us)
		return false;
	if (attrs->sample_interval < goal->min_sample_us ||
			goal->max_sample_us < attrs->sample_interval)
		return false;
	return true;
}

/**
 * damon_set_attrs() - Set attributes for the monitoring.
 * @ctx:		monitoring context
 * @attrs:		monitoring attributes
 *
 * This function should be called while the kdamond is not running, an access
 * check results aggregation is not ongoing (e.g., from damon_call().
 *
 * Every time interval is in micro-seconds.
 *
 * Return: 0 on success, negative error code otherwise.
 */
int damon_set_attrs(struct damon_ctx *ctx, struct damon_attrs *attrs)
{
	unsigned long sample_interval = attrs->sample_interval ?
		attrs->sample_interval : 1;
	struct damos *s;
	bool aggregating = ctx->passed_sample_intervals <
		ctx->next_aggregation_sis;

	if (!damon_valid_intervals_goal(attrs))
		return -EINVAL;

	if (attrs->min_nr_regions < 3)
		return -EINVAL;
	if (attrs->min_nr_regions > attrs->max_nr_regions)
		return -EINVAL;
	if (attrs->sample_interval > attrs->aggr_interval)
		return -EINVAL;

	/* calls from core-external doesn't set this. */
	if (!attrs->aggr_samples)
		attrs->aggr_samples = attrs->aggr_interval / sample_interval;

	ctx->next_aggregation_sis = ctx->passed_sample_intervals +
		attrs->aggr_interval / sample_interval;
	ctx->next_ops_update_sis = ctx->passed_sample_intervals +
		attrs->ops_update_interval / sample_interval;

	damon_update_monitoring_results(ctx, attrs, aggregating);
	ctx->attrs = *attrs;

	damon_for_each_scheme(s, ctx)
		damos_set_next_apply_sis(s, ctx);

	return 0;
}

/**
 * damon_set_schemes() - Set data access monitoring based operation schemes.
 * @ctx:	monitoring context
 * @schemes:	array of the schemes
 * @nr_schemes:	number of entries in @schemes
 *
 * This function should not be called while the kdamond of the context is
 * running.
 */
void damon_set_schemes(struct damon_ctx *ctx, struct damos **schemes,
			ssize_t nr_schemes)
{
	struct damos *s, *next;
	ssize_t i;

	damon_for_each_scheme_safe(s, next, ctx)
		damon_destroy_scheme(s);
	for (i = 0; i < nr_schemes; i++)
		damon_add_scheme(ctx, schemes[i]);
}

static struct damos_quota_goal *damos_nth_quota_goal(
		int n, struct damos_quota *q)
{
	struct damos_quota_goal *goal;
	int i = 0;

	damos_for_each_quota_goal(goal, q) {
		if (i++ == n)
			return goal;
	}
	return NULL;
}

static void damos_commit_quota_goal_union(
		struct damos_quota_goal *dst, struct damos_quota_goal *src)
{
	switch (dst->metric) {
	case DAMOS_QUOTA_NODE_MEM_USED_BP:
	case DAMOS_QUOTA_NODE_MEM_FREE_BP:
		dst->nid = src->nid;
		break;
	default:
		break;
	}
}

static void damos_commit_quota_goal(
		struct damos_quota_goal *dst, struct damos_quota_goal *src)
{
	dst->metric = src->metric;
	dst->target_value = src->target_value;
	if (dst->metric == DAMOS_QUOTA_USER_INPUT)
		dst->current_value = src->current_value;
	/* keep last_psi_total as is, since it will be updated in next cycle */
	damos_commit_quota_goal_union(dst, src);
}

/**
 * damos_commit_quota_goals() - Commit DAMOS quota goals to another quota.
 * @dst:	The commit destination DAMOS quota.
 * @src:	The commit source DAMOS quota.
 *
 * Copies user-specified parameters for quota goals from @src to @dst.  Users
 * should use this function for quota goals-level parameters update of running
 * DAMON contexts, instead of manual in-place updates.
 *
 * This function should be called from parameters-update safe context, like
 * damon_call().
 */
int damos_commit_quota_goals(struct damos_quota *dst, struct damos_quota *src)
{
	struct damos_quota_goal *dst_goal, *next, *src_goal, *new_goal;
	int i = 0, j = 0;

	damos_for_each_quota_goal_safe(dst_goal, next, dst) {
		src_goal = damos_nth_quota_goal(i++, src);
		if (src_goal)
			damos_commit_quota_goal(dst_goal, src_goal);
		else
			damos_destroy_quota_goal(dst_goal);
	}
	damos_for_each_quota_goal_safe(src_goal, next, src) {
		if (j++ < i)
			continue;
		new_goal = damos_new_quota_goal(
				src_goal->metric, src_goal->target_value);
		if (!new_goal)
			return -ENOMEM;
		damos_commit_quota_goal_union(new_goal, src_goal);
		damos_add_quota_goal(dst, new_goal);
	}
	return 0;
}

static int damos_commit_quota(struct damos_quota *dst, struct damos_quota *src)
{
	int err;

	dst->reset_interval = src->reset_interval;
	dst->ms = src->ms;
	dst->sz = src->sz;
	err = damos_commit_quota_goals(dst, src);
	if (err)
		return err;
	dst->weight_sz = src->weight_sz;
	dst->weight_nr_accesses = src->weight_nr_accesses;
	dst->weight_age = src->weight_age;
	return 0;
}

static struct damos_filter *damos_nth_filter(int n, struct damos *s)
{
	struct damos_filter *filter;
	int i = 0;

	damos_for_each_filter(filter, s) {
		if (i++ == n)
			return filter;
	}
	return NULL;
}

static void damos_commit_filter_arg(
		struct damos_filter *dst, struct damos_filter *src)
{
	switch (dst->type) {
	case DAMOS_FILTER_TYPE_MEMCG:
		dst->memcg_id = src->memcg_id;
		break;
	case DAMOS_FILTER_TYPE_ADDR:
		dst->addr_range = src->addr_range;
		break;
	case DAMOS_FILTER_TYPE_TARGET:
		dst->target_idx = src->target_idx;
		break;
	case DAMOS_FILTER_TYPE_HUGEPAGE_SIZE:
		dst->sz_range = src->sz_range;
		break;
	default:
		break;
	}
}

static void damos_commit_filter(
		struct damos_filter *dst, struct damos_filter *src)
{
	dst->type = src->type;
	dst->matching = src->matching;
	damos_commit_filter_arg(dst, src);
}

static int damos_commit_core_filters(struct damos *dst, struct damos *src)
{
	struct damos_filter *dst_filter, *next, *src_filter, *new_filter;
	int i = 0, j = 0;

	damos_for_each_filter_safe(dst_filter, next, dst) {
		src_filter = damos_nth_filter(i++, src);
		if (src_filter)
			damos_commit_filter(dst_filter, src_filter);
		else
			damos_destroy_filter(dst_filter);
	}

	damos_for_each_filter_safe(src_filter, next, src) {
		if (j++ < i)
			continue;

		new_filter = damos_new_filter(
				src_filter->type, src_filter->matching,
				src_filter->allow);
		if (!new_filter)
			return -ENOMEM;
		damos_commit_filter_arg(new_filter, src_filter);
		damos_add_filter(dst, new_filter);
	}
	return 0;
}

static int damos_commit_ops_filters(struct damos *dst, struct damos *src)
{
	struct damos_filter *dst_filter, *next, *src_filter, *new_filter;
	int i = 0, j = 0;

	damos_for_each_ops_filter_safe(dst_filter, next, dst) {
		src_filter = damos_nth_filter(i++, src);
		if (src_filter)
			damos_commit_filter(dst_filter, src_filter);
		else
			damos_destroy_filter(dst_filter);
	}

	damos_for_each_ops_filter_safe(src_filter, next, src) {
		if (j++ < i)
			continue;

		new_filter = damos_new_filter(
				src_filter->type, src_filter->matching,
				src_filter->allow);
		if (!new_filter)
			return -ENOMEM;
		damos_commit_filter_arg(new_filter, src_filter);
		damos_add_filter(dst, new_filter);
	}
	return 0;
}

/**
 * damos_filters_default_reject() - decide whether to reject memory that didn't
 *				    match with any given filter.
 * @filters:	Given DAMOS filters of a group.
 */
static bool damos_filters_default_reject(struct list_head *filters)
{
	struct damos_filter *last_filter;

	if (list_empty(filters))
		return false;
	last_filter = list_last_entry(filters, struct damos_filter, list);
	return last_filter->allow;
}

static void damos_set_filters_default_reject(struct damos *s)
{
	if (!list_empty(&s->ops_filters))
		s->core_filters_default_reject = false;
	else
		s->core_filters_default_reject =
			damos_filters_default_reject(&s->filters);
	s->ops_filters_default_reject =
		damos_filters_default_reject(&s->ops_filters);
}

static int damos_commit_dests(struct damos *dst, struct damos *src)
{
	struct damos_migrate_dests *dst_dests, *src_dests;

	dst_dests = &dst->migrate_dests;
	src_dests = &src->migrate_dests;

	if (dst_dests->nr_dests != src_dests->nr_dests) {
		kfree(dst_dests->node_id_arr);
		kfree(dst_dests->weight_arr);

		dst_dests->node_id_arr = kmalloc_array(src_dests->nr_dests,
			sizeof(*dst_dests->node_id_arr), GFP_KERNEL);
		if (!dst_dests->node_id_arr) {
			dst_dests->weight_arr = NULL;
			return -ENOMEM;
		}

		dst_dests->weight_arr = kmalloc_array(src_dests->nr_dests,
			sizeof(*dst_dests->weight_arr), GFP_KERNEL);
		if (!dst_dests->weight_arr) {
			/* ->node_id_arr will be freed by scheme destruction */
			return -ENOMEM;
		}
	}

	dst_dests->nr_dests = src_dests->nr_dests;
	for (int i = 0; i < src_dests->nr_dests; i++) {
		dst_dests->node_id_arr[i] = src_dests->node_id_arr[i];
		dst_dests->weight_arr[i] = src_dests->weight_arr[i];
	}

	return 0;
}

static int damos_commit_filters(struct damos *dst, struct damos *src)
{
	int err;

	err = damos_commit_core_filters(dst, src);
	if (err)
		return err;
	err = damos_commit_ops_filters(dst, src);
	if (err)
		return err;
	damos_set_filters_default_reject(dst);
	return 0;
}

static struct damos *damon_nth_scheme(int n, struct damon_ctx *ctx)
{
	struct damos *s;
	int i = 0;

	damon_for_each_scheme(s, ctx) {
		if (i++ == n)
			return s;
	}
	return NULL;
}

static int damos_commit(struct damos *dst, struct damos *src)
{
	int err;

	dst->pattern = src->pattern;
	dst->action = src->action;
	dst->apply_interval_us = src->apply_interval_us;

	err = damos_commit_quota(&dst->quota, &src->quota);
	if (err)
		return err;

	dst->wmarks = src->wmarks;
	dst->target_nid = src->target_nid;

	err = damos_commit_dests(dst, src);
	if (err)
		return err;

	err = damos_commit_filters(dst, src);
	return err;
}

static int damon_commit_schemes(struct damon_ctx *dst, struct damon_ctx *src)
{
	struct damos *dst_scheme, *next, *src_scheme, *new_scheme;
	int i = 0, j = 0, err;

	damon_for_each_scheme_safe(dst_scheme, next, dst) {
		src_scheme = damon_nth_scheme(i++, src);
		if (src_scheme) {
			err = damos_commit(dst_scheme, src_scheme);
			if (err)
				return err;
		} else {
			damon_destroy_scheme(dst_scheme);
		}
	}

	damon_for_each_scheme_safe(src_scheme, next, src) {
		if (j++ < i)
			continue;
		new_scheme = damon_new_scheme(&src_scheme->pattern,
				src_scheme->action,
				src_scheme->apply_interval_us,
				&src_scheme->quota, &src_scheme->wmarks,
				NUMA_NO_NODE);
		if (!new_scheme)
			return -ENOMEM;
		err = damos_commit(new_scheme, src_scheme);
		if (err) {
			damon_destroy_scheme(new_scheme);
			return err;
		}
		damon_add_scheme(dst, new_scheme);
	}
	return 0;
}

static struct damon_target *damon_nth_target(int n, struct damon_ctx *ctx)
{
	struct damon_target *t;
	int i = 0;

	damon_for_each_target(t, ctx) {
		if (i++ == n)
			return t;
	}
	return NULL;
}

/*
 * The caller should ensure the regions of @src are
 * 1. valid (end >= src) and
 * 2. sorted by starting address.
 *
 * If @src has no region, @dst keeps current regions.
 */
static int damon_commit_target_regions(
		struct damon_target *dst, struct damon_target *src)
{
	struct damon_region *src_region;
	struct damon_addr_range *ranges;
	int i = 0, err;

	damon_for_each_region(src_region, src)
		i++;
	if (!i)
		return 0;

	ranges = kmalloc_array(i, sizeof(*ranges), GFP_KERNEL | __GFP_NOWARN);
	if (!ranges)
		return -ENOMEM;
	i = 0;
	damon_for_each_region(src_region, src)
		ranges[i++] = src_region->ar;
	err = damon_set_regions(dst, ranges, i);
	kfree(ranges);
	return err;
}

static int damon_commit_target(
		struct damon_target *dst, bool dst_has_pid,
		struct damon_target *src, bool src_has_pid)
{
	int err;

	err = damon_commit_target_regions(dst, src);
	if (err)
		return err;
	if (dst_has_pid)
		put_pid(dst->pid);
	if (src_has_pid)
		get_pid(src->pid);
	dst->pid = src->pid;
	return 0;
}

static int damon_commit_targets(
		struct damon_ctx *dst, struct damon_ctx *src)
{
	struct damon_target *dst_target, *next, *src_target, *new_target;
	int i = 0, j = 0, err;

	damon_for_each_target_safe(dst_target, next, dst) {
		src_target = damon_nth_target(i++, src);
		if (src_target) {
			err = damon_commit_target(
					dst_target, damon_target_has_pid(dst),
					src_target, damon_target_has_pid(src));
			if (err)
				return err;
		} else {
			struct damos *s;

			damon_destroy_target(dst_target, dst);
			damon_for_each_scheme(s, dst) {
				if (s->quota.charge_target_from == dst_target) {
					s->quota.charge_target_from = NULL;
					s->quota.charge_addr_from = 0;
				}
			}
		}
	}

	damon_for_each_target_safe(src_target, next, src) {
		if (j++ < i)
			continue;
		new_target = damon_new_target();
		if (!new_target)
			return -ENOMEM;
		err = damon_commit_target(new_target, false,
				src_target, damon_target_has_pid(src));
		if (err) {
			damon_destroy_target(new_target, NULL);
			return err;
		}
		damon_add_target(dst, new_target);
	}
	return 0;
}

/**
 * damon_commit_ctx() - Commit parameters of a DAMON context to another.
 * @dst:	The commit destination DAMON context.
 * @src:	The commit source DAMON context.
 *
 * This function copies user-specified parameters from @src to @dst and update
 * the internal status and results accordingly.  Users should use this function
 * for context-level parameters update of running context, instead of manual
 * in-place updates.
 *
 * This function should be called from parameters-update safe context, like
 * damon_call().
 */
int damon_commit_ctx(struct damon_ctx *dst, struct damon_ctx *src)
{
	int err;

	err = damon_commit_schemes(dst, src);
	if (err)
		return err;
	err = damon_commit_targets(dst, src);
	if (err)
		return err;
	/*
	 * schemes and targets should be updated first, since
	 * 1. damon_set_attrs() updates monitoring results of targets and
	 * next_apply_sis of schemes, and
	 * 2. ops update should be done after pid handling is done (target
	 *    committing require putting pids).
	 */
	err = damon_set_attrs(dst, &src->attrs);
	if (err)
		return err;
	dst->ops = src->ops;

	return 0;
}

/**
 * damon_nr_running_ctxs() - Return number of currently running contexts.
 */
int damon_nr_running_ctxs(void)
{
	int nr_ctxs;

	mutex_lock(&damon_lock);
	nr_ctxs = nr_running_ctxs;
	mutex_unlock(&damon_lock);

	return nr_ctxs;
}

/* Returns the size upper limit for each monitoring region */
static unsigned long damon_region_sz_limit(struct damon_ctx *ctx)
{
	struct damon_target *t;
	struct damon_region *r;
	unsigned long sz = 0;

	damon_for_each_target(t, ctx) {
		damon_for_each_region(r, t)
			sz += damon_sz_region(r);
	}

	if (ctx->attrs.min_nr_regions)
		sz /= ctx->attrs.min_nr_regions;
	if (sz < DAMON_MIN_REGION)
		sz = DAMON_MIN_REGION;

	return sz;
}

static int kdamond_fn(void *data);

/*
 * __damon_start() - Starts monitoring with given context.
 * @ctx:	monitoring context
 *
 * This function should be called while damon_lock is hold.
 *
 * Return: 0 on success, negative error code otherwise.
 */
static int __damon_start(struct damon_ctx *ctx)
{
	int err = -EBUSY;

	mutex_lock(&ctx->kdamond_lock);
	if (!ctx->kdamond) {
		err = 0;
		reinit_completion(&ctx->kdamond_started);
		ctx->kdamond = kthread_run(kdamond_fn, ctx, "kdamond.%d",
				nr_running_ctxs);
		if (IS_ERR(ctx->kdamond)) {
			err = PTR_ERR(ctx->kdamond);
			ctx->kdamond = NULL;
		} else {
			wait_for_completion(&ctx->kdamond_started);
		}
	}
	mutex_unlock(&ctx->kdamond_lock);

	return err;
}

/**
 * damon_start() - Starts the monitorings for a given group of contexts.
 * @ctxs:	an array of the pointers for contexts to start monitoring
 * @nr_ctxs:	size of @ctxs
 * @exclusive:	exclusiveness of this contexts group
 *
 * This function starts a group of monitoring threads for a group of monitoring
 * contexts.  One thread per each context is created and run in parallel.  The
 * caller should handle synchronization between the threads by itself.  If
 * @exclusive is true and a group of threads that created by other
 * 'damon_start()' call is currently running, this function does nothing but
 * returns -EBUSY.
 *
 * Return: 0 on success, negative error code otherwise.
 */
int damon_start(struct damon_ctx **ctxs, int nr_ctxs, bool exclusive)
{
	int i;
	int err = 0;

	mutex_lock(&damon_lock);
	if ((exclusive && nr_running_ctxs) ||
			(!exclusive && running_exclusive_ctxs)) {
		mutex_unlock(&damon_lock);
		return -EBUSY;
	}

	for (i = 0; i < nr_ctxs; i++) {
		err = __damon_start(ctxs[i]);
		if (err)
			break;
		nr_running_ctxs++;
	}
	if (exclusive && nr_running_ctxs)
		running_exclusive_ctxs = true;
	mutex_unlock(&damon_lock);

	return err;
}

/*
 * __damon_stop() - Stops monitoring of a given context.
 * @ctx:	monitoring context
 *
 * Return: 0 on success, negative error code otherwise.
 */
static int __damon_stop(struct damon_ctx *ctx)
{
	struct task_struct *tsk;

	mutex_lock(&ctx->kdamond_lock);
	tsk = ctx->kdamond;
	if (tsk) {
		get_task_struct(tsk);
		mutex_unlock(&ctx->kdamond_lock);
		kthread_stop_put(tsk);
		return 0;
	}
	mutex_unlock(&ctx->kdamond_lock);

	return -EPERM;
}

/**
 * damon_stop() - Stops the monitorings for a given group of contexts.
 * @ctxs:	an array of the pointers for contexts to stop monitoring
 * @nr_ctxs:	size of @ctxs
 *
 * Return: 0 on success, negative error code otherwise.
 */
int damon_stop(struct damon_ctx **ctxs, int nr_ctxs)
{
	int i, err = 0;

	for (i = 0; i < nr_ctxs; i++) {
		/* nr_running_ctxs is decremented in kdamond_fn */
		err = __damon_stop(ctxs[i]);
		if (err)
			break;
	}
	return err;
}

/**
 * damon_is_running() - Returns if a given DAMON context is running.
 * @ctx:	The DAMON context to see if running.
 *
 * Return: true if @ctx is running, false otherwise.
 */
bool damon_is_running(struct damon_ctx *ctx)
{
	bool running;

	mutex_lock(&ctx->kdamond_lock);
	running = ctx->kdamond != NULL;
	mutex_unlock(&ctx->kdamond_lock);
	return running;
}

/**
 * damon_call() - Invoke a given function on DAMON worker thread (kdamond).
 * @ctx:	DAMON context to call the function for.
 * @control:	Control variable of the call request.
 *
 * Ask DAMON worker thread (kdamond) of @ctx to call a function with an
 * argument data that respectively passed via &damon_call_control->fn and
 * &damon_call_control->data of @control.  If &damon_call_control->repeat of
 * @control is set, further wait until the kdamond finishes handling of the
 * request.  Otherwise, return as soon as the request is made.
 *
 * The kdamond executes the function with the argument in the main loop, just
 * after a sampling of the iteration is finished.  The function can hence
 * safely access the internal data of the &struct damon_ctx without additional
 * synchronization.  The return value of the function will be saved in
 * &damon_call_control->return_code.
 *
 * Return: 0 on success, negative error code otherwise.
 */
int damon_call(struct damon_ctx *ctx, struct damon_call_control *control)
{
	if (!control->repeat)
		init_completion(&control->completion);
	control->canceled = false;
	INIT_LIST_HEAD(&control->list);

	mutex_lock(&ctx->call_controls_lock);
	list_add_tail(&ctx->call_controls, &control->list);
	mutex_unlock(&ctx->call_controls_lock);
	if (!damon_is_running(ctx))
		return -EINVAL;
	if (control->repeat)
		return 0;
	wait_for_completion(&control->completion);
	if (control->canceled)
		return -ECANCELED;
	return 0;
}

/**
 * damos_walk() - Invoke a given functions while DAMOS walk regions.
 * @ctx:	DAMON context to call the functions for.
 * @control:	Control variable of the walk request.
 *
 * Ask DAMON worker thread (kdamond) of @ctx to call a function for each region
 * that the kdamond will apply DAMOS action to, and wait until the kdamond
 * finishes handling of the request.
 *
 * The kdamond executes the given function in the main loop, for each region
 * just after it applied any DAMOS actions of @ctx to it.  The invocation is
 * made only within one &damos->apply_interval_us since damos_walk()
 * invocation, for each scheme.  The given callback function can hence safely
 * access the internal data of &struct damon_ctx and &struct damon_region that
 * each of the scheme will apply the action for next interval, without
 * additional synchronizations against the kdamond.  If every scheme of @ctx
 * passed at least one &damos->apply_interval_us, kdamond marks the request as
 * completed so that damos_walk() can wakeup and return.
 *
 * Return: 0 on success, negative error code otherwise.
 */
int damos_walk(struct damon_ctx *ctx, struct damos_walk_control *control)
{
	init_completion(&control->completion);
	control->canceled = false;
	mutex_lock(&ctx->walk_control_lock);
	if (ctx->walk_control) {
		mutex_unlock(&ctx->walk_control_lock);
		return -EBUSY;
	}
	ctx->walk_control = control;
	mutex_unlock(&ctx->walk_control_lock);
	if (!damon_is_running(ctx))
		return -EINVAL;
	wait_for_completion(&control->completion);
	if (control->canceled)
		return -ECANCELED;
	return 0;
}

/*
 * Warn and fix corrupted ->nr_accesses[_bp] for investigations and preventing
 * the problem being propagated.
 */
static void damon_warn_fix_nr_accesses_corruption(struct damon_region *r)
{
	if (r->nr_accesses_bp == r->nr_accesses * 10000)
		return;
	WARN_ONCE(true, "invalid nr_accesses_bp at reset: %u %u\n",
			r->nr_accesses_bp, r->nr_accesses);
	r->nr_accesses_bp = r->nr_accesses * 10000;
}

/*
 * Reset the aggregated monitoring results ('nr_accesses' of each region).
 */
static void kdamond_reset_aggregated(struct damon_ctx *c)
{
	struct damon_target *t;
	unsigned int ti = 0;	/* target's index */

	damon_for_each_target(t, c) {
		struct damon_region *r;

		damon_for_each_region(r, t) {
			trace_damon_aggregated(ti, r, damon_nr_regions(t));
			damon_warn_fix_nr_accesses_corruption(r);
			r->last_nr_accesses = r->nr_accesses;
			r->nr_accesses = 0;
		}
		ti++;
	}
}

static unsigned long damon_get_intervals_score(struct damon_ctx *c)
{
	struct damon_target *t;
	struct damon_region *r;
	unsigned long sz_region, max_access_events = 0, access_events = 0;
	unsigned long target_access_events;
	unsigned long goal_bp = c->attrs.intervals_goal.access_bp;

	damon_for_each_target(t, c) {
		damon_for_each_region(r, t) {
			sz_region = damon_sz_region(r);
			max_access_events += sz_region * c->attrs.aggr_samples;
			access_events += sz_region * r->nr_accesses;
		}
	}
	target_access_events = max_access_events * goal_bp / 10000;
	target_access_events = target_access_events ? : 1;
	return access_events * 10000 / target_access_events;
}

static unsigned long damon_feed_loop_next_input(unsigned long last_input,
		unsigned long score);

static unsigned long damon_get_intervals_adaptation_bp(struct damon_ctx *c)
{
	unsigned long score_bp, adaptation_bp;

	score_bp = damon_get_intervals_score(c);
	adaptation_bp = damon_feed_loop_next_input(100000000, score_bp) /
		10000;
	/*
	 * adaptaion_bp ranges from 1 to 20,000.  Avoid too rapid reduction of
	 * the intervals by rescaling [1,10,000] to [5000, 10,000].
	 */
	if (adaptation_bp <= 10000)
		adaptation_bp = 5000 + adaptation_bp / 2;
	return adaptation_bp;
}

static void kdamond_tune_intervals(struct damon_ctx *c)
{
	unsigned long adaptation_bp;
	struct damon_attrs new_attrs;
	struct damon_intervals_goal *goal;

	adaptation_bp = damon_get_intervals_adaptation_bp(c);
	if (adaptation_bp == 10000)
		return;

	new_attrs = c->attrs;
	goal = &c->attrs.intervals_goal;
	new_attrs.sample_interval = min(goal->max_sample_us,
			c->attrs.sample_interval * adaptation_bp / 10000);
	new_attrs.sample_interval = max(goal->min_sample_us,
			new_attrs.sample_interval);
	new_attrs.aggr_interval = new_attrs.sample_interval *
		c->attrs.aggr_samples;
	trace_damon_monitor_intervals_tune(new_attrs.sample_interval);
	damon_set_attrs(c, &new_attrs);
}

static void damon_split_region_at(struct damon_target *t,
				  struct damon_region *r, unsigned long sz_r);

static bool __damos_valid_target(struct damon_region *r, struct damos *s)
{
	unsigned long sz;
	unsigned int nr_accesses = r->nr_accesses_bp / 10000;

	sz = damon_sz_region(r);
	return s->pattern.min_sz_region <= sz &&
		sz <= s->pattern.max_sz_region &&
		s->pattern.min_nr_accesses <= nr_accesses &&
		nr_accesses <= s->pattern.max_nr_accesses &&
		s->pattern.min_age_region <= r->age &&
		r->age <= s->pattern.max_age_region;
}

static bool damos_valid_target(struct damon_ctx *c, struct damon_target *t,
		struct damon_region *r, struct damos *s)
{
	bool ret = __damos_valid_target(r, s);

	if (!ret || !s->quota.esz || !c->ops.get_scheme_score)
		return ret;

	return c->ops.get_scheme_score(c, t, r, s) >= s->quota.min_score;
}

/*
 * damos_skip_charged_region() - Check if the given region or starting part of
 * it is already charged for the DAMOS quota.
 * @t:	The target of the region.
 * @rp:	The pointer to the region.
 * @s:	The scheme to be applied.
 *
 * If a quota of a scheme has exceeded in a quota charge window, the scheme's
 * action would applied to only a part of the target access pattern fulfilling
 * regions.  To avoid applying the scheme action to only already applied
 * regions, DAMON skips applying the scheme action to the regions that charged
 * in the previous charge window.
 *
 * This function checks if a given region should be skipped or not for the
 * reason.  If only the starting part of the region has previously charged,
 * this function splits the region into two so that the second one covers the
 * area that not charged in the previous charge widnow and saves the second
 * region in *rp and returns false, so that the caller can apply DAMON action
 * to the second one.
 *
 * Return: true if the region should be entirely skipped, false otherwise.
 */
static bool damos_skip_charged_region(struct damon_target *t,
		struct damon_region **rp, struct damos *s)
{
	struct damon_region *r = *rp;
	struct damos_quota *quota = &s->quota;
	unsigned long sz_to_skip;

	/* Skip previously charged regions */
	if (quota->charge_target_from) {
		if (t != quota->charge_target_from)
			return true;
		if (r == damon_last_region(t)) {
			quota->charge_target_from = NULL;
			quota->charge_addr_from = 0;
			return true;
		}
		if (quota->charge_addr_from &&
				r->ar.end <= quota->charge_addr_from)
			return true;

		if (quota->charge_addr_from && r->ar.start <
				quota->charge_addr_from) {
			sz_to_skip = ALIGN_DOWN(quota->charge_addr_from -
					r->ar.start, DAMON_MIN_REGION);
			if (!sz_to_skip) {
				if (damon_sz_region(r) <= DAMON_MIN_REGION)
					return true;
				sz_to_skip = DAMON_MIN_REGION;
			}
			damon_split_region_at(t, r, sz_to_skip);
			r = damon_next_region(r);
			*rp = r;
		}
		quota->charge_target_from = NULL;
		quota->charge_addr_from = 0;
	}
	return false;
}

static void damos_update_stat(struct damos *s,
		unsigned long sz_tried, unsigned long sz_applied,
		unsigned long sz_ops_filter_passed)
{
	s->stat.nr_tried++;
	s->stat.sz_tried += sz_tried;
	if (sz_applied)
		s->stat.nr_applied++;
	s->stat.sz_applied += sz_applied;
	s->stat.sz_ops_filter_passed += sz_ops_filter_passed;
}

static bool damos_filter_match(struct damon_ctx *ctx, struct damon_target *t,
		struct damon_region *r, struct damos_filter *filter)
{
	bool matched = false;
	struct damon_target *ti;
	int target_idx = 0;
	unsigned long start, end;

	switch (filter->type) {
	case DAMOS_FILTER_TYPE_TARGET:
		damon_for_each_target(ti, ctx) {
			if (ti == t)
				break;
			target_idx++;
		}
		matched = target_idx == filter->target_idx;
		break;
	case DAMOS_FILTER_TYPE_ADDR:
		start = ALIGN_DOWN(filter->addr_range.start, DAMON_MIN_REGION);
		end = ALIGN_DOWN(filter->addr_range.end, DAMON_MIN_REGION);

		/* inside the range */
		if (start <= r->ar.start && r->ar.end <= end) {
			matched = true;
			break;
		}
		/* outside of the range */
		if (r->ar.end <= start || end <= r->ar.start) {
			matched = false;
			break;
		}
		/* start before the range and overlap */
		if (r->ar.start < start) {
			damon_split_region_at(t, r, start - r->ar.start);
			matched = false;
			break;
		}
		/* start inside the range */
		damon_split_region_at(t, r, end - r->ar.start);
		matched = true;
		break;
	default:
		return false;
	}

	return matched == filter->matching;
}

static bool damos_filter_out(struct damon_ctx *ctx, struct damon_target *t,
		struct damon_region *r, struct damos *s)
{
	struct damos_filter *filter;

	s->core_filters_allowed = false;
	damos_for_each_filter(filter, s) {
		if (damos_filter_match(ctx, t, r, filter)) {
			if (filter->allow)
				s->core_filters_allowed = true;
			return !filter->allow;
		}
	}
	return s->core_filters_default_reject;
}

/*
 * damos_walk_call_walk() - Call &damos_walk_control->walk_fn.
 * @ctx:	The context of &damon_ctx->walk_control.
 * @t:		The monitoring target of @r that @s will be applied.
 * @r:		The region of @t that @s will be applied.
 * @s:		The scheme of @ctx that will be applied to @r.
 *
 * This function is called from kdamond whenever it asked the operation set to
 * apply a DAMOS scheme action to a region.  If a DAMOS walk request is
 * installed by damos_walk() and not yet uninstalled, invoke it.
 */
static void damos_walk_call_walk(struct damon_ctx *ctx, struct damon_target *t,
		struct damon_region *r, struct damos *s,
		unsigned long sz_filter_passed)
{
	struct damos_walk_control *control;

	if (s->walk_completed)
		return;

	control = ctx->walk_control;
	if (!control)
		return;

	control->walk_fn(control->data, ctx, t, r, s, sz_filter_passed);
}

/*
 * damos_walk_complete() - Complete DAMOS walk request if all walks are done.
 * @ctx:	The context of &damon_ctx->walk_control.
 * @s:		A scheme of @ctx that all walks are now done.
 *
 * This function is called when kdamond finished applying the action of a DAMOS
 * scheme to all regions that eligible for the given &damos->apply_interval_us.
 * If every scheme of @ctx including @s now finished walking for at least one
 * &damos->apply_interval_us, this function makrs the handling of the given
 * DAMOS walk request is done, so that damos_walk() can wake up and return.
 */
static void damos_walk_complete(struct damon_ctx *ctx, struct damos *s)
{
	struct damos *siter;
	struct damos_walk_control *control;

	control = ctx->walk_control;
	if (!control)
		return;

	s->walk_completed = true;
	/* if all schemes completed, signal completion to walker */
	damon_for_each_scheme(siter, ctx) {
		if (!siter->walk_completed)
			return;
	}
	damon_for_each_scheme(siter, ctx)
		siter->walk_completed = false;

	complete(&control->completion);
	ctx->walk_control = NULL;
}

/*
 * damos_walk_cancel() - Cancel the current DAMOS walk request.
 * @ctx:	The context of &damon_ctx->walk_control.
 *
 * This function is called when @ctx is deactivated by DAMOS watermarks, DAMOS
 * walk is requested but there is no DAMOS scheme to walk for, or the kdamond
 * is already out of the main loop and therefore gonna be terminated, and hence
 * cannot continue the walks.  This function therefore marks the walk request
 * as canceled, so that damos_walk() can wake up and return.
 */
static void damos_walk_cancel(struct damon_ctx *ctx)
{
	struct damos_walk_control *control;

	mutex_lock(&ctx->walk_control_lock);
	control = ctx->walk_control;
	mutex_unlock(&ctx->walk_control_lock);

	if (!control)
		return;
	control->canceled = true;
	complete(&control->completion);
	mutex_lock(&ctx->walk_control_lock);
	ctx->walk_control = NULL;
	mutex_unlock(&ctx->walk_control_lock);
}

static void damos_apply_scheme(struct damon_ctx *c, struct damon_target *t,
		struct damon_region *r, struct damos *s)
{
	struct damos_quota *quota = &s->quota;
	unsigned long sz = damon_sz_region(r);
	struct timespec64 begin, end;
	unsigned long sz_applied = 0;
	unsigned long sz_ops_filter_passed = 0;
	/*
	 * We plan to support multiple context per kdamond, as DAMON sysfs
	 * implies with 'nr_contexts' file.  Nevertheless, only single context
	 * per kdamond is supported for now.  So, we can simply use '0' context
	 * index here.
	 */
	unsigned int cidx = 0;
	struct damos *siter;		/* schemes iterator */
	unsigned int sidx = 0;
	struct damon_target *titer;	/* targets iterator */
	unsigned int tidx = 0;
	bool do_trace = false;

	/* get indices for trace_damos_before_apply() */
	if (trace_damos_before_apply_enabled()) {
		damon_for_each_scheme(siter, c) {
			if (siter == s)
				break;
			sidx++;
		}
		damon_for_each_target(titer, c) {
			if (titer == t)
				break;
			tidx++;
		}
		do_trace = true;
	}

	if (c->ops.apply_scheme) {
		if (quota->esz && quota->charged_sz + sz > quota->esz) {
			sz = ALIGN_DOWN(quota->esz - quota->charged_sz,
					DAMON_MIN_REGION);
			if (!sz)
				goto update_stat;
			damon_split_region_at(t, r, sz);
		}
		if (damos_filter_out(c, t, r, s))
			return;
		ktime_get_coarse_ts64(&begin);
		trace_damos_before_apply(cidx, sidx, tidx, r,
				damon_nr_regions(t), do_trace);
		sz_applied = c->ops.apply_scheme(c, t, r, s,
				&sz_ops_filter_passed);
		damos_walk_call_walk(c, t, r, s, sz_ops_filter_passed);
		ktime_get_coarse_ts64(&end);
		quota->total_charged_ns += timespec64_to_ns(&end) -
			timespec64_to_ns(&begin);
		quota->charged_sz += sz;
		if (quota->esz && quota->charged_sz >= quota->esz) {
			quota->charge_target_from = t;
			quota->charge_addr_from = r->ar.end + 1;
		}
	}
	if (s->action != DAMOS_STAT)
		r->age = 0;

update_stat:
	damos_update_stat(s, sz, sz_applied, sz_ops_filter_passed);
}

static void damon_do_apply_schemes(struct damon_ctx *c,
				   struct damon_target *t,
				   struct damon_region *r)
{
	struct damos *s;

	damon_for_each_scheme(s, c) {
		struct damos_quota *quota = &s->quota;

		if (c->passed_sample_intervals < s->next_apply_sis)
			continue;

		if (!s->wmarks.activated)
			continue;

		/* Check the quota */
		if (quota->esz && quota->charged_sz >= quota->esz)
			continue;

		if (damos_skip_charged_region(t, &r, s))
			continue;

		if (!damos_valid_target(c, t, r, s))
			continue;

		damos_apply_scheme(c, t, r, s);
	}
}

/*
 * damon_feed_loop_next_input() - get next input to achieve a target score.
 * @last_input	The last input.
 * @score	Current score that made with @last_input.
 *
 * Calculate next input to achieve the target score, based on the last input
 * and current score.  Assuming the input and the score are positively
 * proportional, calculate how much compensation should be added to or
 * subtracted from the last input as a proportion of the last input.  Avoid
 * next input always being zero by setting it non-zero always.  In short form
 * (assuming support of float and signed calculations), the algorithm is as
 * below.
 *
 * next_input = max(last_input * ((goal - current) / goal + 1), 1)
 *
 * For simple implementation, we assume the target score is always 10,000.  The
 * caller should adjust @score for this.
 *
 * Returns next input that assumed to achieve the target score.
 */
static unsigned long damon_feed_loop_next_input(unsigned long last_input,
		unsigned long score)
{
	const unsigned long goal = 10000;
	/* Set minimum input as 10000 to avoid compensation be zero */
	const unsigned long min_input = 10000;
	unsigned long score_goal_diff, compensation;
	bool over_achieving = score > goal;

	if (score == goal)
		return last_input;
	if (score >= goal * 2)
		return min_input;

	if (over_achieving)
		score_goal_diff = score - goal;
	else
		score_goal_diff = goal - score;

	if (last_input < ULONG_MAX / score_goal_diff)
		compensation = last_input * score_goal_diff / goal;
	else
		compensation = last_input / goal * score_goal_diff;

	if (over_achieving)
		return max(last_input - compensation, min_input);
	if (last_input < ULONG_MAX - compensation)
		return last_input + compensation;
	return ULONG_MAX;
}

#ifdef CONFIG_PSI

static u64 damos_get_some_mem_psi_total(void)
{
	if (static_branch_likely(&psi_disabled))
		return 0;
	return div_u64(psi_system.total[PSI_AVGS][PSI_MEM * 2],
			NSEC_PER_USEC);
}

#else	/* CONFIG_PSI */

static inline u64 damos_get_some_mem_psi_total(void)
{
	return 0;
};

#endif	/* CONFIG_PSI */

#ifdef CONFIG_NUMA
static __kernel_ulong_t damos_get_node_mem_bp(
		struct damos_quota_goal *goal)
{
	struct sysinfo i;
	__kernel_ulong_t numerator;

	si_meminfo_node(&i, goal->nid);
	if (goal->metric == DAMOS_QUOTA_NODE_MEM_USED_BP)
		numerator = i.totalram - i.freeram;
	else	/* DAMOS_QUOTA_NODE_MEM_FREE_BP */
		numerator = i.freeram;
	return numerator * 10000 / i.totalram;
}
#else
static __kernel_ulong_t damos_get_node_mem_bp(
		struct damos_quota_goal *goal)
{
	return 0;
}
#endif


static void damos_set_quota_goal_current_value(struct damos_quota_goal *goal)
{
	u64 now_psi_total;

	switch (goal->metric) {
	case DAMOS_QUOTA_USER_INPUT:
		/* User should already set goal->current_value */
		break;
	case DAMOS_QUOTA_SOME_MEM_PSI_US:
		now_psi_total = damos_get_some_mem_psi_total();
		goal->current_value = now_psi_total - goal->last_psi_total;
		goal->last_psi_total = now_psi_total;
		break;
	case DAMOS_QUOTA_NODE_MEM_USED_BP:
	case DAMOS_QUOTA_NODE_MEM_FREE_BP:
		goal->current_value = damos_get_node_mem_bp(goal);
		break;
	default:
		break;
	}
}

/* Return the highest score since it makes schemes least aggressive */
static unsigned long damos_quota_score(struct damos_quota *quota)
{
	struct damos_quota_goal *goal;
	unsigned long highest_score = 0;

	damos_for_each_quota_goal(goal, quota) {
		damos_set_quota_goal_current_value(goal);
		highest_score = max(highest_score,
				goal->current_value * 10000 /
				goal->target_value);
	}

	return highest_score;
}

/*
 * Called only if quota->ms, or quota->sz are set, or quota->goals is not empty
 */
static void damos_set_effective_quota(struct damos_quota *quota)
{
	unsigned long throughput;
	unsigned long esz = ULONG_MAX;

	if (!quota->ms && list_empty(&quota->goals)) {
		quota->esz = quota->sz;
		return;
	}

	if (!list_empty(&quota->goals)) {
		unsigned long score = damos_quota_score(quota);

		quota->esz_bp = damon_feed_loop_next_input(
				max(quota->esz_bp, 10000UL),
				score);
		esz = quota->esz_bp / 10000;
	}

	if (quota->ms) {
		if (quota->total_charged_ns)
			throughput = quota->total_charged_sz * 1000000 /
				quota->total_charged_ns;
		else
			throughput = PAGE_SIZE * 1024;
		esz = min(throughput * quota->ms, esz);
	}

	if (quota->sz && quota->sz < esz)
		esz = quota->sz;

	quota->esz = esz;
}

static void damos_trace_esz(struct damon_ctx *c, struct damos *s,
		struct damos_quota *quota)
{
	unsigned int cidx = 0, sidx = 0;
	struct damos *siter;

	damon_for_each_scheme(siter, c) {
		if (siter == s)
			break;
		sidx++;
	}
	trace_damos_esz(cidx, sidx, quota->esz);
}

static void damos_adjust_quota(struct damon_ctx *c, struct damos *s)
{
	struct damos_quota *quota = &s->quota;
	struct damon_target *t;
	struct damon_region *r;
	unsigned long cumulated_sz, cached_esz;
	unsigned int score, max_score = 0;

	if (!quota->ms && !quota->sz && list_empty(&quota->goals))
		return;

	/* New charge window starts */
	if (time_after_eq(jiffies, quota->charged_from +
				msecs_to_jiffies(quota->reset_interval))) {
		if (quota->esz && quota->charged_sz >= quota->esz)
			s->stat.qt_exceeds++;
		quota->total_charged_sz += quota->charged_sz;
		quota->charged_from = jiffies;
		quota->charged_sz = 0;
		if (trace_damos_esz_enabled())
			cached_esz = quota->esz;
		damos_set_effective_quota(quota);
		if (trace_damos_esz_enabled() && quota->esz != cached_esz)
			damos_trace_esz(c, s, quota);
	}

	if (!c->ops.get_scheme_score)
		return;

	/* Fill up the score histogram */
	memset(c->regions_score_histogram, 0,
			sizeof(*c->regions_score_histogram) *
			(DAMOS_MAX_SCORE + 1));
	damon_for_each_target(t, c) {
		damon_for_each_region(r, t) {
			if (!__damos_valid_target(r, s))
				continue;
			score = c->ops.get_scheme_score(c, t, r, s);
			c->regions_score_histogram[score] +=
				damon_sz_region(r);
			if (score > max_score)
				max_score = score;
		}
	}

	/* Set the min score limit */
	for (cumulated_sz = 0, score = max_score; ; score--) {
		cumulated_sz += c->regions_score_histogram[score];
		if (cumulated_sz >= quota->esz || !score)
			break;
	}
	quota->min_score = score;
}

static void kdamond_apply_schemes(struct damon_ctx *c)
{
	struct damon_target *t;
	struct damon_region *r, *next_r;
	struct damos *s;
	unsigned long sample_interval = c->attrs.sample_interval ?
		c->attrs.sample_interval : 1;
	bool has_schemes_to_apply = false;

	damon_for_each_scheme(s, c) {
		if (c->passed_sample_intervals < s->next_apply_sis)
			continue;

		if (!s->wmarks.activated)
			continue;

		has_schemes_to_apply = true;

		damos_adjust_quota(c, s);
	}

	if (!has_schemes_to_apply)
		return;

	mutex_lock(&c->walk_control_lock);
	damon_for_each_target(t, c) {
		damon_for_each_region_safe(r, next_r, t)
			damon_do_apply_schemes(c, t, r);
	}

	damon_for_each_scheme(s, c) {
		if (c->passed_sample_intervals < s->next_apply_sis)
			continue;
		damos_walk_complete(c, s);
		s->next_apply_sis = c->passed_sample_intervals +
			(s->apply_interval_us ? s->apply_interval_us :
			 c->attrs.aggr_interval) / sample_interval;
		s->last_applied = NULL;
	}
	mutex_unlock(&c->walk_control_lock);
}

/*
 * Merge two adjacent regions into one region
 */
static void damon_merge_two_regions(struct damon_target *t,
		struct damon_region *l, struct damon_region *r)
{
	unsigned long sz_l = damon_sz_region(l), sz_r = damon_sz_region(r);

	l->nr_accesses = (l->nr_accesses * sz_l + r->nr_accesses * sz_r) /
			(sz_l + sz_r);
	l->nr_accesses_bp = l->nr_accesses * 10000;
	l->age = (l->age * sz_l + r->age * sz_r) / (sz_l + sz_r);
	l->ar.end = r->ar.end;
	damon_destroy_region(r, t);
}

/*
 * Merge adjacent regions having similar access frequencies
 *
 * t		target affected by this merge operation
 * thres	'->nr_accesses' diff threshold for the merge
 * sz_limit	size upper limit of each region
 */
static void damon_merge_regions_of(struct damon_target *t, unsigned int thres,
				   unsigned long sz_limit)
{
	struct damon_region *r, *prev = NULL, *next;

	damon_for_each_region_safe(r, next, t) {
		if (abs(r->nr_accesses - r->last_nr_accesses) > thres)
			r->age = 0;
		else
			r->age++;

		if (prev && prev->ar.end == r->ar.start &&
		    abs(prev->nr_accesses - r->nr_accesses) <= thres &&
		    damon_sz_region(prev) + damon_sz_region(r) <= sz_limit)
			damon_merge_two_regions(t, prev, r);
		else
			prev = r;
	}
}

/*
 * Merge adjacent regions having similar access frequencies
 *
 * threshold	'->nr_accesses' diff threshold for the merge
 * sz_limit	size upper limit of each region
 *
 * This function merges monitoring target regions which are adjacent and their
 * access frequencies are similar.  This is for minimizing the monitoring
 * overhead under the dynamically changeable access pattern.  If a merge was
 * unnecessarily made, later 'kdamond_split_regions()' will revert it.
 *
 * The total number of regions could be higher than the user-defined limit,
 * max_nr_regions for some cases.  For example, the user can update
 * max_nr_regions to a number that lower than the current number of regions
 * while DAMON is running.  For such a case, repeat merging until the limit is
 * met while increasing @threshold up to possible maximum level.
 */
static void kdamond_merge_regions(struct damon_ctx *c, unsigned int threshold,
				  unsigned long sz_limit)
{
	struct damon_target *t;
	unsigned int nr_regions;
	unsigned int max_thres;

	max_thres = c->attrs.aggr_interval /
		(c->attrs.sample_interval ?  c->attrs.sample_interval : 1);
	do {
		nr_regions = 0;
		damon_for_each_target(t, c) {
			damon_merge_regions_of(t, threshold, sz_limit);
			nr_regions += damon_nr_regions(t);
		}
		threshold = max(1, threshold * 2);
	} while (nr_regions > c->attrs.max_nr_regions &&
			threshold / 2 < max_thres);
}

/*
 * Split a region in two
 *
 * r		the region to be split
 * sz_r		size of the first sub-region that will be made
 */
static void damon_split_region_at(struct damon_target *t,
				  struct damon_region *r, unsigned long sz_r)
{
	struct damon_region *new;

	new = damon_new_region(r->ar.start + sz_r, r->ar.end);
	if (!new)
		return;

	r->ar.end = new->ar.start;

	new->age = r->age;
	new->last_nr_accesses = r->last_nr_accesses;
	new->nr_accesses_bp = r->nr_accesses_bp;
	new->nr_accesses = r->nr_accesses;

	damon_insert_region(new, r, damon_next_region(r), t);
}

/* Split every region in the given target into 'nr_subs' regions */
static void damon_split_regions_of(struct damon_target *t, int nr_subs)
{
	struct damon_region *r, *next;
	unsigned long sz_region, sz_sub = 0;
	int i;

	damon_for_each_region_safe(r, next, t) {
		sz_region = damon_sz_region(r);

		for (i = 0; i < nr_subs - 1 &&
				sz_region > 2 * DAMON_MIN_REGION; i++) {
			/*
			 * Randomly select size of left sub-region to be at
			 * least 10 percent and at most 90% of original region
			 */
			sz_sub = ALIGN_DOWN(damon_rand(1, 10) *
					sz_region / 10, DAMON_MIN_REGION);
			/* Do not allow blank region */
			if (sz_sub == 0 || sz_sub >= sz_region)
				continue;

			damon_split_region_at(t, r, sz_sub);
			sz_region = sz_sub;
		}
	}
}

/*
 * Split every target region into randomly-sized small regions
 *
 * This function splits every target region into random-sized small regions if
 * current total number of the regions is equal or smaller than half of the
 * user-specified maximum number of regions.  This is for maximizing the
 * monitoring accuracy under the dynamically changeable access patterns.  If a
 * split was unnecessarily made, later 'kdamond_merge_regions()' will revert
 * it.
 */
static void kdamond_split_regions(struct damon_ctx *ctx)
{
	struct damon_target *t;
	unsigned int nr_regions = 0;
	static unsigned int last_nr_regions;
	int nr_subregions = 2;

	damon_for_each_target(t, ctx)
		nr_regions += damon_nr_regions(t);

	if (nr_regions > ctx->attrs.max_nr_regions / 2)
		return;

	/* Maybe the middle of the region has different access frequency */
	if (last_nr_regions == nr_regions &&
			nr_regions < ctx->attrs.max_nr_regions / 3)
		nr_subregions = 3;

	damon_for_each_target(t, ctx)
		damon_split_regions_of(t, nr_subregions);

	last_nr_regions = nr_regions;
}

/*
 * Check whether current monitoring should be stopped
 *
 * The monitoring is stopped when either the user requested to stop, or all
 * monitoring targets are invalid.
 *
 * Returns true if need to stop current monitoring.
 */
static bool kdamond_need_stop(struct damon_ctx *ctx)
{
	struct damon_target *t;

	if (kthread_should_stop())
		return true;

	if (!ctx->ops.target_valid)
		return false;

	damon_for_each_target(t, ctx) {
		if (ctx->ops.target_valid(t))
			return false;
	}

	return true;
}

static int damos_get_wmark_metric_value(enum damos_wmark_metric metric,
					unsigned long *metric_value)
{
	switch (metric) {
	case DAMOS_WMARK_FREE_MEM_RATE:
		*metric_value = global_zone_page_state(NR_FREE_PAGES) * 1000 /
		       totalram_pages();
		return 0;
	default:
		break;
	}
	return -EINVAL;
}

/*
 * Returns zero if the scheme is active.  Else, returns time to wait for next
 * watermark check in micro-seconds.
 */
static unsigned long damos_wmark_wait_us(struct damos *scheme)
{
	unsigned long metric;

	if (damos_get_wmark_metric_value(scheme->wmarks.metric, &metric))
		return 0;

	/* higher than high watermark or lower than low watermark */
	if (metric > scheme->wmarks.high || scheme->wmarks.low > metric) {
		if (scheme->wmarks.activated)
			pr_debug("deactivate a scheme (%d) for %s wmark\n",
				 scheme->action,
				 str_high_low(metric > scheme->wmarks.high));
		scheme->wmarks.activated = false;
		return scheme->wmarks.interval;
	}

	/* inactive and higher than middle watermark */
	if ((scheme->wmarks.high >= metric && metric >= scheme->wmarks.mid) &&
			!scheme->wmarks.activated)
		return scheme->wmarks.interval;

	if (!scheme->wmarks.activated)
		pr_debug("activate a scheme (%d)\n", scheme->action);
	scheme->wmarks.activated = true;
	return 0;
}

static void kdamond_usleep(unsigned long usecs)
{
	if (usecs >= USLEEP_RANGE_UPPER_BOUND)
		schedule_timeout_idle(usecs_to_jiffies(usecs));
	else
		usleep_range_idle(usecs, usecs + 1);
}

/*
 * kdamond_call() - handle damon_call_control objects.
 * @ctx:	The &struct damon_ctx of the kdamond.
 * @cancel:	Whether to cancel the invocation of the function.
 *
 * If there are &struct damon_call_control requests that registered via
 * &damon_call() on @ctx, do or cancel the invocation of the function depending
 * on @cancel.  @cancel is set when the kdamond is already out of the main loop
 * and therefore will be terminated.
 */
static void kdamond_call(struct damon_ctx *ctx, bool cancel)
{
	struct damon_call_control *control;
	LIST_HEAD(repeat_controls);
	int ret = 0;

	while (true) {
		mutex_lock(&ctx->call_controls_lock);
		control = list_first_entry_or_null(&ctx->call_controls,
				struct damon_call_control, list);
		mutex_unlock(&ctx->call_controls_lock);
		if (!control)
			break;
		if (cancel) {
			control->canceled = true;
		} else {
			ret = control->fn(control->data);
			control->return_code = ret;
		}
		mutex_lock(&ctx->call_controls_lock);
		list_del(&control->list);
		mutex_unlock(&ctx->call_controls_lock);
		if (!control->repeat)
			complete(&control->completion);
		else
			list_add(&control->list, &repeat_controls);
	}
	control = list_first_entry_or_null(&repeat_controls,
			struct damon_call_control, list);
	if (!control || cancel)
		return;
	mutex_lock(&ctx->call_controls_lock);
	list_add_tail(&control->list, &ctx->call_controls);
	mutex_unlock(&ctx->call_controls_lock);
}

/* Returns negative error code if it's not activated but should return */
static int kdamond_wait_activation(struct damon_ctx *ctx)
{
	struct damos *s;
	unsigned long wait_time;
	unsigned long min_wait_time = 0;
	bool init_wait_time = false;

	while (!kdamond_need_stop(ctx)) {
		damon_for_each_scheme(s, ctx) {
			wait_time = damos_wmark_wait_us(s);
			if (!init_wait_time || wait_time < min_wait_time) {
				init_wait_time = true;
				min_wait_time = wait_time;
			}
		}
		if (!min_wait_time)
			return 0;

		kdamond_usleep(min_wait_time);

<<<<<<< HEAD
		if (ctx->callback.after_wmarks_check &&
				ctx->callback.after_wmarks_check(ctx))
			break;
=======
>>>>>>> b6850c8f
		kdamond_call(ctx, false);
		damos_walk_cancel(ctx);
	}
	return -EBUSY;
}

static void kdamond_init_ctx(struct damon_ctx *ctx)
{
	unsigned long sample_interval = ctx->attrs.sample_interval ?
		ctx->attrs.sample_interval : 1;
	unsigned long apply_interval;
	struct damos *scheme;

	ctx->passed_sample_intervals = 0;
	ctx->next_aggregation_sis = ctx->attrs.aggr_interval / sample_interval;
	ctx->next_ops_update_sis = ctx->attrs.ops_update_interval /
		sample_interval;
	ctx->next_intervals_tune_sis = ctx->next_aggregation_sis *
		ctx->attrs.intervals_goal.aggrs;

	damon_for_each_scheme(scheme, ctx) {
		apply_interval = scheme->apply_interval_us ?
			scheme->apply_interval_us : ctx->attrs.aggr_interval;
		scheme->next_apply_sis = apply_interval / sample_interval;
		damos_set_filters_default_reject(scheme);
	}
}

/*
 * The monitoring daemon that runs as a kernel thread
 */
static int kdamond_fn(void *data)
{
	struct damon_ctx *ctx = data;
	struct damon_target *t;
	struct damon_region *r, *next;
	unsigned int max_nr_accesses = 0;
	unsigned long sz_limit = 0;

	pr_debug("kdamond (%d) starts\n", current->pid);

	complete(&ctx->kdamond_started);
	kdamond_init_ctx(ctx);

	if (ctx->ops.init)
		ctx->ops.init(ctx);
	ctx->regions_score_histogram = kmalloc_array(DAMOS_MAX_SCORE + 1,
			sizeof(*ctx->regions_score_histogram), GFP_KERNEL);
	if (!ctx->regions_score_histogram)
		goto done;

	sz_limit = damon_region_sz_limit(ctx);

	while (!kdamond_need_stop(ctx)) {
		/*
		 * ctx->attrs and ctx->next_{aggregation,ops_update}_sis could
		 * be changed from kdamond_call().  Read the values here, and
		 * use those for this iteration.  That is, damon_set_attrs()
		 * updated new values are respected from next iteration.
		 */
		unsigned long next_aggregation_sis = ctx->next_aggregation_sis;
		unsigned long next_ops_update_sis = ctx->next_ops_update_sis;
		unsigned long sample_interval = ctx->attrs.sample_interval;

		if (kdamond_wait_activation(ctx))
			break;

		if (ctx->ops.prepare_access_checks)
			ctx->ops.prepare_access_checks(ctx);

		kdamond_usleep(sample_interval);
		ctx->passed_sample_intervals++;

		if (ctx->ops.check_accesses)
			max_nr_accesses = ctx->ops.check_accesses(ctx);

		if (ctx->passed_sample_intervals >= next_aggregation_sis)
			kdamond_merge_regions(ctx,
					max_nr_accesses / 10,
					sz_limit);

		/*
		 * do kdamond_call() and kdamond_apply_schemes() after
		 * kdamond_merge_regions() if possible, to reduce overhead
		 */
		kdamond_call(ctx, false);
		if (!list_empty(&ctx->schemes))
			kdamond_apply_schemes(ctx);
		else
			damos_walk_cancel(ctx);

		sample_interval = ctx->attrs.sample_interval ?
			ctx->attrs.sample_interval : 1;
		if (ctx->passed_sample_intervals >= next_aggregation_sis) {
			if (ctx->attrs.intervals_goal.aggrs &&
					ctx->passed_sample_intervals >=
					ctx->next_intervals_tune_sis) {
				/*
				 * ctx->next_aggregation_sis might be updated
				 * from kdamond_call().  In the case,
				 * damon_set_attrs() which will be called from
				 * kdamond_tune_interval() may wrongly think
				 * this is in the middle of the current
				 * aggregation, and make aggregation
				 * information reset for all regions.  Then,
				 * following kdamond_reset_aggregated() call
				 * will make the region information invalid,
				 * particularly for ->nr_accesses_bp.
				 *
				 * Reset ->next_aggregation_sis to avoid that.
				 * It will anyway correctly updated after this
				 * if caluse.
				 */
				ctx->next_aggregation_sis =
					next_aggregation_sis;
				ctx->next_intervals_tune_sis +=
					ctx->attrs.aggr_samples *
					ctx->attrs.intervals_goal.aggrs;
				kdamond_tune_intervals(ctx);
				sample_interval = ctx->attrs.sample_interval ?
					ctx->attrs.sample_interval : 1;

			}
			ctx->next_aggregation_sis = next_aggregation_sis +
				ctx->attrs.aggr_interval / sample_interval;

			kdamond_reset_aggregated(ctx);
			kdamond_split_regions(ctx);
		}

		if (ctx->passed_sample_intervals >= next_ops_update_sis) {
			ctx->next_ops_update_sis = next_ops_update_sis +
				ctx->attrs.ops_update_interval /
				sample_interval;
			if (ctx->ops.update)
				ctx->ops.update(ctx);
			sz_limit = damon_region_sz_limit(ctx);
		}
	}
done:
	damon_for_each_target(t, ctx) {
		damon_for_each_region_safe(r, next, t)
			damon_destroy_region(r, t);
	}

	if (ctx->ops.cleanup)
		ctx->ops.cleanup(ctx);
	kfree(ctx->regions_score_histogram);

	pr_debug("kdamond (%d) finishes\n", current->pid);
	mutex_lock(&ctx->kdamond_lock);
	ctx->kdamond = NULL;
	mutex_unlock(&ctx->kdamond_lock);

	kdamond_call(ctx, true);
	damos_walk_cancel(ctx);

	mutex_lock(&damon_lock);
	nr_running_ctxs--;
	if (!nr_running_ctxs && running_exclusive_ctxs)
		running_exclusive_ctxs = false;
	mutex_unlock(&damon_lock);

	damon_destroy_targets(ctx);
	return 0;
}

/*
 * struct damon_system_ram_region - System RAM resource address region of
 *				    [@start, @end).
 * @start:	Start address of the region (inclusive).
 * @end:	End address of the region (exclusive).
 */
struct damon_system_ram_region {
	unsigned long start;
	unsigned long end;
};

static int walk_system_ram(struct resource *res, void *arg)
{
	struct damon_system_ram_region *a = arg;

	if (a->end - a->start < resource_size(res)) {
		a->start = res->start;
		a->end = res->end;
	}
	return 0;
}

/*
 * Find biggest 'System RAM' resource and store its start and end address in
 * @start and @end, respectively.  If no System RAM is found, returns false.
 */
static bool damon_find_biggest_system_ram(unsigned long *start,
						unsigned long *end)

{
	struct damon_system_ram_region arg = {};

	walk_system_ram_res(0, ULONG_MAX, &arg, walk_system_ram);
	if (arg.end <= arg.start)
		return false;

	*start = arg.start;
	*end = arg.end;
	return true;
}

/**
 * damon_set_region_biggest_system_ram_default() - Set the region of the given
 * monitoring target as requested, or biggest 'System RAM'.
 * @t:		The monitoring target to set the region.
 * @start:	The pointer to the start address of the region.
 * @end:	The pointer to the end address of the region.
 *
 * This function sets the region of @t as requested by @start and @end.  If the
 * values of @start and @end are zero, however, this function finds the biggest
 * 'System RAM' resource and sets the region to cover the resource.  In the
 * latter case, this function saves the start and end addresses of the resource
 * in @start and @end, respectively.
 *
 * Return: 0 on success, negative error code otherwise.
 */
int damon_set_region_biggest_system_ram_default(struct damon_target *t,
			unsigned long *start, unsigned long *end)
{
	struct damon_addr_range addr_range;

	if (*start > *end)
		return -EINVAL;

	if (!*start && !*end &&
		!damon_find_biggest_system_ram(start, end))
		return -EINVAL;

	addr_range.start = *start;
	addr_range.end = *end;
	return damon_set_regions(t, &addr_range, 1);
}

/*
 * damon_moving_sum() - Calculate an inferred moving sum value.
 * @mvsum:	Inferred sum of the last @len_window values.
 * @nomvsum:	Non-moving sum of the last discrete @len_window window values.
 * @len_window:	The number of last values to take care of.
 * @new_value:	New value that will be added to the pseudo moving sum.
 *
 * Moving sum (moving average * window size) is good for handling noise, but
 * the cost of keeping past values can be high for arbitrary window size.  This
 * function implements a lightweight pseudo moving sum function that doesn't
 * keep the past window values.
 *
 * It simply assumes there was no noise in the past, and get the no-noise
 * assumed past value to drop from @nomvsum and @len_window.  @nomvsum is a
 * non-moving sum of the last window.  For example, if @len_window is 10 and we
 * have 25 values, @nomvsum is the sum of the 11th to 20th values of the 25
 * values.  Hence, this function simply drops @nomvsum / @len_window from
 * given @mvsum and add @new_value.
 *
 * For example, if @len_window is 10 and @nomvsum is 50, the last 10 values for
 * the last window could be vary, e.g., 0, 10, 0, 10, 0, 10, 0, 0, 0, 20.  For
 * calculating next moving sum with a new value, we should drop 0 from 50 and
 * add the new value.  However, this function assumes it got value 5 for each
 * of the last ten times.  Based on the assumption, when the next value is
 * measured, it drops the assumed past value, 5 from the current sum, and add
 * the new value to get the updated pseduo-moving average.
 *
 * This means the value could have errors, but the errors will be disappeared
 * for every @len_window aligned calls.  For example, if @len_window is 10, the
 * pseudo moving sum with 11th value to 19th value would have an error.  But
 * the sum with 20th value will not have the error.
 *
 * Return: Pseudo-moving average after getting the @new_value.
 */
static unsigned int damon_moving_sum(unsigned int mvsum, unsigned int nomvsum,
		unsigned int len_window, unsigned int new_value)
{
	return mvsum - nomvsum / len_window + new_value;
}

/**
 * damon_update_region_access_rate() - Update the access rate of a region.
 * @r:		The DAMON region to update for its access check result.
 * @accessed:	Whether the region has accessed during last sampling interval.
 * @attrs:	The damon_attrs of the DAMON context.
 *
 * Update the access rate of a region with the region's last sampling interval
 * access check result.
 *
 * Usually this will be called by &damon_operations->check_accesses callback.
 */
void damon_update_region_access_rate(struct damon_region *r, bool accessed,
		struct damon_attrs *attrs)
{
	unsigned int len_window = 1;

	/*
	 * sample_interval can be zero, but cannot be larger than
	 * aggr_interval, owing to validation of damon_set_attrs().
	 */
	if (attrs->sample_interval)
		len_window = damon_max_nr_accesses(attrs);
	r->nr_accesses_bp = damon_moving_sum(r->nr_accesses_bp,
			r->last_nr_accesses * 10000, len_window,
			accessed ? 10000 : 0);

	if (accessed)
		r->nr_accesses++;
}

static int __init damon_init(void)
{
	damon_region_cache = KMEM_CACHE(damon_region, 0);
	if (unlikely(!damon_region_cache)) {
		pr_err("creating damon_region_cache fails\n");
		return -ENOMEM;
	}

	return 0;
}

subsys_initcall(damon_init);

#include "tests/core-kunit.h"<|MERGE_RESOLUTION|>--- conflicted
+++ resolved
@@ -2497,12 +2497,6 @@
 
 		kdamond_usleep(min_wait_time);
 
-<<<<<<< HEAD
-		if (ctx->callback.after_wmarks_check &&
-				ctx->callback.after_wmarks_check(ctx))
-			break;
-=======
->>>>>>> b6850c8f
 		kdamond_call(ctx, false);
 		damos_walk_cancel(ctx);
 	}
