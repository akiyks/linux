// SPDX-License-Identifier: GPL-2.0
/*
 *	linux/mm/mincore.c
 *
 * Copyright (C) 1994-2006  Linus Torvalds
 */

/*
 * The mincore() system call.
 */
#include <linux/pagemap.h>
#include <linux/gfp.h>
#include <linux/pagewalk.h>
#include <linux/mman.h>
#include <linux/syscalls.h>
#include <linux/swap.h>
#include <linux/swapops.h>
#include <linux/shmem_fs.h>
#include <linux/hugetlb.h>
#include <linux/pgtable.h>

#include <linux/uaccess.h>
#include "swap.h"
#include "internal.h"

static int mincore_hugetlb(pte_t *pte, unsigned long hmask, unsigned long addr,
			unsigned long end, struct mm_walk *walk)
{
#ifdef CONFIG_HUGETLB_PAGE
	unsigned char present;
	unsigned char *vec = walk->private;
	spinlock_t *ptl;

	ptl = huge_pte_lock(hstate_vma(walk->vma), walk->mm, pte);
	/*
	 * Hugepages under user process are always in RAM and never
	 * swapped out, but theoretically it needs to be checked.
	 */
	present = pte && !huge_pte_none_mostly(huge_ptep_get(walk->mm, addr, pte));
	for (; addr != end; vec++, addr += PAGE_SIZE)
		*vec = present;
	walk->private = vec;
	spin_unlock(ptl);
#else
	BUG();
#endif
	return 0;
}

static unsigned char mincore_swap(swp_entry_t entry, bool shmem)
{
	struct swap_info_struct *si;
	struct folio *folio = NULL;
	unsigned char present = 0;

	if (!IS_ENABLED(CONFIG_SWAP)) {
		WARN_ON(1);
		return 0;
	}

	/*
	 * Shmem mapping may contain swapin error entries, which are
	 * absent. Page table may contain migration or hwpoison
	 * entries which are always uptodate.
	 */
	if (non_swap_entry(entry))
		return !shmem;

	/*
	 * Shmem mapping lookup is lockless, so we need to grab the swap
	 * device. mincore page table walk locks the PTL, and the swap
	 * device is stable, avoid touching the si for better performance.
	 */
	if (shmem) {
		si = get_swap_device(entry);
		if (!si)
			return 0;
	}
<<<<<<< HEAD
	folio = filemap_get_entry(swap_address_space(entry),
				  swap_cache_index(entry));
=======
	folio = swap_cache_get_folio(entry);
>>>>>>> 9dd5c858
	if (shmem)
		put_swap_device(si);
	/* The swap cache space contains either folio, shadow or NULL */
	if (folio && !xa_is_value(folio)) {
		present = folio_test_uptodate(folio);
		folio_put(folio);
	}

	return present;
}

/*
 * Later we can get more picky about what "in core" means precisely.
 * For now, simply check to see if the page is in the page cache,
 * and is up to date; i.e. that no page-in operation would be required
 * at this time if an application were to map and access this page.
 */
static unsigned char mincore_page(struct address_space *mapping, pgoff_t index)
{
	unsigned char present = 0;
	struct folio *folio;

	/*
	 * When tmpfs swaps out a page from a file, any process mapping that
	 * file will not get a swp_entry_t in its pte, but rather it is like
	 * any other file mapping (ie. marked !present and faulted in with
	 * tmpfs's .fault). So swapped out tmpfs mappings are tested here.
	 */
	folio = filemap_get_entry(mapping, index);
	if (folio) {
		if (xa_is_value(folio)) {
			if (shmem_mapping(mapping))
				return mincore_swap(radix_to_swp_entry(folio),
						    true);
			else
				return 0;
		}
		present = folio_test_uptodate(folio);
		folio_put(folio);
	}

	return present;
}

static int __mincore_unmapped_range(unsigned long addr, unsigned long end,
				struct vm_area_struct *vma, unsigned char *vec)
{
	unsigned long nr = (end - addr) >> PAGE_SHIFT;
	int i;

	if (vma->vm_file) {
		pgoff_t pgoff;

		pgoff = linear_page_index(vma, addr);
		for (i = 0; i < nr; i++, pgoff++)
			vec[i] = mincore_page(vma->vm_file->f_mapping, pgoff);
	} else {
		for (i = 0; i < nr; i++)
			vec[i] = 0;
	}
	return nr;
}

static int mincore_unmapped_range(unsigned long addr, unsigned long end,
				   __always_unused int depth,
				   struct mm_walk *walk)
{
	walk->private += __mincore_unmapped_range(addr, end,
						  walk->vma, walk->private);
	return 0;
}

static int mincore_pte_range(pmd_t *pmd, unsigned long addr, unsigned long end,
			struct mm_walk *walk)
{
	spinlock_t *ptl;
	struct vm_area_struct *vma = walk->vma;
	pte_t *ptep;
	unsigned char *vec = walk->private;
	int nr = (end - addr) >> PAGE_SHIFT;
	int step, i;

	ptl = pmd_trans_huge_lock(pmd, vma);
	if (ptl) {
		memset(vec, 1, nr);
		spin_unlock(ptl);
		goto out;
	}

	ptep = pte_offset_map_lock(walk->mm, pmd, addr, &ptl);
	if (!ptep) {
		walk->action = ACTION_AGAIN;
		return 0;
	}
	for (; addr != end; ptep += step, addr += step * PAGE_SIZE) {
		pte_t pte = ptep_get(ptep);

		step = 1;
		/* We need to do cache lookup too for pte markers */
		if (pte_none_mostly(pte))
			__mincore_unmapped_range(addr, addr + PAGE_SIZE,
						 vma, vec);
		else if (pte_present(pte)) {
			unsigned int batch = pte_batch_hint(ptep, pte);

			if (batch > 1) {
				unsigned int max_nr = (end - addr) >> PAGE_SHIFT;

				step = min_t(unsigned int, batch, max_nr);
			}

			for (i = 0; i < step; i++)
				vec[i] = 1;
		} else { /* pte is a swap entry */
			*vec = mincore_swap(pte_to_swp_entry(pte), false);
		}
		vec += step;
	}
	pte_unmap_unlock(ptep - 1, ptl);
out:
	walk->private += nr;
	cond_resched();
	return 0;
}

static inline bool can_do_mincore(struct vm_area_struct *vma)
{
	if (vma_is_anonymous(vma))
		return true;
	if (!vma->vm_file)
		return false;
	/*
	 * Reveal pagecache information only for non-anonymous mappings that
	 * correspond to the files the calling process could (if tried) open
	 * for writing; otherwise we'd be including shared non-exclusive
	 * mappings, which opens a side channel.
	 */
	return inode_owner_or_capable(&nop_mnt_idmap,
				      file_inode(vma->vm_file)) ||
	       file_permission(vma->vm_file, MAY_WRITE) == 0;
}

static const struct mm_walk_ops mincore_walk_ops = {
	.pmd_entry		= mincore_pte_range,
	.pte_hole		= mincore_unmapped_range,
	.hugetlb_entry		= mincore_hugetlb,
	.walk_lock		= PGWALK_RDLOCK,
};

/*
 * Do a chunk of "sys_mincore()". We've already checked
 * all the arguments, we hold the mmap semaphore: we should
 * just return the amount of info we're asked for.
 */
static long do_mincore(unsigned long addr, unsigned long pages, unsigned char *vec)
{
	struct vm_area_struct *vma;
	unsigned long end;
	int err;

	vma = vma_lookup(current->mm, addr);
	if (!vma)
		return -ENOMEM;
	end = min(vma->vm_end, addr + (pages << PAGE_SHIFT));
	if (!can_do_mincore(vma)) {
		unsigned long pages = DIV_ROUND_UP(end - addr, PAGE_SIZE);
		memset(vec, 1, pages);
		return pages;
	}
	err = walk_page_range(vma->vm_mm, addr, end, &mincore_walk_ops, vec);
	if (err < 0)
		return err;
	return (end - addr) >> PAGE_SHIFT;
}

/*
 * The mincore(2) system call.
 *
 * mincore() returns the memory residency status of the pages in the
 * current process's address space specified by [addr, addr + len).
 * The status is returned in a vector of bytes.  The least significant
 * bit of each byte is 1 if the referenced page is in memory, otherwise
 * it is zero.
 *
 * Because the status of a page can change after mincore() checks it
 * but before it returns to the application, the returned vector may
 * contain stale information.  Only locked pages are guaranteed to
 * remain in memory.
 *
 * return values:
 *  zero    - success
 *  -EFAULT - vec points to an illegal address
 *  -EINVAL - addr is not a multiple of PAGE_SIZE
 *  -ENOMEM - Addresses in the range [addr, addr + len] are
 *		invalid for the address space of this process, or
 *		specify one or more pages which are not currently
 *		mapped
 *  -EAGAIN - A kernel resource was temporarily unavailable.
 */
SYSCALL_DEFINE3(mincore, unsigned long, start, size_t, len,
		unsigned char __user *, vec)
{
	long retval;
	unsigned long pages;
	unsigned char *tmp;

	start = untagged_addr(start);

	/* Check the start address: needs to be page-aligned.. */
	if (unlikely(start & ~PAGE_MASK))
		return -EINVAL;

	/* ..and we need to be passed a valid user-space range */
	if (!access_ok((void __user *) start, len))
		return -ENOMEM;

	/* This also avoids any overflows on PAGE_ALIGN */
	pages = len >> PAGE_SHIFT;
	pages += (offset_in_page(len)) != 0;

	if (!access_ok(vec, pages))
		return -EFAULT;

	tmp = (void *) __get_free_page(GFP_USER);
	if (!tmp)
		return -EAGAIN;

	retval = 0;
	while (pages) {
		/*
		 * Do at most PAGE_SIZE entries per iteration, due to
		 * the temporary buffer size.
		 */
		mmap_read_lock(current->mm);
		retval = do_mincore(start, min(pages, PAGE_SIZE), tmp);
		mmap_read_unlock(current->mm);

		if (retval <= 0)
			break;
		if (copy_to_user(vec, tmp, retval)) {
			retval = -EFAULT;
			break;
		}
		pages -= retval;
		vec += retval;
		start += retval << PAGE_SHIFT;
		retval = 0;
	}
	free_page((unsigned long) tmp);
	return retval;
}<|MERGE_RESOLUTION|>--- conflicted
+++ resolved
@@ -76,12 +76,7 @@
 		if (!si)
 			return 0;
 	}
-<<<<<<< HEAD
-	folio = filemap_get_entry(swap_address_space(entry),
-				  swap_cache_index(entry));
-=======
 	folio = swap_cache_get_folio(entry);
->>>>>>> 9dd5c858
 	if (shmem)
 		put_swap_device(si);
 	/* The swap cache space contains either folio, shadow or NULL */
