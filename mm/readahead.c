--- conflicted
+++ resolved
@@ -505,17 +505,10 @@
 
 	if (new_order < MAX_PAGECACHE_ORDER)
 		new_order += 2;
-<<<<<<< HEAD
-		new_order = min_t(unsigned int, MAX_PAGECACHE_ORDER, new_order);
-		new_order = min_t(unsigned int, new_order, ilog2(ra->size));
-	}
-
-=======
 
 	new_order = min_t(unsigned int, MAX_PAGECACHE_ORDER, new_order);
 	new_order = min_t(unsigned int, new_order, ilog2(ra->size));
 
->>>>>>> 0c383648
 	/* See comment in page_cache_ra_unbounded() */
 	nofs = memalloc_nofs_save();
 	filemap_invalidate_lock_shared(mapping);
