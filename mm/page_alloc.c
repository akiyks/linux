// SPDX-License-Identifier: GPL-2.0-only
/*
 *  linux/mm/page_alloc.c
 *
 *  Manages the free list, the system allocates free pages here.
 *  Note that kmalloc() lives in slab.c
 *
 *  Copyright (C) 1991, 1992, 1993, 1994  Linus Torvalds
 *  Swap reorganised 29.12.95, Stephen Tweedie
 *  Support of BIGMEM added by Gerhard Wichert, Siemens AG, July 1999
 *  Reshaped it to be a zoned allocator, Ingo Molnar, Red Hat, 1999
 *  Discontiguous memory support, Kanoj Sarcar, SGI, Nov 1999
 *  Zone balancing, Kanoj Sarcar, SGI, Jan 2000
 *  Per cpu hot/cold page lists, bulk allocation, Martin J. Bligh, Sept 2002
 *          (lots of bits borrowed from Ingo Molnar & Andrew Morton)
 */

#include <linux/stddef.h>
#include <linux/mm.h>
#include <linux/highmem.h>
#include <linux/interrupt.h>
#include <linux/jiffies.h>
#include <linux/compiler.h>
#include <linux/kernel.h>
#include <linux/kasan.h>
#include <linux/kmsan.h>
#include <linux/module.h>
#include <linux/suspend.h>
#include <linux/ratelimit.h>
#include <linux/oom.h>
#include <linux/topology.h>
#include <linux/sysctl.h>
#include <linux/cpu.h>
#include <linux/cpuset.h>
#include <linux/memory_hotplug.h>
#include <linux/nodemask.h>
#include <linux/vmstat.h>
#include <linux/fault-inject.h>
#include <linux/compaction.h>
#include <trace/events/kmem.h>
#include <trace/events/oom.h>
#include <linux/prefetch.h>
#include <linux/mm_inline.h>
#include <linux/mmu_notifier.h>
#include <linux/migrate.h>
#include <linux/sched/mm.h>
#include <linux/page_owner.h>
#include <linux/page_table_check.h>
#include <linux/memcontrol.h>
#include <linux/ftrace.h>
#include <linux/lockdep.h>
#include <linux/psi.h>
#include <linux/khugepaged.h>
#include <linux/delayacct.h>
#include <linux/cacheinfo.h>
#include <asm/div64.h>
#include "internal.h"
#include "shuffle.h"
#include "page_reporting.h"

/* Free Page Internal flags: for internal, non-pcp variants of free_pages(). */
typedef int __bitwise fpi_t;

/* No special request */
#define FPI_NONE		((__force fpi_t)0)

/*
 * Skip free page reporting notification for the (possibly merged) page.
 * This does not hinder free page reporting from grabbing the page,
 * reporting it and marking it "reported" -  it only skips notifying
 * the free page reporting infrastructure about a newly freed page. For
 * example, used when temporarily pulling a page from a freelist and
 * putting it back unmodified.
 */
#define FPI_SKIP_REPORT_NOTIFY	((__force fpi_t)BIT(0))

/*
 * Place the (possibly merged) page to the tail of the freelist. Will ignore
 * page shuffling (relevant code - e.g., memory onlining - is expected to
 * shuffle the whole zone).
 *
 * Note: No code should rely on this flag for correctness - it's purely
 *       to allow for optimizations when handing back either fresh pages
 *       (memory onlining) or untouched pages (page isolation, free page
 *       reporting).
 */
#define FPI_TO_TAIL		((__force fpi_t)BIT(1))

/* prevent >1 _updater_ of zone percpu pageset ->high and ->batch fields */
static DEFINE_MUTEX(pcp_batch_high_lock);
#define MIN_PERCPU_PAGELIST_HIGH_FRACTION (8)

#if defined(CONFIG_SMP) || defined(CONFIG_PREEMPT_RT)
/*
 * On SMP, spin_trylock is sufficient protection.
 * On PREEMPT_RT, spin_trylock is equivalent on both SMP and UP.
 */
#define pcp_trylock_prepare(flags)	do { } while (0)
#define pcp_trylock_finish(flag)	do { } while (0)
#else

/* UP spin_trylock always succeeds so disable IRQs to prevent re-entrancy. */
#define pcp_trylock_prepare(flags)	local_irq_save(flags)
#define pcp_trylock_finish(flags)	local_irq_restore(flags)
#endif

/*
 * Locking a pcp requires a PCP lookup followed by a spinlock. To avoid
 * a migration causing the wrong PCP to be locked and remote memory being
 * potentially allocated, pin the task to the CPU for the lookup+lock.
 * preempt_disable is used on !RT because it is faster than migrate_disable.
 * migrate_disable is used on RT because otherwise RT spinlock usage is
 * interfered with and a high priority task cannot preempt the allocator.
 */
#ifndef CONFIG_PREEMPT_RT
#define pcpu_task_pin()		preempt_disable()
#define pcpu_task_unpin()	preempt_enable()
#else
#define pcpu_task_pin()		migrate_disable()
#define pcpu_task_unpin()	migrate_enable()
#endif

/*
 * Generic helper to lookup and a per-cpu variable with an embedded spinlock.
 * Return value should be used with equivalent unlock helper.
 */
#define pcpu_spin_lock(type, member, ptr)				\
({									\
	type *_ret;							\
	pcpu_task_pin();						\
	_ret = this_cpu_ptr(ptr);					\
	spin_lock(&_ret->member);					\
	_ret;								\
})

#define pcpu_spin_trylock(type, member, ptr)				\
({									\
	type *_ret;							\
	pcpu_task_pin();						\
	_ret = this_cpu_ptr(ptr);					\
	if (!spin_trylock(&_ret->member)) {				\
		pcpu_task_unpin();					\
		_ret = NULL;						\
	}								\
	_ret;								\
})

#define pcpu_spin_unlock(member, ptr)					\
({									\
	spin_unlock(&ptr->member);					\
	pcpu_task_unpin();						\
})

/* struct per_cpu_pages specific helpers. */
#define pcp_spin_lock(ptr)						\
	pcpu_spin_lock(struct per_cpu_pages, lock, ptr)

#define pcp_spin_trylock(ptr)						\
	pcpu_spin_trylock(struct per_cpu_pages, lock, ptr)

#define pcp_spin_unlock(ptr)						\
	pcpu_spin_unlock(lock, ptr)

#ifdef CONFIG_USE_PERCPU_NUMA_NODE_ID
DEFINE_PER_CPU(int, numa_node);
EXPORT_PER_CPU_SYMBOL(numa_node);
#endif

DEFINE_STATIC_KEY_TRUE(vm_numa_stat_key);

#ifdef CONFIG_HAVE_MEMORYLESS_NODES
/*
 * N.B., Do NOT reference the '_numa_mem_' per cpu variable directly.
 * It will not be defined when CONFIG_HAVE_MEMORYLESS_NODES is not defined.
 * Use the accessor functions set_numa_mem(), numa_mem_id() and cpu_to_mem()
 * defined in <linux/topology.h>.
 */
DEFINE_PER_CPU(int, _numa_mem_);		/* Kernel "local memory" node */
EXPORT_PER_CPU_SYMBOL(_numa_mem_);
#endif

static DEFINE_MUTEX(pcpu_drain_mutex);

#ifdef CONFIG_GCC_PLUGIN_LATENT_ENTROPY
volatile unsigned long latent_entropy __latent_entropy;
EXPORT_SYMBOL(latent_entropy);
#endif

/*
 * Array of node states.
 */
nodemask_t node_states[NR_NODE_STATES] __read_mostly = {
	[N_POSSIBLE] = NODE_MASK_ALL,
	[N_ONLINE] = { { [0] = 1UL } },
#ifndef CONFIG_NUMA
	[N_NORMAL_MEMORY] = { { [0] = 1UL } },
#ifdef CONFIG_HIGHMEM
	[N_HIGH_MEMORY] = { { [0] = 1UL } },
#endif
	[N_MEMORY] = { { [0] = 1UL } },
	[N_CPU] = { { [0] = 1UL } },
#endif	/* NUMA */
};
EXPORT_SYMBOL(node_states);

gfp_t gfp_allowed_mask __read_mostly = GFP_BOOT_MASK;

/*
 * A cached value of the page's pageblock's migratetype, used when the page is
 * put on a pcplist. Used to avoid the pageblock migratetype lookup when
 * freeing from pcplists in most cases, at the cost of possibly becoming stale.
 * Also the migratetype set in the page does not necessarily match the pcplist
 * index, e.g. page might have MIGRATE_CMA set but be on a pcplist with any
 * other index - this ensures that it will be put on the correct CMA freelist.
 */
static inline int get_pcppage_migratetype(struct page *page)
{
	return page->index;
}

static inline void set_pcppage_migratetype(struct page *page, int migratetype)
{
	page->index = migratetype;
}

#ifdef CONFIG_HUGETLB_PAGE_SIZE_VARIABLE
unsigned int pageblock_order __read_mostly;
#endif

static void __free_pages_ok(struct page *page, unsigned int order,
			    fpi_t fpi_flags);

/*
 * results with 256, 32 in the lowmem_reserve sysctl:
 *	1G machine -> (16M dma, 800M-16M normal, 1G-800M high)
 *	1G machine -> (16M dma, 784M normal, 224M high)
 *	NORMAL allocation will leave 784M/256 of ram reserved in the ZONE_DMA
 *	HIGHMEM allocation will leave 224M/32 of ram reserved in ZONE_NORMAL
 *	HIGHMEM allocation will leave (224M+784M)/256 of ram reserved in ZONE_DMA
 *
 * TBD: should special case ZONE_DMA32 machines here - in those we normally
 * don't need any ZONE_NORMAL reservation
 */
static int sysctl_lowmem_reserve_ratio[MAX_NR_ZONES] = {
#ifdef CONFIG_ZONE_DMA
	[ZONE_DMA] = 256,
#endif
#ifdef CONFIG_ZONE_DMA32
	[ZONE_DMA32] = 256,
#endif
	[ZONE_NORMAL] = 32,
#ifdef CONFIG_HIGHMEM
	[ZONE_HIGHMEM] = 0,
#endif
	[ZONE_MOVABLE] = 0,
};

char * const zone_names[MAX_NR_ZONES] = {
#ifdef CONFIG_ZONE_DMA
	 "DMA",
#endif
#ifdef CONFIG_ZONE_DMA32
	 "DMA32",
#endif
	 "Normal",
#ifdef CONFIG_HIGHMEM
	 "HighMem",
#endif
	 "Movable",
#ifdef CONFIG_ZONE_DEVICE
	 "Device",
#endif
};

const char * const migratetype_names[MIGRATE_TYPES] = {
	"Unmovable",
	"Movable",
	"Reclaimable",
	"HighAtomic",
#ifdef CONFIG_CMA
	"CMA",
#endif
#ifdef CONFIG_MEMORY_ISOLATION
	"Isolate",
#endif
};

int min_free_kbytes = 1024;
int user_min_free_kbytes = -1;
static int watermark_boost_factor __read_mostly = 15000;
static int watermark_scale_factor = 10;

/* movable_zone is the "real" zone pages in ZONE_MOVABLE are taken from */
int movable_zone;
EXPORT_SYMBOL(movable_zone);

#if MAX_NUMNODES > 1
unsigned int nr_node_ids __read_mostly = MAX_NUMNODES;
unsigned int nr_online_nodes __read_mostly = 1;
EXPORT_SYMBOL(nr_node_ids);
EXPORT_SYMBOL(nr_online_nodes);
#endif

static bool page_contains_unaccepted(struct page *page, unsigned int order);
static void accept_page(struct page *page, unsigned int order);
static bool try_to_accept_memory(struct zone *zone, unsigned int order);
static inline bool has_unaccepted_memory(void);
static bool __free_unaccepted(struct page *page);

int page_group_by_mobility_disabled __read_mostly;

#ifdef CONFIG_DEFERRED_STRUCT_PAGE_INIT
/*
 * During boot we initialize deferred pages on-demand, as needed, but once
 * page_alloc_init_late() has finished, the deferred pages are all initialized,
 * and we can permanently disable that path.
 */
DEFINE_STATIC_KEY_TRUE(deferred_pages);

static inline bool deferred_pages_enabled(void)
{
	return static_branch_unlikely(&deferred_pages);
}

/*
 * deferred_grow_zone() is __init, but it is called from
 * get_page_from_freelist() during early boot until deferred_pages permanently
 * disables this call. This is why we have refdata wrapper to avoid warning,
 * and to ensure that the function body gets unloaded.
 */
static bool __ref
_deferred_grow_zone(struct zone *zone, unsigned int order)
{
       return deferred_grow_zone(zone, order);
}
#else
static inline bool deferred_pages_enabled(void)
{
	return false;
}
#endif /* CONFIG_DEFERRED_STRUCT_PAGE_INIT */

/* Return a pointer to the bitmap storing bits affecting a block of pages */
static inline unsigned long *get_pageblock_bitmap(const struct page *page,
							unsigned long pfn)
{
#ifdef CONFIG_SPARSEMEM
	return section_to_usemap(__pfn_to_section(pfn));
#else
	return page_zone(page)->pageblock_flags;
#endif /* CONFIG_SPARSEMEM */
}

static inline int pfn_to_bitidx(const struct page *page, unsigned long pfn)
{
#ifdef CONFIG_SPARSEMEM
	pfn &= (PAGES_PER_SECTION-1);
#else
	pfn = pfn - pageblock_start_pfn(page_zone(page)->zone_start_pfn);
#endif /* CONFIG_SPARSEMEM */
	return (pfn >> pageblock_order) * NR_PAGEBLOCK_BITS;
}

/**
 * get_pfnblock_flags_mask - Return the requested group of flags for the pageblock_nr_pages block of pages
 * @page: The page within the block of interest
 * @pfn: The target page frame number
 * @mask: mask of bits that the caller is interested in
 *
 * Return: pageblock_bits flags
 */
unsigned long get_pfnblock_flags_mask(const struct page *page,
					unsigned long pfn, unsigned long mask)
{
	unsigned long *bitmap;
	unsigned long bitidx, word_bitidx;
	unsigned long word;

	bitmap = get_pageblock_bitmap(page, pfn);
	bitidx = pfn_to_bitidx(page, pfn);
	word_bitidx = bitidx / BITS_PER_LONG;
	bitidx &= (BITS_PER_LONG-1);
	/*
	 * This races, without locks, with set_pfnblock_flags_mask(). Ensure
	 * a consistent read of the memory array, so that results, even though
	 * racy, are not corrupted.
	 */
	word = READ_ONCE(bitmap[word_bitidx]);
	return (word >> bitidx) & mask;
}

static __always_inline int get_pfnblock_migratetype(const struct page *page,
					unsigned long pfn)
{
	return get_pfnblock_flags_mask(page, pfn, MIGRATETYPE_MASK);
}

/**
 * set_pfnblock_flags_mask - Set the requested group of flags for a pageblock_nr_pages block of pages
 * @page: The page within the block of interest
 * @flags: The flags to set
 * @pfn: The target page frame number
 * @mask: mask of bits that the caller is interested in
 */
void set_pfnblock_flags_mask(struct page *page, unsigned long flags,
					unsigned long pfn,
					unsigned long mask)
{
	unsigned long *bitmap;
	unsigned long bitidx, word_bitidx;
	unsigned long word;

	BUILD_BUG_ON(NR_PAGEBLOCK_BITS != 4);
	BUILD_BUG_ON(MIGRATE_TYPES > (1 << PB_migratetype_bits));

	bitmap = get_pageblock_bitmap(page, pfn);
	bitidx = pfn_to_bitidx(page, pfn);
	word_bitidx = bitidx / BITS_PER_LONG;
	bitidx &= (BITS_PER_LONG-1);

	VM_BUG_ON_PAGE(!zone_spans_pfn(page_zone(page), pfn), page);

	mask <<= bitidx;
	flags <<= bitidx;

	word = READ_ONCE(bitmap[word_bitidx]);
	do {
	} while (!try_cmpxchg(&bitmap[word_bitidx], &word, (word & ~mask) | flags));
}

void set_pageblock_migratetype(struct page *page, int migratetype)
{
	if (unlikely(page_group_by_mobility_disabled &&
		     migratetype < MIGRATE_PCPTYPES))
		migratetype = MIGRATE_UNMOVABLE;

	set_pfnblock_flags_mask(page, (unsigned long)migratetype,
				page_to_pfn(page), MIGRATETYPE_MASK);
}

#ifdef CONFIG_DEBUG_VM
static int page_outside_zone_boundaries(struct zone *zone, struct page *page)
{
	int ret;
	unsigned seq;
	unsigned long pfn = page_to_pfn(page);
	unsigned long sp, start_pfn;

	do {
		seq = zone_span_seqbegin(zone);
		start_pfn = zone->zone_start_pfn;
		sp = zone->spanned_pages;
		ret = !zone_spans_pfn(zone, pfn);
	} while (zone_span_seqretry(zone, seq));

	if (ret)
		pr_err("page 0x%lx outside node %d zone %s [ 0x%lx - 0x%lx ]\n",
			pfn, zone_to_nid(zone), zone->name,
			start_pfn, start_pfn + sp);

	return ret;
}

/*
 * Temporary debugging check for pages not lying within a given zone.
 */
static int __maybe_unused bad_range(struct zone *zone, struct page *page)
{
	if (page_outside_zone_boundaries(zone, page))
		return 1;
	if (zone != page_zone(page))
		return 1;

	return 0;
}
#else
static inline int __maybe_unused bad_range(struct zone *zone, struct page *page)
{
	return 0;
}
#endif

static void bad_page(struct page *page, const char *reason)
{
	static unsigned long resume;
	static unsigned long nr_shown;
	static unsigned long nr_unshown;

	/*
	 * Allow a burst of 60 reports, then keep quiet for that minute;
	 * or allow a steady drip of one report per second.
	 */
	if (nr_shown == 60) {
		if (time_before(jiffies, resume)) {
			nr_unshown++;
			goto out;
		}
		if (nr_unshown) {
			pr_alert(
			      "BUG: Bad page state: %lu messages suppressed\n",
				nr_unshown);
			nr_unshown = 0;
		}
		nr_shown = 0;
	}
	if (nr_shown++ == 0)
		resume = jiffies + 60 * HZ;

	pr_alert("BUG: Bad page state in process %s  pfn:%05lx\n",
		current->comm, page_to_pfn(page));
	dump_page(page, reason);

	print_modules();
	dump_stack();
out:
	/* Leave bad fields for debug, except PageBuddy could make trouble */
	page_mapcount_reset(page); /* remove PageBuddy */
	add_taint(TAINT_BAD_PAGE, LOCKDEP_NOW_UNRELIABLE);
}

static inline unsigned int order_to_pindex(int migratetype, int order)
{
#ifdef CONFIG_TRANSPARENT_HUGEPAGE
	if (order > PAGE_ALLOC_COSTLY_ORDER) {
		VM_BUG_ON(order != pageblock_order);
		return NR_LOWORDER_PCP_LISTS;
	}
#else
	VM_BUG_ON(order > PAGE_ALLOC_COSTLY_ORDER);
#endif

	return (MIGRATE_PCPTYPES * order) + migratetype;
}

static inline int pindex_to_order(unsigned int pindex)
{
	int order = pindex / MIGRATE_PCPTYPES;

#ifdef CONFIG_TRANSPARENT_HUGEPAGE
	if (pindex == NR_LOWORDER_PCP_LISTS)
		order = pageblock_order;
#else
	VM_BUG_ON(order > PAGE_ALLOC_COSTLY_ORDER);
#endif

	return order;
}

static inline bool pcp_allowed_order(unsigned int order)
{
	if (order <= PAGE_ALLOC_COSTLY_ORDER)
		return true;
#ifdef CONFIG_TRANSPARENT_HUGEPAGE
	if (order == pageblock_order)
		return true;
#endif
	return false;
}

static inline void free_the_page(struct page *page, unsigned int order)
{
	if (pcp_allowed_order(order))		/* Via pcp? */
		free_unref_page(page, order);
	else
		__free_pages_ok(page, order, FPI_NONE);
}

/*
 * Higher-order pages are called "compound pages".  They are structured thusly:
 *
 * The first PAGE_SIZE page is called the "head page" and have PG_head set.
 *
 * The remaining PAGE_SIZE pages are called "tail pages". PageTail() is encoded
 * in bit 0 of page->compound_head. The rest of bits is pointer to head page.
 *
 * The first tail page's ->compound_order holds the order of allocation.
 * This usage means that zero-order pages may not be compound.
 */

void prep_compound_page(struct page *page, unsigned int order)
{
	int i;
	int nr_pages = 1 << order;

	__SetPageHead(page);
	for (i = 1; i < nr_pages; i++)
		prep_compound_tail(page, i);

	prep_compound_head(page, order);
}

void destroy_large_folio(struct folio *folio)
{
	if (folio_test_hugetlb(folio)) {
		free_huge_folio(folio);
		return;
	}

	if (folio_test_large_rmappable(folio))
		folio_undo_large_rmappable(folio);

	mem_cgroup_uncharge(folio);
	free_the_page(&folio->page, folio_order(folio));
}

static inline void set_buddy_order(struct page *page, unsigned int order)
{
	set_page_private(page, order);
	__SetPageBuddy(page);
}

#ifdef CONFIG_COMPACTION
static inline struct capture_control *task_capc(struct zone *zone)
{
	struct capture_control *capc = current->capture_control;

	return unlikely(capc) &&
		!(current->flags & PF_KTHREAD) &&
		!capc->page &&
		capc->cc->zone == zone ? capc : NULL;
}

static inline bool
compaction_capture(struct capture_control *capc, struct page *page,
		   int order, int migratetype)
{
	if (!capc || order != capc->cc->order)
		return false;

	/* Do not accidentally pollute CMA or isolated regions*/
	if (is_migrate_cma(migratetype) ||
	    is_migrate_isolate(migratetype))
		return false;

	/*
	 * Do not let lower order allocations pollute a movable pageblock.
	 * This might let an unmovable request use a reclaimable pageblock
	 * and vice-versa but no more than normal fallback logic which can
	 * have trouble finding a high-order free page.
	 */
	if (order < pageblock_order && migratetype == MIGRATE_MOVABLE)
		return false;

	capc->page = page;
	return true;
}

#else
static inline struct capture_control *task_capc(struct zone *zone)
{
	return NULL;
}

static inline bool
compaction_capture(struct capture_control *capc, struct page *page,
		   int order, int migratetype)
{
	return false;
}
#endif /* CONFIG_COMPACTION */

/* Used for pages not on another list */
static inline void add_to_free_list(struct page *page, struct zone *zone,
				    unsigned int order, int migratetype)
{
	struct free_area *area = &zone->free_area[order];

	list_add(&page->buddy_list, &area->free_list[migratetype]);
	area->nr_free++;
}

/* Used for pages not on another list */
static inline void add_to_free_list_tail(struct page *page, struct zone *zone,
					 unsigned int order, int migratetype)
{
	struct free_area *area = &zone->free_area[order];

	list_add_tail(&page->buddy_list, &area->free_list[migratetype]);
	area->nr_free++;
}

/*
 * Used for pages which are on another list. Move the pages to the tail
 * of the list - so the moved pages won't immediately be considered for
 * allocation again (e.g., optimization for memory onlining).
 */
static inline void move_to_free_list(struct page *page, struct zone *zone,
				     unsigned int order, int migratetype)
{
	struct free_area *area = &zone->free_area[order];

	list_move_tail(&page->buddy_list, &area->free_list[migratetype]);
}

static inline void del_page_from_free_list(struct page *page, struct zone *zone,
					   unsigned int order)
{
	/* clear reported state and update reported page count */
	if (page_reported(page))
		__ClearPageReported(page);

	list_del(&page->buddy_list);
	__ClearPageBuddy(page);
	set_page_private(page, 0);
	zone->free_area[order].nr_free--;
}

static inline struct page *get_page_from_free_area(struct free_area *area,
					    int migratetype)
{
	return list_first_entry_or_null(&area->free_list[migratetype],
					struct page, buddy_list);
}

/*
 * If this is not the largest possible page, check if the buddy
 * of the next-highest order is free. If it is, it's possible
 * that pages are being freed that will coalesce soon. In case,
 * that is happening, add the free page to the tail of the list
 * so it's less likely to be used soon and more likely to be merged
 * as a higher order page
 */
static inline bool
buddy_merge_likely(unsigned long pfn, unsigned long buddy_pfn,
		   struct page *page, unsigned int order)
{
	unsigned long higher_page_pfn;
	struct page *higher_page;

	if (order >= MAX_ORDER - 1)
		return false;

	higher_page_pfn = buddy_pfn & pfn;
	higher_page = page + (higher_page_pfn - pfn);

	return find_buddy_page_pfn(higher_page, higher_page_pfn, order + 1,
			NULL) != NULL;
}

/*
 * Freeing function for a buddy system allocator.
 *
 * The concept of a buddy system is to maintain direct-mapped table
 * (containing bit values) for memory blocks of various "orders".
 * The bottom level table contains the map for the smallest allocatable
 * units of memory (here, pages), and each level above it describes
 * pairs of units from the levels below, hence, "buddies".
 * At a high level, all that happens here is marking the table entry
 * at the bottom level available, and propagating the changes upward
 * as necessary, plus some accounting needed to play nicely with other
 * parts of the VM system.
 * At each level, we keep a list of pages, which are heads of continuous
 * free pages of length of (1 << order) and marked with PageBuddy.
 * Page's order is recorded in page_private(page) field.
 * So when we are allocating or freeing one, we can derive the state of the
 * other.  That is, if we allocate a small block, and both were
 * free, the remainder of the region must be split into blocks.
 * If a block is freed, and its buddy is also free, then this
 * triggers coalescing into a block of larger size.
 *
 * -- nyc
 */

static inline void __free_one_page(struct page *page,
		unsigned long pfn,
		struct zone *zone, unsigned int order,
		int migratetype, fpi_t fpi_flags)
{
	struct capture_control *capc = task_capc(zone);
	unsigned long buddy_pfn = 0;
	unsigned long combined_pfn;
	struct page *buddy;
	bool to_tail;

	VM_BUG_ON(!zone_is_initialized(zone));
	VM_BUG_ON_PAGE(page->flags & PAGE_FLAGS_CHECK_AT_PREP, page);

	VM_BUG_ON(migratetype == -1);
	if (likely(!is_migrate_isolate(migratetype)))
		__mod_zone_freepage_state(zone, 1 << order, migratetype);

	VM_BUG_ON_PAGE(pfn & ((1 << order) - 1), page);
	VM_BUG_ON_PAGE(bad_range(zone, page), page);

	while (order < MAX_ORDER) {
		if (compaction_capture(capc, page, order, migratetype)) {
			__mod_zone_freepage_state(zone, -(1 << order),
								migratetype);
			return;
		}

		buddy = find_buddy_page_pfn(page, pfn, order, &buddy_pfn);
		if (!buddy)
			goto done_merging;

		if (unlikely(order >= pageblock_order)) {
			/*
			 * We want to prevent merge between freepages on pageblock
			 * without fallbacks and normal pageblock. Without this,
			 * pageblock isolation could cause incorrect freepage or CMA
			 * accounting or HIGHATOMIC accounting.
			 */
			int buddy_mt = get_pfnblock_migratetype(buddy, buddy_pfn);

			if (migratetype != buddy_mt
					&& (!migratetype_is_mergeable(migratetype) ||
						!migratetype_is_mergeable(buddy_mt)))
				goto done_merging;
		}

		/*
		 * Our buddy is free or it is CONFIG_DEBUG_PAGEALLOC guard page,
		 * merge with it and move up one order.
		 */
		if (page_is_guard(buddy))
			clear_page_guard(zone, buddy, order, migratetype);
		else
			del_page_from_free_list(buddy, zone, order);
		combined_pfn = buddy_pfn & pfn;
		page = page + (combined_pfn - pfn);
		pfn = combined_pfn;
		order++;
	}

done_merging:
	set_buddy_order(page, order);

	if (fpi_flags & FPI_TO_TAIL)
		to_tail = true;
	else if (is_shuffle_order(order))
		to_tail = shuffle_pick_tail();
	else
		to_tail = buddy_merge_likely(pfn, buddy_pfn, page, order);

	if (to_tail)
		add_to_free_list_tail(page, zone, order, migratetype);
	else
		add_to_free_list(page, zone, order, migratetype);

	/* Notify page reporting subsystem of freed page */
	if (!(fpi_flags & FPI_SKIP_REPORT_NOTIFY))
		page_reporting_notify_free(order);
}

/**
 * split_free_page() -- split a free page at split_pfn_offset
 * @free_page:		the original free page
 * @order:		the order of the page
 * @split_pfn_offset:	split offset within the page
 *
 * Return -ENOENT if the free page is changed, otherwise 0
 *
 * It is used when the free page crosses two pageblocks with different migratetypes
 * at split_pfn_offset within the page. The split free page will be put into
 * separate migratetype lists afterwards. Otherwise, the function achieves
 * nothing.
 */
int split_free_page(struct page *free_page,
			unsigned int order, unsigned long split_pfn_offset)
{
	struct zone *zone = page_zone(free_page);
	unsigned long free_page_pfn = page_to_pfn(free_page);
	unsigned long pfn;
	unsigned long flags;
	int free_page_order;
	int mt;
	int ret = 0;

	if (split_pfn_offset == 0)
		return ret;

	spin_lock_irqsave(&zone->lock, flags);

	if (!PageBuddy(free_page) || buddy_order(free_page) != order) {
		ret = -ENOENT;
		goto out;
	}

	mt = get_pfnblock_migratetype(free_page, free_page_pfn);
	if (likely(!is_migrate_isolate(mt)))
		__mod_zone_freepage_state(zone, -(1UL << order), mt);

	del_page_from_free_list(free_page, zone, order);
	for (pfn = free_page_pfn;
	     pfn < free_page_pfn + (1UL << order);) {
		int mt = get_pfnblock_migratetype(pfn_to_page(pfn), pfn);

		free_page_order = min_t(unsigned int,
					pfn ? __ffs(pfn) : order,
					__fls(split_pfn_offset));
		__free_one_page(pfn_to_page(pfn), pfn, zone, free_page_order,
				mt, FPI_NONE);
		pfn += 1UL << free_page_order;
		split_pfn_offset -= (1UL << free_page_order);
		/* we have done the first part, now switch to second part */
		if (split_pfn_offset == 0)
			split_pfn_offset = (1UL << order) - (pfn - free_page_pfn);
	}
out:
	spin_unlock_irqrestore(&zone->lock, flags);
	return ret;
}
/*
 * A bad page could be due to a number of fields. Instead of multiple branches,
 * try and check multiple fields with one check. The caller must do a detailed
 * check if necessary.
 */
static inline bool page_expected_state(struct page *page,
					unsigned long check_flags)
{
	if (unlikely(atomic_read(&page->_mapcount) != -1))
		return false;

	if (unlikely((unsigned long)page->mapping |
			page_ref_count(page) |
#ifdef CONFIG_MEMCG
			page->memcg_data |
#endif
			(page->flags & check_flags)))
		return false;

	return true;
}

static const char *page_bad_reason(struct page *page, unsigned long flags)
{
	const char *bad_reason = NULL;

	if (unlikely(atomic_read(&page->_mapcount) != -1))
		bad_reason = "nonzero mapcount";
	if (unlikely(page->mapping != NULL))
		bad_reason = "non-NULL mapping";
	if (unlikely(page_ref_count(page) != 0))
		bad_reason = "nonzero _refcount";
	if (unlikely(page->flags & flags)) {
		if (flags == PAGE_FLAGS_CHECK_AT_PREP)
			bad_reason = "PAGE_FLAGS_CHECK_AT_PREP flag(s) set";
		else
			bad_reason = "PAGE_FLAGS_CHECK_AT_FREE flag(s) set";
	}
#ifdef CONFIG_MEMCG
	if (unlikely(page->memcg_data))
		bad_reason = "page still charged to cgroup";
#endif
	return bad_reason;
}

static void free_page_is_bad_report(struct page *page)
{
	bad_page(page,
		 page_bad_reason(page, PAGE_FLAGS_CHECK_AT_FREE));
}

static inline bool free_page_is_bad(struct page *page)
{
	if (likely(page_expected_state(page, PAGE_FLAGS_CHECK_AT_FREE)))
		return false;

	/* Something has gone sideways, find it */
	free_page_is_bad_report(page);
	return true;
}

static inline bool is_check_pages_enabled(void)
{
	return static_branch_unlikely(&check_pages_enabled);
}

static int free_tail_page_prepare(struct page *head_page, struct page *page)
{
	struct folio *folio = (struct folio *)head_page;
	int ret = 1;

	/*
	 * We rely page->lru.next never has bit 0 set, unless the page
	 * is PageTail(). Let's make sure that's true even for poisoned ->lru.
	 */
	BUILD_BUG_ON((unsigned long)LIST_POISON1 & 1);

	if (!is_check_pages_enabled()) {
		ret = 0;
		goto out;
	}
	switch (page - head_page) {
	case 1:
		/* the first tail page: these may be in place of ->mapping */
		if (unlikely(folio_entire_mapcount(folio))) {
			bad_page(page, "nonzero entire_mapcount");
			goto out;
		}
		if (unlikely(atomic_read(&folio->_nr_pages_mapped))) {
			bad_page(page, "nonzero nr_pages_mapped");
			goto out;
		}
		if (unlikely(atomic_read(&folio->_pincount))) {
			bad_page(page, "nonzero pincount");
			goto out;
		}
		break;
	case 2:
		/*
		 * the second tail page: ->mapping is
		 * deferred_list.next -- ignore value.
		 */
		break;
	default:
		if (page->mapping != TAIL_MAPPING) {
			bad_page(page, "corrupted mapping in tail page");
			goto out;
		}
		break;
	}
	if (unlikely(!PageTail(page))) {
		bad_page(page, "PageTail not set");
		goto out;
	}
	if (unlikely(compound_head(page) != head_page)) {
		bad_page(page, "compound_head not consistent");
		goto out;
	}
	ret = 0;
out:
	page->mapping = NULL;
	clear_compound_head(page);
	return ret;
}

/*
 * Skip KASAN memory poisoning when either:
 *
 * 1. For generic KASAN: deferred memory initialization has not yet completed.
 *    Tag-based KASAN modes skip pages freed via deferred memory initialization
 *    using page tags instead (see below).
 * 2. For tag-based KASAN modes: the page has a match-all KASAN tag, indicating
 *    that error detection is disabled for accesses via the page address.
 *
 * Pages will have match-all tags in the following circumstances:
 *
 * 1. Pages are being initialized for the first time, including during deferred
 *    memory init; see the call to page_kasan_tag_reset in __init_single_page.
 * 2. The allocation was not unpoisoned due to __GFP_SKIP_KASAN, with the
 *    exception of pages unpoisoned by kasan_unpoison_vmalloc.
 * 3. The allocation was excluded from being checked due to sampling,
 *    see the call to kasan_unpoison_pages.
 *
 * Poisoning pages during deferred memory init will greatly lengthen the
 * process and cause problem in large memory systems as the deferred pages
 * initialization is done with interrupt disabled.
 *
 * Assuming that there will be no reference to those newly initialized
 * pages before they are ever allocated, this should have no effect on
 * KASAN memory tracking as the poison will be properly inserted at page
 * allocation time. The only corner case is when pages are allocated by
 * on-demand allocation and then freed again before the deferred pages
 * initialization is done, but this is not likely to happen.
 */
static inline bool should_skip_kasan_poison(struct page *page, fpi_t fpi_flags)
{
	if (IS_ENABLED(CONFIG_KASAN_GENERIC))
		return deferred_pages_enabled();

	return page_kasan_tag(page) == 0xff;
}

static void kernel_init_pages(struct page *page, int numpages)
{
	int i;

	/* s390's use of memset() could override KASAN redzones. */
	kasan_disable_current();
	for (i = 0; i < numpages; i++)
		clear_highpage_kasan_tagged(page + i);
	kasan_enable_current();
}

static __always_inline bool free_pages_prepare(struct page *page,
			unsigned int order, fpi_t fpi_flags)
{
	int bad = 0;
	bool skip_kasan_poison = should_skip_kasan_poison(page, fpi_flags);
	bool init = want_init_on_free();
	bool compound = PageCompound(page);

	VM_BUG_ON_PAGE(PageTail(page), page);

	trace_mm_page_free(page, order);
	kmsan_free_page(page, order);

	if (unlikely(PageHWPoison(page)) && !order) {
		/*
		 * Do not let hwpoison pages hit pcplists/buddy
		 * Untie memcg state and reset page's owner
		 */
		if (memcg_kmem_online() && PageMemcgKmem(page))
			__memcg_kmem_uncharge_page(page, order);
		reset_page_owner(page, order);
		page_table_check_free(page, order);
		return false;
	}

	VM_BUG_ON_PAGE(compound && compound_order(page) != order, page);

	/*
	 * Check tail pages before head page information is cleared to
	 * avoid checking PageCompound for order-0 pages.
	 */
	if (unlikely(order)) {
		int i;

		if (compound)
			page[1].flags &= ~PAGE_FLAGS_SECOND;
		for (i = 1; i < (1 << order); i++) {
			if (compound)
				bad += free_tail_page_prepare(page, page + i);
			if (is_check_pages_enabled()) {
				if (free_page_is_bad(page + i)) {
					bad++;
					continue;
				}
			}
			(page + i)->flags &= ~PAGE_FLAGS_CHECK_AT_PREP;
		}
	}
	if (PageMappingFlags(page))
		page->mapping = NULL;
	if (memcg_kmem_online() && PageMemcgKmem(page))
		__memcg_kmem_uncharge_page(page, order);
	if (is_check_pages_enabled()) {
		if (free_page_is_bad(page))
			bad++;
		if (bad)
			return false;
	}

	page_cpupid_reset_last(page);
	page->flags &= ~PAGE_FLAGS_CHECK_AT_PREP;
	reset_page_owner(page, order);
	page_table_check_free(page, order);

	if (!PageHighMem(page)) {
		debug_check_no_locks_freed(page_address(page),
					   PAGE_SIZE << order);
		debug_check_no_obj_freed(page_address(page),
					   PAGE_SIZE << order);
	}

	kernel_poison_pages(page, 1 << order);

	/*
	 * As memory initialization might be integrated into KASAN,
	 * KASAN poisoning and memory initialization code must be
	 * kept together to avoid discrepancies in behavior.
	 *
	 * With hardware tag-based KASAN, memory tags must be set before the
	 * page becomes unavailable via debug_pagealloc or arch_free_page.
	 */
	if (!skip_kasan_poison) {
		kasan_poison_pages(page, order, init);

		/* Memory is already initialized if KASAN did it internally. */
		if (kasan_has_integrated_init())
			init = false;
	}
	if (init)
		kernel_init_pages(page, 1 << order);

	/*
	 * arch_free_page() can make the page's contents inaccessible.  s390
	 * does this.  So nothing which can access the page's contents should
	 * happen after this.
	 */
	arch_free_page(page, order);

	debug_pagealloc_unmap_pages(page, 1 << order);

	return true;
}

/*
 * Frees a number of pages from the PCP lists
 * Assumes all pages on list are in same zone.
 * count is the number of pages to free.
 */
static void free_pcppages_bulk(struct zone *zone, int count,
					struct per_cpu_pages *pcp,
					int pindex)
{
	unsigned long flags;
	unsigned int order;
	bool isolated_pageblocks;
	struct page *page;

	/*
	 * Ensure proper count is passed which otherwise would stuck in the
	 * below while (list_empty(list)) loop.
	 */
	count = min(pcp->count, count);

	/* Ensure requested pindex is drained first. */
	pindex = pindex - 1;

	spin_lock_irqsave(&zone->lock, flags);
	isolated_pageblocks = has_isolate_pageblock(zone);

	while (count > 0) {
		struct list_head *list;
		int nr_pages;

		/* Remove pages from lists in a round-robin fashion. */
		do {
			if (++pindex > NR_PCP_LISTS - 1)
				pindex = 0;
			list = &pcp->lists[pindex];
		} while (list_empty(list));

		order = pindex_to_order(pindex);
		nr_pages = 1 << order;
		do {
			int mt;

			page = list_last_entry(list, struct page, pcp_list);
			mt = get_pcppage_migratetype(page);

			/* must delete to avoid corrupting pcp list */
			list_del(&page->pcp_list);
			count -= nr_pages;
			pcp->count -= nr_pages;

			/* MIGRATE_ISOLATE page should not go to pcplists */
			VM_BUG_ON_PAGE(is_migrate_isolate(mt), page);
			/* Pageblock could have been isolated meanwhile */
			if (unlikely(isolated_pageblocks))
				mt = get_pageblock_migratetype(page);

			__free_one_page(page, page_to_pfn(page), zone, order, mt, FPI_NONE);
			trace_mm_page_pcpu_drain(page, order, mt);
		} while (count > 0 && !list_empty(list));
	}

	spin_unlock_irqrestore(&zone->lock, flags);
}

static void free_one_page(struct zone *zone,
				struct page *page, unsigned long pfn,
				unsigned int order,
				int migratetype, fpi_t fpi_flags)
{
	unsigned long flags;

	spin_lock_irqsave(&zone->lock, flags);
	if (unlikely(has_isolate_pageblock(zone) ||
		is_migrate_isolate(migratetype))) {
		migratetype = get_pfnblock_migratetype(page, pfn);
	}
	__free_one_page(page, pfn, zone, order, migratetype, fpi_flags);
	spin_unlock_irqrestore(&zone->lock, flags);
}

static void __free_pages_ok(struct page *page, unsigned int order,
			    fpi_t fpi_flags)
{
	unsigned long flags;
	int migratetype;
	unsigned long pfn = page_to_pfn(page);
	struct zone *zone = page_zone(page);

	if (!free_pages_prepare(page, order, fpi_flags))
		return;

	/*
	 * Calling get_pfnblock_migratetype() without spin_lock_irqsave() here
	 * is used to avoid calling get_pfnblock_migratetype() under the lock.
	 * This will reduce the lock holding time.
	 */
	migratetype = get_pfnblock_migratetype(page, pfn);

	spin_lock_irqsave(&zone->lock, flags);
	if (unlikely(has_isolate_pageblock(zone) ||
		is_migrate_isolate(migratetype))) {
		migratetype = get_pfnblock_migratetype(page, pfn);
	}
	__free_one_page(page, pfn, zone, order, migratetype, fpi_flags);
	spin_unlock_irqrestore(&zone->lock, flags);

	__count_vm_events(PGFREE, 1 << order);
}

void __free_pages_core(struct page *page, unsigned int order)
{
	unsigned int nr_pages = 1 << order;
	struct page *p = page;
	unsigned int loop;

	/*
	 * When initializing the memmap, __init_single_page() sets the refcount
	 * of all pages to 1 ("allocated"/"not free"). We have to set the
	 * refcount of all involved pages to 0.
	 */
	prefetchw(p);
	for (loop = 0; loop < (nr_pages - 1); loop++, p++) {
		prefetchw(p + 1);
		__ClearPageReserved(p);
		set_page_count(p, 0);
	}
	__ClearPageReserved(p);
	set_page_count(p, 0);

	atomic_long_add(nr_pages, &page_zone(page)->managed_pages);

	if (page_contains_unaccepted(page, order)) {
		if (order == MAX_ORDER && __free_unaccepted(page))
			return;

		accept_page(page, order);
	}

	/*
	 * Bypass PCP and place fresh pages right to the tail, primarily
	 * relevant for memory onlining.
	 */
	__free_pages_ok(page, order, FPI_TO_TAIL);
}

/*
 * Check that the whole (or subset of) a pageblock given by the interval of
 * [start_pfn, end_pfn) is valid and within the same zone, before scanning it
 * with the migration of free compaction scanner.
 *
 * Return struct page pointer of start_pfn, or NULL if checks were not passed.
 *
 * It's possible on some configurations to have a setup like node0 node1 node0
 * i.e. it's possible that all pages within a zones range of pages do not
 * belong to a single zone. We assume that a border between node0 and node1
 * can occur within a single pageblock, but not a node0 node1 node0
 * interleaving within a single pageblock. It is therefore sufficient to check
 * the first and last page of a pageblock and avoid checking each individual
 * page in a pageblock.
 *
 * Note: the function may return non-NULL struct page even for a page block
 * which contains a memory hole (i.e. there is no physical memory for a subset
 * of the pfn range). For example, if the pageblock order is MAX_ORDER, which
 * will fall into 2 sub-sections, and the end pfn of the pageblock may be hole
 * even though the start pfn is online and valid. This should be safe most of
 * the time because struct pages are still initialized via init_unavailable_range()
 * and pfn walkers shouldn't touch any physical memory range for which they do
 * not recognize any specific metadata in struct pages.
 */
struct page *__pageblock_pfn_to_page(unsigned long start_pfn,
				     unsigned long end_pfn, struct zone *zone)
{
	struct page *start_page;
	struct page *end_page;

	/* end_pfn is one past the range we are checking */
	end_pfn--;

	if (!pfn_valid(end_pfn))
		return NULL;

	start_page = pfn_to_online_page(start_pfn);
	if (!start_page)
		return NULL;

	if (page_zone(start_page) != zone)
		return NULL;

	end_page = pfn_to_page(end_pfn);

	/* This gives a shorter code than deriving page_zone(end_page) */
	if (page_zone_id(start_page) != page_zone_id(end_page))
		return NULL;

	return start_page;
}

/*
 * The order of subdivision here is critical for the IO subsystem.
 * Please do not alter this order without good reasons and regression
 * testing. Specifically, as large blocks of memory are subdivided,
 * the order in which smaller blocks are delivered depends on the order
 * they're subdivided in this function. This is the primary factor
 * influencing the order in which pages are delivered to the IO
 * subsystem according to empirical testing, and this is also justified
 * by considering the behavior of a buddy system containing a single
 * large block of memory acted on by a series of small allocations.
 * This behavior is a critical factor in sglist merging's success.
 *
 * -- nyc
 */
static inline void expand(struct zone *zone, struct page *page,
	int low, int high, int migratetype)
{
	unsigned long size = 1 << high;

	while (high > low) {
		high--;
		size >>= 1;
		VM_BUG_ON_PAGE(bad_range(zone, &page[size]), &page[size]);

		/*
		 * Mark as guard pages (or page), that will allow to
		 * merge back to allocator when buddy will be freed.
		 * Corresponding page table entries will not be touched,
		 * pages will stay not present in virtual address space
		 */
		if (set_page_guard(zone, &page[size], high, migratetype))
			continue;

		add_to_free_list(&page[size], zone, high, migratetype);
		set_buddy_order(&page[size], high);
	}
}

static void check_new_page_bad(struct page *page)
{
	if (unlikely(page->flags & __PG_HWPOISON)) {
		/* Don't complain about hwpoisoned pages */
		page_mapcount_reset(page); /* remove PageBuddy */
		return;
	}

	bad_page(page,
		 page_bad_reason(page, PAGE_FLAGS_CHECK_AT_PREP));
}

/*
 * This page is about to be returned from the page allocator
 */
static int check_new_page(struct page *page)
{
	if (likely(page_expected_state(page,
				PAGE_FLAGS_CHECK_AT_PREP|__PG_HWPOISON)))
		return 0;

	check_new_page_bad(page);
	return 1;
}

static inline bool check_new_pages(struct page *page, unsigned int order)
{
	if (is_check_pages_enabled()) {
		for (int i = 0; i < (1 << order); i++) {
			struct page *p = page + i;

			if (check_new_page(p))
				return true;
		}
	}

	return false;
}

static inline bool should_skip_kasan_unpoison(gfp_t flags)
{
	/* Don't skip if a software KASAN mode is enabled. */
	if (IS_ENABLED(CONFIG_KASAN_GENERIC) ||
	    IS_ENABLED(CONFIG_KASAN_SW_TAGS))
		return false;

	/* Skip, if hardware tag-based KASAN is not enabled. */
	if (!kasan_hw_tags_enabled())
		return true;

	/*
	 * With hardware tag-based KASAN enabled, skip if this has been
	 * requested via __GFP_SKIP_KASAN.
	 */
	return flags & __GFP_SKIP_KASAN;
}

static inline bool should_skip_init(gfp_t flags)
{
	/* Don't skip, if hardware tag-based KASAN is not enabled. */
	if (!kasan_hw_tags_enabled())
		return false;

	/* For hardware tag-based KASAN, skip if requested. */
	return (flags & __GFP_SKIP_ZERO);
}

inline void post_alloc_hook(struct page *page, unsigned int order,
				gfp_t gfp_flags)
{
	bool init = !want_init_on_free() && want_init_on_alloc(gfp_flags) &&
			!should_skip_init(gfp_flags);
	bool zero_tags = init && (gfp_flags & __GFP_ZEROTAGS);
	int i;

	set_page_private(page, 0);
	set_page_refcounted(page);

	arch_alloc_page(page, order);
	debug_pagealloc_map_pages(page, 1 << order);

	/*
	 * Page unpoisoning must happen before memory initialization.
	 * Otherwise, the poison pattern will be overwritten for __GFP_ZERO
	 * allocations and the page unpoisoning code will complain.
	 */
	kernel_unpoison_pages(page, 1 << order);

	/*
	 * As memory initialization might be integrated into KASAN,
	 * KASAN unpoisoning and memory initializion code must be
	 * kept together to avoid discrepancies in behavior.
	 */

	/*
	 * If memory tags should be zeroed
	 * (which happens only when memory should be initialized as well).
	 */
	if (zero_tags) {
		/* Initialize both memory and memory tags. */
		for (i = 0; i != 1 << order; ++i)
			tag_clear_highpage(page + i);

		/* Take note that memory was initialized by the loop above. */
		init = false;
	}
	if (!should_skip_kasan_unpoison(gfp_flags) &&
	    kasan_unpoison_pages(page, order, init)) {
		/* Take note that memory was initialized by KASAN. */
		if (kasan_has_integrated_init())
			init = false;
	} else {
		/*
		 * If memory tags have not been set by KASAN, reset the page
		 * tags to ensure page_address() dereferencing does not fault.
		 */
		for (i = 0; i != 1 << order; ++i)
			page_kasan_tag_reset(page + i);
	}
	/* If memory is still not initialized, initialize it now. */
	if (init)
		kernel_init_pages(page, 1 << order);

	set_page_owner(page, order, gfp_flags);
	page_table_check_alloc(page, order);
}

static void prep_new_page(struct page *page, unsigned int order, gfp_t gfp_flags,
							unsigned int alloc_flags)
{
	post_alloc_hook(page, order, gfp_flags);

	if (order && (gfp_flags & __GFP_COMP))
		prep_compound_page(page, order);

	/*
	 * page is set pfmemalloc when ALLOC_NO_WATERMARKS was necessary to
	 * allocate the page. The expectation is that the caller is taking
	 * steps that will free more memory. The caller should avoid the page
	 * being used for !PFMEMALLOC purposes.
	 */
	if (alloc_flags & ALLOC_NO_WATERMARKS)
		set_page_pfmemalloc(page);
	else
		clear_page_pfmemalloc(page);
}

/*
 * Go through the free lists for the given migratetype and remove
 * the smallest available page from the freelists
 */
static __always_inline
struct page *__rmqueue_smallest(struct zone *zone, unsigned int order,
						int migratetype)
{
	unsigned int current_order;
	struct free_area *area;
	struct page *page;

	/* Find a page of the appropriate size in the preferred list */
	for (current_order = order; current_order <= MAX_ORDER; ++current_order) {
		area = &(zone->free_area[current_order]);
		page = get_page_from_free_area(area, migratetype);
		if (!page)
			continue;
		del_page_from_free_list(page, zone, current_order);
		expand(zone, page, order, current_order, migratetype);
		set_pcppage_migratetype(page, migratetype);
		trace_mm_page_alloc_zone_locked(page, order, migratetype,
				pcp_allowed_order(order) &&
				migratetype < MIGRATE_PCPTYPES);
		return page;
	}

	return NULL;
}


/*
 * This array describes the order lists are fallen back to when
 * the free lists for the desirable migrate type are depleted
 *
 * The other migratetypes do not have fallbacks.
 */
static int fallbacks[MIGRATE_TYPES][MIGRATE_PCPTYPES - 1] = {
	[MIGRATE_UNMOVABLE]   = { MIGRATE_RECLAIMABLE, MIGRATE_MOVABLE   },
	[MIGRATE_MOVABLE]     = { MIGRATE_RECLAIMABLE, MIGRATE_UNMOVABLE },
	[MIGRATE_RECLAIMABLE] = { MIGRATE_UNMOVABLE,   MIGRATE_MOVABLE   },
};

#ifdef CONFIG_CMA
static __always_inline struct page *__rmqueue_cma_fallback(struct zone *zone,
					unsigned int order)
{
	return __rmqueue_smallest(zone, order, MIGRATE_CMA);
}
#else
static inline struct page *__rmqueue_cma_fallback(struct zone *zone,
					unsigned int order) { return NULL; }
#endif

/*
 * Move the free pages in a range to the freelist tail of the requested type.
 * Note that start_page and end_pages are not aligned on a pageblock
 * boundary. If alignment is required, use move_freepages_block()
 */
static int move_freepages(struct zone *zone,
			  unsigned long start_pfn, unsigned long end_pfn,
			  int migratetype, int *num_movable)
{
	struct page *page;
	unsigned long pfn;
	unsigned int order;
	int pages_moved = 0;

	for (pfn = start_pfn; pfn <= end_pfn;) {
		page = pfn_to_page(pfn);
		if (!PageBuddy(page)) {
			/*
			 * We assume that pages that could be isolated for
			 * migration are movable. But we don't actually try
			 * isolating, as that would be expensive.
			 */
			if (num_movable &&
					(PageLRU(page) || __PageMovable(page)))
				(*num_movable)++;
			pfn++;
			continue;
		}

		/* Make sure we are not inadvertently changing nodes */
		VM_BUG_ON_PAGE(page_to_nid(page) != zone_to_nid(zone), page);
		VM_BUG_ON_PAGE(page_zone(page) != zone, page);

		order = buddy_order(page);
		move_to_free_list(page, zone, order, migratetype);
		pfn += 1 << order;
		pages_moved += 1 << order;
	}

	return pages_moved;
}

int move_freepages_block(struct zone *zone, struct page *page,
				int migratetype, int *num_movable)
{
	unsigned long start_pfn, end_pfn, pfn;

	if (num_movable)
		*num_movable = 0;

	pfn = page_to_pfn(page);
	start_pfn = pageblock_start_pfn(pfn);
	end_pfn = pageblock_end_pfn(pfn) - 1;

	/* Do not cross zone boundaries */
	if (!zone_spans_pfn(zone, start_pfn))
		start_pfn = pfn;
	if (!zone_spans_pfn(zone, end_pfn))
		return 0;

	return move_freepages(zone, start_pfn, end_pfn, migratetype,
								num_movable);
}

static void change_pageblock_range(struct page *pageblock_page,
					int start_order, int migratetype)
{
	int nr_pageblocks = 1 << (start_order - pageblock_order);

	while (nr_pageblocks--) {
		set_pageblock_migratetype(pageblock_page, migratetype);
		pageblock_page += pageblock_nr_pages;
	}
}

/*
 * When we are falling back to another migratetype during allocation, try to
 * steal extra free pages from the same pageblocks to satisfy further
 * allocations, instead of polluting multiple pageblocks.
 *
 * If we are stealing a relatively large buddy page, it is likely there will
 * be more free pages in the pageblock, so try to steal them all. For
 * reclaimable and unmovable allocations, we steal regardless of page size,
 * as fragmentation caused by those allocations polluting movable pageblocks
 * is worse than movable allocations stealing from unmovable and reclaimable
 * pageblocks.
 */
static bool can_steal_fallback(unsigned int order, int start_mt)
{
	/*
	 * Leaving this order check is intended, although there is
	 * relaxed order check in next check. The reason is that
	 * we can actually steal whole pageblock if this condition met,
	 * but, below check doesn't guarantee it and that is just heuristic
	 * so could be changed anytime.
	 */
	if (order >= pageblock_order)
		return true;

	if (order >= pageblock_order / 2 ||
		start_mt == MIGRATE_RECLAIMABLE ||
		start_mt == MIGRATE_UNMOVABLE ||
		page_group_by_mobility_disabled)
		return true;

	return false;
}

static inline bool boost_watermark(struct zone *zone)
{
	unsigned long max_boost;

	if (!watermark_boost_factor)
		return false;
	/*
	 * Don't bother in zones that are unlikely to produce results.
	 * On small machines, including kdump capture kernels running
	 * in a small area, boosting the watermark can cause an out of
	 * memory situation immediately.
	 */
	if ((pageblock_nr_pages * 4) > zone_managed_pages(zone))
		return false;

	max_boost = mult_frac(zone->_watermark[WMARK_HIGH],
			watermark_boost_factor, 10000);

	/*
	 * high watermark may be uninitialised if fragmentation occurs
	 * very early in boot so do not boost. We do not fall
	 * through and boost by pageblock_nr_pages as failing
	 * allocations that early means that reclaim is not going
	 * to help and it may even be impossible to reclaim the
	 * boosted watermark resulting in a hang.
	 */
	if (!max_boost)
		return false;

	max_boost = max(pageblock_nr_pages, max_boost);

	zone->watermark_boost = min(zone->watermark_boost + pageblock_nr_pages,
		max_boost);

	return true;
}

/*
 * This function implements actual steal behaviour. If order is large enough,
 * we can steal whole pageblock. If not, we first move freepages in this
 * pageblock to our migratetype and determine how many already-allocated pages
 * are there in the pageblock with a compatible migratetype. If at least half
 * of pages are free or compatible, we can change migratetype of the pageblock
 * itself, so pages freed in the future will be put on the correct free list.
 */
static void steal_suitable_fallback(struct zone *zone, struct page *page,
		unsigned int alloc_flags, int start_type, bool whole_block)
{
	unsigned int current_order = buddy_order(page);
	int free_pages, movable_pages, alike_pages;
	int old_block_type;

	old_block_type = get_pageblock_migratetype(page);

	/*
	 * This can happen due to races and we want to prevent broken
	 * highatomic accounting.
	 */
	if (is_migrate_highatomic(old_block_type))
		goto single_page;

	/* Take ownership for orders >= pageblock_order */
	if (current_order >= pageblock_order) {
		change_pageblock_range(page, current_order, start_type);
		goto single_page;
	}

	/*
	 * Boost watermarks to increase reclaim pressure to reduce the
	 * likelihood of future fallbacks. Wake kswapd now as the node
	 * may be balanced overall and kswapd will not wake naturally.
	 */
	if (boost_watermark(zone) && (alloc_flags & ALLOC_KSWAPD))
		set_bit(ZONE_BOOSTED_WATERMARK, &zone->flags);

	/* We are not allowed to try stealing from the whole block */
	if (!whole_block)
		goto single_page;

	free_pages = move_freepages_block(zone, page, start_type,
						&movable_pages);
	/* moving whole block can fail due to zone boundary conditions */
	if (!free_pages)
		goto single_page;

	/*
	 * Determine how many pages are compatible with our allocation.
	 * For movable allocation, it's the number of movable pages which
	 * we just obtained. For other types it's a bit more tricky.
	 */
	if (start_type == MIGRATE_MOVABLE) {
		alike_pages = movable_pages;
	} else {
		/*
		 * If we are falling back a RECLAIMABLE or UNMOVABLE allocation
		 * to MOVABLE pageblock, consider all non-movable pages as
		 * compatible. If it's UNMOVABLE falling back to RECLAIMABLE or
		 * vice versa, be conservative since we can't distinguish the
		 * exact migratetype of non-movable pages.
		 */
		if (old_block_type == MIGRATE_MOVABLE)
			alike_pages = pageblock_nr_pages
						- (free_pages + movable_pages);
		else
			alike_pages = 0;
	}
	/*
	 * If a sufficient number of pages in the block are either free or of
	 * compatible migratability as our allocation, claim the whole block.
	 */
	if (free_pages + alike_pages >= (1 << (pageblock_order-1)) ||
			page_group_by_mobility_disabled)
		set_pageblock_migratetype(page, start_type);

	return;

single_page:
	move_to_free_list(page, zone, current_order, start_type);
}

/*
 * Check whether there is a suitable fallback freepage with requested order.
 * If only_stealable is true, this function returns fallback_mt only if
 * we can steal other freepages all together. This would help to reduce
 * fragmentation due to mixed migratetype pages in one pageblock.
 */
int find_suitable_fallback(struct free_area *area, unsigned int order,
			int migratetype, bool only_stealable, bool *can_steal)
{
	int i;
	int fallback_mt;

	if (area->nr_free == 0)
		return -1;

	*can_steal = false;
	for (i = 0; i < MIGRATE_PCPTYPES - 1 ; i++) {
		fallback_mt = fallbacks[migratetype][i];
		if (free_area_empty(area, fallback_mt))
			continue;

		if (can_steal_fallback(order, migratetype))
			*can_steal = true;

		if (!only_stealable)
			return fallback_mt;

		if (*can_steal)
			return fallback_mt;
	}

	return -1;
}

/*
 * Reserve a pageblock for exclusive use of high-order atomic allocations if
 * there are no empty page blocks that contain a page with a suitable order
 */
static void reserve_highatomic_pageblock(struct page *page, struct zone *zone)
{
	int mt;
	unsigned long max_managed, flags;

	/*
	 * Limit the number reserved to 1 pageblock or roughly 1% of a zone.
	 * Check is race-prone but harmless.
	 */
	max_managed = (zone_managed_pages(zone) / 100) + pageblock_nr_pages;
	if (zone->nr_reserved_highatomic >= max_managed)
		return;

	spin_lock_irqsave(&zone->lock, flags);

	/* Recheck the nr_reserved_highatomic limit under the lock */
	if (zone->nr_reserved_highatomic >= max_managed)
		goto out_unlock;

	/* Yoink! */
	mt = get_pageblock_migratetype(page);
	/* Only reserve normal pageblocks (i.e., they can merge with others) */
	if (migratetype_is_mergeable(mt)) {
		zone->nr_reserved_highatomic += pageblock_nr_pages;
		set_pageblock_migratetype(page, MIGRATE_HIGHATOMIC);
		move_freepages_block(zone, page, MIGRATE_HIGHATOMIC, NULL);
	}

out_unlock:
	spin_unlock_irqrestore(&zone->lock, flags);
}

/*
 * Used when an allocation is about to fail under memory pressure. This
 * potentially hurts the reliability of high-order allocations when under
 * intense memory pressure but failed atomic allocations should be easier
 * to recover from than an OOM.
 *
 * If @force is true, try to unreserve a pageblock even though highatomic
 * pageblock is exhausted.
 */
static bool unreserve_highatomic_pageblock(const struct alloc_context *ac,
						bool force)
{
	struct zonelist *zonelist = ac->zonelist;
	unsigned long flags;
	struct zoneref *z;
	struct zone *zone;
	struct page *page;
	int order;
	bool ret;

	for_each_zone_zonelist_nodemask(zone, z, zonelist, ac->highest_zoneidx,
								ac->nodemask) {
		/*
		 * Preserve at least one pageblock unless memory pressure
		 * is really high.
		 */
		if (!force && zone->nr_reserved_highatomic <=
					pageblock_nr_pages)
			continue;

		spin_lock_irqsave(&zone->lock, flags);
		for (order = 0; order <= MAX_ORDER; order++) {
			struct free_area *area = &(zone->free_area[order]);

			page = get_page_from_free_area(area, MIGRATE_HIGHATOMIC);
			if (!page)
				continue;

			/*
			 * In page freeing path, migratetype change is racy so
			 * we can counter several free pages in a pageblock
			 * in this loop although we changed the pageblock type
			 * from highatomic to ac->migratetype. So we should
			 * adjust the count once.
			 */
			if (is_migrate_highatomic_page(page)) {
				/*
				 * It should never happen but changes to
				 * locking could inadvertently allow a per-cpu
				 * drain to add pages to MIGRATE_HIGHATOMIC
				 * while unreserving so be safe and watch for
				 * underflows.
				 */
				zone->nr_reserved_highatomic -= min(
						pageblock_nr_pages,
						zone->nr_reserved_highatomic);
			}

			/*
			 * Convert to ac->migratetype and avoid the normal
			 * pageblock stealing heuristics. Minimally, the caller
			 * is doing the work and needs the pages. More
			 * importantly, if the block was always converted to
			 * MIGRATE_UNMOVABLE or another type then the number
			 * of pageblocks that cannot be completely freed
			 * may increase.
			 */
			set_pageblock_migratetype(page, ac->migratetype);
			ret = move_freepages_block(zone, page, ac->migratetype,
									NULL);
			if (ret) {
				spin_unlock_irqrestore(&zone->lock, flags);
				return ret;
			}
		}
		spin_unlock_irqrestore(&zone->lock, flags);
	}

	return false;
}

/*
 * Try finding a free buddy page on the fallback list and put it on the free
 * list of requested migratetype, possibly along with other pages from the same
 * block, depending on fragmentation avoidance heuristics. Returns true if
 * fallback was found so that __rmqueue_smallest() can grab it.
 *
 * The use of signed ints for order and current_order is a deliberate
 * deviation from the rest of this file, to make the for loop
 * condition simpler.
 */
static __always_inline bool
__rmqueue_fallback(struct zone *zone, int order, int start_migratetype,
						unsigned int alloc_flags)
{
	struct free_area *area;
	int current_order;
	int min_order = order;
	struct page *page;
	int fallback_mt;
	bool can_steal;

	/*
	 * Do not steal pages from freelists belonging to other pageblocks
	 * i.e. orders < pageblock_order. If there are no local zones free,
	 * the zonelists will be reiterated without ALLOC_NOFRAGMENT.
	 */
	if (order < pageblock_order && alloc_flags & ALLOC_NOFRAGMENT)
		min_order = pageblock_order;

	/*
	 * Find the largest available free page in the other list. This roughly
	 * approximates finding the pageblock with the most free pages, which
	 * would be too costly to do exactly.
	 */
	for (current_order = MAX_ORDER; current_order >= min_order;
				--current_order) {
		area = &(zone->free_area[current_order]);
		fallback_mt = find_suitable_fallback(area, current_order,
				start_migratetype, false, &can_steal);
		if (fallback_mt == -1)
			continue;

		/*
		 * We cannot steal all free pages from the pageblock and the
		 * requested migratetype is movable. In that case it's better to
		 * steal and split the smallest available page instead of the
		 * largest available page, because even if the next movable
		 * allocation falls back into a different pageblock than this
		 * one, it won't cause permanent fragmentation.
		 */
		if (!can_steal && start_migratetype == MIGRATE_MOVABLE
					&& current_order > order)
			goto find_smallest;

		goto do_steal;
	}

	return false;

find_smallest:
	for (current_order = order; current_order <= MAX_ORDER;
							current_order++) {
		area = &(zone->free_area[current_order]);
		fallback_mt = find_suitable_fallback(area, current_order,
				start_migratetype, false, &can_steal);
		if (fallback_mt != -1)
			break;
	}

	/*
	 * This should not happen - we already found a suitable fallback
	 * when looking for the largest page.
	 */
	VM_BUG_ON(current_order > MAX_ORDER);

do_steal:
	page = get_page_from_free_area(area, fallback_mt);

	steal_suitable_fallback(zone, page, alloc_flags, start_migratetype,
								can_steal);

	trace_mm_page_alloc_extfrag(page, order, current_order,
		start_migratetype, fallback_mt);

	return true;

}

#ifdef CONFIG_CMA
/*
 * GFP_MOVABLE allocation could drain UNMOVABLE & RECLAIMABLE page blocks via
 * the help of CMA which makes GFP_KERNEL failed. Checking if zone_watermark_ok
 * again without ALLOC_CMA to see if to use CMA first.
 */
static bool use_cma_first(struct zone *zone, unsigned int order, unsigned int alloc_flags)
{
	unsigned long watermark;
	bool cma_first = false;

	watermark = wmark_pages(zone, alloc_flags & ALLOC_WMARK_MASK);
	/* check if GFP_MOVABLE pass previous zone_watermark_ok via the help of CMA */
	if (zone_watermark_ok(zone, order, watermark, 0, alloc_flags & (~ALLOC_CMA))) {
		/*
		 * Balance movable allocations between regular and CMA areas by
		 * allocating from CMA when over half of the zone's free memory
		 * is in the CMA area.
		 */
		cma_first = (zone_page_state(zone, NR_FREE_CMA_PAGES) >
				zone_page_state(zone, NR_FREE_PAGES) / 2);
	} else {
		/*
		 * watermark failed means UNMOVABLE & RECLAIMBLE is not enough
		 * now, we should use cma first to keep them stay around the
		 * corresponding watermark
		 */
		cma_first = true;
	}
	return cma_first;
}
#else
static bool use_cma_first(struct zone *zone, unsigned int order, unsigned int alloc_flags)
{
	return false;
}
#endif
/*
 * Do the hard work of removing an element from the buddy allocator.
 * Call me with the zone->lock already held.
 */
static __always_inline struct page *
__rmqueue(struct zone *zone, unsigned int order, int migratetype,
						unsigned int alloc_flags)
{
	struct page *page;

	if (IS_ENABLED(CONFIG_CMA)) {
		/*
		 * Balance movable allocations between regular and CMA areas by
		 * allocating from CMA base on judging zone_watermark_ok again
		 * to see if the latest check got pass via the help of CMA
		 */
		if (alloc_flags & ALLOC_CMA &&
			use_cma_first(zone, order, alloc_flags)) {
			page = __rmqueue_cma_fallback(zone, order);
			if (page)
				return page;
		}
	}
retry:
	page = __rmqueue_smallest(zone, order, migratetype);
	if (unlikely(!page)) {
		if (alloc_flags & ALLOC_CMA)
			page = __rmqueue_cma_fallback(zone, order);

		if (!page && __rmqueue_fallback(zone, order, migratetype,
								alloc_flags))
			goto retry;
	}
	return page;
}

/*
 * Obtain a specified number of elements from the buddy allocator, all under
 * a single hold of the lock, for efficiency.  Add them to the supplied list.
 * Returns the number of new pages which were placed at *list.
 */
static int rmqueue_bulk(struct zone *zone, unsigned int order,
			unsigned long count, struct list_head *list,
			int migratetype, unsigned int alloc_flags)
{
	unsigned long flags;
	int i;

	spin_lock_irqsave(&zone->lock, flags);
	for (i = 0; i < count; ++i) {
		struct page *page = __rmqueue(zone, order, migratetype,
								alloc_flags);
		if (unlikely(page == NULL))
			break;

		/*
		 * Split buddy pages returned by expand() are received here in
		 * physical page order. The page is added to the tail of
		 * caller's list. From the callers perspective, the linked list
		 * is ordered by page number under some conditions. This is
		 * useful for IO devices that can forward direction from the
		 * head, thus also in the physical page order. This is useful
		 * for IO devices that can merge IO requests if the physical
		 * pages are ordered properly.
		 */
		list_add_tail(&page->pcp_list, list);
		if (is_migrate_cma(get_pcppage_migratetype(page)))
			__mod_zone_page_state(zone, NR_FREE_CMA_PAGES,
					      -(1 << order));
	}

	__mod_zone_page_state(zone, NR_FREE_PAGES, -(i << order));
	spin_unlock_irqrestore(&zone->lock, flags);

	return i;
}

/*
 * Called from the vmstat counter updater to decay the PCP high.
 * Return whether there are addition works to do.
 */
int decay_pcp_high(struct zone *zone, struct per_cpu_pages *pcp)
{
	int high_min, to_drain, batch;
	int todo = 0;

	high_min = READ_ONCE(pcp->high_min);
	batch = READ_ONCE(pcp->batch);
	/*
	 * Decrease pcp->high periodically to try to free possible
	 * idle PCP pages.  And, avoid to free too many pages to
	 * control latency.  This caps pcp->high decrement too.
	 */
	if (pcp->high > high_min) {
		pcp->high = max3(pcp->count - (batch << CONFIG_PCP_BATCH_SCALE_MAX),
				 pcp->high - (pcp->high >> 3), high_min);
		if (pcp->high > high_min)
			todo++;
	}

	to_drain = pcp->count - pcp->high;
	if (to_drain > 0) {
		spin_lock(&pcp->lock);
		free_pcppages_bulk(zone, to_drain, pcp, 0);
		spin_unlock(&pcp->lock);
		todo++;
	}

	return todo;
}

#ifdef CONFIG_NUMA
/*
 * Called from the vmstat counter updater to drain pagesets of this
 * currently executing processor on remote nodes after they have
 * expired.
 */
void drain_zone_pages(struct zone *zone, struct per_cpu_pages *pcp)
{
	int to_drain, batch;

	batch = READ_ONCE(pcp->batch);
	to_drain = min(pcp->count, batch);
	if (to_drain > 0) {
		spin_lock(&pcp->lock);
		free_pcppages_bulk(zone, to_drain, pcp, 0);
		spin_unlock(&pcp->lock);
	}
}
#endif

/*
 * Drain pcplists of the indicated processor and zone.
 */
static void drain_pages_zone(unsigned int cpu, struct zone *zone)
{
	struct per_cpu_pages *pcp;

	pcp = per_cpu_ptr(zone->per_cpu_pageset, cpu);
	if (pcp->count) {
		spin_lock(&pcp->lock);
		free_pcppages_bulk(zone, pcp->count, pcp, 0);
		spin_unlock(&pcp->lock);
	}
}

/*
 * Drain pcplists of all zones on the indicated processor.
 */
static void drain_pages(unsigned int cpu)
{
	struct zone *zone;

	for_each_populated_zone(zone) {
		drain_pages_zone(cpu, zone);
	}
}

/*
 * Spill all of this CPU's per-cpu pages back into the buddy allocator.
 */
void drain_local_pages(struct zone *zone)
{
	int cpu = smp_processor_id();

	if (zone)
		drain_pages_zone(cpu, zone);
	else
		drain_pages(cpu);
}

/*
 * The implementation of drain_all_pages(), exposing an extra parameter to
 * drain on all cpus.
 *
 * drain_all_pages() is optimized to only execute on cpus where pcplists are
 * not empty. The check for non-emptiness can however race with a free to
 * pcplist that has not yet increased the pcp->count from 0 to 1. Callers
 * that need the guarantee that every CPU has drained can disable the
 * optimizing racy check.
 */
static void __drain_all_pages(struct zone *zone, bool force_all_cpus)
{
	int cpu;

	/*
	 * Allocate in the BSS so we won't require allocation in
	 * direct reclaim path for CONFIG_CPUMASK_OFFSTACK=y
	 */
	static cpumask_t cpus_with_pcps;

	/*
	 * Do not drain if one is already in progress unless it's specific to
	 * a zone. Such callers are primarily CMA and memory hotplug and need
	 * the drain to be complete when the call returns.
	 */
	if (unlikely(!mutex_trylock(&pcpu_drain_mutex))) {
		if (!zone)
			return;
		mutex_lock(&pcpu_drain_mutex);
	}

	/*
	 * We don't care about racing with CPU hotplug event
	 * as offline notification will cause the notified
	 * cpu to drain that CPU pcps and on_each_cpu_mask
	 * disables preemption as part of its processing
	 */
	for_each_online_cpu(cpu) {
		struct per_cpu_pages *pcp;
		struct zone *z;
		bool has_pcps = false;

		if (force_all_cpus) {
			/*
			 * The pcp.count check is racy, some callers need a
			 * guarantee that no cpu is missed.
			 */
			has_pcps = true;
		} else if (zone) {
			pcp = per_cpu_ptr(zone->per_cpu_pageset, cpu);
			if (pcp->count)
				has_pcps = true;
		} else {
			for_each_populated_zone(z) {
				pcp = per_cpu_ptr(z->per_cpu_pageset, cpu);
				if (pcp->count) {
					has_pcps = true;
					break;
				}
			}
		}

		if (has_pcps)
			cpumask_set_cpu(cpu, &cpus_with_pcps);
		else
			cpumask_clear_cpu(cpu, &cpus_with_pcps);
	}

	for_each_cpu(cpu, &cpus_with_pcps) {
		if (zone)
			drain_pages_zone(cpu, zone);
		else
			drain_pages(cpu);
	}

	mutex_unlock(&pcpu_drain_mutex);
}

/*
 * Spill all the per-cpu pages from all CPUs back into the buddy allocator.
 *
 * When zone parameter is non-NULL, spill just the single zone's pages.
 */
void drain_all_pages(struct zone *zone)
{
	__drain_all_pages(zone, false);
}

static bool free_unref_page_prepare(struct page *page, unsigned long pfn,
							unsigned int order)
{
	int migratetype;

	if (!free_pages_prepare(page, order, FPI_NONE))
		return false;

	migratetype = get_pfnblock_migratetype(page, pfn);
	set_pcppage_migratetype(page, migratetype);
	return true;
}

static int nr_pcp_free(struct per_cpu_pages *pcp, int batch, int high, bool free_high)
{
	int min_nr_free, max_nr_free;

	/* Free as much as possible if batch freeing high-order pages. */
	if (unlikely(free_high))
		return min(pcp->count, batch << CONFIG_PCP_BATCH_SCALE_MAX);

	/* Check for PCP disabled or boot pageset */
	if (unlikely(high < batch))
		return 1;

	/* Leave at least pcp->batch pages on the list */
	min_nr_free = batch;
	max_nr_free = high - batch;

	/*
	 * Increase the batch number to the number of the consecutive
	 * freed pages to reduce zone lock contention.
	 */
	batch = clamp_t(int, pcp->free_count, min_nr_free, max_nr_free);

	return batch;
}

static int nr_pcp_high(struct per_cpu_pages *pcp, struct zone *zone,
		       int batch, bool free_high)
{
	int high, high_min, high_max;
<<<<<<< HEAD

	high_min = READ_ONCE(pcp->high_min);
	high_max = READ_ONCE(pcp->high_max);
	high = pcp->high = clamp(pcp->high, high_min, high_max);

=======

	high_min = READ_ONCE(pcp->high_min);
	high_max = READ_ONCE(pcp->high_max);
	high = pcp->high = clamp(pcp->high, high_min, high_max);

>>>>>>> 6788380f
	if (unlikely(!high))
		return 0;

	if (unlikely(free_high)) {
		pcp->high = max(high - (batch << CONFIG_PCP_BATCH_SCALE_MAX),
				high_min);
		return 0;
	}

	/*
	 * If reclaim is active, limit the number of pages that can be
	 * stored on pcp lists
	 */
	if (test_bit(ZONE_RECLAIM_ACTIVE, &zone->flags)) {
		int free_count = max_t(int, pcp->free_count, batch);

		pcp->high = max(high - free_count, high_min);
		return min(batch << 2, pcp->high);
	}

	if (high_min == high_max)
		return high;

	if (test_bit(ZONE_BELOW_HIGH, &zone->flags)) {
		int free_count = max_t(int, pcp->free_count, batch);

		pcp->high = max(high - free_count, high_min);
		high = max(pcp->count, high_min);
	} else if (pcp->count >= high) {
		int need_high = pcp->free_count + batch;

		/* pcp->high should be large enough to hold batch freed pages */
		if (pcp->high < need_high)
			pcp->high = clamp(need_high, high_min, high_max);
	}

	return high;
}

static void free_unref_page_commit(struct zone *zone, struct per_cpu_pages *pcp,
				   struct page *page, int migratetype,
				   unsigned int order)
{
	int high, batch;
	int pindex;
	bool free_high = false;

	/*
	 * On freeing, reduce the number of pages that are batch allocated.
	 * See nr_pcp_alloc() where alloc_factor is increased for subsequent
	 * allocations.
	 */
	pcp->alloc_factor >>= 1;
	__count_vm_events(PGFREE, 1 << order);
	pindex = order_to_pindex(migratetype, order);
	list_add(&page->pcp_list, &pcp->lists[pindex]);
	pcp->count += 1 << order;

	batch = READ_ONCE(pcp->batch);
	/*
	 * As high-order pages other than THP's stored on PCP can contribute
	 * to fragmentation, limit the number stored when PCP is heavily
	 * freeing without allocation. The remainder after bulk freeing
	 * stops will be drained from vmstat refresh context.
	 */
	if (order && order <= PAGE_ALLOC_COSTLY_ORDER) {
		free_high = (pcp->free_count >= batch &&
			     (pcp->flags & PCPF_PREV_FREE_HIGH_ORDER) &&
			     (!(pcp->flags & PCPF_FREE_HIGH_BATCH) ||
			      pcp->count >= READ_ONCE(batch)));
		pcp->flags |= PCPF_PREV_FREE_HIGH_ORDER;
	} else if (pcp->flags & PCPF_PREV_FREE_HIGH_ORDER) {
		pcp->flags &= ~PCPF_PREV_FREE_HIGH_ORDER;
	}
	if (pcp->free_count < (batch << CONFIG_PCP_BATCH_SCALE_MAX))
		pcp->free_count += (1 << order);
	high = nr_pcp_high(pcp, zone, batch, free_high);
	if (pcp->count >= high) {
		free_pcppages_bulk(zone, nr_pcp_free(pcp, batch, high, free_high),
				   pcp, pindex);
		if (test_bit(ZONE_BELOW_HIGH, &zone->flags) &&
		    zone_watermark_ok(zone, 0, high_wmark_pages(zone),
				      ZONE_MOVABLE, 0))
			clear_bit(ZONE_BELOW_HIGH, &zone->flags);
	}
}

/*
 * Free a pcp page
 */
void free_unref_page(struct page *page, unsigned int order)
{
	unsigned long __maybe_unused UP_flags;
	struct per_cpu_pages *pcp;
	struct zone *zone;
	unsigned long pfn = page_to_pfn(page);
	int migratetype, pcpmigratetype;

	if (!free_unref_page_prepare(page, pfn, order))
		return;

	/*
	 * We only track unmovable, reclaimable and movable on pcp lists.
	 * Place ISOLATE pages on the isolated list because they are being
	 * offlined but treat HIGHATOMIC and CMA as movable pages so we can
	 * get those areas back if necessary. Otherwise, we may have to free
	 * excessively into the page allocator
	 */
	migratetype = pcpmigratetype = get_pcppage_migratetype(page);
	if (unlikely(migratetype >= MIGRATE_PCPTYPES)) {
		if (unlikely(is_migrate_isolate(migratetype))) {
			free_one_page(page_zone(page), page, pfn, order, migratetype, FPI_NONE);
			return;
		}
		pcpmigratetype = MIGRATE_MOVABLE;
	}

	zone = page_zone(page);
	pcp_trylock_prepare(UP_flags);
	pcp = pcp_spin_trylock(zone->per_cpu_pageset);
	if (pcp) {
		free_unref_page_commit(zone, pcp, page, pcpmigratetype, order);
		pcp_spin_unlock(pcp);
	} else {
		free_one_page(zone, page, pfn, order, migratetype, FPI_NONE);
	}
	pcp_trylock_finish(UP_flags);
}

/*
 * Free a list of 0-order pages
 */
void free_unref_page_list(struct list_head *list)
{
	unsigned long __maybe_unused UP_flags;
	struct page *page, *next;
	struct per_cpu_pages *pcp = NULL;
	struct zone *locked_zone = NULL;
	int batch_count = 0;
	int migratetype;

	/* Prepare pages for freeing */
	list_for_each_entry_safe(page, next, list, lru) {
		unsigned long pfn = page_to_pfn(page);
		if (!free_unref_page_prepare(page, pfn, 0)) {
			list_del(&page->lru);
			continue;
		}

		/*
		 * Free isolated pages directly to the allocator, see
		 * comment in free_unref_page.
		 */
		migratetype = get_pcppage_migratetype(page);
		if (unlikely(is_migrate_isolate(migratetype))) {
			list_del(&page->lru);
			free_one_page(page_zone(page), page, pfn, 0, migratetype, FPI_NONE);
			continue;
		}
	}

	list_for_each_entry_safe(page, next, list, lru) {
		struct zone *zone = page_zone(page);

		list_del(&page->lru);
		migratetype = get_pcppage_migratetype(page);

		/*
		 * Either different zone requiring a different pcp lock or
		 * excessive lock hold times when freeing a large list of
		 * pages.
		 */
		if (zone != locked_zone || batch_count == SWAP_CLUSTER_MAX) {
			if (pcp) {
				pcp_spin_unlock(pcp);
				pcp_trylock_finish(UP_flags);
			}

			batch_count = 0;

			/*
			 * trylock is necessary as pages may be getting freed
			 * from IRQ or SoftIRQ context after an IO completion.
			 */
			pcp_trylock_prepare(UP_flags);
			pcp = pcp_spin_trylock(zone->per_cpu_pageset);
			if (unlikely(!pcp)) {
				pcp_trylock_finish(UP_flags);
				free_one_page(zone, page, page_to_pfn(page),
					      0, migratetype, FPI_NONE);
				locked_zone = NULL;
				continue;
			}
			locked_zone = zone;
		}

		/*
		 * Non-isolated types over MIGRATE_PCPTYPES get added
		 * to the MIGRATE_MOVABLE pcp list.
		 */
		if (unlikely(migratetype >= MIGRATE_PCPTYPES))
			migratetype = MIGRATE_MOVABLE;

		trace_mm_page_free_batched(page);
		free_unref_page_commit(zone, pcp, page, migratetype, 0);
		batch_count++;
	}

	if (pcp) {
		pcp_spin_unlock(pcp);
		pcp_trylock_finish(UP_flags);
	}
}

/*
 * split_page takes a non-compound higher-order page, and splits it into
 * n (1<<order) sub-pages: page[0..n]
 * Each sub-page must be freed individually.
 *
 * Note: this is probably too low level an operation for use in drivers.
 * Please consult with lkml before using this in your driver.
 */
void split_page(struct page *page, unsigned int order)
{
	int i;

	VM_BUG_ON_PAGE(PageCompound(page), page);
	VM_BUG_ON_PAGE(!page_count(page), page);

	for (i = 1; i < (1 << order); i++)
		set_page_refcounted(page + i);
	split_page_owner(page, 1 << order);
	split_page_memcg(page, 1 << order);
}
EXPORT_SYMBOL_GPL(split_page);

int __isolate_free_page(struct page *page, unsigned int order)
{
	struct zone *zone = page_zone(page);
	int mt = get_pageblock_migratetype(page);

	if (!is_migrate_isolate(mt)) {
		unsigned long watermark;
		/*
		 * Obey watermarks as if the page was being allocated. We can
		 * emulate a high-order watermark check with a raised order-0
		 * watermark, because we already know our high-order page
		 * exists.
		 */
		watermark = zone->_watermark[WMARK_MIN] + (1UL << order);
		if (!zone_watermark_ok(zone, 0, watermark, 0, ALLOC_CMA))
			return 0;

		__mod_zone_freepage_state(zone, -(1UL << order), mt);
	}

	del_page_from_free_list(page, zone, order);

	/*
	 * Set the pageblock if the isolated page is at least half of a
	 * pageblock
	 */
	if (order >= pageblock_order - 1) {
		struct page *endpage = page + (1 << order) - 1;
		for (; page < endpage; page += pageblock_nr_pages) {
			int mt = get_pageblock_migratetype(page);
			/*
			 * Only change normal pageblocks (i.e., they can merge
			 * with others)
			 */
			if (migratetype_is_mergeable(mt))
				set_pageblock_migratetype(page,
							  MIGRATE_MOVABLE);
		}
	}

	return 1UL << order;
}

/**
 * __putback_isolated_page - Return a now-isolated page back where we got it
 * @page: Page that was isolated
 * @order: Order of the isolated page
 * @mt: The page's pageblock's migratetype
 *
 * This function is meant to return a page pulled from the free lists via
 * __isolate_free_page back to the free lists they were pulled from.
 */
void __putback_isolated_page(struct page *page, unsigned int order, int mt)
{
	struct zone *zone = page_zone(page);

	/* zone lock should be held when this function is called */
	lockdep_assert_held(&zone->lock);

	/* Return isolated page to tail of freelist. */
	__free_one_page(page, page_to_pfn(page), zone, order, mt,
			FPI_SKIP_REPORT_NOTIFY | FPI_TO_TAIL);
}

/*
 * Update NUMA hit/miss statistics
 */
static inline void zone_statistics(struct zone *preferred_zone, struct zone *z,
				   long nr_account)
{
#ifdef CONFIG_NUMA
	enum numa_stat_item local_stat = NUMA_LOCAL;

	/* skip numa counters update if numa stats is disabled */
	if (!static_branch_likely(&vm_numa_stat_key))
		return;

	if (zone_to_nid(z) != numa_node_id())
		local_stat = NUMA_OTHER;

	if (zone_to_nid(z) == zone_to_nid(preferred_zone))
		__count_numa_events(z, NUMA_HIT, nr_account);
	else {
		__count_numa_events(z, NUMA_MISS, nr_account);
		__count_numa_events(preferred_zone, NUMA_FOREIGN, nr_account);
	}
	__count_numa_events(z, local_stat, nr_account);
#endif
}

static __always_inline
struct page *rmqueue_buddy(struct zone *preferred_zone, struct zone *zone,
			   unsigned int order, unsigned int alloc_flags,
			   int migratetype)
{
	struct page *page;
	unsigned long flags;

	do {
		page = NULL;
		spin_lock_irqsave(&zone->lock, flags);
		if (alloc_flags & ALLOC_HIGHATOMIC)
			page = __rmqueue_smallest(zone, order, MIGRATE_HIGHATOMIC);
		if (!page) {
			page = __rmqueue(zone, order, migratetype, alloc_flags);

			/*
			 * If the allocation fails, allow OOM handling access
			 * to HIGHATOMIC reserves as failing now is worse than
			 * failing a high-order atomic allocation in the
			 * future.
			 */
			if (!page && (alloc_flags & ALLOC_OOM))
				page = __rmqueue_smallest(zone, order, MIGRATE_HIGHATOMIC);

			if (!page) {
				spin_unlock_irqrestore(&zone->lock, flags);
				return NULL;
			}
		}
		__mod_zone_freepage_state(zone, -(1 << order),
					  get_pcppage_migratetype(page));
		spin_unlock_irqrestore(&zone->lock, flags);
	} while (check_new_pages(page, order));

	__count_zid_vm_events(PGALLOC, page_zonenum(page), 1 << order);
	zone_statistics(preferred_zone, zone, 1);

	return page;
}

static int nr_pcp_alloc(struct per_cpu_pages *pcp, struct zone *zone, int order)
{
	int high, base_batch, batch, max_nr_alloc;
	int high_max, high_min;

	base_batch = READ_ONCE(pcp->batch);
	high_min = READ_ONCE(pcp->high_min);
	high_max = READ_ONCE(pcp->high_max);
	high = pcp->high = clamp(pcp->high, high_min, high_max);

	/* Check for PCP disabled or boot pageset */
	if (unlikely(high < base_batch))
		return 1;

	if (order)
		batch = base_batch;
	else
		batch = (base_batch << pcp->alloc_factor);

	/*
	 * If we had larger pcp->high, we could avoid to allocate from
	 * zone.
	 */
	if (high_min != high_max && !test_bit(ZONE_BELOW_HIGH, &zone->flags))
		high = pcp->high = min(high + batch, high_max);

	if (!order) {
		max_nr_alloc = max(high - pcp->count - base_batch, base_batch);
		/*
		 * Double the number of pages allocated each time there is
		 * subsequent allocation of order-0 pages without any freeing.
		 */
		if (batch <= max_nr_alloc &&
		    pcp->alloc_factor < CONFIG_PCP_BATCH_SCALE_MAX)
			pcp->alloc_factor++;
		batch = min(batch, max_nr_alloc);
	}

	/*
	 * Scale batch relative to order if batch implies free pages
	 * can be stored on the PCP. Batch can be 1 for small zones or
	 * for boot pagesets which should never store free pages as
	 * the pages may belong to arbitrary zones.
	 */
	if (batch > 1)
		batch = max(batch >> order, 2);

	return batch;
}

/* Remove page from the per-cpu list, caller must protect the list */
static inline
struct page *__rmqueue_pcplist(struct zone *zone, unsigned int order,
			int migratetype,
			unsigned int alloc_flags,
			struct per_cpu_pages *pcp,
			struct list_head *list)
{
	struct page *page;

	do {
		if (list_empty(list)) {
			int batch = nr_pcp_alloc(pcp, zone, order);
			int alloced;

			alloced = rmqueue_bulk(zone, order,
					batch, list,
					migratetype, alloc_flags);

			pcp->count += alloced << order;
			if (unlikely(list_empty(list)))
				return NULL;
		}

		page = list_first_entry(list, struct page, pcp_list);
		list_del(&page->pcp_list);
		pcp->count -= 1 << order;
	} while (check_new_pages(page, order));

	return page;
}

/* Lock and remove page from the per-cpu list */
static struct page *rmqueue_pcplist(struct zone *preferred_zone,
			struct zone *zone, unsigned int order,
			int migratetype, unsigned int alloc_flags)
{
	struct per_cpu_pages *pcp;
	struct list_head *list;
	struct page *page;
	unsigned long __maybe_unused UP_flags;

	/* spin_trylock may fail due to a parallel drain or IRQ reentrancy. */
	pcp_trylock_prepare(UP_flags);
	pcp = pcp_spin_trylock(zone->per_cpu_pageset);
	if (!pcp) {
		pcp_trylock_finish(UP_flags);
		return NULL;
	}

	/*
	 * On allocation, reduce the number of pages that are batch freed.
	 * See nr_pcp_free() where free_factor is increased for subsequent
	 * frees.
	 */
	pcp->free_count >>= 1;
	list = &pcp->lists[order_to_pindex(migratetype, order)];
	page = __rmqueue_pcplist(zone, order, migratetype, alloc_flags, pcp, list);
	pcp_spin_unlock(pcp);
	pcp_trylock_finish(UP_flags);
	if (page) {
		__count_zid_vm_events(PGALLOC, page_zonenum(page), 1 << order);
		zone_statistics(preferred_zone, zone, 1);
	}
	return page;
}

/*
 * Allocate a page from the given zone.
 * Use pcplists for THP or "cheap" high-order allocations.
 */

/*
 * Do not instrument rmqueue() with KMSAN. This function may call
 * __msan_poison_alloca() through a call to set_pfnblock_flags_mask().
 * If __msan_poison_alloca() attempts to allocate pages for the stack depot, it
 * may call rmqueue() again, which will result in a deadlock.
 */
__no_sanitize_memory
static inline
struct page *rmqueue(struct zone *preferred_zone,
			struct zone *zone, unsigned int order,
			gfp_t gfp_flags, unsigned int alloc_flags,
			int migratetype)
{
	struct page *page;

	/*
	 * We most definitely don't want callers attempting to
	 * allocate greater than order-1 page units with __GFP_NOFAIL.
	 */
	WARN_ON_ONCE((gfp_flags & __GFP_NOFAIL) && (order > 1));

	if (likely(pcp_allowed_order(order))) {
		page = rmqueue_pcplist(preferred_zone, zone, order,
				       migratetype, alloc_flags);
		if (likely(page))
			goto out;
	}

	page = rmqueue_buddy(preferred_zone, zone, order, alloc_flags,
							migratetype);

out:
	/* Separate test+clear to avoid unnecessary atomics */
	if ((alloc_flags & ALLOC_KSWAPD) &&
	    unlikely(test_bit(ZONE_BOOSTED_WATERMARK, &zone->flags))) {
		clear_bit(ZONE_BOOSTED_WATERMARK, &zone->flags);
		wakeup_kswapd(zone, 0, 0, zone_idx(zone));
	}

	VM_BUG_ON_PAGE(page && bad_range(zone, page), page);
	return page;
}

noinline bool should_fail_alloc_page(gfp_t gfp_mask, unsigned int order)
{
	return __should_fail_alloc_page(gfp_mask, order);
}
ALLOW_ERROR_INJECTION(should_fail_alloc_page, TRUE);

static inline long __zone_watermark_unusable_free(struct zone *z,
				unsigned int order, unsigned int alloc_flags)
{
	long unusable_free = (1 << order) - 1;

	/*
	 * If the caller does not have rights to reserves below the min
	 * watermark then subtract the high-atomic reserves. This will
	 * over-estimate the size of the atomic reserve but it avoids a search.
	 */
	if (likely(!(alloc_flags & ALLOC_RESERVES)))
		unusable_free += z->nr_reserved_highatomic;

#ifdef CONFIG_CMA
	/* If allocation can't use CMA areas don't use free CMA pages */
	if (!(alloc_flags & ALLOC_CMA))
		unusable_free += zone_page_state(z, NR_FREE_CMA_PAGES);
#endif
#ifdef CONFIG_UNACCEPTED_MEMORY
	unusable_free += zone_page_state(z, NR_UNACCEPTED);
#endif

	return unusable_free;
}

/*
 * Return true if free base pages are above 'mark'. For high-order checks it
 * will return true of the order-0 watermark is reached and there is at least
 * one free page of a suitable size. Checking now avoids taking the zone lock
 * to check in the allocation paths if no pages are free.
 */
bool __zone_watermark_ok(struct zone *z, unsigned int order, unsigned long mark,
			 int highest_zoneidx, unsigned int alloc_flags,
			 long free_pages)
{
	long min = mark;
	int o;

	/* free_pages may go negative - that's OK */
	free_pages -= __zone_watermark_unusable_free(z, order, alloc_flags);

	if (unlikely(alloc_flags & ALLOC_RESERVES)) {
		/*
		 * __GFP_HIGH allows access to 50% of the min reserve as well
		 * as OOM.
		 */
		if (alloc_flags & ALLOC_MIN_RESERVE) {
			min -= min / 2;

			/*
			 * Non-blocking allocations (e.g. GFP_ATOMIC) can
			 * access more reserves than just __GFP_HIGH. Other
			 * non-blocking allocations requests such as GFP_NOWAIT
			 * or (GFP_KERNEL & ~__GFP_DIRECT_RECLAIM) do not get
			 * access to the min reserve.
			 */
			if (alloc_flags & ALLOC_NON_BLOCK)
				min -= min / 4;
		}

		/*
		 * OOM victims can try even harder than the normal reserve
		 * users on the grounds that it's definitely going to be in
		 * the exit path shortly and free memory. Any allocation it
		 * makes during the free path will be small and short-lived.
		 */
		if (alloc_flags & ALLOC_OOM)
			min -= min / 2;
	}

	/*
	 * Check watermarks for an order-0 allocation request. If these
	 * are not met, then a high-order request also cannot go ahead
	 * even if a suitable page happened to be free.
	 */
	if (free_pages <= min + z->lowmem_reserve[highest_zoneidx])
		return false;

	/* If this is an order-0 request then the watermark is fine */
	if (!order)
		return true;

	/* For a high-order request, check at least one suitable page is free */
	for (o = order; o <= MAX_ORDER; o++) {
		struct free_area *area = &z->free_area[o];
		int mt;

		if (!area->nr_free)
			continue;

		for (mt = 0; mt < MIGRATE_PCPTYPES; mt++) {
			if (!free_area_empty(area, mt))
				return true;
		}

#ifdef CONFIG_CMA
		if ((alloc_flags & ALLOC_CMA) &&
		    !free_area_empty(area, MIGRATE_CMA)) {
			return true;
		}
#endif
		if ((alloc_flags & (ALLOC_HIGHATOMIC|ALLOC_OOM)) &&
		    !free_area_empty(area, MIGRATE_HIGHATOMIC)) {
			return true;
		}
	}
	return false;
}

bool zone_watermark_ok(struct zone *z, unsigned int order, unsigned long mark,
		      int highest_zoneidx, unsigned int alloc_flags)
{
	return __zone_watermark_ok(z, order, mark, highest_zoneidx, alloc_flags,
					zone_page_state(z, NR_FREE_PAGES));
}

static inline bool zone_watermark_fast(struct zone *z, unsigned int order,
				unsigned long mark, int highest_zoneidx,
				unsigned int alloc_flags, gfp_t gfp_mask)
{
	long free_pages;

	free_pages = zone_page_state(z, NR_FREE_PAGES);

	/*
	 * Fast check for order-0 only. If this fails then the reserves
	 * need to be calculated.
	 */
	if (!order) {
		long usable_free;
		long reserved;

		usable_free = free_pages;
		reserved = __zone_watermark_unusable_free(z, 0, alloc_flags);

		/* reserved may over estimate high-atomic reserves. */
		usable_free -= min(usable_free, reserved);
		if (usable_free > mark + z->lowmem_reserve[highest_zoneidx])
			return true;
	}

	if (__zone_watermark_ok(z, order, mark, highest_zoneidx, alloc_flags,
					free_pages))
		return true;

	/*
	 * Ignore watermark boosting for __GFP_HIGH order-0 allocations
	 * when checking the min watermark. The min watermark is the
	 * point where boosting is ignored so that kswapd is woken up
	 * when below the low watermark.
	 */
	if (unlikely(!order && (alloc_flags & ALLOC_MIN_RESERVE) && z->watermark_boost
		&& ((alloc_flags & ALLOC_WMARK_MASK) == WMARK_MIN))) {
		mark = z->_watermark[WMARK_MIN];
		return __zone_watermark_ok(z, order, mark, highest_zoneidx,
					alloc_flags, free_pages);
	}

	return false;
}

bool zone_watermark_ok_safe(struct zone *z, unsigned int order,
			unsigned long mark, int highest_zoneidx)
{
	long free_pages = zone_page_state(z, NR_FREE_PAGES);

	if (z->percpu_drift_mark && free_pages < z->percpu_drift_mark)
		free_pages = zone_page_state_snapshot(z, NR_FREE_PAGES);

	return __zone_watermark_ok(z, order, mark, highest_zoneidx, 0,
								free_pages);
}

#ifdef CONFIG_NUMA
int __read_mostly node_reclaim_distance = RECLAIM_DISTANCE;

static bool zone_allows_reclaim(struct zone *local_zone, struct zone *zone)
{
	return node_distance(zone_to_nid(local_zone), zone_to_nid(zone)) <=
				node_reclaim_distance;
}
#else	/* CONFIG_NUMA */
static bool zone_allows_reclaim(struct zone *local_zone, struct zone *zone)
{
	return true;
}
#endif	/* CONFIG_NUMA */

/*
 * The restriction on ZONE_DMA32 as being a suitable zone to use to avoid
 * fragmentation is subtle. If the preferred zone was HIGHMEM then
 * premature use of a lower zone may cause lowmem pressure problems that
 * are worse than fragmentation. If the next zone is ZONE_DMA then it is
 * probably too small. It only makes sense to spread allocations to avoid
 * fragmentation between the Normal and DMA32 zones.
 */
static inline unsigned int
alloc_flags_nofragment(struct zone *zone, gfp_t gfp_mask)
{
	unsigned int alloc_flags;

	/*
	 * __GFP_KSWAPD_RECLAIM is assumed to be the same as ALLOC_KSWAPD
	 * to save a branch.
	 */
	alloc_flags = (__force int) (gfp_mask & __GFP_KSWAPD_RECLAIM);

#ifdef CONFIG_ZONE_DMA32
	if (!zone)
		return alloc_flags;

	if (zone_idx(zone) != ZONE_NORMAL)
		return alloc_flags;

	/*
	 * If ZONE_DMA32 exists, assume it is the one after ZONE_NORMAL and
	 * the pointer is within zone->zone_pgdat->node_zones[]. Also assume
	 * on UMA that if Normal is populated then so is DMA32.
	 */
	BUILD_BUG_ON(ZONE_NORMAL - ZONE_DMA32 != 1);
	if (nr_online_nodes > 1 && !populated_zone(--zone))
		return alloc_flags;

	alloc_flags |= ALLOC_NOFRAGMENT;
#endif /* CONFIG_ZONE_DMA32 */
	return alloc_flags;
}

/* Must be called after current_gfp_context() which can change gfp_mask */
static inline unsigned int gfp_to_alloc_flags_cma(gfp_t gfp_mask,
						  unsigned int alloc_flags)
{
#ifdef CONFIG_CMA
	if (gfp_migratetype(gfp_mask) == MIGRATE_MOVABLE)
		alloc_flags |= ALLOC_CMA;
#endif
	return alloc_flags;
}

/*
 * get_page_from_freelist goes through the zonelist trying to allocate
 * a page.
 */
static struct page *
get_page_from_freelist(gfp_t gfp_mask, unsigned int order, int alloc_flags,
						const struct alloc_context *ac)
{
	struct zoneref *z;
	struct zone *zone;
	struct pglist_data *last_pgdat = NULL;
	bool last_pgdat_dirty_ok = false;
	bool no_fallback;

retry:
	/*
	 * Scan zonelist, looking for a zone with enough free.
	 * See also cpuset_node_allowed() comment in kernel/cgroup/cpuset.c.
	 */
	no_fallback = alloc_flags & ALLOC_NOFRAGMENT;
	z = ac->preferred_zoneref;
	for_next_zone_zonelist_nodemask(zone, z, ac->highest_zoneidx,
					ac->nodemask) {
		struct page *page;
		unsigned long mark;

		if (cpusets_enabled() &&
			(alloc_flags & ALLOC_CPUSET) &&
			!__cpuset_zone_allowed(zone, gfp_mask))
				continue;
		/*
		 * When allocating a page cache page for writing, we
		 * want to get it from a node that is within its dirty
		 * limit, such that no single node holds more than its
		 * proportional share of globally allowed dirty pages.
		 * The dirty limits take into account the node's
		 * lowmem reserves and high watermark so that kswapd
		 * should be able to balance it without having to
		 * write pages from its LRU list.
		 *
		 * XXX: For now, allow allocations to potentially
		 * exceed the per-node dirty limit in the slowpath
		 * (spread_dirty_pages unset) before going into reclaim,
		 * which is important when on a NUMA setup the allowed
		 * nodes are together not big enough to reach the
		 * global limit.  The proper fix for these situations
		 * will require awareness of nodes in the
		 * dirty-throttling and the flusher threads.
		 */
		if (ac->spread_dirty_pages) {
			if (last_pgdat != zone->zone_pgdat) {
				last_pgdat = zone->zone_pgdat;
				last_pgdat_dirty_ok = node_dirty_ok(zone->zone_pgdat);
			}

			if (!last_pgdat_dirty_ok)
				continue;
		}

		if (no_fallback && nr_online_nodes > 1 &&
		    zone != ac->preferred_zoneref->zone) {
			int local_nid;

			/*
			 * If moving to a remote node, retry but allow
			 * fragmenting fallbacks. Locality is more important
			 * than fragmentation avoidance.
			 */
			local_nid = zone_to_nid(ac->preferred_zoneref->zone);
			if (zone_to_nid(zone) != local_nid) {
				alloc_flags &= ~ALLOC_NOFRAGMENT;
				goto retry;
			}
		}

		/*
		 * Detect whether the number of free pages is below high
		 * watermark.  If so, we will decrease pcp->high and free
		 * PCP pages in free path to reduce the possibility of
		 * premature page reclaiming.  Detection is done here to
		 * avoid to do that in hotter free path.
		 */
		if (test_bit(ZONE_BELOW_HIGH, &zone->flags))
			goto check_alloc_wmark;

		mark = high_wmark_pages(zone);
		if (zone_watermark_fast(zone, order, mark,
					ac->highest_zoneidx, alloc_flags,
					gfp_mask))
			goto try_this_zone;
		else
			set_bit(ZONE_BELOW_HIGH, &zone->flags);

check_alloc_wmark:
		mark = wmark_pages(zone, alloc_flags & ALLOC_WMARK_MASK);
		if (!zone_watermark_fast(zone, order, mark,
				       ac->highest_zoneidx, alloc_flags,
				       gfp_mask)) {
			int ret;

			if (has_unaccepted_memory()) {
				if (try_to_accept_memory(zone, order))
					goto try_this_zone;
			}

#ifdef CONFIG_DEFERRED_STRUCT_PAGE_INIT
			/*
			 * Watermark failed for this zone, but see if we can
			 * grow this zone if it contains deferred pages.
			 */
			if (deferred_pages_enabled()) {
				if (_deferred_grow_zone(zone, order))
					goto try_this_zone;
			}
#endif
			/* Checked here to keep the fast path fast */
			BUILD_BUG_ON(ALLOC_NO_WATERMARKS < NR_WMARK);
			if (alloc_flags & ALLOC_NO_WATERMARKS)
				goto try_this_zone;

			if (!node_reclaim_enabled() ||
			    !zone_allows_reclaim(ac->preferred_zoneref->zone, zone))
				continue;

			ret = node_reclaim(zone->zone_pgdat, gfp_mask, order);
			switch (ret) {
			case NODE_RECLAIM_NOSCAN:
				/* did not scan */
				continue;
			case NODE_RECLAIM_FULL:
				/* scanned but unreclaimable */
				continue;
			default:
				/* did we reclaim enough */
				if (zone_watermark_ok(zone, order, mark,
					ac->highest_zoneidx, alloc_flags))
					goto try_this_zone;

				continue;
			}
		}

try_this_zone:
		page = rmqueue(ac->preferred_zoneref->zone, zone, order,
				gfp_mask, alloc_flags, ac->migratetype);
		if (page) {
			prep_new_page(page, order, gfp_mask, alloc_flags);

			/*
			 * If this is a high-order atomic allocation then check
			 * if the pageblock should be reserved for the future
			 */
			if (unlikely(alloc_flags & ALLOC_HIGHATOMIC))
				reserve_highatomic_pageblock(page, zone);

			return page;
		} else {
			if (has_unaccepted_memory()) {
				if (try_to_accept_memory(zone, order))
					goto try_this_zone;
			}

#ifdef CONFIG_DEFERRED_STRUCT_PAGE_INIT
			/* Try again if zone has deferred pages */
			if (deferred_pages_enabled()) {
				if (_deferred_grow_zone(zone, order))
					goto try_this_zone;
			}
#endif
		}
	}

	/*
	 * It's possible on a UMA machine to get through all zones that are
	 * fragmented. If avoiding fragmentation, reset and try again.
	 */
	if (no_fallback) {
		alloc_flags &= ~ALLOC_NOFRAGMENT;
		goto retry;
	}

	return NULL;
}

static void warn_alloc_show_mem(gfp_t gfp_mask, nodemask_t *nodemask)
{
	unsigned int filter = SHOW_MEM_FILTER_NODES;

	/*
	 * This documents exceptions given to allocations in certain
	 * contexts that are allowed to allocate outside current's set
	 * of allowed nodes.
	 */
	if (!(gfp_mask & __GFP_NOMEMALLOC))
		if (tsk_is_oom_victim(current) ||
		    (current->flags & (PF_MEMALLOC | PF_EXITING)))
			filter &= ~SHOW_MEM_FILTER_NODES;
	if (!in_task() || !(gfp_mask & __GFP_DIRECT_RECLAIM))
		filter &= ~SHOW_MEM_FILTER_NODES;

	__show_mem(filter, nodemask, gfp_zone(gfp_mask));
}

void warn_alloc(gfp_t gfp_mask, nodemask_t *nodemask, const char *fmt, ...)
{
	struct va_format vaf;
	va_list args;
	static DEFINE_RATELIMIT_STATE(nopage_rs, 10*HZ, 1);

	if ((gfp_mask & __GFP_NOWARN) ||
	     !__ratelimit(&nopage_rs) ||
	     ((gfp_mask & __GFP_DMA) && !has_managed_dma()))
		return;

	va_start(args, fmt);
	vaf.fmt = fmt;
	vaf.va = &args;
	pr_warn("%s: %pV, mode:%#x(%pGg), nodemask=%*pbl",
			current->comm, &vaf, gfp_mask, &gfp_mask,
			nodemask_pr_args(nodemask));
	va_end(args);

	cpuset_print_current_mems_allowed();
	pr_cont("\n");
	dump_stack();
	warn_alloc_show_mem(gfp_mask, nodemask);
}

static inline struct page *
__alloc_pages_cpuset_fallback(gfp_t gfp_mask, unsigned int order,
			      unsigned int alloc_flags,
			      const struct alloc_context *ac)
{
	struct page *page;

	page = get_page_from_freelist(gfp_mask, order,
			alloc_flags|ALLOC_CPUSET, ac);
	/*
	 * fallback to ignore cpuset restriction if our nodes
	 * are depleted
	 */
	if (!page)
		page = get_page_from_freelist(gfp_mask, order,
				alloc_flags, ac);

	return page;
}

static inline struct page *
__alloc_pages_may_oom(gfp_t gfp_mask, unsigned int order,
	const struct alloc_context *ac, unsigned long *did_some_progress)
{
	struct oom_control oc = {
		.zonelist = ac->zonelist,
		.nodemask = ac->nodemask,
		.memcg = NULL,
		.gfp_mask = gfp_mask,
		.order = order,
	};
	struct page *page;

	*did_some_progress = 0;

	/*
	 * Acquire the oom lock.  If that fails, somebody else is
	 * making progress for us.
	 */
	if (!mutex_trylock(&oom_lock)) {
		*did_some_progress = 1;
		schedule_timeout_uninterruptible(1);
		return NULL;
	}

	/*
	 * Go through the zonelist yet one more time, keep very high watermark
	 * here, this is only to catch a parallel oom killing, we must fail if
	 * we're still under heavy pressure. But make sure that this reclaim
	 * attempt shall not depend on __GFP_DIRECT_RECLAIM && !__GFP_NORETRY
	 * allocation which will never fail due to oom_lock already held.
	 */
	page = get_page_from_freelist((gfp_mask | __GFP_HARDWALL) &
				      ~__GFP_DIRECT_RECLAIM, order,
				      ALLOC_WMARK_HIGH|ALLOC_CPUSET, ac);
	if (page)
		goto out;

	/* Coredumps can quickly deplete all memory reserves */
	if (current->flags & PF_DUMPCORE)
		goto out;
	/* The OOM killer will not help higher order allocs */
	if (order > PAGE_ALLOC_COSTLY_ORDER)
		goto out;
	/*
	 * We have already exhausted all our reclaim opportunities without any
	 * success so it is time to admit defeat. We will skip the OOM killer
	 * because it is very likely that the caller has a more reasonable
	 * fallback than shooting a random task.
	 *
	 * The OOM killer may not free memory on a specific node.
	 */
	if (gfp_mask & (__GFP_RETRY_MAYFAIL | __GFP_THISNODE))
		goto out;
	/* The OOM killer does not needlessly kill tasks for lowmem */
	if (ac->highest_zoneidx < ZONE_NORMAL)
		goto out;
	if (pm_suspended_storage())
		goto out;
	/*
	 * XXX: GFP_NOFS allocations should rather fail than rely on
	 * other request to make a forward progress.
	 * We are in an unfortunate situation where out_of_memory cannot
	 * do much for this context but let's try it to at least get
	 * access to memory reserved if the current task is killed (see
	 * out_of_memory). Once filesystems are ready to handle allocation
	 * failures more gracefully we should just bail out here.
	 */

	/* Exhausted what can be done so it's blame time */
	if (out_of_memory(&oc) ||
	    WARN_ON_ONCE_GFP(gfp_mask & __GFP_NOFAIL, gfp_mask)) {
		*did_some_progress = 1;

		/*
		 * Help non-failing allocations by giving them access to memory
		 * reserves
		 */
		if (gfp_mask & __GFP_NOFAIL)
			page = __alloc_pages_cpuset_fallback(gfp_mask, order,
					ALLOC_NO_WATERMARKS, ac);
	}
out:
	mutex_unlock(&oom_lock);
	return page;
}

/*
 * Maximum number of compaction retries with a progress before OOM
 * killer is consider as the only way to move forward.
 */
#define MAX_COMPACT_RETRIES 16

#ifdef CONFIG_COMPACTION
/* Try memory compaction for high-order allocations before reclaim */
static struct page *
__alloc_pages_direct_compact(gfp_t gfp_mask, unsigned int order,
		unsigned int alloc_flags, const struct alloc_context *ac,
		enum compact_priority prio, enum compact_result *compact_result)
{
	struct page *page = NULL;
	unsigned long pflags;
	unsigned int noreclaim_flag;

	if (!order)
		return NULL;

	psi_memstall_enter(&pflags);
	delayacct_compact_start();
	noreclaim_flag = memalloc_noreclaim_save();

	*compact_result = try_to_compact_pages(gfp_mask, order, alloc_flags, ac,
								prio, &page);

	memalloc_noreclaim_restore(noreclaim_flag);
	psi_memstall_leave(&pflags);
	delayacct_compact_end();

	if (*compact_result == COMPACT_SKIPPED)
		return NULL;
	/*
	 * At least in one zone compaction wasn't deferred or skipped, so let's
	 * count a compaction stall
	 */
	count_vm_event(COMPACTSTALL);

	/* Prep a captured page if available */
	if (page)
		prep_new_page(page, order, gfp_mask, alloc_flags);

	/* Try get a page from the freelist if available */
	if (!page)
		page = get_page_from_freelist(gfp_mask, order, alloc_flags, ac);

	if (page) {
		struct zone *zone = page_zone(page);

		zone->compact_blockskip_flush = false;
		compaction_defer_reset(zone, order, true);
		count_vm_event(COMPACTSUCCESS);
		return page;
	}

	/*
	 * It's bad if compaction run occurs and fails. The most likely reason
	 * is that pages exist, but not enough to satisfy watermarks.
	 */
	count_vm_event(COMPACTFAIL);

	cond_resched();

	return NULL;
}

static inline bool
should_compact_retry(struct alloc_context *ac, int order, int alloc_flags,
		     enum compact_result compact_result,
		     enum compact_priority *compact_priority,
		     int *compaction_retries)
{
	int max_retries = MAX_COMPACT_RETRIES;
	int min_priority;
	bool ret = false;
	int retries = *compaction_retries;
	enum compact_priority priority = *compact_priority;

	if (!order)
		return false;

	if (fatal_signal_pending(current))
		return false;

	/*
	 * Compaction was skipped due to a lack of free order-0
	 * migration targets. Continue if reclaim can help.
	 */
	if (compact_result == COMPACT_SKIPPED) {
		ret = compaction_zonelist_suitable(ac, order, alloc_flags);
		goto out;
	}

	/*
	 * Compaction managed to coalesce some page blocks, but the
	 * allocation failed presumably due to a race. Retry some.
	 */
	if (compact_result == COMPACT_SUCCESS) {
		/*
		 * !costly requests are much more important than
		 * __GFP_RETRY_MAYFAIL costly ones because they are de
		 * facto nofail and invoke OOM killer to move on while
		 * costly can fail and users are ready to cope with
		 * that. 1/4 retries is rather arbitrary but we would
		 * need much more detailed feedback from compaction to
		 * make a better decision.
		 */
		if (order > PAGE_ALLOC_COSTLY_ORDER)
			max_retries /= 4;

		if (++(*compaction_retries) <= max_retries) {
			ret = true;
			goto out;
		}
	}

	/*
	 * Compaction failed. Retry with increasing priority.
	 */
	min_priority = (order > PAGE_ALLOC_COSTLY_ORDER) ?
			MIN_COMPACT_COSTLY_PRIORITY : MIN_COMPACT_PRIORITY;

	if (*compact_priority > min_priority) {
		(*compact_priority)--;
		*compaction_retries = 0;
		ret = true;
	}
out:
	trace_compact_retry(order, priority, compact_result, retries, max_retries, ret);
	return ret;
}
#else
static inline struct page *
__alloc_pages_direct_compact(gfp_t gfp_mask, unsigned int order,
		unsigned int alloc_flags, const struct alloc_context *ac,
		enum compact_priority prio, enum compact_result *compact_result)
{
	*compact_result = COMPACT_SKIPPED;
	return NULL;
}

static inline bool
should_compact_retry(struct alloc_context *ac, unsigned int order, int alloc_flags,
		     enum compact_result compact_result,
		     enum compact_priority *compact_priority,
		     int *compaction_retries)
{
	struct zone *zone;
	struct zoneref *z;

	if (!order || order > PAGE_ALLOC_COSTLY_ORDER)
		return false;

	/*
	 * There are setups with compaction disabled which would prefer to loop
	 * inside the allocator rather than hit the oom killer prematurely.
	 * Let's give them a good hope and keep retrying while the order-0
	 * watermarks are OK.
	 */
	for_each_zone_zonelist_nodemask(zone, z, ac->zonelist,
				ac->highest_zoneidx, ac->nodemask) {
		if (zone_watermark_ok(zone, 0, min_wmark_pages(zone),
					ac->highest_zoneidx, alloc_flags))
			return true;
	}
	return false;
}
#endif /* CONFIG_COMPACTION */

#ifdef CONFIG_LOCKDEP
static struct lockdep_map __fs_reclaim_map =
	STATIC_LOCKDEP_MAP_INIT("fs_reclaim", &__fs_reclaim_map);

static bool __need_reclaim(gfp_t gfp_mask)
{
	/* no reclaim without waiting on it */
	if (!(gfp_mask & __GFP_DIRECT_RECLAIM))
		return false;

	/* this guy won't enter reclaim */
	if (current->flags & PF_MEMALLOC)
		return false;

	if (gfp_mask & __GFP_NOLOCKDEP)
		return false;

	return true;
}

void __fs_reclaim_acquire(unsigned long ip)
{
	lock_acquire_exclusive(&__fs_reclaim_map, 0, 0, NULL, ip);
}

void __fs_reclaim_release(unsigned long ip)
{
	lock_release(&__fs_reclaim_map, ip);
}

void fs_reclaim_acquire(gfp_t gfp_mask)
{
	gfp_mask = current_gfp_context(gfp_mask);

	if (__need_reclaim(gfp_mask)) {
		if (gfp_mask & __GFP_FS)
			__fs_reclaim_acquire(_RET_IP_);

#ifdef CONFIG_MMU_NOTIFIER
		lock_map_acquire(&__mmu_notifier_invalidate_range_start_map);
		lock_map_release(&__mmu_notifier_invalidate_range_start_map);
#endif

	}
}
EXPORT_SYMBOL_GPL(fs_reclaim_acquire);

void fs_reclaim_release(gfp_t gfp_mask)
{
	gfp_mask = current_gfp_context(gfp_mask);

	if (__need_reclaim(gfp_mask)) {
		if (gfp_mask & __GFP_FS)
			__fs_reclaim_release(_RET_IP_);
	}
}
EXPORT_SYMBOL_GPL(fs_reclaim_release);
#endif

/*
 * Zonelists may change due to hotplug during allocation. Detect when zonelists
 * have been rebuilt so allocation retries. Reader side does not lock and
 * retries the allocation if zonelist changes. Writer side is protected by the
 * embedded spin_lock.
 */
static DEFINE_SEQLOCK(zonelist_update_seq);

static unsigned int zonelist_iter_begin(void)
{
	if (IS_ENABLED(CONFIG_MEMORY_HOTREMOVE))
		return read_seqbegin(&zonelist_update_seq);

	return 0;
}

static unsigned int check_retry_zonelist(unsigned int seq)
{
	if (IS_ENABLED(CONFIG_MEMORY_HOTREMOVE))
		return read_seqretry(&zonelist_update_seq, seq);

	return seq;
}

/* Perform direct synchronous page reclaim */
static unsigned long
__perform_reclaim(gfp_t gfp_mask, unsigned int order,
					const struct alloc_context *ac)
{
	unsigned int noreclaim_flag;
	unsigned long progress;

	cond_resched();

	/* We now go into synchronous reclaim */
	cpuset_memory_pressure_bump();
	fs_reclaim_acquire(gfp_mask);
	noreclaim_flag = memalloc_noreclaim_save();

	progress = try_to_free_pages(ac->zonelist, order, gfp_mask,
								ac->nodemask);

	memalloc_noreclaim_restore(noreclaim_flag);
	fs_reclaim_release(gfp_mask);

	cond_resched();

	return progress;
}

/* The really slow allocator path where we enter direct reclaim */
static inline struct page *
__alloc_pages_direct_reclaim(gfp_t gfp_mask, unsigned int order,
		unsigned int alloc_flags, const struct alloc_context *ac,
		unsigned long *did_some_progress)
{
	struct page *page = NULL;
	unsigned long pflags;
	bool drained = false;

	psi_memstall_enter(&pflags);
	*did_some_progress = __perform_reclaim(gfp_mask, order, ac);
	if (unlikely(!(*did_some_progress)))
		goto out;

retry:
	page = get_page_from_freelist(gfp_mask, order, alloc_flags, ac);

	/*
	 * If an allocation failed after direct reclaim, it could be because
	 * pages are pinned on the per-cpu lists or in high alloc reserves.
	 * Shrink them and try again
	 */
	if (!page && !drained) {
		unreserve_highatomic_pageblock(ac, false);
		drain_all_pages(NULL);
		drained = true;
		goto retry;
	}
out:
	psi_memstall_leave(&pflags);

	return page;
}

static void wake_all_kswapds(unsigned int order, gfp_t gfp_mask,
			     const struct alloc_context *ac)
{
	struct zoneref *z;
	struct zone *zone;
	pg_data_t *last_pgdat = NULL;
	enum zone_type highest_zoneidx = ac->highest_zoneidx;

	for_each_zone_zonelist_nodemask(zone, z, ac->zonelist, highest_zoneidx,
					ac->nodemask) {
		if (!managed_zone(zone))
			continue;
		if (last_pgdat != zone->zone_pgdat) {
			wakeup_kswapd(zone, gfp_mask, order, highest_zoneidx);
			last_pgdat = zone->zone_pgdat;
		}
	}
}

static inline unsigned int
gfp_to_alloc_flags(gfp_t gfp_mask, unsigned int order)
{
	unsigned int alloc_flags = ALLOC_WMARK_MIN | ALLOC_CPUSET;

	/*
	 * __GFP_HIGH is assumed to be the same as ALLOC_MIN_RESERVE
	 * and __GFP_KSWAPD_RECLAIM is assumed to be the same as ALLOC_KSWAPD
	 * to save two branches.
	 */
	BUILD_BUG_ON(__GFP_HIGH != (__force gfp_t) ALLOC_MIN_RESERVE);
	BUILD_BUG_ON(__GFP_KSWAPD_RECLAIM != (__force gfp_t) ALLOC_KSWAPD);

	/*
	 * The caller may dip into page reserves a bit more if the caller
	 * cannot run direct reclaim, or if the caller has realtime scheduling
	 * policy or is asking for __GFP_HIGH memory.  GFP_ATOMIC requests will
	 * set both ALLOC_NON_BLOCK and ALLOC_MIN_RESERVE(__GFP_HIGH).
	 */
	alloc_flags |= (__force int)
		(gfp_mask & (__GFP_HIGH | __GFP_KSWAPD_RECLAIM));

	if (!(gfp_mask & __GFP_DIRECT_RECLAIM)) {
		/*
		 * Not worth trying to allocate harder for __GFP_NOMEMALLOC even
		 * if it can't schedule.
		 */
		if (!(gfp_mask & __GFP_NOMEMALLOC)) {
			alloc_flags |= ALLOC_NON_BLOCK;

			if (order > 0)
				alloc_flags |= ALLOC_HIGHATOMIC;
		}

		/*
		 * Ignore cpuset mems for non-blocking __GFP_HIGH (probably
		 * GFP_ATOMIC) rather than fail, see the comment for
		 * cpuset_node_allowed().
		 */
		if (alloc_flags & ALLOC_MIN_RESERVE)
			alloc_flags &= ~ALLOC_CPUSET;
	} else if (unlikely(rt_task(current)) && in_task())
		alloc_flags |= ALLOC_MIN_RESERVE;

	alloc_flags = gfp_to_alloc_flags_cma(gfp_mask, alloc_flags);

	return alloc_flags;
}

static bool oom_reserves_allowed(struct task_struct *tsk)
{
	if (!tsk_is_oom_victim(tsk))
		return false;

	/*
	 * !MMU doesn't have oom reaper so give access to memory reserves
	 * only to the thread with TIF_MEMDIE set
	 */
	if (!IS_ENABLED(CONFIG_MMU) && !test_thread_flag(TIF_MEMDIE))
		return false;

	return true;
}

/*
 * Distinguish requests which really need access to full memory
 * reserves from oom victims which can live with a portion of it
 */
static inline int __gfp_pfmemalloc_flags(gfp_t gfp_mask)
{
	if (unlikely(gfp_mask & __GFP_NOMEMALLOC))
		return 0;
	if (gfp_mask & __GFP_MEMALLOC)
		return ALLOC_NO_WATERMARKS;
	if (in_serving_softirq() && (current->flags & PF_MEMALLOC))
		return ALLOC_NO_WATERMARKS;
	if (!in_interrupt()) {
		if (current->flags & PF_MEMALLOC)
			return ALLOC_NO_WATERMARKS;
		else if (oom_reserves_allowed(current))
			return ALLOC_OOM;
	}

	return 0;
}

bool gfp_pfmemalloc_allowed(gfp_t gfp_mask)
{
	return !!__gfp_pfmemalloc_flags(gfp_mask);
}

/*
 * Checks whether it makes sense to retry the reclaim to make a forward progress
 * for the given allocation request.
 *
 * We give up when we either have tried MAX_RECLAIM_RETRIES in a row
 * without success, or when we couldn't even meet the watermark if we
 * reclaimed all remaining pages on the LRU lists.
 *
 * Returns true if a retry is viable or false to enter the oom path.
 */
static inline bool
should_reclaim_retry(gfp_t gfp_mask, unsigned order,
		     struct alloc_context *ac, int alloc_flags,
		     bool did_some_progress, int *no_progress_loops)
{
	struct zone *zone;
	struct zoneref *z;
	bool ret = false;

	/*
	 * Costly allocations might have made a progress but this doesn't mean
	 * their order will become available due to high fragmentation so
	 * always increment the no progress counter for them
	 */
	if (did_some_progress && order <= PAGE_ALLOC_COSTLY_ORDER)
		*no_progress_loops = 0;
	else
		(*no_progress_loops)++;

	/*
	 * Make sure we converge to OOM if we cannot make any progress
	 * several times in the row.
	 */
	if (*no_progress_loops > MAX_RECLAIM_RETRIES) {
		/* Before OOM, exhaust highatomic_reserve */
		return unreserve_highatomic_pageblock(ac, true);
	}

	/*
	 * Keep reclaiming pages while there is a chance this will lead
	 * somewhere.  If none of the target zones can satisfy our allocation
	 * request even if all reclaimable pages are considered then we are
	 * screwed and have to go OOM.
	 */
	for_each_zone_zonelist_nodemask(zone, z, ac->zonelist,
				ac->highest_zoneidx, ac->nodemask) {
		unsigned long available;
		unsigned long reclaimable;
		unsigned long min_wmark = min_wmark_pages(zone);
		bool wmark;

		available = reclaimable = zone_reclaimable_pages(zone);
		available += zone_page_state_snapshot(zone, NR_FREE_PAGES);

		/*
		 * Would the allocation succeed if we reclaimed all
		 * reclaimable pages?
		 */
		wmark = __zone_watermark_ok(zone, order, min_wmark,
				ac->highest_zoneidx, alloc_flags, available);
		trace_reclaim_retry_zone(z, order, reclaimable,
				available, min_wmark, *no_progress_loops, wmark);
		if (wmark) {
			ret = true;
			break;
		}
	}

	/*
	 * Memory allocation/reclaim might be called from a WQ context and the
	 * current implementation of the WQ concurrency control doesn't
	 * recognize that a particular WQ is congested if the worker thread is
	 * looping without ever sleeping. Therefore we have to do a short sleep
	 * here rather than calling cond_resched().
	 */
	if (current->flags & PF_WQ_WORKER)
		schedule_timeout_uninterruptible(1);
	else
		cond_resched();
	return ret;
}

static inline bool
check_retry_cpuset(int cpuset_mems_cookie, struct alloc_context *ac)
{
	/*
	 * It's possible that cpuset's mems_allowed and the nodemask from
	 * mempolicy don't intersect. This should be normally dealt with by
	 * policy_nodemask(), but it's possible to race with cpuset update in
	 * such a way the check therein was true, and then it became false
	 * before we got our cpuset_mems_cookie here.
	 * This assumes that for all allocations, ac->nodemask can come only
	 * from MPOL_BIND mempolicy (whose documented semantics is to be ignored
	 * when it does not intersect with the cpuset restrictions) or the
	 * caller can deal with a violated nodemask.
	 */
	if (cpusets_enabled() && ac->nodemask &&
			!cpuset_nodemask_valid_mems_allowed(ac->nodemask)) {
		ac->nodemask = NULL;
		return true;
	}

	/*
	 * When updating a task's mems_allowed or mempolicy nodemask, it is
	 * possible to race with parallel threads in such a way that our
	 * allocation can fail while the mask is being updated. If we are about
	 * to fail, check if the cpuset changed during allocation and if so,
	 * retry.
	 */
	if (read_mems_allowed_retry(cpuset_mems_cookie))
		return true;

	return false;
}

static inline struct page *
__alloc_pages_slowpath(gfp_t gfp_mask, unsigned int order,
						struct alloc_context *ac)
{
	bool can_direct_reclaim = gfp_mask & __GFP_DIRECT_RECLAIM;
	const bool costly_order = order > PAGE_ALLOC_COSTLY_ORDER;
	struct page *page = NULL;
	unsigned int alloc_flags;
	unsigned long did_some_progress;
	enum compact_priority compact_priority;
	enum compact_result compact_result;
	int compaction_retries;
	int no_progress_loops;
	unsigned int cpuset_mems_cookie;
	unsigned int zonelist_iter_cookie;
	int reserve_flags;

restart:
	compaction_retries = 0;
	no_progress_loops = 0;
	compact_priority = DEF_COMPACT_PRIORITY;
	cpuset_mems_cookie = read_mems_allowed_begin();
	zonelist_iter_cookie = zonelist_iter_begin();

	/*
	 * The fast path uses conservative alloc_flags to succeed only until
	 * kswapd needs to be woken up, and to avoid the cost of setting up
	 * alloc_flags precisely. So we do that now.
	 */
	alloc_flags = gfp_to_alloc_flags(gfp_mask, order);

	/*
	 * We need to recalculate the starting point for the zonelist iterator
	 * because we might have used different nodemask in the fast path, or
	 * there was a cpuset modification and we are retrying - otherwise we
	 * could end up iterating over non-eligible zones endlessly.
	 */
	ac->preferred_zoneref = first_zones_zonelist(ac->zonelist,
					ac->highest_zoneidx, ac->nodemask);
	if (!ac->preferred_zoneref->zone)
		goto nopage;

	/*
	 * Check for insane configurations where the cpuset doesn't contain
	 * any suitable zone to satisfy the request - e.g. non-movable
	 * GFP_HIGHUSER allocations from MOVABLE nodes only.
	 */
	if (cpusets_insane_config() && (gfp_mask & __GFP_HARDWALL)) {
		struct zoneref *z = first_zones_zonelist(ac->zonelist,
					ac->highest_zoneidx,
					&cpuset_current_mems_allowed);
		if (!z->zone)
			goto nopage;
	}

	if (alloc_flags & ALLOC_KSWAPD)
		wake_all_kswapds(order, gfp_mask, ac);

	/*
	 * The adjusted alloc_flags might result in immediate success, so try
	 * that first
	 */
	page = get_page_from_freelist(gfp_mask, order, alloc_flags, ac);
	if (page)
		goto got_pg;

	/*
	 * For costly allocations, try direct compaction first, as it's likely
	 * that we have enough base pages and don't need to reclaim. For non-
	 * movable high-order allocations, do that as well, as compaction will
	 * try prevent permanent fragmentation by migrating from blocks of the
	 * same migratetype.
	 * Don't try this for allocations that are allowed to ignore
	 * watermarks, as the ALLOC_NO_WATERMARKS attempt didn't yet happen.
	 */
	if (can_direct_reclaim &&
			(costly_order ||
			   (order > 0 && ac->migratetype != MIGRATE_MOVABLE))
			&& !gfp_pfmemalloc_allowed(gfp_mask)) {
		page = __alloc_pages_direct_compact(gfp_mask, order,
						alloc_flags, ac,
						INIT_COMPACT_PRIORITY,
						&compact_result);
		if (page)
			goto got_pg;

		/*
		 * Checks for costly allocations with __GFP_NORETRY, which
		 * includes some THP page fault allocations
		 */
		if (costly_order && (gfp_mask & __GFP_NORETRY)) {
			/*
			 * If allocating entire pageblock(s) and compaction
			 * failed because all zones are below low watermarks
			 * or is prohibited because it recently failed at this
			 * order, fail immediately unless the allocator has
			 * requested compaction and reclaim retry.
			 *
			 * Reclaim is
			 *  - potentially very expensive because zones are far
			 *    below their low watermarks or this is part of very
			 *    bursty high order allocations,
			 *  - not guaranteed to help because isolate_freepages()
			 *    may not iterate over freed pages as part of its
			 *    linear scan, and
			 *  - unlikely to make entire pageblocks free on its
			 *    own.
			 */
			if (compact_result == COMPACT_SKIPPED ||
			    compact_result == COMPACT_DEFERRED)
				goto nopage;

			/*
			 * Looks like reclaim/compaction is worth trying, but
			 * sync compaction could be very expensive, so keep
			 * using async compaction.
			 */
			compact_priority = INIT_COMPACT_PRIORITY;
		}
	}

retry:
	/* Ensure kswapd doesn't accidentally go to sleep as long as we loop */
	if (alloc_flags & ALLOC_KSWAPD)
		wake_all_kswapds(order, gfp_mask, ac);

	reserve_flags = __gfp_pfmemalloc_flags(gfp_mask);
	if (reserve_flags)
		alloc_flags = gfp_to_alloc_flags_cma(gfp_mask, reserve_flags) |
					  (alloc_flags & ALLOC_KSWAPD);

	/*
	 * Reset the nodemask and zonelist iterators if memory policies can be
	 * ignored. These allocations are high priority and system rather than
	 * user oriented.
	 */
	if (!(alloc_flags & ALLOC_CPUSET) || reserve_flags) {
		ac->nodemask = NULL;
		ac->preferred_zoneref = first_zones_zonelist(ac->zonelist,
					ac->highest_zoneidx, ac->nodemask);
	}

	/* Attempt with potentially adjusted zonelist and alloc_flags */
	page = get_page_from_freelist(gfp_mask, order, alloc_flags, ac);
	if (page)
		goto got_pg;

	/* Caller is not willing to reclaim, we can't balance anything */
	if (!can_direct_reclaim)
		goto nopage;

	/* Avoid recursion of direct reclaim */
	if (current->flags & PF_MEMALLOC)
		goto nopage;

	/* Try direct reclaim and then allocating */
	page = __alloc_pages_direct_reclaim(gfp_mask, order, alloc_flags, ac,
							&did_some_progress);
	if (page)
		goto got_pg;

	/* Try direct compaction and then allocating */
	page = __alloc_pages_direct_compact(gfp_mask, order, alloc_flags, ac,
					compact_priority, &compact_result);
	if (page)
		goto got_pg;

	/* Do not loop if specifically requested */
	if (gfp_mask & __GFP_NORETRY)
		goto nopage;

	/*
	 * Do not retry costly high order allocations unless they are
	 * __GFP_RETRY_MAYFAIL
	 */
	if (costly_order && !(gfp_mask & __GFP_RETRY_MAYFAIL))
		goto nopage;

	if (should_reclaim_retry(gfp_mask, order, ac, alloc_flags,
				 did_some_progress > 0, &no_progress_loops))
		goto retry;

	/*
	 * It doesn't make any sense to retry for the compaction if the order-0
	 * reclaim is not able to make any progress because the current
	 * implementation of the compaction depends on the sufficient amount
	 * of free memory (see __compaction_suitable)
	 */
	if (did_some_progress > 0 &&
			should_compact_retry(ac, order, alloc_flags,
				compact_result, &compact_priority,
				&compaction_retries))
		goto retry;


	/*
	 * Deal with possible cpuset update races or zonelist updates to avoid
	 * a unnecessary OOM kill.
	 */
	if (check_retry_cpuset(cpuset_mems_cookie, ac) ||
	    check_retry_zonelist(zonelist_iter_cookie))
		goto restart;

	/* Reclaim has failed us, start killing things */
	page = __alloc_pages_may_oom(gfp_mask, order, ac, &did_some_progress);
	if (page)
		goto got_pg;

	/* Avoid allocations with no watermarks from looping endlessly */
	if (tsk_is_oom_victim(current) &&
	    (alloc_flags & ALLOC_OOM ||
	     (gfp_mask & __GFP_NOMEMALLOC)))
		goto nopage;

	/* Retry as long as the OOM killer is making progress */
	if (did_some_progress) {
		no_progress_loops = 0;
		goto retry;
	}

nopage:
	/*
	 * Deal with possible cpuset update races or zonelist updates to avoid
	 * a unnecessary OOM kill.
	 */
	if (check_retry_cpuset(cpuset_mems_cookie, ac) ||
	    check_retry_zonelist(zonelist_iter_cookie))
		goto restart;

	/*
	 * Make sure that __GFP_NOFAIL request doesn't leak out and make sure
	 * we always retry
	 */
	if (gfp_mask & __GFP_NOFAIL) {
		/*
		 * All existing users of the __GFP_NOFAIL are blockable, so warn
		 * of any new users that actually require GFP_NOWAIT
		 */
		if (WARN_ON_ONCE_GFP(!can_direct_reclaim, gfp_mask))
			goto fail;

		/*
		 * PF_MEMALLOC request from this context is rather bizarre
		 * because we cannot reclaim anything and only can loop waiting
		 * for somebody to do a work for us
		 */
		WARN_ON_ONCE_GFP(current->flags & PF_MEMALLOC, gfp_mask);

		/*
		 * non failing costly orders are a hard requirement which we
		 * are not prepared for much so let's warn about these users
		 * so that we can identify them and convert them to something
		 * else.
		 */
		WARN_ON_ONCE_GFP(costly_order, gfp_mask);

		/*
		 * Help non-failing allocations by giving some access to memory
		 * reserves normally used for high priority non-blocking
		 * allocations but do not use ALLOC_NO_WATERMARKS because this
		 * could deplete whole memory reserves which would just make
		 * the situation worse.
		 */
		page = __alloc_pages_cpuset_fallback(gfp_mask, order, ALLOC_MIN_RESERVE, ac);
		if (page)
			goto got_pg;

		cond_resched();
		goto retry;
	}
fail:
	warn_alloc(gfp_mask, ac->nodemask,
			"page allocation failure: order:%u", order);
got_pg:
	return page;
}

static inline bool prepare_alloc_pages(gfp_t gfp_mask, unsigned int order,
		int preferred_nid, nodemask_t *nodemask,
		struct alloc_context *ac, gfp_t *alloc_gfp,
		unsigned int *alloc_flags)
{
	ac->highest_zoneidx = gfp_zone(gfp_mask);
	ac->zonelist = node_zonelist(preferred_nid, gfp_mask);
	ac->nodemask = nodemask;
	ac->migratetype = gfp_migratetype(gfp_mask);

	if (cpusets_enabled()) {
		*alloc_gfp |= __GFP_HARDWALL;
		/*
		 * When we are in the interrupt context, it is irrelevant
		 * to the current task context. It means that any node ok.
		 */
		if (in_task() && !ac->nodemask)
			ac->nodemask = &cpuset_current_mems_allowed;
		else
			*alloc_flags |= ALLOC_CPUSET;
	}

	might_alloc(gfp_mask);

	if (should_fail_alloc_page(gfp_mask, order))
		return false;

	*alloc_flags = gfp_to_alloc_flags_cma(gfp_mask, *alloc_flags);

	/* Dirty zone balancing only done in the fast path */
	ac->spread_dirty_pages = (gfp_mask & __GFP_WRITE);

	/*
	 * The preferred zone is used for statistics but crucially it is
	 * also used as the starting point for the zonelist iterator. It
	 * may get reset for allocations that ignore memory policies.
	 */
	ac->preferred_zoneref = first_zones_zonelist(ac->zonelist,
					ac->highest_zoneidx, ac->nodemask);

	return true;
}

/*
 * __alloc_pages_bulk - Allocate a number of order-0 pages to a list or array
 * @gfp: GFP flags for the allocation
 * @preferred_nid: The preferred NUMA node ID to allocate from
 * @nodemask: Set of nodes to allocate from, may be NULL
 * @nr_pages: The number of pages desired on the list or array
 * @page_list: Optional list to store the allocated pages
 * @page_array: Optional array to store the pages
 *
 * This is a batched version of the page allocator that attempts to
 * allocate nr_pages quickly. Pages are added to page_list if page_list
 * is not NULL, otherwise it is assumed that the page_array is valid.
 *
 * For lists, nr_pages is the number of pages that should be allocated.
 *
 * For arrays, only NULL elements are populated with pages and nr_pages
 * is the maximum number of pages that will be stored in the array.
 *
 * Returns the number of pages on the list or array.
 */
unsigned long __alloc_pages_bulk(gfp_t gfp, int preferred_nid,
			nodemask_t *nodemask, int nr_pages,
			struct list_head *page_list,
			struct page **page_array)
{
	struct page *page;
	unsigned long __maybe_unused UP_flags;
	struct zone *zone;
	struct zoneref *z;
	struct per_cpu_pages *pcp;
	struct list_head *pcp_list;
	struct alloc_context ac;
	gfp_t alloc_gfp;
	unsigned int alloc_flags = ALLOC_WMARK_LOW;
	int nr_populated = 0, nr_account = 0;

	/*
	 * Skip populated array elements to determine if any pages need
	 * to be allocated before disabling IRQs.
	 */
	while (page_array && nr_populated < nr_pages && page_array[nr_populated])
		nr_populated++;

	/* No pages requested? */
	if (unlikely(nr_pages <= 0))
		goto out;

	/* Already populated array? */
	if (unlikely(page_array && nr_pages - nr_populated == 0))
		goto out;

	/* Bulk allocator does not support memcg accounting. */
	if (memcg_kmem_online() && (gfp & __GFP_ACCOUNT))
		goto failed;

	/* Use the single page allocator for one page. */
	if (nr_pages - nr_populated == 1)
		goto failed;

#ifdef CONFIG_PAGE_OWNER
	/*
	 * PAGE_OWNER may recurse into the allocator to allocate space to
	 * save the stack with pagesets.lock held. Releasing/reacquiring
	 * removes much of the performance benefit of bulk allocation so
	 * force the caller to allocate one page at a time as it'll have
	 * similar performance to added complexity to the bulk allocator.
	 */
	if (static_branch_unlikely(&page_owner_inited))
		goto failed;
#endif

	/* May set ALLOC_NOFRAGMENT, fragmentation will return 1 page. */
	gfp &= gfp_allowed_mask;
	alloc_gfp = gfp;
	if (!prepare_alloc_pages(gfp, 0, preferred_nid, nodemask, &ac, &alloc_gfp, &alloc_flags))
		goto out;
	gfp = alloc_gfp;

	/* Find an allowed local zone that meets the low watermark. */
	for_each_zone_zonelist_nodemask(zone, z, ac.zonelist, ac.highest_zoneidx, ac.nodemask) {
		unsigned long mark;

		if (cpusets_enabled() && (alloc_flags & ALLOC_CPUSET) &&
		    !__cpuset_zone_allowed(zone, gfp)) {
			continue;
		}

		if (nr_online_nodes > 1 && zone != ac.preferred_zoneref->zone &&
		    zone_to_nid(zone) != zone_to_nid(ac.preferred_zoneref->zone)) {
			goto failed;
		}

		mark = wmark_pages(zone, alloc_flags & ALLOC_WMARK_MASK) + nr_pages;
		if (zone_watermark_fast(zone, 0,  mark,
				zonelist_zone_idx(ac.preferred_zoneref),
				alloc_flags, gfp)) {
			break;
		}
	}

	/*
	 * If there are no allowed local zones that meets the watermarks then
	 * try to allocate a single page and reclaim if necessary.
	 */
	if (unlikely(!zone))
		goto failed;

	/* spin_trylock may fail due to a parallel drain or IRQ reentrancy. */
	pcp_trylock_prepare(UP_flags);
	pcp = pcp_spin_trylock(zone->per_cpu_pageset);
	if (!pcp)
		goto failed_irq;

	/* Attempt the batch allocation */
	pcp_list = &pcp->lists[order_to_pindex(ac.migratetype, 0)];
	while (nr_populated < nr_pages) {

		/* Skip existing pages */
		if (page_array && page_array[nr_populated]) {
			nr_populated++;
			continue;
		}

		page = __rmqueue_pcplist(zone, 0, ac.migratetype, alloc_flags,
								pcp, pcp_list);
		if (unlikely(!page)) {
			/* Try and allocate at least one page */
			if (!nr_account) {
				pcp_spin_unlock(pcp);
				goto failed_irq;
			}
			break;
		}
		nr_account++;

		prep_new_page(page, 0, gfp, 0);
		if (page_list)
			list_add(&page->lru, page_list);
		else
			page_array[nr_populated] = page;
		nr_populated++;
	}

	pcp_spin_unlock(pcp);
	pcp_trylock_finish(UP_flags);

	__count_zid_vm_events(PGALLOC, zone_idx(zone), nr_account);
	zone_statistics(ac.preferred_zoneref->zone, zone, nr_account);

out:
	return nr_populated;

failed_irq:
	pcp_trylock_finish(UP_flags);

failed:
	page = __alloc_pages(gfp, 0, preferred_nid, nodemask);
	if (page) {
		if (page_list)
			list_add(&page->lru, page_list);
		else
			page_array[nr_populated] = page;
		nr_populated++;
	}

	goto out;
}
EXPORT_SYMBOL_GPL(__alloc_pages_bulk);

/*
 * This is the 'heart' of the zoned buddy allocator.
 */
struct page *__alloc_pages(gfp_t gfp, unsigned int order, int preferred_nid,
							nodemask_t *nodemask)
{
	struct page *page;
	unsigned int alloc_flags = ALLOC_WMARK_LOW;
	gfp_t alloc_gfp; /* The gfp_t that was actually used for allocation */
	struct alloc_context ac = { };

	/*
	 * There are several places where we assume that the order value is sane
	 * so bail out early if the request is out of bound.
	 */
	if (WARN_ON_ONCE_GFP(order > MAX_ORDER, gfp))
		return NULL;

	gfp &= gfp_allowed_mask;
	/*
	 * Apply scoped allocation constraints. This is mainly about GFP_NOFS
	 * resp. GFP_NOIO which has to be inherited for all allocation requests
	 * from a particular context which has been marked by
	 * memalloc_no{fs,io}_{save,restore}. And PF_MEMALLOC_PIN which ensures
	 * movable zones are not used during allocation.
	 */
	gfp = current_gfp_context(gfp);
	alloc_gfp = gfp;
	if (!prepare_alloc_pages(gfp, order, preferred_nid, nodemask, &ac,
			&alloc_gfp, &alloc_flags))
		return NULL;

	/*
	 * Forbid the first pass from falling back to types that fragment
	 * memory until all local zones are considered.
	 */
	alloc_flags |= alloc_flags_nofragment(ac.preferred_zoneref->zone, gfp);

	/* First allocation attempt */
	page = get_page_from_freelist(alloc_gfp, order, alloc_flags, &ac);
	if (likely(page))
		goto out;

	alloc_gfp = gfp;
	ac.spread_dirty_pages = false;

	/*
	 * Restore the original nodemask if it was potentially replaced with
	 * &cpuset_current_mems_allowed to optimize the fast-path attempt.
	 */
	ac.nodemask = nodemask;

	page = __alloc_pages_slowpath(alloc_gfp, order, &ac);

out:
	if (memcg_kmem_online() && (gfp & __GFP_ACCOUNT) && page &&
	    unlikely(__memcg_kmem_charge_page(page, gfp, order) != 0)) {
		__free_pages(page, order);
		page = NULL;
	}

	trace_mm_page_alloc(page, order, alloc_gfp, ac.migratetype);
	kmsan_alloc_page(page, order, alloc_gfp);

	return page;
}
EXPORT_SYMBOL(__alloc_pages);

struct folio *__folio_alloc(gfp_t gfp, unsigned int order, int preferred_nid,
		nodemask_t *nodemask)
{
	struct page *page = __alloc_pages(gfp | __GFP_COMP, order,
					preferred_nid, nodemask);
	return page_rmappable_folio(page);
}
EXPORT_SYMBOL(__folio_alloc);

/*
 * Common helper functions. Never use with __GFP_HIGHMEM because the returned
 * address cannot represent highmem pages. Use alloc_pages and then kmap if
 * you need to access high mem.
 */
unsigned long __get_free_pages(gfp_t gfp_mask, unsigned int order)
{
	struct page *page;

	page = alloc_pages(gfp_mask & ~__GFP_HIGHMEM, order);
	if (!page)
		return 0;
	return (unsigned long) page_address(page);
}
EXPORT_SYMBOL(__get_free_pages);

unsigned long get_zeroed_page(gfp_t gfp_mask)
{
	return __get_free_page(gfp_mask | __GFP_ZERO);
}
EXPORT_SYMBOL(get_zeroed_page);

/**
 * __free_pages - Free pages allocated with alloc_pages().
 * @page: The page pointer returned from alloc_pages().
 * @order: The order of the allocation.
 *
 * This function can free multi-page allocations that are not compound
 * pages.  It does not check that the @order passed in matches that of
 * the allocation, so it is easy to leak memory.  Freeing more memory
 * than was allocated will probably emit a warning.
 *
 * If the last reference to this page is speculative, it will be released
 * by put_page() which only frees the first page of a non-compound
 * allocation.  To prevent the remaining pages from being leaked, we free
 * the subsequent pages here.  If you want to use the page's reference
 * count to decide when to free the allocation, you should allocate a
 * compound page, and use put_page() instead of __free_pages().
 *
 * Context: May be called in interrupt context or while holding a normal
 * spinlock, but not in NMI context or while holding a raw spinlock.
 */
void __free_pages(struct page *page, unsigned int order)
{
	/* get PageHead before we drop reference */
	int head = PageHead(page);

	if (put_page_testzero(page))
		free_the_page(page, order);
	else if (!head)
		while (order-- > 0)
			free_the_page(page + (1 << order), order);
}
EXPORT_SYMBOL(__free_pages);

void free_pages(unsigned long addr, unsigned int order)
{
	if (addr != 0) {
		VM_BUG_ON(!virt_addr_valid((void *)addr));
		__free_pages(virt_to_page((void *)addr), order);
	}
}

EXPORT_SYMBOL(free_pages);

/*
 * Page Fragment:
 *  An arbitrary-length arbitrary-offset area of memory which resides
 *  within a 0 or higher order page.  Multiple fragments within that page
 *  are individually refcounted, in the page's reference counter.
 *
 * The page_frag functions below provide a simple allocation framework for
 * page fragments.  This is used by the network stack and network device
 * drivers to provide a backing region of memory for use as either an
 * sk_buff->head, or to be used in the "frags" portion of skb_shared_info.
 */
static struct page *__page_frag_cache_refill(struct page_frag_cache *nc,
					     gfp_t gfp_mask)
{
	struct page *page = NULL;
	gfp_t gfp = gfp_mask;

#if (PAGE_SIZE < PAGE_FRAG_CACHE_MAX_SIZE)
	gfp_mask |= __GFP_COMP | __GFP_NOWARN | __GFP_NORETRY |
		    __GFP_NOMEMALLOC;
	page = alloc_pages_node(NUMA_NO_NODE, gfp_mask,
				PAGE_FRAG_CACHE_MAX_ORDER);
	nc->size = page ? PAGE_FRAG_CACHE_MAX_SIZE : PAGE_SIZE;
#endif
	if (unlikely(!page))
		page = alloc_pages_node(NUMA_NO_NODE, gfp, 0);

	nc->va = page ? page_address(page) : NULL;

	return page;
}

void __page_frag_cache_drain(struct page *page, unsigned int count)
{
	VM_BUG_ON_PAGE(page_ref_count(page) == 0, page);

	if (page_ref_sub_and_test(page, count))
		free_the_page(page, compound_order(page));
}
EXPORT_SYMBOL(__page_frag_cache_drain);

void *page_frag_alloc_align(struct page_frag_cache *nc,
		      unsigned int fragsz, gfp_t gfp_mask,
		      unsigned int align_mask)
{
	unsigned int size = PAGE_SIZE;
	struct page *page;
	int offset;

	if (unlikely(!nc->va)) {
refill:
		page = __page_frag_cache_refill(nc, gfp_mask);
		if (!page)
			return NULL;

#if (PAGE_SIZE < PAGE_FRAG_CACHE_MAX_SIZE)
		/* if size can vary use size else just use PAGE_SIZE */
		size = nc->size;
#endif
		/* Even if we own the page, we do not use atomic_set().
		 * This would break get_page_unless_zero() users.
		 */
		page_ref_add(page, PAGE_FRAG_CACHE_MAX_SIZE);

		/* reset page count bias and offset to start of new frag */
		nc->pfmemalloc = page_is_pfmemalloc(page);
		nc->pagecnt_bias = PAGE_FRAG_CACHE_MAX_SIZE + 1;
		nc->offset = size;
	}

	offset = nc->offset - fragsz;
	if (unlikely(offset < 0)) {
		page = virt_to_page(nc->va);

		if (!page_ref_sub_and_test(page, nc->pagecnt_bias))
			goto refill;

		if (unlikely(nc->pfmemalloc)) {
			free_the_page(page, compound_order(page));
			goto refill;
		}

#if (PAGE_SIZE < PAGE_FRAG_CACHE_MAX_SIZE)
		/* if size can vary use size else just use PAGE_SIZE */
		size = nc->size;
#endif
		/* OK, page count is 0, we can safely set it */
		set_page_count(page, PAGE_FRAG_CACHE_MAX_SIZE + 1);

		/* reset page count bias and offset to start of new frag */
		nc->pagecnt_bias = PAGE_FRAG_CACHE_MAX_SIZE + 1;
		offset = size - fragsz;
		if (unlikely(offset < 0)) {
			/*
			 * The caller is trying to allocate a fragment
			 * with fragsz > PAGE_SIZE but the cache isn't big
			 * enough to satisfy the request, this may
			 * happen in low memory conditions.
			 * We don't release the cache page because
			 * it could make memory pressure worse
			 * so we simply return NULL here.
			 */
			return NULL;
		}
	}

	nc->pagecnt_bias--;
	offset &= align_mask;
	nc->offset = offset;

	return nc->va + offset;
}
EXPORT_SYMBOL(page_frag_alloc_align);

/*
 * Frees a page fragment allocated out of either a compound or order 0 page.
 */
void page_frag_free(void *addr)
{
	struct page *page = virt_to_head_page(addr);

	if (unlikely(put_page_testzero(page)))
		free_the_page(page, compound_order(page));
}
EXPORT_SYMBOL(page_frag_free);

static void *make_alloc_exact(unsigned long addr, unsigned int order,
		size_t size)
{
	if (addr) {
		unsigned long nr = DIV_ROUND_UP(size, PAGE_SIZE);
		struct page *page = virt_to_page((void *)addr);
		struct page *last = page + nr;

		split_page_owner(page, 1 << order);
		split_page_memcg(page, 1 << order);
		while (page < --last)
			set_page_refcounted(last);

		last = page + (1UL << order);
		for (page += nr; page < last; page++)
			__free_pages_ok(page, 0, FPI_TO_TAIL);
	}
	return (void *)addr;
}

/**
 * alloc_pages_exact - allocate an exact number physically-contiguous pages.
 * @size: the number of bytes to allocate
 * @gfp_mask: GFP flags for the allocation, must not contain __GFP_COMP
 *
 * This function is similar to alloc_pages(), except that it allocates the
 * minimum number of pages to satisfy the request.  alloc_pages() can only
 * allocate memory in power-of-two pages.
 *
 * This function is also limited by MAX_ORDER.
 *
 * Memory allocated by this function must be released by free_pages_exact().
 *
 * Return: pointer to the allocated area or %NULL in case of error.
 */
void *alloc_pages_exact(size_t size, gfp_t gfp_mask)
{
	unsigned int order = get_order(size);
	unsigned long addr;

	if (WARN_ON_ONCE(gfp_mask & (__GFP_COMP | __GFP_HIGHMEM)))
		gfp_mask &= ~(__GFP_COMP | __GFP_HIGHMEM);

	addr = __get_free_pages(gfp_mask, order);
	return make_alloc_exact(addr, order, size);
}
EXPORT_SYMBOL(alloc_pages_exact);

/**
 * alloc_pages_exact_nid - allocate an exact number of physically-contiguous
 *			   pages on a node.
 * @nid: the preferred node ID where memory should be allocated
 * @size: the number of bytes to allocate
 * @gfp_mask: GFP flags for the allocation, must not contain __GFP_COMP
 *
 * Like alloc_pages_exact(), but try to allocate on node nid first before falling
 * back.
 *
 * Return: pointer to the allocated area or %NULL in case of error.
 */
void * __meminit alloc_pages_exact_nid(int nid, size_t size, gfp_t gfp_mask)
{
	unsigned int order = get_order(size);
	struct page *p;

	if (WARN_ON_ONCE(gfp_mask & (__GFP_COMP | __GFP_HIGHMEM)))
		gfp_mask &= ~(__GFP_COMP | __GFP_HIGHMEM);

	p = alloc_pages_node(nid, gfp_mask, order);
	if (!p)
		return NULL;
	return make_alloc_exact((unsigned long)page_address(p), order, size);
}

/**
 * free_pages_exact - release memory allocated via alloc_pages_exact()
 * @virt: the value returned by alloc_pages_exact.
 * @size: size of allocation, same value as passed to alloc_pages_exact().
 *
 * Release the memory allocated by a previous call to alloc_pages_exact.
 */
void free_pages_exact(void *virt, size_t size)
{
	unsigned long addr = (unsigned long)virt;
	unsigned long end = addr + PAGE_ALIGN(size);

	while (addr < end) {
		free_page(addr);
		addr += PAGE_SIZE;
	}
}
EXPORT_SYMBOL(free_pages_exact);

/**
 * nr_free_zone_pages - count number of pages beyond high watermark
 * @offset: The zone index of the highest zone
 *
 * nr_free_zone_pages() counts the number of pages which are beyond the
 * high watermark within all zones at or below a given zone index.  For each
 * zone, the number of pages is calculated as:
 *
 *     nr_free_zone_pages = managed_pages - high_pages
 *
 * Return: number of pages beyond high watermark.
 */
static unsigned long nr_free_zone_pages(int offset)
{
	struct zoneref *z;
	struct zone *zone;

	/* Just pick one node, since fallback list is circular */
	unsigned long sum = 0;

	struct zonelist *zonelist = node_zonelist(numa_node_id(), GFP_KERNEL);

	for_each_zone_zonelist(zone, z, zonelist, offset) {
		unsigned long size = zone_managed_pages(zone);
		unsigned long high = high_wmark_pages(zone);
		if (size > high)
			sum += size - high;
	}

	return sum;
}

/**
 * nr_free_buffer_pages - count number of pages beyond high watermark
 *
 * nr_free_buffer_pages() counts the number of pages which are beyond the high
 * watermark within ZONE_DMA and ZONE_NORMAL.
 *
 * Return: number of pages beyond high watermark within ZONE_DMA and
 * ZONE_NORMAL.
 */
unsigned long nr_free_buffer_pages(void)
{
	return nr_free_zone_pages(gfp_zone(GFP_USER));
}
EXPORT_SYMBOL_GPL(nr_free_buffer_pages);

static void zoneref_set_zone(struct zone *zone, struct zoneref *zoneref)
{
	zoneref->zone = zone;
	zoneref->zone_idx = zone_idx(zone);
}

/*
 * Builds allocation fallback zone lists.
 *
 * Add all populated zones of a node to the zonelist.
 */
static int build_zonerefs_node(pg_data_t *pgdat, struct zoneref *zonerefs)
{
	struct zone *zone;
	enum zone_type zone_type = MAX_NR_ZONES;
	int nr_zones = 0;

	do {
		zone_type--;
		zone = pgdat->node_zones + zone_type;
		if (populated_zone(zone)) {
			zoneref_set_zone(zone, &zonerefs[nr_zones++]);
			check_highest_zone(zone_type);
		}
	} while (zone_type);

	return nr_zones;
}

#ifdef CONFIG_NUMA

static int __parse_numa_zonelist_order(char *s)
{
	/*
	 * We used to support different zonelists modes but they turned
	 * out to be just not useful. Let's keep the warning in place
	 * if somebody still use the cmd line parameter so that we do
	 * not fail it silently
	 */
	if (!(*s == 'd' || *s == 'D' || *s == 'n' || *s == 'N')) {
		pr_warn("Ignoring unsupported numa_zonelist_order value:  %s\n", s);
		return -EINVAL;
	}
	return 0;
}

static char numa_zonelist_order[] = "Node";
#define NUMA_ZONELIST_ORDER_LEN	16
/*
 * sysctl handler for numa_zonelist_order
 */
static int numa_zonelist_order_handler(struct ctl_table *table, int write,
		void *buffer, size_t *length, loff_t *ppos)
{
	if (write)
		return __parse_numa_zonelist_order(buffer);
	return proc_dostring(table, write, buffer, length, ppos);
}

static int node_load[MAX_NUMNODES];

/**
 * find_next_best_node - find the next node that should appear in a given node's fallback list
 * @node: node whose fallback list we're appending
 * @used_node_mask: nodemask_t of already used nodes
 *
 * We use a number of factors to determine which is the next node that should
 * appear on a given node's fallback list.  The node should not have appeared
 * already in @node's fallback list, and it should be the next closest node
 * according to the distance array (which contains arbitrary distance values
 * from each node to each node in the system), and should also prefer nodes
 * with no CPUs, since presumably they'll have very little allocation pressure
 * on them otherwise.
 *
 * Return: node id of the found node or %NUMA_NO_NODE if no node is found.
 */
int find_next_best_node(int node, nodemask_t *used_node_mask)
{
	int n, val;
	int min_val = INT_MAX;
	int best_node = NUMA_NO_NODE;

	/*
	 * Use the local node if we haven't already, but for memoryless local
	 * node, we should skip it and fall back to other nodes.
	 */
	if (!node_isset(node, *used_node_mask) && node_state(node, N_MEMORY)) {
		node_set(node, *used_node_mask);
		return node;
	}

	for_each_node_state(n, N_MEMORY) {

		/* Don't want a node to appear more than once */
		if (node_isset(n, *used_node_mask))
			continue;

		/* Use the distance array to find the distance */
		val = node_distance(node, n);

		/* Penalize nodes under us ("prefer the next node") */
		val += (n < node);

		/* Give preference to headless and unused nodes */
		if (!cpumask_empty(cpumask_of_node(n)))
			val += PENALTY_FOR_NODE_WITH_CPUS;

		/* Slight preference for less loaded node */
		val *= MAX_NUMNODES;
		val += node_load[n];

		if (val < min_val) {
			min_val = val;
			best_node = n;
		}
	}

	if (best_node >= 0)
		node_set(best_node, *used_node_mask);

	return best_node;
}


/*
 * Build zonelists ordered by node and zones within node.
 * This results in maximum locality--normal zone overflows into local
 * DMA zone, if any--but risks exhausting DMA zone.
 */
static void build_zonelists_in_node_order(pg_data_t *pgdat, int *node_order,
		unsigned nr_nodes)
{
	struct zoneref *zonerefs;
	int i;

	zonerefs = pgdat->node_zonelists[ZONELIST_FALLBACK]._zonerefs;

	for (i = 0; i < nr_nodes; i++) {
		int nr_zones;

		pg_data_t *node = NODE_DATA(node_order[i]);

		nr_zones = build_zonerefs_node(node, zonerefs);
		zonerefs += nr_zones;
	}
	zonerefs->zone = NULL;
	zonerefs->zone_idx = 0;
}

/*
 * Build gfp_thisnode zonelists
 */
static void build_thisnode_zonelists(pg_data_t *pgdat)
{
	struct zoneref *zonerefs;
	int nr_zones;

	zonerefs = pgdat->node_zonelists[ZONELIST_NOFALLBACK]._zonerefs;
	nr_zones = build_zonerefs_node(pgdat, zonerefs);
	zonerefs += nr_zones;
	zonerefs->zone = NULL;
	zonerefs->zone_idx = 0;
}

/*
 * Build zonelists ordered by zone and nodes within zones.
 * This results in conserving DMA zone[s] until all Normal memory is
 * exhausted, but results in overflowing to remote node while memory
 * may still exist in local DMA zone.
 */

static void build_zonelists(pg_data_t *pgdat)
{
	static int node_order[MAX_NUMNODES];
	int node, nr_nodes = 0;
	nodemask_t used_mask = NODE_MASK_NONE;
	int local_node, prev_node;

	/* NUMA-aware ordering of nodes */
	local_node = pgdat->node_id;
	prev_node = local_node;

	memset(node_order, 0, sizeof(node_order));
	while ((node = find_next_best_node(local_node, &used_mask)) >= 0) {
		/*
		 * We don't want to pressure a particular node.
		 * So adding penalty to the first node in same
		 * distance group to make it round-robin.
		 */
		if (node_distance(local_node, node) !=
		    node_distance(local_node, prev_node))
			node_load[node] += 1;

		node_order[nr_nodes++] = node;
		prev_node = node;
	}

	build_zonelists_in_node_order(pgdat, node_order, nr_nodes);
	build_thisnode_zonelists(pgdat);
	pr_info("Fallback order for Node %d: ", local_node);
	for (node = 0; node < nr_nodes; node++)
		pr_cont("%d ", node_order[node]);
	pr_cont("\n");
}

#ifdef CONFIG_HAVE_MEMORYLESS_NODES
/*
 * Return node id of node used for "local" allocations.
 * I.e., first node id of first zone in arg node's generic zonelist.
 * Used for initializing percpu 'numa_mem', which is used primarily
 * for kernel allocations, so use GFP_KERNEL flags to locate zonelist.
 */
int local_memory_node(int node)
{
	struct zoneref *z;

	z = first_zones_zonelist(node_zonelist(node, GFP_KERNEL),
				   gfp_zone(GFP_KERNEL),
				   NULL);
	return zone_to_nid(z->zone);
}
#endif

static void setup_min_unmapped_ratio(void);
static void setup_min_slab_ratio(void);
#else	/* CONFIG_NUMA */

static void build_zonelists(pg_data_t *pgdat)
{
	int node, local_node;
	struct zoneref *zonerefs;
	int nr_zones;

	local_node = pgdat->node_id;

	zonerefs = pgdat->node_zonelists[ZONELIST_FALLBACK]._zonerefs;
	nr_zones = build_zonerefs_node(pgdat, zonerefs);
	zonerefs += nr_zones;

	/*
	 * Now we build the zonelist so that it contains the zones
	 * of all the other nodes.
	 * We don't want to pressure a particular node, so when
	 * building the zones for node N, we make sure that the
	 * zones coming right after the local ones are those from
	 * node N+1 (modulo N)
	 */
	for (node = local_node + 1; node < MAX_NUMNODES; node++) {
		if (!node_online(node))
			continue;
		nr_zones = build_zonerefs_node(NODE_DATA(node), zonerefs);
		zonerefs += nr_zones;
	}
	for (node = 0; node < local_node; node++) {
		if (!node_online(node))
			continue;
		nr_zones = build_zonerefs_node(NODE_DATA(node), zonerefs);
		zonerefs += nr_zones;
	}

	zonerefs->zone = NULL;
	zonerefs->zone_idx = 0;
}

#endif	/* CONFIG_NUMA */

/*
 * Boot pageset table. One per cpu which is going to be used for all
 * zones and all nodes. The parameters will be set in such a way
 * that an item put on a list will immediately be handed over to
 * the buddy list. This is safe since pageset manipulation is done
 * with interrupts disabled.
 *
 * The boot_pagesets must be kept even after bootup is complete for
 * unused processors and/or zones. They do play a role for bootstrapping
 * hotplugged processors.
 *
 * zoneinfo_show() and maybe other functions do
 * not check if the processor is online before following the pageset pointer.
 * Other parts of the kernel may not check if the zone is available.
 */
static void per_cpu_pages_init(struct per_cpu_pages *pcp, struct per_cpu_zonestat *pzstats);
/* These effectively disable the pcplists in the boot pageset completely */
#define BOOT_PAGESET_HIGH	0
#define BOOT_PAGESET_BATCH	1
static DEFINE_PER_CPU(struct per_cpu_pages, boot_pageset);
static DEFINE_PER_CPU(struct per_cpu_zonestat, boot_zonestats);

static void __build_all_zonelists(void *data)
{
	int nid;
	int __maybe_unused cpu;
	pg_data_t *self = data;
	unsigned long flags;

	/*
	 * The zonelist_update_seq must be acquired with irqsave because the
	 * reader can be invoked from IRQ with GFP_ATOMIC.
	 */
	write_seqlock_irqsave(&zonelist_update_seq, flags);
	/*
	 * Also disable synchronous printk() to prevent any printk() from
	 * trying to hold port->lock, for
	 * tty_insert_flip_string_and_push_buffer() on other CPU might be
	 * calling kmalloc(GFP_ATOMIC | __GFP_NOWARN) with port->lock held.
	 */
	printk_deferred_enter();

#ifdef CONFIG_NUMA
	memset(node_load, 0, sizeof(node_load));
#endif

	/*
	 * This node is hotadded and no memory is yet present.   So just
	 * building zonelists is fine - no need to touch other nodes.
	 */
	if (self && !node_online(self->node_id)) {
		build_zonelists(self);
	} else {
		/*
		 * All possible nodes have pgdat preallocated
		 * in free_area_init
		 */
		for_each_node(nid) {
			pg_data_t *pgdat = NODE_DATA(nid);

			build_zonelists(pgdat);
		}

#ifdef CONFIG_HAVE_MEMORYLESS_NODES
		/*
		 * We now know the "local memory node" for each node--
		 * i.e., the node of the first zone in the generic zonelist.
		 * Set up numa_mem percpu variable for on-line cpus.  During
		 * boot, only the boot cpu should be on-line;  we'll init the
		 * secondary cpus' numa_mem as they come on-line.  During
		 * node/memory hotplug, we'll fixup all on-line cpus.
		 */
		for_each_online_cpu(cpu)
			set_cpu_numa_mem(cpu, local_memory_node(cpu_to_node(cpu)));
#endif
	}

	printk_deferred_exit();
	write_sequnlock_irqrestore(&zonelist_update_seq, flags);
}

static noinline void __init
build_all_zonelists_init(void)
{
	int cpu;

	__build_all_zonelists(NULL);

	/*
	 * Initialize the boot_pagesets that are going to be used
	 * for bootstrapping processors. The real pagesets for
	 * each zone will be allocated later when the per cpu
	 * allocator is available.
	 *
	 * boot_pagesets are used also for bootstrapping offline
	 * cpus if the system is already booted because the pagesets
	 * are needed to initialize allocators on a specific cpu too.
	 * F.e. the percpu allocator needs the page allocator which
	 * needs the percpu allocator in order to allocate its pagesets
	 * (a chicken-egg dilemma).
	 */
	for_each_possible_cpu(cpu)
		per_cpu_pages_init(&per_cpu(boot_pageset, cpu), &per_cpu(boot_zonestats, cpu));

	mminit_verify_zonelist();
	cpuset_init_current_mems_allowed();
}

/*
 * unless system_state == SYSTEM_BOOTING.
 *
 * __ref due to call of __init annotated helper build_all_zonelists_init
 * [protected by SYSTEM_BOOTING].
 */
void __ref build_all_zonelists(pg_data_t *pgdat)
{
	unsigned long vm_total_pages;

	if (system_state == SYSTEM_BOOTING) {
		build_all_zonelists_init();
	} else {
		__build_all_zonelists(pgdat);
		/* cpuset refresh routine should be here */
	}
	/* Get the number of free pages beyond high watermark in all zones. */
	vm_total_pages = nr_free_zone_pages(gfp_zone(GFP_HIGHUSER_MOVABLE));
	/*
	 * Disable grouping by mobility if the number of pages in the
	 * system is too low to allow the mechanism to work. It would be
	 * more accurate, but expensive to check per-zone. This check is
	 * made on memory-hotadd so a system can start with mobility
	 * disabled and enable it later
	 */
	if (vm_total_pages < (pageblock_nr_pages * MIGRATE_TYPES))
		page_group_by_mobility_disabled = 1;
	else
		page_group_by_mobility_disabled = 0;

	pr_info("Built %u zonelists, mobility grouping %s.  Total pages: %ld\n",
		nr_online_nodes,
		page_group_by_mobility_disabled ? "off" : "on",
		vm_total_pages);
#ifdef CONFIG_NUMA
	pr_info("Policy zone: %s\n", zone_names[policy_zone]);
#endif
}

static int zone_batchsize(struct zone *zone)
{
#ifdef CONFIG_MMU
	int batch;

	/*
	 * The number of pages to batch allocate is either ~0.1%
	 * of the zone or 1MB, whichever is smaller. The batch
	 * size is striking a balance between allocation latency
	 * and zone lock contention.
	 */
	batch = min(zone_managed_pages(zone) >> 10, SZ_1M / PAGE_SIZE);
	batch /= 4;		/* We effectively *= 4 below */
	if (batch < 1)
		batch = 1;

	/*
	 * Clamp the batch to a 2^n - 1 value. Having a power
	 * of 2 value was found to be more likely to have
	 * suboptimal cache aliasing properties in some cases.
	 *
	 * For example if 2 tasks are alternately allocating
	 * batches of pages, one task can end up with a lot
	 * of pages of one half of the possible page colors
	 * and the other with pages of the other colors.
	 */
	batch = rounddown_pow_of_two(batch + batch/2) - 1;

	return batch;

#else
	/* The deferral and batching of frees should be suppressed under NOMMU
	 * conditions.
	 *
	 * The problem is that NOMMU needs to be able to allocate large chunks
	 * of contiguous memory as there's no hardware page translation to
	 * assemble apparent contiguous memory from discontiguous pages.
	 *
	 * Queueing large contiguous runs of pages for batching, however,
	 * causes the pages to actually be freed in smaller chunks.  As there
	 * can be a significant delay between the individual batches being
	 * recycled, this leads to the once large chunks of space being
	 * fragmented and becoming unavailable for high-order allocations.
	 */
	return 0;
#endif
}

static int percpu_pagelist_high_fraction;
static int zone_highsize(struct zone *zone, int batch, int cpu_online,
			 int high_fraction)
{
#ifdef CONFIG_MMU
	int high;
	int nr_split_cpus;
	unsigned long total_pages;

	if (!high_fraction) {
		/*
		 * By default, the high value of the pcp is based on the zone
		 * low watermark so that if they are full then background
		 * reclaim will not be started prematurely.
		 */
		total_pages = low_wmark_pages(zone);
	} else {
		/*
		 * If percpu_pagelist_high_fraction is configured, the high
		 * value is based on a fraction of the managed pages in the
		 * zone.
		 */
		total_pages = zone_managed_pages(zone) / high_fraction;
	}

	/*
	 * Split the high value across all online CPUs local to the zone. Note
	 * that early in boot that CPUs may not be online yet and that during
	 * CPU hotplug that the cpumask is not yet updated when a CPU is being
	 * onlined. For memory nodes that have no CPUs, split the high value
	 * across all online CPUs to mitigate the risk that reclaim is triggered
	 * prematurely due to pages stored on pcp lists.
	 */
	nr_split_cpus = cpumask_weight(cpumask_of_node(zone_to_nid(zone))) + cpu_online;
	if (!nr_split_cpus)
		nr_split_cpus = num_online_cpus();
	high = total_pages / nr_split_cpus;

	/*
	 * Ensure high is at least batch*4. The multiple is based on the
	 * historical relationship between high and batch.
	 */
	high = max(high, batch << 2);

	return high;
#else
	return 0;
#endif
}

/*
 * pcp->high and pcp->batch values are related and generally batch is lower
 * than high. They are also related to pcp->count such that count is lower
 * than high, and as soon as it reaches high, the pcplist is flushed.
 *
 * However, guaranteeing these relations at all times would require e.g. write
 * barriers here but also careful usage of read barriers at the read side, and
 * thus be prone to error and bad for performance. Thus the update only prevents
 * store tearing. Any new users of pcp->batch, pcp->high_min and pcp->high_max
 * should ensure they can cope with those fields changing asynchronously, and
 * fully trust only the pcp->count field on the local CPU with interrupts
 * disabled.
 *
 * mutex_is_locked(&pcp_batch_high_lock) required when calling this function
 * outside of boot time (or some other assurance that no concurrent updaters
 * exist).
 */
static void pageset_update(struct per_cpu_pages *pcp, unsigned long high_min,
			   unsigned long high_max, unsigned long batch)
{
	WRITE_ONCE(pcp->batch, batch);
	WRITE_ONCE(pcp->high_min, high_min);
	WRITE_ONCE(pcp->high_max, high_max);
}

static void per_cpu_pages_init(struct per_cpu_pages *pcp, struct per_cpu_zonestat *pzstats)
{
	int pindex;

	memset(pcp, 0, sizeof(*pcp));
	memset(pzstats, 0, sizeof(*pzstats));

	spin_lock_init(&pcp->lock);
	for (pindex = 0; pindex < NR_PCP_LISTS; pindex++)
		INIT_LIST_HEAD(&pcp->lists[pindex]);

	/*
	 * Set batch and high values safe for a boot pageset. A true percpu
	 * pageset's initialization will update them subsequently. Here we don't
	 * need to be as careful as pageset_update() as nobody can access the
	 * pageset yet.
	 */
	pcp->high_min = BOOT_PAGESET_HIGH;
	pcp->high_max = BOOT_PAGESET_HIGH;
	pcp->batch = BOOT_PAGESET_BATCH;
	pcp->free_count = 0;
}

static void __zone_set_pageset_high_and_batch(struct zone *zone, unsigned long high_min,
					      unsigned long high_max, unsigned long batch)
{
	struct per_cpu_pages *pcp;
	int cpu;

	for_each_possible_cpu(cpu) {
		pcp = per_cpu_ptr(zone->per_cpu_pageset, cpu);
		pageset_update(pcp, high_min, high_max, batch);
	}
}

/*
 * Calculate and set new high and batch values for all per-cpu pagesets of a
 * zone based on the zone's size.
 */
static void zone_set_pageset_high_and_batch(struct zone *zone, int cpu_online)
{
	int new_high_min, new_high_max, new_batch;

	new_batch = max(1, zone_batchsize(zone));
	if (percpu_pagelist_high_fraction) {
		new_high_min = zone_highsize(zone, new_batch, cpu_online,
					     percpu_pagelist_high_fraction);
		/*
		 * PCP high is tuned manually, disable auto-tuning via
		 * setting high_min and high_max to the manual value.
		 */
		new_high_max = new_high_min;
	} else {
		new_high_min = zone_highsize(zone, new_batch, cpu_online, 0);
		new_high_max = zone_highsize(zone, new_batch, cpu_online,
					     MIN_PERCPU_PAGELIST_HIGH_FRACTION);
	}

	if (zone->pageset_high_min == new_high_min &&
	    zone->pageset_high_max == new_high_max &&
	    zone->pageset_batch == new_batch)
		return;

	zone->pageset_high_min = new_high_min;
	zone->pageset_high_max = new_high_max;
	zone->pageset_batch = new_batch;

	__zone_set_pageset_high_and_batch(zone, new_high_min, new_high_max,
					  new_batch);
}

void __meminit setup_zone_pageset(struct zone *zone)
{
	int cpu;

	/* Size may be 0 on !SMP && !NUMA */
	if (sizeof(struct per_cpu_zonestat) > 0)
		zone->per_cpu_zonestats = alloc_percpu(struct per_cpu_zonestat);

	zone->per_cpu_pageset = alloc_percpu(struct per_cpu_pages);
	for_each_possible_cpu(cpu) {
		struct per_cpu_pages *pcp;
		struct per_cpu_zonestat *pzstats;

		pcp = per_cpu_ptr(zone->per_cpu_pageset, cpu);
		pzstats = per_cpu_ptr(zone->per_cpu_zonestats, cpu);
		per_cpu_pages_init(pcp, pzstats);
	}

	zone_set_pageset_high_and_batch(zone, 0);
}

/*
 * The zone indicated has a new number of managed_pages; batch sizes and percpu
 * page high values need to be recalculated.
 */
static void zone_pcp_update(struct zone *zone, int cpu_online)
{
	mutex_lock(&pcp_batch_high_lock);
	zone_set_pageset_high_and_batch(zone, cpu_online);
	mutex_unlock(&pcp_batch_high_lock);
}

static void zone_pcp_update_cacheinfo(struct zone *zone)
{
	int cpu;
	struct per_cpu_pages *pcp;
	struct cpu_cacheinfo *cci;

	for_each_online_cpu(cpu) {
		pcp = per_cpu_ptr(zone->per_cpu_pageset, cpu);
		cci = get_cpu_cacheinfo(cpu);
		/*
		 * If data cache slice of CPU is large enough, "pcp->batch"
		 * pages can be preserved in PCP before draining PCP for
		 * consecutive high-order pages freeing without allocation.
		 * This can reduce zone lock contention without hurting
		 * cache-hot pages sharing.
		 */
		spin_lock(&pcp->lock);
		if ((cci->per_cpu_data_slice_size >> PAGE_SHIFT) > 3 * pcp->batch)
			pcp->flags |= PCPF_FREE_HIGH_BATCH;
		else
			pcp->flags &= ~PCPF_FREE_HIGH_BATCH;
		spin_unlock(&pcp->lock);
	}
}

void setup_pcp_cacheinfo(void)
{
	struct zone *zone;

	for_each_populated_zone(zone)
		zone_pcp_update_cacheinfo(zone);
}

/*
 * Allocate per cpu pagesets and initialize them.
 * Before this call only boot pagesets were available.
 */
void __init setup_per_cpu_pageset(void)
{
	struct pglist_data *pgdat;
	struct zone *zone;
	int __maybe_unused cpu;

	for_each_populated_zone(zone)
		setup_zone_pageset(zone);

#ifdef CONFIG_NUMA
	/*
	 * Unpopulated zones continue using the boot pagesets.
	 * The numa stats for these pagesets need to be reset.
	 * Otherwise, they will end up skewing the stats of
	 * the nodes these zones are associated with.
	 */
	for_each_possible_cpu(cpu) {
		struct per_cpu_zonestat *pzstats = &per_cpu(boot_zonestats, cpu);
		memset(pzstats->vm_numa_event, 0,
		       sizeof(pzstats->vm_numa_event));
	}
#endif

	for_each_online_pgdat(pgdat)
		pgdat->per_cpu_nodestats =
			alloc_percpu(struct per_cpu_nodestat);
}

__meminit void zone_pcp_init(struct zone *zone)
{
	/*
	 * per cpu subsystem is not up at this point. The following code
	 * relies on the ability of the linker to provide the
	 * offset of a (static) per cpu variable into the per cpu area.
	 */
	zone->per_cpu_pageset = &boot_pageset;
	zone->per_cpu_zonestats = &boot_zonestats;
	zone->pageset_high_min = BOOT_PAGESET_HIGH;
	zone->pageset_high_max = BOOT_PAGESET_HIGH;
	zone->pageset_batch = BOOT_PAGESET_BATCH;

	if (populated_zone(zone))
		pr_debug("  %s zone: %lu pages, LIFO batch:%u\n", zone->name,
			 zone->present_pages, zone_batchsize(zone));
}

void adjust_managed_page_count(struct page *page, long count)
{
	atomic_long_add(count, &page_zone(page)->managed_pages);
	totalram_pages_add(count);
#ifdef CONFIG_HIGHMEM
	if (PageHighMem(page))
		totalhigh_pages_add(count);
#endif
}
EXPORT_SYMBOL(adjust_managed_page_count);

unsigned long free_reserved_area(void *start, void *end, int poison, const char *s)
{
	void *pos;
	unsigned long pages = 0;

	start = (void *)PAGE_ALIGN((unsigned long)start);
	end = (void *)((unsigned long)end & PAGE_MASK);
	for (pos = start; pos < end; pos += PAGE_SIZE, pages++) {
		struct page *page = virt_to_page(pos);
		void *direct_map_addr;

		/*
		 * 'direct_map_addr' might be different from 'pos'
		 * because some architectures' virt_to_page()
		 * work with aliases.  Getting the direct map
		 * address ensures that we get a _writeable_
		 * alias for the memset().
		 */
		direct_map_addr = page_address(page);
		/*
		 * Perform a kasan-unchecked memset() since this memory
		 * has not been initialized.
		 */
		direct_map_addr = kasan_reset_tag(direct_map_addr);
		if ((unsigned int)poison <= 0xFF)
			memset(direct_map_addr, poison, PAGE_SIZE);

		free_reserved_page(page);
	}

	if (pages && s)
		pr_info("Freeing %s memory: %ldK\n", s, K(pages));

	return pages;
}

static int page_alloc_cpu_dead(unsigned int cpu)
{
	struct zone *zone;

	lru_add_drain_cpu(cpu);
	mlock_drain_remote(cpu);
	drain_pages(cpu);

	/*
	 * Spill the event counters of the dead processor
	 * into the current processors event counters.
	 * This artificially elevates the count of the current
	 * processor.
	 */
	vm_events_fold_cpu(cpu);

	/*
	 * Zero the differential counters of the dead processor
	 * so that the vm statistics are consistent.
	 *
	 * This is only okay since the processor is dead and cannot
	 * race with what we are doing.
	 */
	cpu_vm_stats_fold(cpu);

	for_each_populated_zone(zone)
		zone_pcp_update(zone, 0);

	return 0;
}

static int page_alloc_cpu_online(unsigned int cpu)
{
	struct zone *zone;

	for_each_populated_zone(zone)
		zone_pcp_update(zone, 1);
	return 0;
}

void __init page_alloc_init_cpuhp(void)
{
	int ret;

	ret = cpuhp_setup_state_nocalls(CPUHP_PAGE_ALLOC,
					"mm/page_alloc:pcp",
					page_alloc_cpu_online,
					page_alloc_cpu_dead);
	WARN_ON(ret < 0);
}

/*
 * calculate_totalreserve_pages - called when sysctl_lowmem_reserve_ratio
 *	or min_free_kbytes changes.
 */
static void calculate_totalreserve_pages(void)
{
	struct pglist_data *pgdat;
	unsigned long reserve_pages = 0;
	enum zone_type i, j;

	for_each_online_pgdat(pgdat) {

		pgdat->totalreserve_pages = 0;

		for (i = 0; i < MAX_NR_ZONES; i++) {
			struct zone *zone = pgdat->node_zones + i;
			long max = 0;
			unsigned long managed_pages = zone_managed_pages(zone);

			/* Find valid and maximum lowmem_reserve in the zone */
			for (j = i; j < MAX_NR_ZONES; j++) {
				if (zone->lowmem_reserve[j] > max)
					max = zone->lowmem_reserve[j];
			}

			/* we treat the high watermark as reserved pages. */
			max += high_wmark_pages(zone);

			if (max > managed_pages)
				max = managed_pages;

			pgdat->totalreserve_pages += max;

			reserve_pages += max;
		}
	}
	totalreserve_pages = reserve_pages;
}

/*
 * setup_per_zone_lowmem_reserve - called whenever
 *	sysctl_lowmem_reserve_ratio changes.  Ensures that each zone
 *	has a correct pages reserved value, so an adequate number of
 *	pages are left in the zone after a successful __alloc_pages().
 */
static void setup_per_zone_lowmem_reserve(void)
{
	struct pglist_data *pgdat;
	enum zone_type i, j;

	for_each_online_pgdat(pgdat) {
		for (i = 0; i < MAX_NR_ZONES - 1; i++) {
			struct zone *zone = &pgdat->node_zones[i];
			int ratio = sysctl_lowmem_reserve_ratio[i];
			bool clear = !ratio || !zone_managed_pages(zone);
			unsigned long managed_pages = 0;

			for (j = i + 1; j < MAX_NR_ZONES; j++) {
				struct zone *upper_zone = &pgdat->node_zones[j];

				managed_pages += zone_managed_pages(upper_zone);

				if (clear)
					zone->lowmem_reserve[j] = 0;
				else
					zone->lowmem_reserve[j] = managed_pages / ratio;
			}
		}
	}

	/* update totalreserve_pages */
	calculate_totalreserve_pages();
}

static void __setup_per_zone_wmarks(void)
{
	unsigned long pages_min = min_free_kbytes >> (PAGE_SHIFT - 10);
	unsigned long lowmem_pages = 0;
	struct zone *zone;
	unsigned long flags;

	/* Calculate total number of !ZONE_HIGHMEM and !ZONE_MOVABLE pages */
	for_each_zone(zone) {
		if (!is_highmem(zone) && zone_idx(zone) != ZONE_MOVABLE)
			lowmem_pages += zone_managed_pages(zone);
	}

	for_each_zone(zone) {
		u64 tmp;

		spin_lock_irqsave(&zone->lock, flags);
		tmp = (u64)pages_min * zone_managed_pages(zone);
		do_div(tmp, lowmem_pages);
		if (is_highmem(zone) || zone_idx(zone) == ZONE_MOVABLE) {
			/*
			 * __GFP_HIGH and PF_MEMALLOC allocations usually don't
			 * need highmem and movable zones pages, so cap pages_min
			 * to a small  value here.
			 *
			 * The WMARK_HIGH-WMARK_LOW and (WMARK_LOW-WMARK_MIN)
			 * deltas control async page reclaim, and so should
			 * not be capped for highmem and movable zones.
			 */
			unsigned long min_pages;

			min_pages = zone_managed_pages(zone) / 1024;
			min_pages = clamp(min_pages, SWAP_CLUSTER_MAX, 128UL);
			zone->_watermark[WMARK_MIN] = min_pages;
		} else {
			/*
			 * If it's a lowmem zone, reserve a number of pages
			 * proportionate to the zone's size.
			 */
			zone->_watermark[WMARK_MIN] = tmp;
		}

		/*
		 * Set the kswapd watermarks distance according to the
		 * scale factor in proportion to available memory, but
		 * ensure a minimum size on small systems.
		 */
		tmp = max_t(u64, tmp >> 2,
			    mult_frac(zone_managed_pages(zone),
				      watermark_scale_factor, 10000));

		zone->watermark_boost = 0;
		zone->_watermark[WMARK_LOW]  = min_wmark_pages(zone) + tmp;
		zone->_watermark[WMARK_HIGH] = low_wmark_pages(zone) + tmp;
		zone->_watermark[WMARK_PROMO] = high_wmark_pages(zone) + tmp;

		spin_unlock_irqrestore(&zone->lock, flags);
	}

	/* update totalreserve_pages */
	calculate_totalreserve_pages();
}

/**
 * setup_per_zone_wmarks - called when min_free_kbytes changes
 * or when memory is hot-{added|removed}
 *
 * Ensures that the watermark[min,low,high] values for each zone are set
 * correctly with respect to min_free_kbytes.
 */
void setup_per_zone_wmarks(void)
{
	struct zone *zone;
	static DEFINE_SPINLOCK(lock);

	spin_lock(&lock);
	__setup_per_zone_wmarks();
	spin_unlock(&lock);

	/*
	 * The watermark size have changed so update the pcpu batch
	 * and high limits or the limits may be inappropriate.
	 */
	for_each_zone(zone)
		zone_pcp_update(zone, 0);
}

/*
 * Initialise min_free_kbytes.
 *
 * For small machines we want it small (128k min).  For large machines
 * we want it large (256MB max).  But it is not linear, because network
 * bandwidth does not increase linearly with machine size.  We use
 *
 *	min_free_kbytes = 4 * sqrt(lowmem_kbytes), for better accuracy:
 *	min_free_kbytes = sqrt(lowmem_kbytes * 16)
 *
 * which yields
 *
 * 16MB:	512k
 * 32MB:	724k
 * 64MB:	1024k
 * 128MB:	1448k
 * 256MB:	2048k
 * 512MB:	2896k
 * 1024MB:	4096k
 * 2048MB:	5792k
 * 4096MB:	8192k
 * 8192MB:	11584k
 * 16384MB:	16384k
 */
void calculate_min_free_kbytes(void)
{
	unsigned long lowmem_kbytes;
	int new_min_free_kbytes;

	lowmem_kbytes = nr_free_buffer_pages() * (PAGE_SIZE >> 10);
	new_min_free_kbytes = int_sqrt(lowmem_kbytes * 16);

	if (new_min_free_kbytes > user_min_free_kbytes)
		min_free_kbytes = clamp(new_min_free_kbytes, 128, 262144);
	else
		pr_warn("min_free_kbytes is not updated to %d because user defined value %d is preferred\n",
				new_min_free_kbytes, user_min_free_kbytes);

}

int __meminit init_per_zone_wmark_min(void)
{
	calculate_min_free_kbytes();
	setup_per_zone_wmarks();
	refresh_zone_stat_thresholds();
	setup_per_zone_lowmem_reserve();

#ifdef CONFIG_NUMA
	setup_min_unmapped_ratio();
	setup_min_slab_ratio();
#endif

	khugepaged_min_free_kbytes_update();

	return 0;
}
postcore_initcall(init_per_zone_wmark_min)

/*
 * min_free_kbytes_sysctl_handler - just a wrapper around proc_dointvec() so
 *	that we can call two helper functions whenever min_free_kbytes
 *	changes.
 */
static int min_free_kbytes_sysctl_handler(struct ctl_table *table, int write,
		void *buffer, size_t *length, loff_t *ppos)
{
	int rc;

	rc = proc_dointvec_minmax(table, write, buffer, length, ppos);
	if (rc)
		return rc;

	if (write) {
		user_min_free_kbytes = min_free_kbytes;
		setup_per_zone_wmarks();
	}
	return 0;
}

static int watermark_scale_factor_sysctl_handler(struct ctl_table *table, int write,
		void *buffer, size_t *length, loff_t *ppos)
{
	int rc;

	rc = proc_dointvec_minmax(table, write, buffer, length, ppos);
	if (rc)
		return rc;

	if (write)
		setup_per_zone_wmarks();

	return 0;
}

#ifdef CONFIG_NUMA
static void setup_min_unmapped_ratio(void)
{
	pg_data_t *pgdat;
	struct zone *zone;

	for_each_online_pgdat(pgdat)
		pgdat->min_unmapped_pages = 0;

	for_each_zone(zone)
		zone->zone_pgdat->min_unmapped_pages += (zone_managed_pages(zone) *
						         sysctl_min_unmapped_ratio) / 100;
}


static int sysctl_min_unmapped_ratio_sysctl_handler(struct ctl_table *table, int write,
		void *buffer, size_t *length, loff_t *ppos)
{
	int rc;

	rc = proc_dointvec_minmax(table, write, buffer, length, ppos);
	if (rc)
		return rc;

	setup_min_unmapped_ratio();

	return 0;
}

static void setup_min_slab_ratio(void)
{
	pg_data_t *pgdat;
	struct zone *zone;

	for_each_online_pgdat(pgdat)
		pgdat->min_slab_pages = 0;

	for_each_zone(zone)
		zone->zone_pgdat->min_slab_pages += (zone_managed_pages(zone) *
						     sysctl_min_slab_ratio) / 100;
}

static int sysctl_min_slab_ratio_sysctl_handler(struct ctl_table *table, int write,
		void *buffer, size_t *length, loff_t *ppos)
{
	int rc;

	rc = proc_dointvec_minmax(table, write, buffer, length, ppos);
	if (rc)
		return rc;

	setup_min_slab_ratio();

	return 0;
}
#endif

/*
 * lowmem_reserve_ratio_sysctl_handler - just a wrapper around
 *	proc_dointvec() so that we can call setup_per_zone_lowmem_reserve()
 *	whenever sysctl_lowmem_reserve_ratio changes.
 *
 * The reserve ratio obviously has absolutely no relation with the
 * minimum watermarks. The lowmem reserve ratio can only make sense
 * if in function of the boot time zone sizes.
 */
static int lowmem_reserve_ratio_sysctl_handler(struct ctl_table *table,
		int write, void *buffer, size_t *length, loff_t *ppos)
{
	int i;

	proc_dointvec_minmax(table, write, buffer, length, ppos);

	for (i = 0; i < MAX_NR_ZONES; i++) {
		if (sysctl_lowmem_reserve_ratio[i] < 1)
			sysctl_lowmem_reserve_ratio[i] = 0;
	}

	setup_per_zone_lowmem_reserve();
	return 0;
}

/*
 * percpu_pagelist_high_fraction - changes the pcp->high for each zone on each
 * cpu. It is the fraction of total pages in each zone that a hot per cpu
 * pagelist can have before it gets flushed back to buddy allocator.
 */
static int percpu_pagelist_high_fraction_sysctl_handler(struct ctl_table *table,
		int write, void *buffer, size_t *length, loff_t *ppos)
{
	struct zone *zone;
	int old_percpu_pagelist_high_fraction;
	int ret;

	mutex_lock(&pcp_batch_high_lock);
	old_percpu_pagelist_high_fraction = percpu_pagelist_high_fraction;

	ret = proc_dointvec_minmax(table, write, buffer, length, ppos);
	if (!write || ret < 0)
		goto out;

	/* Sanity checking to avoid pcp imbalance */
	if (percpu_pagelist_high_fraction &&
	    percpu_pagelist_high_fraction < MIN_PERCPU_PAGELIST_HIGH_FRACTION) {
		percpu_pagelist_high_fraction = old_percpu_pagelist_high_fraction;
		ret = -EINVAL;
		goto out;
	}

	/* No change? */
	if (percpu_pagelist_high_fraction == old_percpu_pagelist_high_fraction)
		goto out;

	for_each_populated_zone(zone)
		zone_set_pageset_high_and_batch(zone, 0);
out:
	mutex_unlock(&pcp_batch_high_lock);
	return ret;
}

static struct ctl_table page_alloc_sysctl_table[] = {
	{
		.procname	= "min_free_kbytes",
		.data		= &min_free_kbytes,
		.maxlen		= sizeof(min_free_kbytes),
		.mode		= 0644,
		.proc_handler	= min_free_kbytes_sysctl_handler,
		.extra1		= SYSCTL_ZERO,
	},
	{
		.procname	= "watermark_boost_factor",
		.data		= &watermark_boost_factor,
		.maxlen		= sizeof(watermark_boost_factor),
		.mode		= 0644,
		.proc_handler	= proc_dointvec_minmax,
		.extra1		= SYSCTL_ZERO,
	},
	{
		.procname	= "watermark_scale_factor",
		.data		= &watermark_scale_factor,
		.maxlen		= sizeof(watermark_scale_factor),
		.mode		= 0644,
		.proc_handler	= watermark_scale_factor_sysctl_handler,
		.extra1		= SYSCTL_ONE,
		.extra2		= SYSCTL_THREE_THOUSAND,
	},
	{
		.procname	= "percpu_pagelist_high_fraction",
		.data		= &percpu_pagelist_high_fraction,
		.maxlen		= sizeof(percpu_pagelist_high_fraction),
		.mode		= 0644,
		.proc_handler	= percpu_pagelist_high_fraction_sysctl_handler,
		.extra1		= SYSCTL_ZERO,
	},
	{
		.procname	= "lowmem_reserve_ratio",
		.data		= &sysctl_lowmem_reserve_ratio,
		.maxlen		= sizeof(sysctl_lowmem_reserve_ratio),
		.mode		= 0644,
		.proc_handler	= lowmem_reserve_ratio_sysctl_handler,
	},
#ifdef CONFIG_NUMA
	{
		.procname	= "numa_zonelist_order",
		.data		= &numa_zonelist_order,
		.maxlen		= NUMA_ZONELIST_ORDER_LEN,
		.mode		= 0644,
		.proc_handler	= numa_zonelist_order_handler,
	},
	{
		.procname	= "min_unmapped_ratio",
		.data		= &sysctl_min_unmapped_ratio,
		.maxlen		= sizeof(sysctl_min_unmapped_ratio),
		.mode		= 0644,
		.proc_handler	= sysctl_min_unmapped_ratio_sysctl_handler,
		.extra1		= SYSCTL_ZERO,
		.extra2		= SYSCTL_ONE_HUNDRED,
	},
	{
		.procname	= "min_slab_ratio",
		.data		= &sysctl_min_slab_ratio,
		.maxlen		= sizeof(sysctl_min_slab_ratio),
		.mode		= 0644,
		.proc_handler	= sysctl_min_slab_ratio_sysctl_handler,
		.extra1		= SYSCTL_ZERO,
		.extra2		= SYSCTL_ONE_HUNDRED,
	},
#endif
	{}
};

void __init page_alloc_sysctl_init(void)
{
	register_sysctl_init("vm", page_alloc_sysctl_table);
}

#ifdef CONFIG_CONTIG_ALLOC
/* Usage: See admin-guide/dynamic-debug-howto.rst */
static void alloc_contig_dump_pages(struct list_head *page_list)
{
	DEFINE_DYNAMIC_DEBUG_METADATA(descriptor, "migrate failure");

	if (DYNAMIC_DEBUG_BRANCH(descriptor)) {
		struct page *page;

		dump_stack();
		list_for_each_entry(page, page_list, lru)
			dump_page(page, "migration failure");
	}
}

/* [start, end) must belong to a single zone. */
int __alloc_contig_migrate_range(struct compact_control *cc,
					unsigned long start, unsigned long end)
{
	/* This function is based on compact_zone() from compaction.c. */
	unsigned int nr_reclaimed;
	unsigned long pfn = start;
	unsigned int tries = 0;
	int ret = 0;
	struct migration_target_control mtc = {
		.nid = zone_to_nid(cc->zone),
		.gfp_mask = GFP_USER | __GFP_MOVABLE | __GFP_RETRY_MAYFAIL,
	};

	lru_cache_disable();

	while (pfn < end || !list_empty(&cc->migratepages)) {
		if (fatal_signal_pending(current)) {
			ret = -EINTR;
			break;
		}

		if (list_empty(&cc->migratepages)) {
			cc->nr_migratepages = 0;
			ret = isolate_migratepages_range(cc, pfn, end);
			if (ret && ret != -EAGAIN)
				break;
			pfn = cc->migrate_pfn;
			tries = 0;
		} else if (++tries == 5) {
			ret = -EBUSY;
			break;
		}

		nr_reclaimed = reclaim_clean_pages_from_list(cc->zone,
							&cc->migratepages);
		cc->nr_migratepages -= nr_reclaimed;

		ret = migrate_pages(&cc->migratepages, alloc_migration_target,
			NULL, (unsigned long)&mtc, cc->mode, MR_CONTIG_RANGE, NULL);

		/*
		 * On -ENOMEM, migrate_pages() bails out right away. It is pointless
		 * to retry again over this error, so do the same here.
		 */
		if (ret == -ENOMEM)
			break;
	}

	lru_cache_enable();
	if (ret < 0) {
		if (!(cc->gfp_mask & __GFP_NOWARN) && ret == -EBUSY)
			alloc_contig_dump_pages(&cc->migratepages);
		putback_movable_pages(&cc->migratepages);
		return ret;
	}
	return 0;
}

/**
 * alloc_contig_range() -- tries to allocate given range of pages
 * @start:	start PFN to allocate
 * @end:	one-past-the-last PFN to allocate
 * @migratetype:	migratetype of the underlying pageblocks (either
 *			#MIGRATE_MOVABLE or #MIGRATE_CMA).  All pageblocks
 *			in range must have the same migratetype and it must
 *			be either of the two.
 * @gfp_mask:	GFP mask to use during compaction
 *
 * The PFN range does not have to be pageblock aligned. The PFN range must
 * belong to a single zone.
 *
 * The first thing this routine does is attempt to MIGRATE_ISOLATE all
 * pageblocks in the range.  Once isolated, the pageblocks should not
 * be modified by others.
 *
 * Return: zero on success or negative error code.  On success all
 * pages which PFN is in [start, end) are allocated for the caller and
 * need to be freed with free_contig_range().
 */
int alloc_contig_range(unsigned long start, unsigned long end,
		       unsigned migratetype, gfp_t gfp_mask)
{
	unsigned long outer_start, outer_end;
	int order;
	int ret = 0;

	struct compact_control cc = {
		.nr_migratepages = 0,
		.order = -1,
		.zone = page_zone(pfn_to_page(start)),
		.mode = MIGRATE_SYNC,
		.ignore_skip_hint = true,
		.no_set_skip_hint = true,
		.gfp_mask = current_gfp_context(gfp_mask),
		.alloc_contig = true,
	};
	INIT_LIST_HEAD(&cc.migratepages);

	/*
	 * What we do here is we mark all pageblocks in range as
	 * MIGRATE_ISOLATE.  Because pageblock and max order pages may
	 * have different sizes, and due to the way page allocator
	 * work, start_isolate_page_range() has special handlings for this.
	 *
	 * Once the pageblocks are marked as MIGRATE_ISOLATE, we
	 * migrate the pages from an unaligned range (ie. pages that
	 * we are interested in). This will put all the pages in
	 * range back to page allocator as MIGRATE_ISOLATE.
	 *
	 * When this is done, we take the pages in range from page
	 * allocator removing them from the buddy system.  This way
	 * page allocator will never consider using them.
	 *
	 * This lets us mark the pageblocks back as
	 * MIGRATE_CMA/MIGRATE_MOVABLE so that free pages in the
	 * aligned range but not in the unaligned, original range are
	 * put back to page allocator so that buddy can use them.
	 */

	ret = start_isolate_page_range(start, end, migratetype, 0, gfp_mask);
	if (ret)
		goto done;

	drain_all_pages(cc.zone);

	/*
	 * In case of -EBUSY, we'd like to know which page causes problem.
	 * So, just fall through. test_pages_isolated() has a tracepoint
	 * which will report the busy page.
	 *
	 * It is possible that busy pages could become available before
	 * the call to test_pages_isolated, and the range will actually be
	 * allocated.  So, if we fall through be sure to clear ret so that
	 * -EBUSY is not accidentally used or returned to caller.
	 */
	ret = __alloc_contig_migrate_range(&cc, start, end);
	if (ret && ret != -EBUSY)
		goto done;
	ret = 0;

	/*
	 * Pages from [start, end) are within a pageblock_nr_pages
	 * aligned blocks that are marked as MIGRATE_ISOLATE.  What's
	 * more, all pages in [start, end) are free in page allocator.
	 * What we are going to do is to allocate all pages from
	 * [start, end) (that is remove them from page allocator).
	 *
	 * The only problem is that pages at the beginning and at the
	 * end of interesting range may be not aligned with pages that
	 * page allocator holds, ie. they can be part of higher order
	 * pages.  Because of this, we reserve the bigger range and
	 * once this is done free the pages we are not interested in.
	 *
	 * We don't have to hold zone->lock here because the pages are
	 * isolated thus they won't get removed from buddy.
	 */

	order = 0;
	outer_start = start;
	while (!PageBuddy(pfn_to_page(outer_start))) {
		if (++order > MAX_ORDER) {
			outer_start = start;
			break;
		}
		outer_start &= ~0UL << order;
	}

	if (outer_start != start) {
		order = buddy_order(pfn_to_page(outer_start));

		/*
		 * outer_start page could be small order buddy page and
		 * it doesn't include start page. Adjust outer_start
		 * in this case to report failed page properly
		 * on tracepoint in test_pages_isolated()
		 */
		if (outer_start + (1UL << order) <= start)
			outer_start = start;
	}

	/* Make sure the range is really isolated. */
	if (test_pages_isolated(outer_start, end, 0)) {
		ret = -EBUSY;
		goto done;
	}

	/* Grab isolated pages from freelists. */
	outer_end = isolate_freepages_range(&cc, outer_start, end);
	if (!outer_end) {
		ret = -EBUSY;
		goto done;
	}

	/* Free head and tail (if any) */
	if (start != outer_start)
		free_contig_range(outer_start, start - outer_start);
	if (end != outer_end)
		free_contig_range(end, outer_end - end);

done:
	undo_isolate_page_range(start, end, migratetype);
	return ret;
}
EXPORT_SYMBOL(alloc_contig_range);

static int __alloc_contig_pages(unsigned long start_pfn,
				unsigned long nr_pages, gfp_t gfp_mask)
{
	unsigned long end_pfn = start_pfn + nr_pages;

	return alloc_contig_range(start_pfn, end_pfn, MIGRATE_MOVABLE,
				  gfp_mask);
}

static bool pfn_range_valid_contig(struct zone *z, unsigned long start_pfn,
				   unsigned long nr_pages)
{
	unsigned long i, end_pfn = start_pfn + nr_pages;
	struct page *page;

	for (i = start_pfn; i < end_pfn; i++) {
		page = pfn_to_online_page(i);
		if (!page)
			return false;

		if (page_zone(page) != z)
			return false;

		if (PageReserved(page))
			return false;

		if (PageHuge(page))
			return false;
	}
	return true;
}

static bool zone_spans_last_pfn(const struct zone *zone,
				unsigned long start_pfn, unsigned long nr_pages)
{
	unsigned long last_pfn = start_pfn + nr_pages - 1;

	return zone_spans_pfn(zone, last_pfn);
}

/**
 * alloc_contig_pages() -- tries to find and allocate contiguous range of pages
 * @nr_pages:	Number of contiguous pages to allocate
 * @gfp_mask:	GFP mask to limit search and used during compaction
 * @nid:	Target node
 * @nodemask:	Mask for other possible nodes
 *
 * This routine is a wrapper around alloc_contig_range(). It scans over zones
 * on an applicable zonelist to find a contiguous pfn range which can then be
 * tried for allocation with alloc_contig_range(). This routine is intended
 * for allocation requests which can not be fulfilled with the buddy allocator.
 *
 * The allocated memory is always aligned to a page boundary. If nr_pages is a
 * power of two, then allocated range is also guaranteed to be aligned to same
 * nr_pages (e.g. 1GB request would be aligned to 1GB).
 *
 * Allocated pages can be freed with free_contig_range() or by manually calling
 * __free_page() on each allocated page.
 *
 * Return: pointer to contiguous pages on success, or NULL if not successful.
 */
struct page *alloc_contig_pages(unsigned long nr_pages, gfp_t gfp_mask,
				int nid, nodemask_t *nodemask)
{
	unsigned long ret, pfn, flags;
	struct zonelist *zonelist;
	struct zone *zone;
	struct zoneref *z;

	zonelist = node_zonelist(nid, gfp_mask);
	for_each_zone_zonelist_nodemask(zone, z, zonelist,
					gfp_zone(gfp_mask), nodemask) {
		spin_lock_irqsave(&zone->lock, flags);

		pfn = ALIGN(zone->zone_start_pfn, nr_pages);
		while (zone_spans_last_pfn(zone, pfn, nr_pages)) {
			if (pfn_range_valid_contig(zone, pfn, nr_pages)) {
				/*
				 * We release the zone lock here because
				 * alloc_contig_range() will also lock the zone
				 * at some point. If there's an allocation
				 * spinning on this lock, it may win the race
				 * and cause alloc_contig_range() to fail...
				 */
				spin_unlock_irqrestore(&zone->lock, flags);
				ret = __alloc_contig_pages(pfn, nr_pages,
							gfp_mask);
				if (!ret)
					return pfn_to_page(pfn);
				spin_lock_irqsave(&zone->lock, flags);
			}
			pfn += nr_pages;
		}
		spin_unlock_irqrestore(&zone->lock, flags);
	}
	return NULL;
}
#endif /* CONFIG_CONTIG_ALLOC */

void free_contig_range(unsigned long pfn, unsigned long nr_pages)
{
	unsigned long count = 0;

	for (; nr_pages--; pfn++) {
		struct page *page = pfn_to_page(pfn);

		count += page_count(page) != 1;
		__free_page(page);
	}
	WARN(count != 0, "%lu pages are still in use!\n", count);
}
EXPORT_SYMBOL(free_contig_range);

/*
 * Effectively disable pcplists for the zone by setting the high limit to 0
 * and draining all cpus. A concurrent page freeing on another CPU that's about
 * to put the page on pcplist will either finish before the drain and the page
 * will be drained, or observe the new high limit and skip the pcplist.
 *
 * Must be paired with a call to zone_pcp_enable().
 */
void zone_pcp_disable(struct zone *zone)
{
	mutex_lock(&pcp_batch_high_lock);
	__zone_set_pageset_high_and_batch(zone, 0, 0, 1);
	__drain_all_pages(zone, true);
}

void zone_pcp_enable(struct zone *zone)
{
	__zone_set_pageset_high_and_batch(zone, zone->pageset_high_min,
		zone->pageset_high_max, zone->pageset_batch);
	mutex_unlock(&pcp_batch_high_lock);
}

void zone_pcp_reset(struct zone *zone)
{
	int cpu;
	struct per_cpu_zonestat *pzstats;

	if (zone->per_cpu_pageset != &boot_pageset) {
		for_each_online_cpu(cpu) {
			pzstats = per_cpu_ptr(zone->per_cpu_zonestats, cpu);
			drain_zonestat(zone, pzstats);
		}
		free_percpu(zone->per_cpu_pageset);
		zone->per_cpu_pageset = &boot_pageset;
		if (zone->per_cpu_zonestats != &boot_zonestats) {
			free_percpu(zone->per_cpu_zonestats);
			zone->per_cpu_zonestats = &boot_zonestats;
		}
	}
}

#ifdef CONFIG_MEMORY_HOTREMOVE
/*
 * All pages in the range must be in a single zone, must not contain holes,
 * must span full sections, and must be isolated before calling this function.
 */
void __offline_isolated_pages(unsigned long start_pfn, unsigned long end_pfn)
{
	unsigned long pfn = start_pfn;
	struct page *page;
	struct zone *zone;
	unsigned int order;
	unsigned long flags;

	offline_mem_sections(pfn, end_pfn);
	zone = page_zone(pfn_to_page(pfn));
	spin_lock_irqsave(&zone->lock, flags);
	while (pfn < end_pfn) {
		page = pfn_to_page(pfn);
		/*
		 * The HWPoisoned page may be not in buddy system, and
		 * page_count() is not 0.
		 */
		if (unlikely(!PageBuddy(page) && PageHWPoison(page))) {
			pfn++;
			continue;
		}
		/*
		 * At this point all remaining PageOffline() pages have a
		 * reference count of 0 and can simply be skipped.
		 */
		if (PageOffline(page)) {
			BUG_ON(page_count(page));
			BUG_ON(PageBuddy(page));
			pfn++;
			continue;
		}

		BUG_ON(page_count(page));
		BUG_ON(!PageBuddy(page));
		order = buddy_order(page);
		del_page_from_free_list(page, zone, order);
		pfn += (1 << order);
	}
	spin_unlock_irqrestore(&zone->lock, flags);
}
#endif

/*
 * This function returns a stable result only if called under zone lock.
 */
bool is_free_buddy_page(struct page *page)
{
	unsigned long pfn = page_to_pfn(page);
	unsigned int order;

	for (order = 0; order <= MAX_ORDER; order++) {
		struct page *page_head = page - (pfn & ((1 << order) - 1));

		if (PageBuddy(page_head) &&
		    buddy_order_unsafe(page_head) >= order)
			break;
	}

	return order <= MAX_ORDER;
}
EXPORT_SYMBOL(is_free_buddy_page);

#ifdef CONFIG_MEMORY_FAILURE
/*
 * Break down a higher-order page in sub-pages, and keep our target out of
 * buddy allocator.
 */
static void break_down_buddy_pages(struct zone *zone, struct page *page,
				   struct page *target, int low, int high,
				   int migratetype)
{
	unsigned long size = 1 << high;
	struct page *current_buddy;

	while (high > low) {
		high--;
		size >>= 1;

		if (target >= &page[size]) {
			current_buddy = page;
			page = page + size;
		} else {
			current_buddy = page + size;
		}

		if (set_page_guard(zone, current_buddy, high, migratetype))
			continue;

		add_to_free_list(current_buddy, zone, high, migratetype);
		set_buddy_order(current_buddy, high);
	}
}

/*
 * Take a page that will be marked as poisoned off the buddy allocator.
 */
bool take_page_off_buddy(struct page *page)
{
	struct zone *zone = page_zone(page);
	unsigned long pfn = page_to_pfn(page);
	unsigned long flags;
	unsigned int order;
	bool ret = false;

	spin_lock_irqsave(&zone->lock, flags);
	for (order = 0; order <= MAX_ORDER; order++) {
		struct page *page_head = page - (pfn & ((1 << order) - 1));
		int page_order = buddy_order(page_head);

		if (PageBuddy(page_head) && page_order >= order) {
			unsigned long pfn_head = page_to_pfn(page_head);
			int migratetype = get_pfnblock_migratetype(page_head,
								   pfn_head);

			del_page_from_free_list(page_head, zone, page_order);
			break_down_buddy_pages(zone, page_head, page, 0,
						page_order, migratetype);
			SetPageHWPoisonTakenOff(page);
			if (!is_migrate_isolate(migratetype))
				__mod_zone_freepage_state(zone, -1, migratetype);
			ret = true;
			break;
		}
		if (page_count(page_head) > 0)
			break;
	}
	spin_unlock_irqrestore(&zone->lock, flags);
	return ret;
}

/*
 * Cancel takeoff done by take_page_off_buddy().
 */
bool put_page_back_buddy(struct page *page)
{
	struct zone *zone = page_zone(page);
	unsigned long pfn = page_to_pfn(page);
	unsigned long flags;
	int migratetype = get_pfnblock_migratetype(page, pfn);
	bool ret = false;

	spin_lock_irqsave(&zone->lock, flags);
	if (put_page_testzero(page)) {
		ClearPageHWPoisonTakenOff(page);
		__free_one_page(page, pfn, zone, 0, migratetype, FPI_NONE);
		if (TestClearPageHWPoison(page)) {
			ret = true;
		}
	}
	spin_unlock_irqrestore(&zone->lock, flags);

	return ret;
}
#endif

#ifdef CONFIG_ZONE_DMA
bool has_managed_dma(void)
{
	struct pglist_data *pgdat;

	for_each_online_pgdat(pgdat) {
		struct zone *zone = &pgdat->node_zones[ZONE_DMA];

		if (managed_zone(zone))
			return true;
	}
	return false;
}
#endif /* CONFIG_ZONE_DMA */

#ifdef CONFIG_UNACCEPTED_MEMORY

/* Counts number of zones with unaccepted pages. */
static DEFINE_STATIC_KEY_FALSE(zones_with_unaccepted_pages);

static bool lazy_accept = true;

static int __init accept_memory_parse(char *p)
{
	if (!strcmp(p, "lazy")) {
		lazy_accept = true;
		return 0;
	} else if (!strcmp(p, "eager")) {
		lazy_accept = false;
		return 0;
	} else {
		return -EINVAL;
	}
}
early_param("accept_memory", accept_memory_parse);

static bool page_contains_unaccepted(struct page *page, unsigned int order)
{
	phys_addr_t start = page_to_phys(page);
	phys_addr_t end = start + (PAGE_SIZE << order);

	return range_contains_unaccepted_memory(start, end);
}

static void accept_page(struct page *page, unsigned int order)
{
	phys_addr_t start = page_to_phys(page);

	accept_memory(start, start + (PAGE_SIZE << order));
}

static bool try_to_accept_memory_one(struct zone *zone)
{
	unsigned long flags;
	struct page *page;
	bool last;

	if (list_empty(&zone->unaccepted_pages))
		return false;

	spin_lock_irqsave(&zone->lock, flags);
	page = list_first_entry_or_null(&zone->unaccepted_pages,
					struct page, lru);
	if (!page) {
		spin_unlock_irqrestore(&zone->lock, flags);
		return false;
	}

	list_del(&page->lru);
	last = list_empty(&zone->unaccepted_pages);

	__mod_zone_freepage_state(zone, -MAX_ORDER_NR_PAGES, MIGRATE_MOVABLE);
	__mod_zone_page_state(zone, NR_UNACCEPTED, -MAX_ORDER_NR_PAGES);
	spin_unlock_irqrestore(&zone->lock, flags);

	accept_page(page, MAX_ORDER);

	__free_pages_ok(page, MAX_ORDER, FPI_TO_TAIL);

	if (last)
		static_branch_dec(&zones_with_unaccepted_pages);

	return true;
}

static bool try_to_accept_memory(struct zone *zone, unsigned int order)
{
	long to_accept;
	int ret = false;

	/* How much to accept to get to high watermark? */
	to_accept = high_wmark_pages(zone) -
		    (zone_page_state(zone, NR_FREE_PAGES) -
		    __zone_watermark_unusable_free(zone, order, 0));

	/* Accept at least one page */
	do {
		if (!try_to_accept_memory_one(zone))
			break;
		ret = true;
		to_accept -= MAX_ORDER_NR_PAGES;
	} while (to_accept > 0);

	return ret;
}

static inline bool has_unaccepted_memory(void)
{
	return static_branch_unlikely(&zones_with_unaccepted_pages);
}

static bool __free_unaccepted(struct page *page)
{
	struct zone *zone = page_zone(page);
	unsigned long flags;
	bool first = false;

	if (!lazy_accept)
		return false;

	spin_lock_irqsave(&zone->lock, flags);
	first = list_empty(&zone->unaccepted_pages);
	list_add_tail(&page->lru, &zone->unaccepted_pages);
	__mod_zone_freepage_state(zone, MAX_ORDER_NR_PAGES, MIGRATE_MOVABLE);
	__mod_zone_page_state(zone, NR_UNACCEPTED, MAX_ORDER_NR_PAGES);
	spin_unlock_irqrestore(&zone->lock, flags);

	if (first)
		static_branch_inc(&zones_with_unaccepted_pages);

	return true;
}

#else

static bool page_contains_unaccepted(struct page *page, unsigned int order)
{
	return false;
}

static void accept_page(struct page *page, unsigned int order)
{
}

static bool try_to_accept_memory(struct zone *zone, unsigned int order)
{
	return false;
}

static inline bool has_unaccepted_memory(void)
{
	return false;
}

static bool __free_unaccepted(struct page *page)
{
	BUILD_BUG();
	return false;
}

#endif /* CONFIG_UNACCEPTED_MEMORY */<|MERGE_RESOLUTION|>--- conflicted
+++ resolved
@@ -2417,19 +2417,11 @@
 		       int batch, bool free_high)
 {
 	int high, high_min, high_max;
-<<<<<<< HEAD
 
 	high_min = READ_ONCE(pcp->high_min);
 	high_max = READ_ONCE(pcp->high_max);
 	high = pcp->high = clamp(pcp->high, high_min, high_max);
 
-=======
-
-	high_min = READ_ONCE(pcp->high_min);
-	high_max = READ_ONCE(pcp->high_max);
-	high = pcp->high = clamp(pcp->high, high_min, high_max);
-
->>>>>>> 6788380f
 	if (unlikely(!high))
 		return 0;
 
