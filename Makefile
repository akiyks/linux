--- conflicted
+++ resolved
@@ -2,11 +2,7 @@
 VERSION = 6
 PATCHLEVEL = 18
 SUBLEVEL = 0
-<<<<<<< HEAD
 EXTRAVERSION =
-=======
-EXTRAVERSION = -rc5
->>>>>>> fe8f7bf0
 NAME = Baby Opossum Posse
 
 # *DOCUMENTATION*
