--- conflicted
+++ resolved
@@ -2,11 +2,7 @@
 VERSION = 6
 PATCHLEVEL = 6
 SUBLEVEL = 0
-<<<<<<< HEAD
-EXTRAVERSION = -rc3
-=======
 EXTRAVERSION = -rc6
->>>>>>> 265f3ed0
 NAME = Hurr durr I'ma ninja sloth
 
 # *DOCUMENTATION*
