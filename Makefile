# SPDX-License-Identifier: GPL-2.0
VERSION = 6
PATCHLEVEL = 17
SUBLEVEL = 0
<<<<<<< HEAD
EXTRAVERSION = -rc6
=======
EXTRAVERSION = -rc1
>>>>>>> b6850c8f
NAME = Baby Opossum Posse

# *DOCUMENTATION*
# To see a list of typical targets execute "make help"
# More info can be located in ./README
# Comments in this file are targeted only to the developer, do not
# expect to learn how to build the kernel reading this file.

ifeq ($(filter output-sync,$(.FEATURES)),)
$(error GNU Make >= 4.0 is required. Your Make version is $(MAKE_VERSION))
endif

$(if $(filter __%, $(MAKECMDGOALS)), \
	$(error targets prefixed with '__' are only for internal use))

# That's our default target when none is given on the command line
PHONY := __all
__all:

# We are using a recursive build, so we need to do a little thinking
# to get the ordering right.
#
# Most importantly: sub-Makefiles should only ever modify files in
# their own directory. If in some directory we have a dependency on
# a file in another dir (which doesn't happen often, but it's often
# unavoidable when linking the built-in.a targets which finally
# turn into vmlinux), we will call a sub make in that other dir, and
# after that we are sure that everything which is in that other dir
# is now up to date.
#
# The only cases where we need to modify files which have global
# effects are thus separated out and done before the recursive
# descending is started. They are now explicitly listed as the
# prepare rule.

this-makefile := $(lastword $(MAKEFILE_LIST))
abs_srctree := $(realpath $(dir $(this-makefile)))
abs_output := $(CURDIR)

ifneq ($(sub_make_done),1)

# Do not use make's built-in rules and variables
# (this increases performance and avoids hard-to-debug behaviour)
MAKEFLAGS += -rR

# Avoid funny character set dependencies
unexport LC_ALL
LC_COLLATE=C
LC_NUMERIC=C
export LC_COLLATE LC_NUMERIC

# Avoid interference with shell env settings
unexport GREP_OPTIONS

# Beautify output
# ---------------------------------------------------------------------------
#
# Most of build commands in Kbuild start with "cmd_". You can optionally define
# "quiet_cmd_*". If defined, the short log is printed. Otherwise, no log from
# that command is printed by default.
#
# e.g.)
#    quiet_cmd_depmod = DEPMOD  $(MODLIB)
#          cmd_depmod = $(srctree)/scripts/depmod.sh $(DEPMOD) $(KERNELRELEASE)
#
# A simple variant is to prefix commands with $(Q) - that's useful
# for commands that shall be hidden in non-verbose mode.
#
#    $(Q)$(MAKE) $(build)=scripts/basic
#
# If KBUILD_VERBOSE contains 1, the whole command is echoed.
# If KBUILD_VERBOSE contains 2, the reason for rebuilding is printed.
#
# To put more focus on warnings, be less verbose as default
# Use 'make V=1' to see the full commands

ifeq ("$(origin V)", "command line")
  KBUILD_VERBOSE = $(V)
endif

quiet = quiet_
Q = @

ifneq ($(findstring 1, $(KBUILD_VERBOSE)),)
  quiet =
  Q =
endif

# If the user is running make -s (silent mode), suppress echoing of
# commands
ifneq ($(findstring s,$(firstword -$(MAKEFLAGS))),)
quiet=silent_
override KBUILD_VERBOSE :=
endif

export quiet Q KBUILD_VERBOSE

# Call a source code checker (by default, "sparse") as part of the
# C compilation.
#
# Use 'make C=1' to enable checking of only re-compiled files.
# Use 'make C=2' to enable checking of *all* source files, regardless
# of whether they are re-compiled or not.
#
# See the file "Documentation/dev-tools/sparse.rst" for more details,
# including where to get the "sparse" utility.

ifeq ("$(origin C)", "command line")
  KBUILD_CHECKSRC = $(C)
endif
ifndef KBUILD_CHECKSRC
  KBUILD_CHECKSRC = 0
endif

export KBUILD_CHECKSRC

# Enable "clippy" (a linter) as part of the Rust compilation.
#
# Use 'make CLIPPY=1' to enable it.
ifeq ("$(origin CLIPPY)", "command line")
  KBUILD_CLIPPY := $(CLIPPY)
endif

export KBUILD_CLIPPY

# Use make M=dir or set the environment variable KBUILD_EXTMOD to specify the
# directory of external module to build. Setting M= takes precedence.
ifeq ("$(origin M)", "command line")
  KBUILD_EXTMOD := $(M)
endif

ifeq ("$(origin MO)", "command line")
  KBUILD_EXTMOD_OUTPUT := $(MO)
endif

$(if $(word 2, $(KBUILD_EXTMOD)), \
	$(error building multiple external modules is not supported))

$(foreach x, % :, $(if $(findstring $x, $(KBUILD_EXTMOD)), \
	$(error module directory path cannot contain '$x')))

# Remove trailing slashes
ifneq ($(filter %/, $(KBUILD_EXTMOD)),)
KBUILD_EXTMOD := $(shell dirname $(KBUILD_EXTMOD).)
endif

export KBUILD_EXTMOD

ifeq ("$(origin W)", "command line")
  KBUILD_EXTRA_WARN := $(W)
endif

export KBUILD_EXTRA_WARN

# Kbuild will save output files in the current working directory.
# This does not need to match to the root of the kernel source tree.
#
# For example, you can do this:
#
#  cd /dir/to/store/output/files; make -f /dir/to/kernel/source/Makefile
#
# If you want to save output files in a different location, there are
# two syntaxes to specify it.
#
# 1) O=
# Use "make O=dir/to/store/output/files/"
#
# 2) Set KBUILD_OUTPUT
# Set the environment variable KBUILD_OUTPUT to point to the output directory.
# export KBUILD_OUTPUT=dir/to/store/output/files/; make
#
# The O= assignment takes precedence over the KBUILD_OUTPUT environment
# variable.

ifeq ("$(origin O)", "command line")
  KBUILD_OUTPUT := $(O)
endif

ifdef KBUILD_EXTMOD
    ifdef KBUILD_OUTPUT
        objtree := $(realpath $(KBUILD_OUTPUT))
        $(if $(objtree),,$(error specified kernel directory "$(KBUILD_OUTPUT)" does not exist))
    else
        objtree := $(abs_srctree)
    endif
    # If Make is invoked from the kernel directory (either kernel
    # source directory or kernel build directory), external modules
    # are built in $(KBUILD_EXTMOD) for backward compatibility,
    # otherwise, built in the current directory.
    output := $(or $(KBUILD_EXTMOD_OUTPUT),$(if $(filter $(CURDIR),$(objtree) $(abs_srctree)),$(KBUILD_EXTMOD)))
    # KBUILD_EXTMOD might be a relative path. Remember its absolute path before
    # Make changes the working directory.
    srcroot := $(realpath $(KBUILD_EXTMOD))
    $(if $(srcroot),,$(error specified external module directory "$(KBUILD_EXTMOD)" does not exist))
else
    objtree := .
    output := $(KBUILD_OUTPUT)
endif

export objtree srcroot

# Do we want to change the working directory?
ifneq ($(output),)
# $(realpath ...) gets empty if the path does not exist. Run 'mkdir -p' first.
$(shell mkdir -p "$(output)")
# $(realpath ...) resolves symlinks
abs_output := $(realpath $(output))
$(if $(abs_output),,$(error failed to create output directory "$(output)"))
endif

ifneq ($(words $(subst :, ,$(abs_srctree))), 1)
$(error source directory cannot contain spaces or colons)
endif

export sub_make_done := 1

endif # sub_make_done

ifeq ($(abs_output),$(CURDIR))
# Suppress "Entering directory ..." if we are at the final work directory.
no-print-directory := --no-print-directory
else
# Recursion to show "Entering directory ..."
need-sub-make := 1
endif

ifeq ($(filter --no-print-directory, $(MAKEFLAGS)),)
# If --no-print-directory is unset, recurse once again to set it.
# You may end up recursing into __sub-make twice. This is needed due to the
# behavior change in GNU Make 4.4.1.
need-sub-make := 1
endif

ifeq ($(need-sub-make),1)

PHONY += $(MAKECMDGOALS) __sub-make

$(filter-out $(this-makefile), $(MAKECMDGOALS)) __all: __sub-make
	@:

# Invoke a second make in the output directory, passing relevant variables
__sub-make:
	$(Q)$(MAKE) $(no-print-directory) -C $(abs_output) \
	-f $(abs_srctree)/Makefile $(MAKECMDGOALS)

else # need-sub-make

# We process the rest of the Makefile if this is the final invocation of make

ifndef KBUILD_EXTMOD
srcroot := $(abs_srctree)
endif

ifeq ($(srcroot),$(CURDIR))
building_out_of_srctree :=
else
export building_out_of_srctree := 1
endif

ifdef KBUILD_ABS_SRCTREE
    # Do nothing. Use the absolute path.
else ifeq ($(srcroot),$(CURDIR))
    # Building in the source.
    srcroot := .
else ifeq ($(srcroot)/,$(dir $(CURDIR)))
    # Building in a subdirectory of the source.
    srcroot := ..
endif

export srctree := $(if $(KBUILD_EXTMOD),$(abs_srctree),$(srcroot))

ifdef building_out_of_srctree
export VPATH := $(srcroot)
else
VPATH :=
endif

# To make sure we do not include .config for any of the *config targets
# catch them early, and hand them over to scripts/kconfig/Makefile
# It is allowed to specify more targets when calling make, including
# mixing *config targets and build targets.
# For example 'make oldconfig all'.
# Detect when mixed targets is specified, and make a second invocation
# of make so .config is not included in this case either (for *config).

version_h := include/generated/uapi/linux/version.h

clean-targets := %clean mrproper cleandocs
no-dot-config-targets := $(clean-targets) \
			 cscope gtags TAGS tags help% %docs check% coccicheck \
			 $(version_h) headers headers_% archheaders archscripts \
			 %asm-generic kernelversion %src-pkg dt_binding_check \
			 outputmakefile rustavailable rustfmt rustfmtcheck
no-sync-config-targets := $(no-dot-config-targets) %install modules_sign kernelrelease \
			  image_name
single-targets := %.a %.i %.ko %.lds %.ll %.lst %.mod %.o %.rsi %.s %/

config-build	:=
mixed-build	:=
need-config	:= 1
may-sync-config	:= 1
single-build	:=

ifneq ($(filter $(no-dot-config-targets), $(MAKECMDGOALS)),)
    ifeq ($(filter-out $(no-dot-config-targets), $(MAKECMDGOALS)),)
        need-config :=
    endif
endif

ifneq ($(filter $(no-sync-config-targets), $(MAKECMDGOALS)),)
    ifeq ($(filter-out $(no-sync-config-targets), $(MAKECMDGOALS)),)
        may-sync-config :=
    endif
endif

need-compiler := $(may-sync-config)

ifneq ($(KBUILD_EXTMOD),)
    may-sync-config :=
endif

ifeq ($(KBUILD_EXTMOD),)
    ifneq ($(filter %config,$(MAKECMDGOALS)),)
        config-build := 1
        ifneq ($(words $(MAKECMDGOALS)),1)
            mixed-build := 1
        endif
    endif
endif

# We cannot build single targets and the others at the same time
ifneq ($(filter $(single-targets), $(MAKECMDGOALS)),)
    single-build := 1
    ifneq ($(filter-out $(single-targets), $(MAKECMDGOALS)),)
        mixed-build := 1
    endif
endif

# For "make -j clean all", "make -j mrproper defconfig all", etc.
ifneq ($(filter $(clean-targets),$(MAKECMDGOALS)),)
    ifneq ($(filter-out $(clean-targets),$(MAKECMDGOALS)),)
        mixed-build := 1
    endif
endif

# install and modules_install need also be processed one by one
ifneq ($(filter install,$(MAKECMDGOALS)),)
    ifneq ($(filter modules_install,$(MAKECMDGOALS)),)
        mixed-build := 1
    endif
endif

ifdef mixed-build
# ===========================================================================
# We're called with mixed targets (*config and build targets).
# Handle them one by one.

PHONY += $(MAKECMDGOALS) __build_one_by_one

$(MAKECMDGOALS): __build_one_by_one
	@:

__build_one_by_one:
	$(Q)set -e; \
	for i in $(MAKECMDGOALS); do \
		$(MAKE) -f $(srctree)/Makefile $$i; \
	done

else # !mixed-build

include $(srctree)/scripts/Kbuild.include

# Read KERNELRELEASE from include/config/kernel.release (if it exists)
KERNELRELEASE = $(call read-file, $(objtree)/include/config/kernel.release)
KERNELVERSION = $(VERSION)$(if $(PATCHLEVEL),.$(PATCHLEVEL)$(if $(SUBLEVEL),.$(SUBLEVEL)))$(EXTRAVERSION)
export VERSION PATCHLEVEL SUBLEVEL KERNELRELEASE KERNELVERSION

include $(srctree)/scripts/subarch.include

# Cross compiling and selecting different set of gcc/bin-utils
# ---------------------------------------------------------------------------
#
# When performing cross compilation for other architectures ARCH shall be set
# to the target architecture. (See arch/* for the possibilities).
# ARCH can be set during invocation of make:
# make ARCH=arm64
# Another way is to have ARCH set in the environment.
# The default ARCH is the host where make is executed.

# CROSS_COMPILE specify the prefix used for all executables used
# during compilation. Only gcc and related bin-utils executables
# are prefixed with $(CROSS_COMPILE).
# CROSS_COMPILE can be set on the command line
# make CROSS_COMPILE=aarch64-linux-gnu-
# Alternatively CROSS_COMPILE can be set in the environment.
# Default value for CROSS_COMPILE is not to prefix executables
# Note: Some architectures assign CROSS_COMPILE in their arch/*/Makefile
ARCH		?= $(SUBARCH)

# Architecture as present in compile.h
UTS_MACHINE 	:= $(ARCH)
SRCARCH 	:= $(ARCH)

# Additional ARCH settings for x86
ifeq ($(ARCH),i386)
        SRCARCH := x86
endif
ifeq ($(ARCH),x86_64)
        SRCARCH := x86
endif

# Additional ARCH settings for sparc
ifeq ($(ARCH),sparc32)
       SRCARCH := sparc
endif
ifeq ($(ARCH),sparc64)
       SRCARCH := sparc
endif

# Additional ARCH settings for parisc
ifeq ($(ARCH),parisc64)
       SRCARCH := parisc
endif

export cross_compiling :=
ifneq ($(SRCARCH),$(SUBARCH))
cross_compiling := 1
endif

KCONFIG_CONFIG	?= .config
export KCONFIG_CONFIG

# SHELL used by kbuild
CONFIG_SHELL := sh

HOST_LFS_CFLAGS := $(shell getconf LFS_CFLAGS 2>/dev/null)
HOST_LFS_LDFLAGS := $(shell getconf LFS_LDFLAGS 2>/dev/null)
HOST_LFS_LIBS := $(shell getconf LFS_LIBS 2>/dev/null)

ifneq ($(LLVM),)
ifneq ($(filter %/,$(LLVM)),)
LLVM_PREFIX := $(LLVM)
else ifneq ($(filter -%,$(LLVM)),)
LLVM_SUFFIX := $(LLVM)
endif

HOSTCC	= $(LLVM_PREFIX)clang$(LLVM_SUFFIX)
HOSTCXX	= $(LLVM_PREFIX)clang++$(LLVM_SUFFIX)
else
HOSTCC	= gcc
HOSTCXX	= g++
endif
HOSTRUSTC = rustc
HOSTPKG_CONFIG	= pkg-config

# the KERNELDOC macro needs to be exported, as scripts/Makefile.build
# has a logic to call it
KERNELDOC       = $(srctree)/scripts/kernel-doc.py
export KERNELDOC

KBUILD_USERHOSTCFLAGS := -Wall -Wmissing-prototypes -Wstrict-prototypes \
			 -O2 -fomit-frame-pointer -std=gnu11
KBUILD_USERCFLAGS  := $(KBUILD_USERHOSTCFLAGS) $(USERCFLAGS)
KBUILD_USERLDFLAGS := $(USERLDFLAGS)

# These flags apply to all Rust code in the tree, including the kernel and
# host programs.
export rust_common_flags := --edition=2021 \
			    -Zbinary_dep_depinfo=y \
			    -Astable_features \
			    -Dnon_ascii_idents \
			    -Dunsafe_op_in_unsafe_fn \
			    -Wmissing_docs \
			    -Wrust_2018_idioms \
			    -Wunreachable_pub \
			    -Wclippy::all \
			    -Wclippy::as_ptr_cast_mut \
			    -Wclippy::as_underscore \
			    -Wclippy::cast_lossless \
			    -Wclippy::ignored_unit_patterns \
			    -Wclippy::mut_mut \
			    -Wclippy::needless_bitwise_bool \
			    -Aclippy::needless_lifetimes \
			    -Wclippy::no_mangle_with_rust_abi \
			    -Wclippy::ptr_as_ptr \
			    -Wclippy::ptr_cast_constness \
			    -Wclippy::ref_as_ptr \
			    -Wclippy::undocumented_unsafe_blocks \
			    -Wclippy::unnecessary_safety_comment \
			    -Wclippy::unnecessary_safety_doc \
			    -Wrustdoc::missing_crate_level_docs \
			    -Wrustdoc::unescaped_backticks

KBUILD_HOSTCFLAGS   := $(KBUILD_USERHOSTCFLAGS) $(HOST_LFS_CFLAGS) \
		       $(HOSTCFLAGS) -I $(srctree)/scripts/include
KBUILD_HOSTCXXFLAGS := -Wall -O2 $(HOST_LFS_CFLAGS) $(HOSTCXXFLAGS) \
		       -I $(srctree)/scripts/include
KBUILD_HOSTRUSTFLAGS := $(rust_common_flags) -O -Cstrip=debuginfo \
			-Zallow-features= $(HOSTRUSTFLAGS)
KBUILD_HOSTLDFLAGS  := $(HOST_LFS_LDFLAGS) $(HOSTLDFLAGS)
KBUILD_HOSTLDLIBS   := $(HOST_LFS_LIBS) $(HOSTLDLIBS)
KBUILD_PROCMACROLDFLAGS := $(or $(PROCMACROLDFLAGS),$(KBUILD_HOSTLDFLAGS))

# Make variables (CC, etc...)
CPP		= $(CC) -E
ifneq ($(LLVM),)
CC		= $(LLVM_PREFIX)clang$(LLVM_SUFFIX)
LD		= $(LLVM_PREFIX)ld.lld$(LLVM_SUFFIX)
AR		= $(LLVM_PREFIX)llvm-ar$(LLVM_SUFFIX)
NM		= $(LLVM_PREFIX)llvm-nm$(LLVM_SUFFIX)
OBJCOPY		= $(LLVM_PREFIX)llvm-objcopy$(LLVM_SUFFIX)
OBJDUMP		= $(LLVM_PREFIX)llvm-objdump$(LLVM_SUFFIX)
READELF		= $(LLVM_PREFIX)llvm-readelf$(LLVM_SUFFIX)
STRIP		= $(LLVM_PREFIX)llvm-strip$(LLVM_SUFFIX)
else
CC		= $(CROSS_COMPILE)gcc
LD		= $(CROSS_COMPILE)ld
AR		= $(CROSS_COMPILE)ar
NM		= $(CROSS_COMPILE)nm
OBJCOPY		= $(CROSS_COMPILE)objcopy
OBJDUMP		= $(CROSS_COMPILE)objdump
READELF		= $(CROSS_COMPILE)readelf
STRIP		= $(CROSS_COMPILE)strip
endif
RUSTC		= rustc
RUSTDOC		= rustdoc
RUSTFMT		= rustfmt
CLIPPY_DRIVER	= clippy-driver
BINDGEN		= bindgen
PAHOLE		= pahole
RESOLVE_BTFIDS	= $(objtree)/tools/bpf/resolve_btfids/resolve_btfids
LEX		= flex
YACC		= bison
AWK		= awk
INSTALLKERNEL  := installkernel
PERL		= perl
PYTHON3		= python3
CHECK		= sparse
BASH		= bash
KGZIP		= gzip
KBZIP2		= bzip2
KLZOP		= lzop
LZMA		= lzma
LZ4		= lz4
XZ		= xz
ZSTD		= zstd
TAR		= tar

CHECKFLAGS     := -D__linux__ -Dlinux -D__STDC__ -Dunix -D__unix__ \
		  -Wbitwise -Wno-return-void -Wno-unknown-attribute $(CF)
NOSTDINC_FLAGS :=
CFLAGS_MODULE   =
RUSTFLAGS_MODULE =
AFLAGS_MODULE   =
LDFLAGS_MODULE  =
CFLAGS_KERNEL	=
RUSTFLAGS_KERNEL =
AFLAGS_KERNEL	=
LDFLAGS_vmlinux =

# Use USERINCLUDE when you must reference the UAPI directories only.
USERINCLUDE    := \
		-I$(srctree)/arch/$(SRCARCH)/include/uapi \
		-I$(objtree)/arch/$(SRCARCH)/include/generated/uapi \
		-I$(srctree)/include/uapi \
		-I$(objtree)/include/generated/uapi \
                -include $(srctree)/include/linux/compiler-version.h \
                -include $(srctree)/include/linux/kconfig.h

# Use LINUXINCLUDE when you must reference the include/ directory.
# Needed to be compatible with the O= option
LINUXINCLUDE    := \
		-I$(srctree)/arch/$(SRCARCH)/include \
		-I$(objtree)/arch/$(SRCARCH)/include/generated \
		-I$(srctree)/include \
		-I$(objtree)/include \
		$(USERINCLUDE)

KBUILD_AFLAGS   := -D__ASSEMBLY__ -fno-PIE

KBUILD_CFLAGS :=
KBUILD_CFLAGS += -std=gnu11
KBUILD_CFLAGS += -fshort-wchar
KBUILD_CFLAGS += -funsigned-char
KBUILD_CFLAGS += -fno-common
KBUILD_CFLAGS += -fno-PIE
KBUILD_CFLAGS += -fno-strict-aliasing

KBUILD_CPPFLAGS := -D__KERNEL__
KBUILD_RUSTFLAGS := $(rust_common_flags) \
		    -Cpanic=abort -Cembed-bitcode=n -Clto=n \
		    -Cforce-unwind-tables=n -Ccodegen-units=1 \
		    -Csymbol-mangling-version=v0 \
		    -Crelocation-model=static \
		    -Zfunction-sections=n \
		    -Wclippy::float_arithmetic

KBUILD_AFLAGS_KERNEL :=
KBUILD_CFLAGS_KERNEL :=
KBUILD_RUSTFLAGS_KERNEL :=
KBUILD_AFLAGS_MODULE  := -DMODULE
KBUILD_CFLAGS_MODULE  := -DMODULE
KBUILD_RUSTFLAGS_MODULE := --cfg MODULE
KBUILD_LDFLAGS_MODULE :=
KBUILD_LDFLAGS :=
CLANG_FLAGS :=

ifeq ($(KBUILD_CLIPPY),1)
	RUSTC_OR_CLIPPY_QUIET := CLIPPY
	RUSTC_OR_CLIPPY = $(CLIPPY_DRIVER)
else
	RUSTC_OR_CLIPPY_QUIET := RUSTC
	RUSTC_OR_CLIPPY = $(RUSTC)
endif

# Allows the usage of unstable features in stable compilers.
export RUSTC_BOOTSTRAP := 1

# Allows finding `.clippy.toml` in out-of-srctree builds.
export CLIPPY_CONF_DIR := $(srctree)

export ARCH SRCARCH CONFIG_SHELL BASH HOSTCC KBUILD_HOSTCFLAGS CROSS_COMPILE LD CC HOSTPKG_CONFIG
export RUSTC RUSTDOC RUSTFMT RUSTC_OR_CLIPPY_QUIET RUSTC_OR_CLIPPY BINDGEN
export HOSTRUSTC KBUILD_HOSTRUSTFLAGS
export CPP AR NM STRIP OBJCOPY OBJDUMP READELF PAHOLE RESOLVE_BTFIDS LEX YACC AWK INSTALLKERNEL
export PERL PYTHON3 CHECK CHECKFLAGS MAKE UTS_MACHINE HOSTCXX
export KGZIP KBZIP2 KLZOP LZMA LZ4 XZ ZSTD TAR
export KBUILD_HOSTCXXFLAGS KBUILD_HOSTLDFLAGS KBUILD_HOSTLDLIBS KBUILD_PROCMACROLDFLAGS LDFLAGS_MODULE
export KBUILD_USERCFLAGS KBUILD_USERLDFLAGS

export KBUILD_CPPFLAGS NOSTDINC_FLAGS LINUXINCLUDE OBJCOPYFLAGS KBUILD_LDFLAGS
export KBUILD_CFLAGS CFLAGS_KERNEL CFLAGS_MODULE
export KBUILD_RUSTFLAGS RUSTFLAGS_KERNEL RUSTFLAGS_MODULE
export KBUILD_AFLAGS AFLAGS_KERNEL AFLAGS_MODULE
export KBUILD_AFLAGS_MODULE KBUILD_CFLAGS_MODULE KBUILD_RUSTFLAGS_MODULE KBUILD_LDFLAGS_MODULE
export KBUILD_AFLAGS_KERNEL KBUILD_CFLAGS_KERNEL KBUILD_RUSTFLAGS_KERNEL

# Files to ignore in find ... statements

export RCS_FIND_IGNORE := \( -name SCCS -o -name BitKeeper -o -name .svn -o    \
			  -name CVS -o -name .pc -o -name .hg -o -name .git \) \
			  -prune -o

# ===========================================================================
# Rules shared between *config targets and build targets

# Basic helpers built in scripts/basic/
PHONY += scripts_basic
scripts_basic:
	$(Q)$(MAKE) $(build)=scripts/basic

PHONY += outputmakefile
ifdef building_out_of_srctree
# Before starting out-of-tree build, make sure the source tree is clean.
# outputmakefile generates a Makefile in the output directory, if using a
# separate output directory. This allows convenient use of make in the
# output directory.
# At the same time when output Makefile generated, generate .gitignore to
# ignore whole output directory

ifdef KBUILD_EXTMOD
print_env_for_makefile = \
	echo "export KBUILD_OUTPUT = $(objtree)"; \
	echo "export KBUILD_EXTMOD = $(realpath $(srcroot))" ; \
	echo "export KBUILD_EXTMOD_OUTPUT = $(CURDIR)"
else
print_env_for_makefile = \
	echo "export KBUILD_OUTPUT = $(CURDIR)"
endif

quiet_cmd_makefile = GEN     Makefile
      cmd_makefile = { \
	echo "\# Automatically generated by $(abs_srctree)/Makefile: don't edit"; \
	$(print_env_for_makefile); \
	echo "include $(abs_srctree)/Makefile"; \
	} > Makefile

outputmakefile:
ifeq ($(KBUILD_EXTMOD),)
	@if [ -f $(srctree)/.config -o \
		 -d $(srctree)/include/config -o \
		 -d $(srctree)/arch/$(SRCARCH)/include/generated ]; then \
		echo >&2 "***"; \
		echo >&2 "*** The source tree is not clean, please run 'make$(if $(findstring command line, $(origin ARCH)), ARCH=$(ARCH)) mrproper'"; \
		echo >&2 "*** in $(abs_srctree)";\
		echo >&2 "***"; \
		false; \
	fi
else
	@if [ -f $(srcroot)/modules.order ]; then \
		echo >&2 "***"; \
		echo >&2 "*** The external module source tree is not clean."; \
		echo >&2 "*** Please run 'make -C $(abs_srctree) M=$(realpath $(srcroot)) clean'"; \
		echo >&2 "***"; \
		false; \
	fi
endif
	$(Q)ln -fsn $(srcroot) source
	$(call cmd,makefile)
	$(Q)test -e .gitignore || \
	{ echo "# this is build directory, ignore it"; echo "*"; } > .gitignore
endif

# The expansion should be delayed until arch/$(SRCARCH)/Makefile is included.
# Some architectures define CROSS_COMPILE in arch/$(SRCARCH)/Makefile.
# CC_VERSION_TEXT and RUSTC_VERSION_TEXT are referenced from Kconfig (so they
# need export), and from include/config/auto.conf.cmd to detect the compiler
# upgrade.
CC_VERSION_TEXT = $(subst $(pound),,$(shell LC_ALL=C $(CC) --version 2>/dev/null | head -n 1))
RUSTC_VERSION_TEXT = $(subst $(pound),,$(shell $(RUSTC) --version 2>/dev/null))

ifneq ($(findstring clang,$(CC_VERSION_TEXT)),)
include $(srctree)/scripts/Makefile.clang
endif

# Include this also for config targets because some architectures need
# cc-cross-prefix to determine CROSS_COMPILE.
ifdef need-compiler
include $(srctree)/scripts/Makefile.compiler
endif

ifdef config-build
# ===========================================================================
# *config targets only - make sure prerequisites are updated, and descend
# in scripts/kconfig to make the *config target

# Read arch-specific Makefile to set KBUILD_DEFCONFIG as needed.
# KBUILD_DEFCONFIG may point out an alternative default configuration
# used for 'make defconfig'
include $(srctree)/arch/$(SRCARCH)/Makefile
export KBUILD_DEFCONFIG KBUILD_KCONFIG CC_VERSION_TEXT RUSTC_VERSION_TEXT

config: outputmakefile scripts_basic FORCE
	$(Q)$(MAKE) $(build)=scripts/kconfig $@

%config: outputmakefile scripts_basic FORCE
	$(Q)$(MAKE) $(build)=scripts/kconfig $@

else #!config-build
# ===========================================================================
# Build targets only - this includes vmlinux, arch-specific targets, clean
# targets and others. In general all targets except *config targets.

# If building an external module we do not care about the all: rule
# but instead __all depend on modules
PHONY += all
ifeq ($(KBUILD_EXTMOD),)
__all: all
else
__all: modules
endif

targets :=

# Decide whether to build built-in, modular, or both.
# Normally, just do built-in.

KBUILD_MODULES :=
KBUILD_BUILTIN := y

# If we have only "make modules", don't compile built-in objects.
ifeq ($(MAKECMDGOALS),modules)
  KBUILD_BUILTIN :=
endif

# If we have "make <whatever> modules", compile modules
# in addition to whatever we do anyway.
# Just "make" or "make all" shall build modules as well

ifneq ($(filter all modules nsdeps compile_commands.json clang-%,$(MAKECMDGOALS)),)
  KBUILD_MODULES := y
endif

ifeq ($(MAKECMDGOALS),)
  KBUILD_MODULES := y
endif

export KBUILD_MODULES KBUILD_BUILTIN

ifdef need-config
include $(objtree)/include/config/auto.conf
endif

ifeq ($(KBUILD_EXTMOD),)
# Objects we will link into vmlinux / subdirs we need to visit
core-y		:=
drivers-y	:=
libs-y		:= lib/
endif # KBUILD_EXTMOD

# The all: target is the default when no target is given on the
# command line.
# This allow a user to issue only 'make' to build a kernel including modules
# Defaults to vmlinux, but the arch makefile usually adds further targets
all: vmlinux

CFLAGS_GCOV	:= -fprofile-arcs -ftest-coverage
ifdef CONFIG_CC_IS_GCC
CFLAGS_GCOV	+= -fno-tree-loop-im
endif
export CFLAGS_GCOV

# The arch Makefiles can override CC_FLAGS_FTRACE. We may also append it later.
ifdef CONFIG_FUNCTION_TRACER
  CC_FLAGS_FTRACE := -pg
endif

include $(srctree)/arch/$(SRCARCH)/Makefile

ifdef need-config
ifdef may-sync-config
# Read in dependencies to all Kconfig* files, make sure to run syncconfig if
# changes are detected. This should be included after arch/$(SRCARCH)/Makefile
# because some architectures define CROSS_COMPILE there.
include include/config/auto.conf.cmd

$(KCONFIG_CONFIG):
	@echo >&2 '***'
	@echo >&2 '*** Configuration file "$@" not found!'
	@echo >&2 '***'
	@echo >&2 '*** Please run some configurator (e.g. "make oldconfig" or'
	@echo >&2 '*** "make menuconfig" or "make xconfig").'
	@echo >&2 '***'
	@/bin/false

# The actual configuration files used during the build are stored in
# include/generated/ and include/config/. Update them if .config is newer than
# include/config/auto.conf (which mirrors .config).
#
# This exploits the 'multi-target pattern rule' trick.
# The syncconfig should be executed only once to make all the targets.
# (Note: use the grouped target '&:' when we bump to GNU Make 4.3)
#
# Do not use $(call cmd,...) here. That would suppress prompts from syncconfig,
# so you cannot notice that Kconfig is waiting for the user input.
%/config/auto.conf %/config/auto.conf.cmd %/generated/autoconf.h %/generated/rustc_cfg: $(KCONFIG_CONFIG)
	$(Q)$(kecho) "  SYNC    $@"
	$(Q)$(MAKE) -f $(srctree)/Makefile syncconfig
else # !may-sync-config
# External modules and some install targets need include/generated/autoconf.h
# and include/config/auto.conf but do not care if they are up-to-date.
# Use auto.conf to show the error message

checked-configs := $(addprefix $(objtree)/, include/generated/autoconf.h include/generated/rustc_cfg include/config/auto.conf)
missing-configs := $(filter-out $(wildcard $(checked-configs)), $(checked-configs))

ifdef missing-configs
PHONY += $(objtree)/include/config/auto.conf

$(objtree)/include/config/auto.conf:
	@echo   >&2 '***'
	@echo   >&2 '***  ERROR: Kernel configuration is invalid. The following files are missing:'
	@printf >&2 '***    - %s\n' $(missing-configs)
	@echo   >&2 '***  Run "make oldconfig && make prepare" on kernel source to fix it.'
	@echo   >&2 '***'
	@/bin/false
endif

endif # may-sync-config
endif # need-config

KBUILD_CFLAGS	+= -fno-delete-null-pointer-checks

ifdef CONFIG_CC_OPTIMIZE_FOR_PERFORMANCE
KBUILD_CFLAGS += -O2
KBUILD_RUSTFLAGS += -Copt-level=2
else ifdef CONFIG_CC_OPTIMIZE_FOR_SIZE
KBUILD_CFLAGS += -Os
KBUILD_RUSTFLAGS += -Copt-level=s
endif

# Always set `debug-assertions` and `overflow-checks` because their default
# depends on `opt-level` and `debug-assertions`, respectively.
KBUILD_RUSTFLAGS += -Cdebug-assertions=$(if $(CONFIG_RUST_DEBUG_ASSERTIONS),y,n)
KBUILD_RUSTFLAGS += -Coverflow-checks=$(if $(CONFIG_RUST_OVERFLOW_CHECKS),y,n)

# Tell gcc to never replace conditional load with a non-conditional one
ifdef CONFIG_CC_IS_GCC
# gcc-10 renamed --param=allow-store-data-races=0 to
# -fno-allow-store-data-races.
KBUILD_CFLAGS	+= $(call cc-option,--param=allow-store-data-races=0)
KBUILD_CFLAGS	+= $(call cc-option,-fno-allow-store-data-races)
endif

ifdef CONFIG_READABLE_ASM
# Disable optimizations that make assembler listings hard to read.
# reorder blocks reorders the control in the function
# ipa clone creates specialized cloned functions
# partial inlining inlines only parts of functions
KBUILD_CFLAGS += -fno-reorder-blocks -fno-ipa-cp-clone -fno-partial-inlining
endif

stackp-flags-y                                    := -fno-stack-protector
stackp-flags-$(CONFIG_STACKPROTECTOR)             := -fstack-protector
stackp-flags-$(CONFIG_STACKPROTECTOR_STRONG)      := -fstack-protector-strong

KBUILD_CFLAGS += $(stackp-flags-y)

KBUILD_RUSTFLAGS-$(CONFIG_WERROR) += -Dwarnings
KBUILD_RUSTFLAGS += $(KBUILD_RUSTFLAGS-y)

ifdef CONFIG_FRAME_POINTER
KBUILD_CFLAGS	+= -fno-omit-frame-pointer -fno-optimize-sibling-calls
KBUILD_RUSTFLAGS += -Cforce-frame-pointers=y
else
# Some targets (ARM with Thumb2, for example), can't be built with frame
# pointers.  For those, we don't have FUNCTION_TRACER automatically
# select FRAME_POINTER.  However, FUNCTION_TRACER adds -pg, and this is
# incompatible with -fomit-frame-pointer with current GCC, so we don't use
# -fomit-frame-pointer with FUNCTION_TRACER.
# In the Rust target specification, "frame-pointer" is set explicitly
# to "may-omit".
ifndef CONFIG_FUNCTION_TRACER
KBUILD_CFLAGS	+= -fomit-frame-pointer
endif
endif

# Initialize all stack variables with a 0xAA pattern.
ifdef CONFIG_INIT_STACK_ALL_PATTERN
KBUILD_CFLAGS	+= -ftrivial-auto-var-init=pattern
endif

# Initialize all stack variables with a zero value.
ifdef CONFIG_INIT_STACK_ALL_ZERO
KBUILD_CFLAGS	+= -ftrivial-auto-var-init=zero
ifdef CONFIG_CC_HAS_AUTO_VAR_INIT_ZERO_ENABLER
# https://github.com/llvm/llvm-project/issues/44842
CC_AUTO_VAR_INIT_ZERO_ENABLER := -enable-trivial-auto-var-init-zero-knowing-it-will-be-removed-from-clang
export CC_AUTO_VAR_INIT_ZERO_ENABLER
KBUILD_CFLAGS	+= $(CC_AUTO_VAR_INIT_ZERO_ENABLER)
endif
endif

# Explicitly clear padding bits during variable initialization
KBUILD_CFLAGS += $(call cc-option,-fzero-init-padding-bits=all)

# While VLAs have been removed, GCC produces unreachable stack probes
# for the randomize_kstack_offset feature. Disable it for all compilers.
KBUILD_CFLAGS	+= $(call cc-option, -fno-stack-clash-protection)

# Clear used registers at func exit (to reduce data lifetime and ROP gadgets).
ifdef CONFIG_ZERO_CALL_USED_REGS
KBUILD_CFLAGS	+= -fzero-call-used-regs=used-gpr
endif

ifdef CONFIG_FUNCTION_TRACER
ifdef CONFIG_FTRACE_MCOUNT_USE_CC
  CC_FLAGS_FTRACE	+= -mrecord-mcount
  ifdef CONFIG_HAVE_NOP_MCOUNT
    ifeq ($(call cc-option-yn, -mnop-mcount),y)
      CC_FLAGS_FTRACE	+= -mnop-mcount
      CC_FLAGS_USING	+= -DCC_USING_NOP_MCOUNT
    endif
  endif
endif
ifdef CONFIG_FTRACE_MCOUNT_USE_OBJTOOL
  ifdef CONFIG_HAVE_OBJTOOL_NOP_MCOUNT
    CC_FLAGS_USING	+= -DCC_USING_NOP_MCOUNT
  endif
endif
ifdef CONFIG_FTRACE_MCOUNT_USE_RECORDMCOUNT
  ifdef CONFIG_HAVE_C_RECORDMCOUNT
    BUILD_C_RECORDMCOUNT := y
    export BUILD_C_RECORDMCOUNT
  endif
endif
ifdef CONFIG_HAVE_FENTRY
  # s390-linux-gnu-gcc did not support -mfentry until gcc-9.
  ifeq ($(call cc-option-yn, -mfentry),y)
    CC_FLAGS_FTRACE	+= -mfentry
    CC_FLAGS_USING	+= -DCC_USING_FENTRY
  endif
endif
export CC_FLAGS_FTRACE
KBUILD_CFLAGS	+= $(CC_FLAGS_FTRACE) $(CC_FLAGS_USING)
KBUILD_AFLAGS	+= $(CC_FLAGS_USING)
endif

# We trigger additional mismatches with less inlining
ifdef CONFIG_DEBUG_SECTION_MISMATCH
KBUILD_CFLAGS += -fno-inline-functions-called-once
endif

# `rustc`'s `-Zfunction-sections` applies to data too (as of 1.59.0).
ifdef CONFIG_LD_DEAD_CODE_DATA_ELIMINATION
KBUILD_CFLAGS_KERNEL += -ffunction-sections -fdata-sections
KBUILD_RUSTFLAGS_KERNEL += -Zfunction-sections=y
LDFLAGS_vmlinux += --gc-sections
endif

ifdef CONFIG_SHADOW_CALL_STACK
ifndef CONFIG_DYNAMIC_SCS
CC_FLAGS_SCS	:= -fsanitize=shadow-call-stack
KBUILD_CFLAGS	+= $(CC_FLAGS_SCS)
KBUILD_RUSTFLAGS += -Zsanitizer=shadow-call-stack
endif
export CC_FLAGS_SCS
endif

ifdef CONFIG_LTO_CLANG
ifdef CONFIG_LTO_CLANG_THIN
CC_FLAGS_LTO	:= -flto=thin -fsplit-lto-unit
else
CC_FLAGS_LTO	:= -flto
endif
CC_FLAGS_LTO	+= -fvisibility=hidden

# Limit inlining across translation units to reduce binary size
KBUILD_LDFLAGS += -mllvm -import-instr-limit=5
endif

ifdef CONFIG_LTO
KBUILD_CFLAGS	+= -fno-lto $(CC_FLAGS_LTO)
KBUILD_AFLAGS	+= -fno-lto
export CC_FLAGS_LTO
endif

ifdef CONFIG_CFI_CLANG
CC_FLAGS_CFI	:= -fsanitize=kcfi
ifdef CONFIG_CFI_ICALL_NORMALIZE_INTEGERS
	CC_FLAGS_CFI	+= -fsanitize-cfi-icall-experimental-normalize-integers
endif
ifdef CONFIG_FINEIBT_BHI
	CC_FLAGS_CFI	+= -fsanitize-kcfi-arity
endif
ifdef CONFIG_RUST
	# Always pass -Zsanitizer-cfi-normalize-integers as CONFIG_RUST selects
	# CONFIG_CFI_ICALL_NORMALIZE_INTEGERS.
	RUSTC_FLAGS_CFI   := -Zsanitizer=kcfi -Zsanitizer-cfi-normalize-integers
	KBUILD_RUSTFLAGS += $(RUSTC_FLAGS_CFI)
	export RUSTC_FLAGS_CFI
endif
KBUILD_CFLAGS	+= $(CC_FLAGS_CFI)
export CC_FLAGS_CFI
endif

# Architectures can define flags to add/remove for floating-point support
CC_FLAGS_FPU	+= -D_LINUX_FPU_COMPILATION_UNIT
export CC_FLAGS_FPU
export CC_FLAGS_NO_FPU

ifneq ($(CONFIG_FUNCTION_ALIGNMENT),0)
# Set the minimal function alignment. Use the newer GCC option
# -fmin-function-alignment if it is available, or fall back to -falign-funtions.
# See also CONFIG_CC_HAS_SANE_FUNCTION_ALIGNMENT.
ifdef CONFIG_CC_HAS_MIN_FUNCTION_ALIGNMENT
KBUILD_CFLAGS += -fmin-function-alignment=$(CONFIG_FUNCTION_ALIGNMENT)
else
KBUILD_CFLAGS += -falign-functions=$(CONFIG_FUNCTION_ALIGNMENT)
endif
endif

# arch Makefile may override CC so keep this after arch Makefile is included
NOSTDINC_FLAGS += -nostdinc

# To gain proper coverage for CONFIG_UBSAN_BOUNDS and CONFIG_FORTIFY_SOURCE,
# the kernel uses only C99 flexible arrays for dynamically sized trailing
# arrays. Enforce this for everything that may examine structure sizes and
# perform bounds checking.
KBUILD_CFLAGS += $(call cc-option, -fstrict-flex-arrays=3)

# disable invalid "can't wrap" optimizations for signed / pointers
KBUILD_CFLAGS	+= -fno-strict-overflow

# Make sure -fstack-check isn't enabled (like gentoo apparently did)
KBUILD_CFLAGS  += -fno-stack-check

# conserve stack if available
ifdef CONFIG_CC_IS_GCC
KBUILD_CFLAGS   += -fconserve-stack
endif

# Ensure compilers do not transform certain loops into calls to wcslen()
KBUILD_CFLAGS += -fno-builtin-wcslen

# change __FILE__ to the relative path to the source directory
ifdef building_out_of_srctree
KBUILD_CPPFLAGS += $(call cc-option,-fmacro-prefix-map=$(srcroot)/=)
endif

# include additional Makefiles when needed
include-y			:= scripts/Makefile.extrawarn
include-$(CONFIG_DEBUG_INFO)	+= scripts/Makefile.debug
include-$(CONFIG_DEBUG_INFO_BTF)+= scripts/Makefile.btf
include-$(CONFIG_KASAN)		+= scripts/Makefile.kasan
include-$(CONFIG_KCSAN)		+= scripts/Makefile.kcsan
include-$(CONFIG_KMSAN)		+= scripts/Makefile.kmsan
include-$(CONFIG_UBSAN)		+= scripts/Makefile.ubsan
include-$(CONFIG_KCOV)		+= scripts/Makefile.kcov
include-$(CONFIG_RANDSTRUCT)	+= scripts/Makefile.randstruct
include-$(CONFIG_KSTACK_ERASE)	+= scripts/Makefile.kstack_erase
include-$(CONFIG_AUTOFDO_CLANG)	+= scripts/Makefile.autofdo
include-$(CONFIG_PROPELLER_CLANG)	+= scripts/Makefile.propeller
include-$(CONFIG_GCC_PLUGINS)	+= scripts/Makefile.gcc-plugins

include $(addprefix $(srctree)/, $(include-y))

# scripts/Makefile.gcc-plugins is intentionally included last.
# Do not add $(call cc-option,...) below this line. When you build the kernel
# from the clean source tree, the GCC plugins do not exist at this point.

# Add user supplied CPPFLAGS, AFLAGS, CFLAGS and RUSTFLAGS as the last assignments
KBUILD_CPPFLAGS += $(KCPPFLAGS)
KBUILD_AFLAGS   += $(KAFLAGS)
KBUILD_CFLAGS   += $(KCFLAGS)
KBUILD_RUSTFLAGS += $(KRUSTFLAGS)

KBUILD_LDFLAGS_MODULE += --build-id=sha1
LDFLAGS_vmlinux += --build-id=sha1

KBUILD_LDFLAGS	+= -z noexecstack
ifeq ($(CONFIG_LD_IS_BFD),y)
KBUILD_LDFLAGS	+= $(call ld-option,--no-warn-rwx-segments)
endif

ifeq ($(CONFIG_STRIP_ASM_SYMS),y)
LDFLAGS_vmlinux	+= -X
endif

ifeq ($(CONFIG_RELR),y)
# ld.lld before 15 did not support -z pack-relative-relocs.
LDFLAGS_vmlinux	+= $(call ld-option,--pack-dyn-relocs=relr,-z pack-relative-relocs)
endif

# We never want expected sections to be placed heuristically by the
# linker. All sections should be explicitly named in the linker script.
ifdef CONFIG_LD_ORPHAN_WARN
LDFLAGS_vmlinux += --orphan-handling=$(CONFIG_LD_ORPHAN_WARN_LEVEL)
endif

ifneq ($(CONFIG_ARCH_VMLINUX_NEEDS_RELOCS),)
LDFLAGS_vmlinux	+= --emit-relocs --discard-none
endif

# Align the bit size of userspace programs with the kernel
KBUILD_USERCFLAGS  += $(filter -m32 -m64 --target=%, $(KBUILD_CPPFLAGS) $(KBUILD_CFLAGS))
KBUILD_USERLDFLAGS += $(filter -m32 -m64 --target=%, $(KBUILD_CPPFLAGS) $(KBUILD_CFLAGS))

# userspace programs are linked via the compiler, use the correct linker
ifdef CONFIG_CC_IS_CLANG
KBUILD_USERLDFLAGS += --ld-path=$(LD)
endif

# make the checker run with the right architecture
CHECKFLAGS += --arch=$(ARCH)

# insure the checker run with the right endianness
CHECKFLAGS += $(if $(CONFIG_CPU_BIG_ENDIAN),-mbig-endian,-mlittle-endian)

# the checker needs the correct machine size
CHECKFLAGS += $(if $(CONFIG_64BIT),-m64,-m32)

# Default kernel image to build when no specific target is given.
# KBUILD_IMAGE may be overruled on the command line or
# set in the environment
# Also any assignments in arch/$(ARCH)/Makefile take precedence over
# this default value
export KBUILD_IMAGE ?= vmlinux

#
# INSTALL_PATH specifies where to place the updated kernel and system map
# images. Default is /boot, but you can set it to other values
export	INSTALL_PATH ?= /boot

#
# INSTALL_DTBS_PATH specifies a prefix for relocations required by build roots.
# Like INSTALL_MOD_PATH, it isn't defined in the Makefile, but can be passed as
# an argument if needed. Otherwise it defaults to the kernel install path
#
export INSTALL_DTBS_PATH ?= $(INSTALL_PATH)/dtbs/$(KERNELRELEASE)

#
# INSTALL_MOD_PATH specifies a prefix to MODLIB for module directory
# relocations required by build roots.  This is not defined in the
# makefile but the argument can be passed to make if needed.
#

MODLIB	= $(INSTALL_MOD_PATH)/lib/modules/$(KERNELRELEASE)
export MODLIB

PHONY += prepare0

ifeq ($(KBUILD_EXTMOD),)

build-dir	:= .
clean-dirs	:= $(sort . Documentation \
		     $(patsubst %/,%,$(filter %/, $(core-) \
			$(drivers-) $(libs-))))

export ARCH_CORE	:= $(core-y)
export ARCH_LIB		:= $(filter %/, $(libs-y))
export ARCH_DRIVERS	:= $(drivers-y) $(drivers-m)
# Externally visible symbols (used by link-vmlinux.sh)

KBUILD_VMLINUX_OBJS := built-in.a $(patsubst %/, %/lib.a, $(filter %/, $(libs-y)))
KBUILD_VMLINUX_LIBS := $(filter-out %/, $(libs-y))

export KBUILD_VMLINUX_LIBS
export KBUILD_LDS          := arch/$(SRCARCH)/kernel/vmlinux.lds

ifdef CONFIG_TRIM_UNUSED_KSYMS
# For the kernel to actually contain only the needed exported symbols,
# we have to build modules as well to determine what those symbols are.
KBUILD_MODULES := y
endif

# '$(AR) mPi' needs 'T' to workaround the bug of llvm-ar <= 14
quiet_cmd_ar_vmlinux.a = AR      $@
      cmd_ar_vmlinux.a = \
	rm -f $@; \
	$(AR) cDPrST $@ $(KBUILD_VMLINUX_OBJS); \
	$(AR) mPiT $$($(AR) t $@ | sed -n 1p) $@ $$($(AR) t $@ | grep -F -f $(srctree)/scripts/head-object-list.txt)

targets += vmlinux.a
vmlinux.a: $(KBUILD_VMLINUX_OBJS) scripts/head-object-list.txt FORCE
	$(call if_changed,ar_vmlinux.a)

PHONY += vmlinux_o
vmlinux_o: vmlinux.a $(KBUILD_VMLINUX_LIBS)
	$(Q)$(MAKE) -f $(srctree)/scripts/Makefile.vmlinux_o

vmlinux.o modules.builtin.modinfo modules.builtin: vmlinux_o
	@:

PHONY += vmlinux
# LDFLAGS_vmlinux in the top Makefile defines linker flags for the top vmlinux,
# not for decompressors. LDFLAGS_vmlinux in arch/*/boot/compressed/Makefile is
# unrelated; the decompressors just happen to have the same base name,
# arch/*/boot/compressed/vmlinux.
# Export LDFLAGS_vmlinux only to scripts/Makefile.vmlinux.
#
# _LDFLAGS_vmlinux is a workaround for the 'private export' bug:
#   https://savannah.gnu.org/bugs/?61463
# For Make > 4.4, the following simple code will work:
#  vmlinux: private export LDFLAGS_vmlinux := $(LDFLAGS_vmlinux)
vmlinux: private _LDFLAGS_vmlinux := $(LDFLAGS_vmlinux)
vmlinux: export LDFLAGS_vmlinux = $(_LDFLAGS_vmlinux)
vmlinux: vmlinux.o $(KBUILD_LDS) modpost
	$(Q)$(MAKE) -f $(srctree)/scripts/Makefile.vmlinux

# The actual objects are generated when descending,
# make sure no implicit rule kicks in
$(sort $(KBUILD_LDS) $(KBUILD_VMLINUX_OBJS) $(KBUILD_VMLINUX_LIBS)): . ;

ifeq ($(origin KERNELRELEASE),file)
filechk_kernel.release = $(srctree)/scripts/setlocalversion $(srctree)
else
filechk_kernel.release = echo $(KERNELRELEASE)
endif

# Store (new) KERNELRELEASE string in include/config/kernel.release
include/config/kernel.release: FORCE
	$(call filechk,kernel.release)

# Additional helpers built in scripts/
# Carefully list dependencies so we do not try to build scripts twice
# in parallel
PHONY += scripts
scripts: scripts_basic scripts_dtc
	$(Q)$(MAKE) $(build)=$(@)

# Things we need to do before we recursively start building the kernel
# or the modules are listed in "prepare".
# A multi level approach is used. prepareN is processed before prepareN-1.
# archprepare is used in arch Makefiles and when processed asm symlink,
# version.h and scripts_basic is processed / created.

PHONY += prepare archprepare

archprepare: outputmakefile archheaders archscripts scripts include/config/kernel.release \
	asm-generic $(version_h) include/generated/utsrelease.h \
	include/generated/compile.h include/generated/autoconf.h \
	include/generated/rustc_cfg remove-stale-files

prepare0: archprepare
	$(Q)$(MAKE) $(build)=scripts/mod
	$(Q)$(MAKE) $(build)=. prepare

# All the preparing..
prepare: prepare0
ifdef CONFIG_RUST
	+$(Q)$(CONFIG_SHELL) $(srctree)/scripts/rust_is_available.sh
	$(Q)$(MAKE) $(build)=rust
endif

PHONY += remove-stale-files
remove-stale-files:
	$(Q)$(srctree)/scripts/remove-stale-files

# Support for using generic headers in asm-generic
asm-generic := -f $(srctree)/scripts/Makefile.asm-headers obj

PHONY += asm-generic uapi-asm-generic
asm-generic: uapi-asm-generic
	$(Q)$(MAKE) $(asm-generic)=arch/$(SRCARCH)/include/generated/asm \
	generic=include/asm-generic
uapi-asm-generic:
	$(Q)$(MAKE) $(asm-generic)=arch/$(SRCARCH)/include/generated/uapi/asm \
	generic=include/uapi/asm-generic

# Generate some files
# ---------------------------------------------------------------------------

# KERNELRELEASE can change from a few different places, meaning version.h
# needs to be updated, so this check is forced on all builds

uts_len := 64
define filechk_utsrelease.h
	if [ `echo -n "$(KERNELRELEASE)" | wc -c ` -gt $(uts_len) ]; then \
	  echo '"$(KERNELRELEASE)" exceeds $(uts_len) characters' >&2;    \
	  exit 1;                                                         \
	fi;                                                               \
	echo \#define UTS_RELEASE \"$(KERNELRELEASE)\"
endef

define filechk_version.h
	if [ $(SUBLEVEL) -gt 255 ]; then                                 \
		echo \#define LINUX_VERSION_CODE $(shell                 \
		expr $(VERSION) \* 65536 + $(PATCHLEVEL) \* 256 + 255); \
	else                                                             \
		echo \#define LINUX_VERSION_CODE $(shell                 \
		expr $(VERSION) \* 65536 + $(PATCHLEVEL) \* 256 + $(SUBLEVEL)); \
	fi;                                                              \
	echo '#define KERNEL_VERSION(a,b,c) (((a) << 16) + ((b) << 8) +  \
	((c) > 255 ? 255 : (c)))';                                       \
	echo \#define LINUX_VERSION_MAJOR $(VERSION);                    \
	echo \#define LINUX_VERSION_PATCHLEVEL $(PATCHLEVEL);            \
	echo \#define LINUX_VERSION_SUBLEVEL $(SUBLEVEL)
endef

$(version_h): private PATCHLEVEL := $(or $(PATCHLEVEL), 0)
$(version_h): private SUBLEVEL := $(or $(SUBLEVEL), 0)
$(version_h): FORCE
	$(call filechk,version.h)

include/generated/utsrelease.h: include/config/kernel.release FORCE
	$(call filechk,utsrelease.h)

filechk_compile.h = $(srctree)/scripts/mkcompile_h \
	"$(UTS_MACHINE)" "$(CONFIG_CC_VERSION_TEXT)" "$(LD)"

include/generated/compile.h: FORCE
	$(call filechk,compile.h)

PHONY += headerdep
headerdep:
	$(Q)find $(srctree)/include/ -name '*.h' | xargs --max-args 1 \
	$(srctree)/scripts/headerdep.pl -I$(srctree)/include

# ---------------------------------------------------------------------------
# Kernel headers

#Default location for installed headers
export INSTALL_HDR_PATH = $(objtree)/usr

quiet_cmd_headers_install = INSTALL $(INSTALL_HDR_PATH)/include
      cmd_headers_install = \
	mkdir -p $(INSTALL_HDR_PATH); \
	rsync -mrl --include='*/' --include='*\.h' --exclude='*' \
	usr/include $(INSTALL_HDR_PATH)

PHONY += headers_install
headers_install: headers
	$(call cmd,headers_install)

PHONY += archheaders archscripts

hdr-inst := -f $(srctree)/scripts/Makefile.headersinst obj

PHONY += headers
headers: $(version_h) scripts_unifdef uapi-asm-generic archheaders
ifdef HEADER_ARCH
	$(Q)$(MAKE) -f $(srctree)/Makefile HEADER_ARCH= SRCARCH=$(HEADER_ARCH) headers
else
	$(Q)$(MAKE) $(hdr-inst)=include/uapi
	$(Q)$(MAKE) $(hdr-inst)=arch/$(SRCARCH)/include/uapi
endif

ifdef CONFIG_HEADERS_INSTALL
prepare: headers
endif

PHONY += scripts_unifdef
scripts_unifdef: scripts_basic
	$(Q)$(MAKE) $(build)=scripts scripts/unifdef

PHONY += scripts_gen_packed_field_checks
scripts_gen_packed_field_checks: scripts_basic
	$(Q)$(MAKE) $(build)=scripts scripts/gen_packed_field_checks

# ---------------------------------------------------------------------------
# Install

# Many distributions have the custom install script, /sbin/installkernel.
# If DKMS is installed, 'make install' will eventually recurse back
# to this Makefile to build and install external modules.
# Cancel sub_make_done so that options such as M=, V=, etc. are parsed.

quiet_cmd_install = INSTALL $(INSTALL_PATH)
      cmd_install = unset sub_make_done; $(srctree)/scripts/install.sh

# ---------------------------------------------------------------------------
# vDSO install

PHONY += vdso_install
vdso_install: export INSTALL_FILES = $(vdso-install-y)
vdso_install:
	$(Q)$(MAKE) -f $(srctree)/scripts/Makefile.vdsoinst

# ---------------------------------------------------------------------------
# Tools

ifdef CONFIG_OBJTOOL
prepare: tools/objtool
endif

ifdef CONFIG_BPF
ifdef CONFIG_DEBUG_INFO_BTF
prepare: tools/bpf/resolve_btfids
endif
endif

# The tools build system is not a part of Kbuild and tends to introduce
# its own unique issues. If you need to integrate a new tool into Kbuild,
# please consider locating that tool outside the tools/ tree and using the
# standard Kbuild "hostprogs" syntax instead of adding a new tools/* entry
# here. See Documentation/kbuild/makefiles.rst for details.

PHONY += resolve_btfids_clean

resolve_btfids_O = $(abspath $(objtree))/tools/bpf/resolve_btfids

# tools/bpf/resolve_btfids directory might not exist
# in output directory, skip its clean in that case
resolve_btfids_clean:
ifneq ($(wildcard $(resolve_btfids_O)),)
	$(Q)$(MAKE) -sC $(srctree)/tools/bpf/resolve_btfids O=$(resolve_btfids_O) clean
endif

tools/: FORCE
	$(Q)mkdir -p $(objtree)/tools
	$(Q)$(MAKE) LDFLAGS= O=$(abspath $(objtree)) subdir=tools -C $(srctree)/tools/

tools/%: FORCE
	$(Q)mkdir -p $(objtree)/tools
	$(Q)$(MAKE) LDFLAGS= O=$(abspath $(objtree)) subdir=tools -C $(srctree)/tools/ $*

# ---------------------------------------------------------------------------
# Kernel selftest

PHONY += kselftest
kselftest: headers
	$(Q)$(MAKE) -C $(srctree)/tools/testing/selftests run_tests

kselftest-%: headers FORCE
	$(Q)$(MAKE) -C $(srctree)/tools/testing/selftests $*

PHONY += kselftest-merge
kselftest-merge:
	$(if $(wildcard $(objtree)/.config),, $(error No .config exists, config your kernel first!))
	$(Q)find $(srctree)/tools/testing/selftests -name config -o -name config.$(UTS_MACHINE) | \
		xargs $(srctree)/scripts/kconfig/merge_config.sh -y -m $(objtree)/.config
	$(Q)$(MAKE) -f $(srctree)/Makefile olddefconfig

# ---------------------------------------------------------------------------
# Devicetree files

ifneq ($(wildcard $(srctree)/arch/$(SRCARCH)/boot/dts/),)
dtstree := arch/$(SRCARCH)/boot/dts
endif

ifneq ($(dtstree),)

%.dtb: dtbs_prepare
	$(Q)$(MAKE) $(build)=$(dtstree) $(dtstree)/$@

%.dtbo: dtbs_prepare
	$(Q)$(MAKE) $(build)=$(dtstree) $(dtstree)/$@

PHONY += dtbs dtbs_prepare dtbs_install dtbs_check
dtbs: dtbs_prepare
	$(Q)$(MAKE) $(build)=$(dtstree) need-dtbslist=1

# include/config/kernel.release is actually needed when installing DTBs because
# INSTALL_DTBS_PATH contains $(KERNELRELEASE). However, we do not want to make
# dtbs_install depend on it as dtbs_install may run as root.
dtbs_prepare: include/config/kernel.release scripts_dtc

ifneq ($(filter dtbs_check, $(MAKECMDGOALS)),)
export CHECK_DTBS=y
endif

ifneq ($(CHECK_DTBS),)
dtbs_prepare: dt_binding_schemas
endif

dtbs_check: dtbs

dtbs_install:
	$(Q)$(MAKE) -f $(srctree)/scripts/Makefile.dtbinst obj=$(dtstree)

ifdef CONFIG_OF_EARLY_FLATTREE
all: dtbs
endif

ifdef CONFIG_GENERIC_BUILTIN_DTB
vmlinux: dtbs
endif

endif

PHONY += scripts_dtc
scripts_dtc: scripts_basic
	$(Q)$(MAKE) $(build)=scripts/dtc

ifneq ($(filter dt_binding_check, $(MAKECMDGOALS)),)
export CHECK_DTBS=y
endif

PHONY += dt_binding_check dt_binding_schemas
dt_binding_check: dt_binding_schemas scripts_dtc
	$(Q)$(MAKE) $(build)=Documentation/devicetree/bindings $@

dt_binding_schemas:
	$(Q)$(MAKE) $(build)=Documentation/devicetree/bindings

PHONY += dt_compatible_check
dt_compatible_check: dt_binding_schemas
	$(Q)$(MAKE) $(build)=Documentation/devicetree/bindings $@

# ---------------------------------------------------------------------------
# Modules

ifdef CONFIG_MODULES

# By default, build modules as well

all: modules

# When we're building modules with modversions, we need to consider
# the built-in objects during the descend as well, in order to
# make sure the checksums are up to date before we record them.
ifdef CONFIG_MODVERSIONS
  KBUILD_BUILTIN := y
endif

# Build modules
#

# *.ko are usually independent of vmlinux, but CONFIG_DEBUG_INFO_BTF_MODULES
# is an exception.
ifdef CONFIG_DEBUG_INFO_BTF_MODULES
KBUILD_BUILTIN := y
modules: vmlinux
endif

modules: modules_prepare

# Target to prepare building external modules
modules_prepare: prepare
	$(Q)$(MAKE) $(build)=scripts scripts/module.lds

endif # CONFIG_MODULES

###
# Cleaning is done on three levels.
# make clean     Delete most generated files
#                Leave enough to build external modules
# make mrproper  Delete the current configuration, and all generated files
# make distclean Remove editor backup files, patch leftover files and the like

# Directories & files removed with 'make clean'
CLEAN_FILES += vmlinux.symvers modules-only.symvers \
	       modules.builtin modules.builtin.modinfo modules.nsdeps \
	       modules.builtin.ranges vmlinux.o.map vmlinux.unstripped \
	       compile_commands.json rust/test \
	       rust-project.json .vmlinux.objs .vmlinux.export.c \
               .builtin-dtbs-list .builtin-dtb.S

# Directories & files removed with 'make mrproper'
MRPROPER_FILES += include/config include/generated          \
		  arch/$(SRCARCH)/include/generated .objdiff \
		  debian snap tar-install PKGBUILD pacman \
		  .config .config.old .version \
		  Module.symvers \
		  certs/signing_key.pem \
		  certs/x509.genkey \
		  vmlinux-gdb.py \
		  rpmbuild \
		  rust/libmacros.so rust/libmacros.dylib

# clean - Delete most, but leave enough to build external modules
#
clean: private rm-files := $(CLEAN_FILES)

PHONY += archclean vmlinuxclean

vmlinuxclean:
	$(Q)$(CONFIG_SHELL) $(srctree)/scripts/link-vmlinux.sh clean
	$(Q)$(if $(ARCH_POSTLINK), $(MAKE) -f $(ARCH_POSTLINK) clean)

clean: archclean vmlinuxclean resolve_btfids_clean

# mrproper - Delete all generated files, including .config
#
mrproper: private rm-files := $(MRPROPER_FILES)
mrproper-dirs      := $(addprefix _mrproper_,scripts)

PHONY += $(mrproper-dirs) mrproper
$(mrproper-dirs):
	$(Q)$(MAKE) $(clean)=$(patsubst _mrproper_%,%,$@)

mrproper: clean $(mrproper-dirs)
	$(call cmd,rmfiles)
	@find . $(RCS_FIND_IGNORE) \
		\( -name '*.rmeta' \) \
		-type f -print | xargs rm -f

# distclean
#
PHONY += distclean

distclean: mrproper
	@find . $(RCS_FIND_IGNORE) \
		\( -name '*.orig' -o -name '*.rej' -o -name '*~' \
		-o -name '*.bak' -o -name '#*#' -o -name '*%' \
		-o -name 'core' -o -name tags -o -name TAGS -o -name 'cscope*' \
		-o -name GPATH -o -name GRTAGS -o -name GSYMS -o -name GTAGS \) \
		-type f -print | xargs rm -f


# Packaging of the kernel to various formats
# ---------------------------------------------------------------------------

%src-pkg: FORCE
	$(Q)$(MAKE) -f $(srctree)/scripts/Makefile.package $@
%pkg: include/config/kernel.release FORCE
	$(Q)$(MAKE) -f $(srctree)/scripts/Makefile.package $@

# Brief documentation of the typical targets used
# ---------------------------------------------------------------------------

boards := $(wildcard $(srctree)/arch/$(SRCARCH)/configs/*_defconfig)
boards := $(sort $(notdir $(boards)))
board-dirs := $(dir $(wildcard $(srctree)/arch/$(SRCARCH)/configs/*/*_defconfig))
board-dirs := $(sort $(notdir $(board-dirs:/=)))

PHONY += help
help:
	@echo  'Cleaning targets:'
	@echo  '  clean		  - Remove most generated files but keep the config and'
	@echo  '                    enough build support to build external modules'
	@echo  '  mrproper	  - Remove all generated files + config + various backup files'
	@echo  '  distclean	  - mrproper + remove editor backup and patch files'
	@echo  ''
	@$(MAKE) -f $(srctree)/scripts/kconfig/Makefile help
	@echo  ''
	@echo  'Other generic targets:'
	@echo  '  all		  - Build all targets marked with [*]'
	@echo  '* vmlinux	  - Build the bare kernel'
	@echo  '* modules	  - Build all modules'
	@echo  '  modules_install - Install all modules to INSTALL_MOD_PATH (default: /)'
	@echo  '  vdso_install    - Install unstripped vdso to INSTALL_MOD_PATH (default: /)'
	@echo  '  dir/            - Build all files in dir and below'
	@echo  '  dir/file.[ois]  - Build specified target only'
	@echo  '  dir/file.ll     - Build the LLVM assembly file'
	@echo  '                    (requires compiler support for LLVM assembly generation)'
	@echo  '  dir/file.lst    - Build specified mixed source/assembly target only'
	@echo  '                    (requires a recent binutils and recent build (System.map))'
	@echo  '  dir/file.ko     - Build module including final link'
	@echo  '  modules_prepare - Set up for building external modules'
	@echo  '  tags/TAGS	  - Generate tags file for editors'
	@echo  '  cscope	  - Generate cscope index'
	@echo  '  gtags           - Generate GNU GLOBAL index'
	@echo  '  kernelrelease	  - Output the release version string (use with make -s)'
	@echo  '  kernelversion	  - Output the version stored in Makefile (use with make -s)'
	@echo  '  image_name	  - Output the image name (use with make -s)'
	@echo  '  headers	  - Build ready-to-install UAPI headers in usr/include'
	@echo  '  headers_install - Install sanitised kernel UAPI headers to INSTALL_HDR_PATH'; \
	 echo  '                    (default: $(INSTALL_HDR_PATH))'; \
	 echo  ''
	@echo  'Static analysers:'
	@echo  '  checkstack      - Generate a list of stack hogs and consider all functions'
	@echo  '                    with a stack size larger than MINSTACKSIZE (default: 100)'
	@echo  '  versioncheck    - Sanity check on version.h usage'
	@echo  '  includecheck    - Check for duplicate included header files'
	@echo  '  headerdep       - Detect inclusion cycles in headers'
	@echo  '  coccicheck      - Check with Coccinelle'
	@echo  '  clang-analyzer  - Check with clang static analyzer'
	@echo  '  clang-tidy      - Check with clang-tidy'
	@echo  ''
	@echo  'Tools:'
	@echo  '  nsdeps          - Generate missing symbol namespace dependencies'
	@echo  ''
	@echo  'Kernel selftest:'
	@echo  '  kselftest         - Build and run kernel selftest'
	@echo  '                      Build, install, and boot kernel before'
	@echo  '                      running kselftest on it'
	@echo  '                      Run as root for full coverage'
	@echo  '  kselftest-all     - Build kernel selftest'
	@echo  '  kselftest-install - Build and install kernel selftest'
	@echo  '  kselftest-clean   - Remove all generated kselftest files'
	@echo  '  kselftest-merge   - Merge all the config dependencies of'
	@echo  '		      kselftest to existing .config.'
	@echo  ''
	@echo  'Rust targets:'
	@echo  '  rustavailable   - Checks whether the Rust toolchain is'
	@echo  '		    available and, if not, explains why.'
	@echo  '  rustfmt	  - Reformat all the Rust code in the kernel'
	@echo  '  rustfmtcheck	  - Checks if all the Rust code in the kernel'
	@echo  '		    is formatted, printing a diff otherwise.'
	@echo  '  rustdoc	  - Generate Rust documentation'
	@echo  '		    (requires kernel .config)'
	@echo  '  rusttest        - Runs the Rust tests'
	@echo  '                    (requires kernel .config; downloads external repos)'
	@echo  '  rust-analyzer	  - Generate rust-project.json rust-analyzer support file'
	@echo  '		    (requires kernel .config)'
	@echo  '  dir/file.[os]   - Build specified target only'
	@echo  '  dir/file.rsi    - Build macro expanded source, similar to C preprocessing.'
	@echo  '                    Run with RUSTFMT=n to skip reformatting if needed.'
	@echo  '                    The output is not intended to be compilable.'
	@echo  '  dir/file.ll     - Build the LLVM assembly file'
	@echo  ''
	@$(if $(dtstree), \
		echo 'Devicetree:'; \
		echo '* dtbs               - Build device tree blobs for enabled boards'; \
		echo '  dtbs_install       - Install dtbs to $(INSTALL_DTBS_PATH)'; \
		echo '  dt_binding_check   - Validate device tree binding documents and examples'; \
		echo '  dt_binding_schemas - Build processed device tree binding schemas'; \
		echo '  dtbs_check         - Validate device tree source files';\
		echo '')

	@echo 'Userspace tools targets:'
	@echo '  use "make tools/help"'
	@echo '  or  "cd tools; make help"'
	@echo  ''
	@echo  'Kernel packaging:'
	@$(MAKE) -f $(srctree)/scripts/Makefile.package help
	@echo  ''
	@echo  'Documentation targets:'
	@$(MAKE) -f $(srctree)/Documentation/Makefile dochelp
	@echo  ''
	@echo  'Architecture-specific targets ($(SRCARCH)):'
	@$(or $(archhelp),\
		echo '  No architecture-specific help defined for $(SRCARCH)')
	@echo  ''
	@$(if $(boards), \
		$(foreach b, $(boards), \
		printf "  %-27s - Build for %s\\n" $(b) $(subst _defconfig,,$(b));) \
		echo '')
	@$(if $(board-dirs), \
		$(foreach b, $(board-dirs), \
		printf "  %-16s - Show %s-specific targets\\n" help-$(b) $(b);) \
		printf "  %-16s - Show all of the above\\n" help-boards; \
		echo '')

	@echo  '  make V=n   [targets] 1: verbose build'
	@echo  '                       2: give reason for rebuild of target'
	@echo  '                       V=1 and V=2 can be combined with V=12'
	@echo  '  make O=dir [targets] Locate all output files in "dir", including .config'
	@echo  '  make C=1   [targets] Check re-compiled c source with $$CHECK'
	@echo  '                       (sparse by default)'
	@echo  '  make C=2   [targets] Force check of all c source with $$CHECK'
	@echo  '  make RECORDMCOUNT_WARN=1 [targets] Warn about ignored mcount sections'
	@echo  '  make W=n   [targets] Enable extra build checks, n=1,2,3,c,e where'
	@echo  '		1: warnings which may be relevant and do not occur too often'
	@echo  '		2: warnings which occur quite often but may still be relevant'
	@echo  '		3: more obscure warnings, can most likely be ignored'
	@echo  '		c: extra checks in the configuration stage (Kconfig)'
	@echo  '		e: warnings are being treated as errors'
	@echo  '		Multiple levels can be combined with W=12 or W=123'
	@$(if $(dtstree), \
		echo '  make CHECK_DTBS=1 [targets] Check all generated dtb files against schema'; \
		echo '         This can be applied both to "dtbs" and to individual "foo.dtb" targets' ; \
		)
	@echo  ''
	@echo  'Execute "make" or "make all" to build all targets marked with [*] '
	@echo  'For further info see the ./README file'


help-board-dirs := $(addprefix help-,$(board-dirs))

help-boards: $(help-board-dirs)

boards-per-dir = $(sort $(notdir $(wildcard $(srctree)/arch/$(SRCARCH)/configs/$*/*_defconfig)))

$(help-board-dirs): help-%:
	@echo  'Architecture-specific targets ($(SRCARCH) $*):'
	@$(if $(boards-per-dir), \
		$(foreach b, $(boards-per-dir), \
		printf "  %-24s - Build for %s\\n" $*/$(b) $(subst _defconfig,,$(b));) \
		echo '')


# Documentation targets
# ---------------------------------------------------------------------------
DOC_TARGETS := xmldocs latexdocs pdfdocs htmldocs epubdocs cleandocs \
	       linkcheckdocs dochelp refcheckdocs texinfodocs infodocs
PHONY += $(DOC_TARGETS)
$(DOC_TARGETS):
	$(Q)$(MAKE) $(build)=Documentation $@


# Rust targets
# ---------------------------------------------------------------------------

# "Is Rust available?" target
PHONY += rustavailable
rustavailable:
	+$(Q)$(CONFIG_SHELL) $(srctree)/scripts/rust_is_available.sh && echo "Rust is available!"

# Documentation target
#
# Using the singular to avoid running afoul of `no-dot-config-targets`.
PHONY += rustdoc
rustdoc: prepare
	$(Q)$(MAKE) $(build)=rust $@

# Testing target
PHONY += rusttest
rusttest: prepare
	$(Q)$(MAKE) $(build)=rust $@

# Formatting targets
PHONY += rustfmt rustfmtcheck

rustfmt:
	$(Q)find $(srctree) $(RCS_FIND_IGNORE) \
		-type f -a -name '*.rs' -a ! -name '*generated*' -print \
		| xargs $(RUSTFMT) $(rustfmt_flags)

rustfmtcheck: rustfmt_flags = --check
rustfmtcheck: rustfmt

# Misc
# ---------------------------------------------------------------------------

PHONY += misc-check
misc-check:
	$(Q)$(srctree)/scripts/misc-check

all: misc-check

PHONY += scripts_gdb
scripts_gdb: prepare0
	$(Q)$(MAKE) $(build)=scripts/gdb
	$(Q)ln -fsn $(abspath $(srctree)/scripts/gdb/vmlinux-gdb.py)

ifdef CONFIG_GDB_SCRIPTS
all: scripts_gdb
endif

else # KBUILD_EXTMOD

filechk_kernel.release = echo $(KERNELRELEASE)

###
# External module support.
# When building external modules the kernel used as basis is considered
# read-only, and no consistency checks are made and the make
# system is not used on the basis kernel. If updates are required
# in the basis kernel ordinary make commands (without M=...) must be used.

# We are always building only modules.
KBUILD_BUILTIN :=
KBUILD_MODULES := y

build-dir := .

clean-dirs := .
clean: private rm-files := Module.symvers modules.nsdeps compile_commands.json

PHONY += prepare
# now expand this into a simple variable to reduce the cost of shell evaluations
prepare: CC_VERSION_TEXT := $(CC_VERSION_TEXT)
prepare:
	@if [ "$(CC_VERSION_TEXT)" != "$(CONFIG_CC_VERSION_TEXT)" ]; then \
		echo >&2 "warning: the compiler differs from the one used to build the kernel"; \
		echo >&2 "  The kernel was built by: $(CONFIG_CC_VERSION_TEXT)"; \
		echo >&2 "  You are using:           $(CC_VERSION_TEXT)"; \
	fi

PHONY += help
help:
	@echo  '  Building external modules.'
	@echo  '  Syntax: make -C path/to/kernel/src M=$$PWD target'
	@echo  ''
	@echo  '  modules         - default target, build the module(s)'
	@echo  '  modules_install - install the module'
	@echo  '  clean           - remove generated files in module directory only'
	@echo  '  rust-analyzer	  - generate rust-project.json rust-analyzer support file'
	@echo  ''

ifndef CONFIG_MODULES
modules modules_install: __external_modules_error
__external_modules_error:
	@echo >&2 '***'
	@echo >&2 '*** The present kernel disabled CONFIG_MODULES.'
	@echo >&2 '*** You cannot build or install external modules.'
	@echo >&2 '***'
	@false
endif

endif # KBUILD_EXTMOD

# ---------------------------------------------------------------------------
# Modules

PHONY += modules modules_install modules_sign modules_prepare

modules_install:
	$(Q)$(MAKE) -f $(srctree)/scripts/Makefile.modinst \
	sign-only=$(if $(filter modules_install,$(MAKECMDGOALS)),,y)

ifeq ($(CONFIG_MODULE_SIG),y)
# modules_sign is a subset of modules_install.
# 'make modules_install modules_sign' is equivalent to 'make modules_install'.
modules_sign: modules_install
	@:
else
modules_sign:
	@echo >&2 '***'
	@echo >&2 '*** CONFIG_MODULE_SIG is disabled. You cannot sign modules.'
	@echo >&2 '***'
	@false
endif

ifdef CONFIG_MODULES

modules.order: $(build-dir)
	@:

# KBUILD_MODPOST_NOFINAL can be set to skip the final link of modules.
# This is solely useful to speed up test compiles.
modules: modpost
ifneq ($(KBUILD_MODPOST_NOFINAL),1)
	$(Q)$(MAKE) -f $(srctree)/scripts/Makefile.modfinal
endif

PHONY += modules_check
modules_check: modules.order
	$(Q)$(CONFIG_SHELL) $(srctree)/scripts/modules-check.sh $<

else # CONFIG_MODULES

modules:
	@:

KBUILD_MODULES :=

endif # CONFIG_MODULES

PHONY += modpost
modpost: $(if $(single-build),, $(if $(KBUILD_BUILTIN), vmlinux.o)) \
	 $(if $(KBUILD_MODULES), modules_check)
	$(Q)$(MAKE) -f $(srctree)/scripts/Makefile.modpost

# Single targets
# ---------------------------------------------------------------------------
# To build individual files in subdirectories, you can do like this:
#
#   make foo/bar/baz.s
#
# The supported suffixes for single-target are listed in 'single-targets'
#
# To build only under specific subdirectories, you can do like this:
#
#   make foo/bar/baz/

ifdef single-build

# .ko is special because modpost is needed
single-ko := $(sort $(filter %.ko, $(MAKECMDGOALS)))
single-no-ko := $(filter-out $(single-ko), $(MAKECMDGOALS)) \
		$(foreach x, o mod, $(patsubst %.ko, %.$x, $(single-ko)))

$(single-ko): single_modules
	@:
$(single-no-ko): $(build-dir)
	@:

# Remove modules.order when done because it is not the real one.
PHONY += single_modules
single_modules: $(single-no-ko) modules_prepare
	$(Q){ $(foreach m, $(single-ko), echo $(m:%.ko=%.o);) } > modules.order
	$(Q)$(MAKE) -f $(srctree)/scripts/Makefile.modpost
ifneq ($(KBUILD_MODPOST_NOFINAL),1)
	$(Q)$(MAKE) -f $(srctree)/scripts/Makefile.modfinal
endif
	$(Q)rm -f modules.order

single-goals := $(addprefix $(build-dir)/, $(single-no-ko))

KBUILD_MODULES := y

endif

prepare: outputmakefile

# Preset locale variables to speed up the build process. Limit locale
# tweaks to this spot to avoid wrong language settings when running
# make menuconfig etc.
# Error messages still appears in the original language
PHONY += $(build-dir)
$(build-dir): prepare
	$(Q)$(MAKE) $(build)=$@ need-builtin=1 need-modorder=1 $(single-goals)

clean-dirs := $(addprefix _clean_, $(clean-dirs))
PHONY += $(clean-dirs) clean
$(clean-dirs):
	$(Q)$(MAKE) $(clean)=$(patsubst _clean_%,%,$@)

clean: $(clean-dirs)
	$(call cmd,rmfiles)
	@find . $(RCS_FIND_IGNORE) \
		\( -name '*.[aios]' -o -name '*.rsi' -o -name '*.ko' -o -name '.*.cmd' \
		-o -name '*.ko.*' \
		-o -name '*.dtb' -o -name '*.dtbo' \
		-o -name '*.dtb.S' -o -name '*.dtbo.S' \
		-o -name '*.dt.yaml' -o -name 'dtbs-list' \
		-o -name '*.dwo' -o -name '*.lst' \
		-o -name '*.su' -o -name '*.mod' \
		-o -name '.*.d' -o -name '.*.tmp' -o -name '*.mod.c' \
		-o -name '*.lex.c' -o -name '*.tab.[ch]' \
		-o -name '*.asn1.[ch]' \
		-o -name '*.symtypes' -o -name 'modules.order' \
		-o -name '*.c.[012]*.*' \
		-o -name '*.ll' \
		-o -name '*.gcno' \
		\) -type f -print \
		-o -name '.tmp_*' -print \
		| xargs rm -rf

# Generate tags for editors
# ---------------------------------------------------------------------------
quiet_cmd_tags = GEN     $@
      cmd_tags = $(BASH) $(srctree)/scripts/tags.sh $@

tags TAGS cscope gtags: FORCE
	$(call cmd,tags)

# Generate rust-project.json (a file that describes the structure of non-Cargo
# Rust projects) for rust-analyzer (an implementation of the Language Server
# Protocol).
PHONY += rust-analyzer
rust-analyzer:
	+$(Q)$(CONFIG_SHELL) $(srctree)/scripts/rust_is_available.sh
ifdef KBUILD_EXTMOD
# FIXME: external modules must not descend into a sub-directory of the kernel
	$(Q)$(MAKE) $(build)=$(objtree)/rust src=$(srctree)/rust $@
else
	$(Q)$(MAKE) $(build)=rust $@
endif

# Script to generate missing namespace dependencies
# ---------------------------------------------------------------------------

PHONY += nsdeps
nsdeps: export KBUILD_NSDEPS=1
nsdeps: modules
	$(Q)$(CONFIG_SHELL) $(srctree)/scripts/nsdeps

# Clang Tooling
# ---------------------------------------------------------------------------

quiet_cmd_gen_compile_commands = GEN     $@
      cmd_gen_compile_commands = $(PYTHON3) $< -a $(AR) -o $@ $(filter-out $<, $(real-prereqs))

compile_commands.json: $(srctree)/scripts/clang-tools/gen_compile_commands.py \
	$(if $(KBUILD_EXTMOD),, vmlinux.a $(KBUILD_VMLINUX_LIBS)) \
	$(if $(CONFIG_MODULES), modules.order) FORCE
	$(call if_changed,gen_compile_commands)

targets += compile_commands.json

PHONY += clang-tidy clang-analyzer

ifdef CONFIG_CC_IS_CLANG
quiet_cmd_clang_tools = CHECK   $<
      cmd_clang_tools = $(PYTHON3) $(srctree)/scripts/clang-tools/run-clang-tools.py $@ $<

clang-tidy clang-analyzer: compile_commands.json
	$(call cmd,clang_tools)
else
clang-tidy clang-analyzer:
	@echo "$@ requires CC=clang" >&2
	@false
endif

# Scripts to check various things for consistency
# ---------------------------------------------------------------------------

PHONY += includecheck versioncheck coccicheck

includecheck:
	find $(srctree)/* $(RCS_FIND_IGNORE) \
		-name '*.[hcS]' -type f -print | sort \
		| xargs $(PERL) -w $(srctree)/scripts/checkincludes.pl

versioncheck:
	find $(srctree)/* $(RCS_FIND_IGNORE) \
		-name '*.[hcS]' -type f -print | sort \
		| xargs $(PERL) -w $(srctree)/scripts/checkversion.pl

coccicheck:
	$(Q)$(BASH) $(srctree)/scripts/$@

PHONY += checkstack kernelrelease kernelversion image_name

# UML needs a little special treatment here.  It wants to use the host
# toolchain, so needs $(SUBARCH) passed to checkstack.pl.  Everyone
# else wants $(ARCH), including people doing cross-builds, which means
# that $(SUBARCH) doesn't work here.
ifeq ($(ARCH), um)
CHECKSTACK_ARCH := $(SUBARCH)
else
CHECKSTACK_ARCH := $(ARCH)
endif
MINSTACKSIZE	?= 100
checkstack:
	$(OBJDUMP) -d vmlinux $$(find . -name '*.ko') | \
	$(PERL) $(srctree)/scripts/checkstack.pl $(CHECKSTACK_ARCH) $(MINSTACKSIZE)

kernelrelease:
	@$(filechk_kernel.release)

kernelversion:
	@echo $(KERNELVERSION)

image_name:
	@echo $(KBUILD_IMAGE)

PHONY += run-command
run-command:
	$(Q)$(KBUILD_RUN_COMMAND)

quiet_cmd_rmfiles = $(if $(wildcard $(rm-files)),CLEAN   $(wildcard $(rm-files)))
      cmd_rmfiles = rm -rf $(rm-files)

# read saved command lines for existing targets
existing-targets := $(wildcard $(sort $(targets)))

-include $(foreach f,$(existing-targets),$(dir $(f)).$(notdir $(f)).cmd)

endif # config-build
endif # mixed-build
endif # need-sub-make

PHONY += FORCE
FORCE:

# Declare the contents of the PHONY variable as phony.  We keep that
# information in a variable so we can use it in if_changed and friends.
.PHONY: $(PHONY)<|MERGE_RESOLUTION|>--- conflicted
+++ resolved
@@ -2,11 +2,7 @@
 VERSION = 6
 PATCHLEVEL = 17
 SUBLEVEL = 0
-<<<<<<< HEAD
-EXTRAVERSION = -rc6
-=======
 EXTRAVERSION = -rc1
->>>>>>> b6850c8f
 NAME = Baby Opossum Posse
 
 # *DOCUMENTATION*
