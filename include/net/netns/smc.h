/* SPDX-License-Identifier: GPL-2.0 */
#ifndef __NETNS_SMC_H__
#define __NETNS_SMC_H__
#include <linux/mutex.h>
#include <linux/percpu.h>

struct smc_stats_rsn;
struct smc_stats;
struct netns_smc {
	/* per cpu counters for SMC */
	struct smc_stats __percpu	*smc_stats;
	/* protect fback_rsn */
	struct mutex			mutex_fback_rsn;
	struct smc_stats_rsn		*fback_rsn;

	bool				limit_smc_hs;	/* constraint on handshake */
#ifdef CONFIG_SYSCTL
	struct ctl_table_header		*smc_hdr;
#endif
	unsigned int			sysctl_autocorking_size;
	unsigned int			sysctl_smcr_buf_type;
<<<<<<< HEAD
=======
	int				sysctl_smcr_testlink_time;
	int				sysctl_wmem;
	int				sysctl_rmem;
>>>>>>> 7365df19
};
#endif<|MERGE_RESOLUTION|>--- conflicted
+++ resolved
@@ -19,11 +19,8 @@
 #endif
 	unsigned int			sysctl_autocorking_size;
 	unsigned int			sysctl_smcr_buf_type;
-<<<<<<< HEAD
-=======
 	int				sysctl_smcr_testlink_time;
 	int				sysctl_wmem;
 	int				sysctl_rmem;
->>>>>>> 7365df19
 };
 #endif