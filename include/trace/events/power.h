--- conflicted
+++ resolved
@@ -319,10 +319,7 @@
 	TP_ARGS(name, state)
 );
 
-<<<<<<< HEAD
-=======
 #ifdef CONFIG_ARCH_OMAP2PLUS
->>>>>>> a7fc15ed
 /*
  * The power domain events are used for power domains transitions
  */
