--- conflicted
+++ resolved
@@ -26,13 +26,10 @@
 #define R9A09G087_CLK_PCLKL		14
 #define R9A09G087_SDHI_CLKHS		15
 #define R9A09G087_USB_CLK		16
-<<<<<<< HEAD
-=======
 #define R9A09G087_ETCLKA		17
 #define R9A09G087_ETCLKB		18
 #define R9A09G087_ETCLKC		19
 #define R9A09G087_ETCLKD		20
 #define R9A09G087_ETCLKE		21
->>>>>>> ea3b3975
 
 #endif /* __DT_BINDINGS_CLOCK_RENESAS_R9A09G087_CPG_H__ */