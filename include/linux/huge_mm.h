/* SPDX-License-Identifier: GPL-2.0 */
#ifndef _LINUX_HUGE_MM_H
#define _LINUX_HUGE_MM_H

#include <linux/mm_types.h>

#include <linux/fs.h> /* only for vma_is_dax() */
#include <linux/kobject.h>

vm_fault_t do_huge_pmd_anonymous_page(struct vm_fault *vmf);
int copy_huge_pmd(struct mm_struct *dst_mm, struct mm_struct *src_mm,
		  pmd_t *dst_pmd, pmd_t *src_pmd, unsigned long addr,
		  struct vm_area_struct *dst_vma, struct vm_area_struct *src_vma);
void huge_pmd_set_accessed(struct vm_fault *vmf);
int copy_huge_pud(struct mm_struct *dst_mm, struct mm_struct *src_mm,
		  pud_t *dst_pud, pud_t *src_pud, unsigned long addr,
		  struct vm_area_struct *vma);

#ifdef CONFIG_HAVE_ARCH_TRANSPARENT_HUGEPAGE_PUD
void huge_pud_set_accessed(struct vm_fault *vmf, pud_t orig_pud);
#else
static inline void huge_pud_set_accessed(struct vm_fault *vmf, pud_t orig_pud)
{
}
#endif

vm_fault_t do_huge_pmd_wp_page(struct vm_fault *vmf);
bool madvise_free_huge_pmd(struct mmu_gather *tlb, struct vm_area_struct *vma,
			   pmd_t *pmd, unsigned long addr, unsigned long next);
int zap_huge_pmd(struct mmu_gather *tlb, struct vm_area_struct *vma, pmd_t *pmd,
		 unsigned long addr);
int zap_huge_pud(struct mmu_gather *tlb, struct vm_area_struct *vma, pud_t *pud,
		 unsigned long addr);
bool move_huge_pmd(struct vm_area_struct *vma, unsigned long old_addr,
		   unsigned long new_addr, pmd_t *old_pmd, pmd_t *new_pmd);
int change_huge_pmd(struct mmu_gather *tlb, struct vm_area_struct *vma,
		    pmd_t *pmd, unsigned long addr, pgprot_t newprot,
		    unsigned long cp_flags);

vm_fault_t vmf_insert_pfn_pmd(struct vm_fault *vmf, unsigned long pfn,
			      bool write);
vm_fault_t vmf_insert_pfn_pud(struct vm_fault *vmf, unsigned long pfn,
			      bool write);
vm_fault_t vmf_insert_folio_pmd(struct vm_fault *vmf, struct folio *folio,
				bool write);
vm_fault_t vmf_insert_folio_pud(struct vm_fault *vmf, struct folio *folio,
				bool write);

enum transparent_hugepage_flag {
	TRANSPARENT_HUGEPAGE_UNSUPPORTED,
	TRANSPARENT_HUGEPAGE_FLAG,
	TRANSPARENT_HUGEPAGE_REQ_MADV_FLAG,
	TRANSPARENT_HUGEPAGE_DEFRAG_DIRECT_FLAG,
	TRANSPARENT_HUGEPAGE_DEFRAG_KSWAPD_FLAG,
	TRANSPARENT_HUGEPAGE_DEFRAG_KSWAPD_OR_MADV_FLAG,
	TRANSPARENT_HUGEPAGE_DEFRAG_REQ_MADV_FLAG,
	TRANSPARENT_HUGEPAGE_DEFRAG_KHUGEPAGED_FLAG,
	TRANSPARENT_HUGEPAGE_USE_ZERO_PAGE_FLAG,
};

struct kobject;
struct kobj_attribute;

ssize_t single_hugepage_flag_store(struct kobject *kobj,
				   struct kobj_attribute *attr,
				   const char *buf, size_t count,
				   enum transparent_hugepage_flag flag);
ssize_t single_hugepage_flag_show(struct kobject *kobj,
				  struct kobj_attribute *attr, char *buf,
				  enum transparent_hugepage_flag flag);
extern struct kobj_attribute shmem_enabled_attr;
extern struct kobj_attribute thpsize_shmem_enabled_attr;

/*
 * Mask of all large folio orders supported for anonymous THP; all orders up to
 * and including PMD_ORDER, except order-0 (which is not "huge") and order-1
 * (which is a limitation of the THP implementation).
 */
#define THP_ORDERS_ALL_ANON	((BIT(PMD_ORDER + 1) - 1) & ~(BIT(0) | BIT(1)))

/*
 * Mask of all large folio orders supported for file THP. Folios in a DAX
 * file is never split and the MAX_PAGECACHE_ORDER limit does not apply to
 * it.  Same to PFNMAPs where there's neither page* nor pagecache.
 */
#define THP_ORDERS_ALL_SPECIAL		\
	(BIT(PMD_ORDER) | BIT(PUD_ORDER))
#define THP_ORDERS_ALL_FILE_DEFAULT	\
	((BIT(MAX_PAGECACHE_ORDER + 1) - 1) & ~BIT(0))

/*
 * Mask of all large folio orders supported for THP.
 */
#define THP_ORDERS_ALL	\
	(THP_ORDERS_ALL_ANON | THP_ORDERS_ALL_SPECIAL | THP_ORDERS_ALL_FILE_DEFAULT)

enum tva_type {
	TVA_SMAPS,		/* Exposing "THPeligible:" in smaps. */
	TVA_PAGEFAULT,		/* Serving a page fault. */
	TVA_KHUGEPAGED,		/* Khugepaged collapse. */
	TVA_FORCED_COLLAPSE,	/* Forced collapse (e.g. MADV_COLLAPSE). */
};

#define thp_vma_allowable_order(vma, vm_flags, type, order) \
	(!!thp_vma_allowable_orders(vma, vm_flags, type, BIT(order)))

#define split_folio(f) split_folio_to_list(f, NULL)

#ifdef CONFIG_PGTABLE_HAS_HUGE_LEAVES
#define HPAGE_PMD_SHIFT PMD_SHIFT
#define HPAGE_PUD_SHIFT PUD_SHIFT
#else
#define HPAGE_PMD_SHIFT ({ BUILD_BUG(); 0; })
#define HPAGE_PUD_SHIFT ({ BUILD_BUG(); 0; })
#endif

#define HPAGE_PMD_ORDER (HPAGE_PMD_SHIFT-PAGE_SHIFT)
#define HPAGE_PMD_NR (1<<HPAGE_PMD_ORDER)
#define HPAGE_PMD_MASK	(~(HPAGE_PMD_SIZE - 1))
#define HPAGE_PMD_SIZE	((1UL) << HPAGE_PMD_SHIFT)

#define HPAGE_PUD_ORDER (HPAGE_PUD_SHIFT-PAGE_SHIFT)
#define HPAGE_PUD_NR (1<<HPAGE_PUD_ORDER)
#define HPAGE_PUD_MASK	(~(HPAGE_PUD_SIZE - 1))
#define HPAGE_PUD_SIZE	((1UL) << HPAGE_PUD_SHIFT)

enum mthp_stat_item {
	MTHP_STAT_ANON_FAULT_ALLOC,
	MTHP_STAT_ANON_FAULT_FALLBACK,
	MTHP_STAT_ANON_FAULT_FALLBACK_CHARGE,
	MTHP_STAT_ZSWPOUT,
	MTHP_STAT_SWPIN,
	MTHP_STAT_SWPIN_FALLBACK,
	MTHP_STAT_SWPIN_FALLBACK_CHARGE,
	MTHP_STAT_SWPOUT,
	MTHP_STAT_SWPOUT_FALLBACK,
	MTHP_STAT_SHMEM_ALLOC,
	MTHP_STAT_SHMEM_FALLBACK,
	MTHP_STAT_SHMEM_FALLBACK_CHARGE,
	MTHP_STAT_SPLIT,
	MTHP_STAT_SPLIT_FAILED,
	MTHP_STAT_SPLIT_DEFERRED,
	MTHP_STAT_NR_ANON,
	MTHP_STAT_NR_ANON_PARTIALLY_MAPPED,
	__MTHP_STAT_COUNT
};

#if defined(CONFIG_TRANSPARENT_HUGEPAGE) && defined(CONFIG_SYSFS)
struct mthp_stat {
	unsigned long stats[ilog2(MAX_PTRS_PER_PTE) + 1][__MTHP_STAT_COUNT];
};

DECLARE_PER_CPU(struct mthp_stat, mthp_stats);

static inline void mod_mthp_stat(int order, enum mthp_stat_item item, int delta)
{
	if (order <= 0 || order > PMD_ORDER)
		return;

	this_cpu_add(mthp_stats.stats[order][item], delta);
}

static inline void count_mthp_stat(int order, enum mthp_stat_item item)
{
	mod_mthp_stat(order, item, 1);
}

#else
static inline void mod_mthp_stat(int order, enum mthp_stat_item item, int delta)
{
}

static inline void count_mthp_stat(int order, enum mthp_stat_item item)
{
}
#endif

#ifdef CONFIG_TRANSPARENT_HUGEPAGE

extern unsigned long transparent_hugepage_flags;
extern unsigned long huge_anon_orders_always;
extern unsigned long huge_anon_orders_madvise;
extern unsigned long huge_anon_orders_inherit;

static inline bool hugepage_global_enabled(void)
{
	return transparent_hugepage_flags &
			((1<<TRANSPARENT_HUGEPAGE_FLAG) |
			(1<<TRANSPARENT_HUGEPAGE_REQ_MADV_FLAG));
}

static inline bool hugepage_global_always(void)
{
	return transparent_hugepage_flags &
			(1<<TRANSPARENT_HUGEPAGE_FLAG);
}

static inline int highest_order(unsigned long orders)
{
	return fls_long(orders) - 1;
}

static inline int next_order(unsigned long *orders, int prev)
{
	*orders &= ~BIT(prev);
	return highest_order(*orders);
}

/*
 * Do the below checks:
 *   - For file vma, check if the linear page offset of vma is
 *     order-aligned within the file.  The hugepage is
 *     guaranteed to be order-aligned within the file, but we must
 *     check that the order-aligned addresses in the VMA map to
 *     order-aligned offsets within the file, else the hugepage will
 *     not be mappable.
 *   - For all vmas, check if the haddr is in an aligned hugepage
 *     area.
 */
static inline bool thp_vma_suitable_order(struct vm_area_struct *vma,
		unsigned long addr, int order)
{
	unsigned long hpage_size = PAGE_SIZE << order;
	unsigned long haddr;

	/* Don't have to check pgoff for anonymous vma */
	if (!vma_is_anonymous(vma)) {
		if (!IS_ALIGNED((vma->vm_start >> PAGE_SHIFT) - vma->vm_pgoff,
				hpage_size >> PAGE_SHIFT))
			return false;
	}

	haddr = ALIGN_DOWN(addr, hpage_size);

	if (haddr < vma->vm_start || haddr + hpage_size > vma->vm_end)
		return false;
	return true;
}

/*
 * Filter the bitfield of input orders to the ones suitable for use in the vma.
 * See thp_vma_suitable_order().
 * All orders that pass the checks are returned as a bitfield.
 */
static inline unsigned long thp_vma_suitable_orders(struct vm_area_struct *vma,
		unsigned long addr, unsigned long orders)
{
	int order;

	/*
	 * Iterate over orders, highest to lowest, removing orders that don't
	 * meet alignment requirements from the set. Exit loop at first order
	 * that meets requirements, since all lower orders must also meet
	 * requirements.
	 */

	order = highest_order(orders);

	while (orders) {
		if (thp_vma_suitable_order(vma, addr, order))
			break;
		order = next_order(&orders, order);
	}

	return orders;
}

unsigned long __thp_vma_allowable_orders(struct vm_area_struct *vma,
					 vm_flags_t vm_flags,
					 enum tva_type type,
					 unsigned long orders);

/**
 * thp_vma_allowable_orders - determine hugepage orders that are allowed for vma
 * @vma:  the vm area to check
 * @vm_flags: use these vm_flags instead of vma->vm_flags
 * @type: TVA type
 * @orders: bitfield of all orders to consider
 *
 * Calculates the intersection of the requested hugepage orders and the allowed
 * hugepage orders for the provided vma. Permitted orders are encoded as a set
 * bit at the corresponding bit position (bit-2 corresponds to order-2, bit-3
 * corresponds to order-3, etc). Order-0 is never considered a hugepage order.
 *
 * Return: bitfield of orders allowed for hugepage in the vma. 0 if no hugepage
 * orders are allowed.
 */
static inline
unsigned long thp_vma_allowable_orders(struct vm_area_struct *vma,
				       vm_flags_t vm_flags,
				       enum tva_type type,
				       unsigned long orders)
{
	/*
	 * Optimization to check if required orders are enabled early. Only
	 * forced collapse ignores sysfs configs.
	 */
	if (type != TVA_FORCED_COLLAPSE && vma_is_anonymous(vma)) {
		unsigned long mask = READ_ONCE(huge_anon_orders_always);

		if (vm_flags & VM_HUGEPAGE)
			mask |= READ_ONCE(huge_anon_orders_madvise);
		if (hugepage_global_always() ||
		    ((vm_flags & VM_HUGEPAGE) && hugepage_global_enabled()))
			mask |= READ_ONCE(huge_anon_orders_inherit);

		orders &= mask;
		if (!orders)
			return 0;
	}

	return __thp_vma_allowable_orders(vma, vm_flags, type, orders);
}

struct thpsize {
	struct kobject kobj;
	struct list_head node;
	int order;
};

#define to_thpsize(kobj) container_of(kobj, struct thpsize, kobj)

#define transparent_hugepage_use_zero_page()				\
	(transparent_hugepage_flags &					\
	 (1<<TRANSPARENT_HUGEPAGE_USE_ZERO_PAGE_FLAG))

/*
 * Check whether THPs are explicitly disabled for this VMA, for example,
 * through madvise or prctl.
 */
static inline bool vma_thp_disabled(struct vm_area_struct *vma,
		vm_flags_t vm_flags, bool forced_collapse)
{
	/* Are THPs disabled for this VMA? */
	if (vm_flags & VM_NOHUGEPAGE)
		return true;
	/* Are THPs disabled for all VMAs in the whole process? */
	if (mm_flags_test(MMF_DISABLE_THP_COMPLETELY, vma->vm_mm))
		return true;
<<<<<<< HEAD
	/*
	 * Are THPs disabled only for VMAs where we didn't get an explicit
	 * advise to use them?
	 */
	if (vm_flags & VM_HUGEPAGE)
		return false;
	/*
	 * Forcing a collapse (e.g., madv_collapse), is a clear advice to
	 * use THPs.
	 */
=======
	/*
	 * Are THPs disabled only for VMAs where we didn't get an explicit
	 * advise to use them?
	 */
	if (vm_flags & VM_HUGEPAGE)
		return false;
	/*
	 * Forcing a collapse (e.g., madv_collapse), is a clear advice to
	 * use THPs.
	 */
>>>>>>> 9dd5c858
	if (forced_collapse)
		return false;
	return mm_flags_test(MMF_DISABLE_THP_EXCEPT_ADVISED, vma->vm_mm);
}

static inline bool thp_disabled_by_hw(void)
{
	/* If the hardware/firmware marked hugepage support disabled. */
	return transparent_hugepage_flags & (1 << TRANSPARENT_HUGEPAGE_UNSUPPORTED);
}

unsigned long thp_get_unmapped_area(struct file *filp, unsigned long addr,
		unsigned long len, unsigned long pgoff, unsigned long flags);
unsigned long thp_get_unmapped_area_vmflags(struct file *filp, unsigned long addr,
		unsigned long len, unsigned long pgoff, unsigned long flags,
		vm_flags_t vm_flags);

bool can_split_folio(struct folio *folio, int caller_pins, int *pextra_pins);
int split_huge_page_to_list_to_order(struct page *page, struct list_head *list,
		unsigned int new_order);
int min_order_for_split(struct folio *folio);
int split_folio_to_list(struct folio *folio, struct list_head *list);
bool uniform_split_supported(struct folio *folio, unsigned int new_order,
		bool warns);
bool non_uniform_split_supported(struct folio *folio, unsigned int new_order,
		bool warns);
int folio_split(struct folio *folio, unsigned int new_order, struct page *page,
		struct list_head *list);
/*
 * try_folio_split - try to split a @folio at @page using non uniform split.
 * @folio: folio to be split
 * @page: split to order-0 at the given page
 * @list: store the after-split folios
 *
 * Try to split a @folio at @page using non uniform split to order-0, if
 * non uniform split is not supported, fall back to uniform split.
 *
 * Return: 0: split is successful, otherwise split failed.
 */
static inline int try_folio_split(struct folio *folio, struct page *page,
		struct list_head *list)
{
	int ret = min_order_for_split(folio);

	if (ret < 0)
		return ret;

	if (!non_uniform_split_supported(folio, 0, false))
		return split_huge_page_to_list_to_order(&folio->page, list,
				ret);
	return folio_split(folio, ret, page, list);
}
static inline int split_huge_page(struct page *page)
{
	struct folio *folio = page_folio(page);
	int ret = min_order_for_split(folio);

	if (ret < 0)
		return ret;

	/*
	 * split_huge_page() locks the page before splitting and
	 * expects the same page that has been split to be locked when
	 * returned. split_folio(page_folio(page)) cannot be used here
	 * because it converts the page to folio and passes the head
	 * page to be split.
	 */
	return split_huge_page_to_list_to_order(page, NULL, ret);
}
void deferred_split_folio(struct folio *folio, bool partially_mapped);

void __split_huge_pmd(struct vm_area_struct *vma, pmd_t *pmd,
		unsigned long address, bool freeze);

#define split_huge_pmd(__vma, __pmd, __address)				\
	do {								\
		pmd_t *____pmd = (__pmd);				\
		if (is_swap_pmd(*____pmd) || pmd_trans_huge(*____pmd))	\
			__split_huge_pmd(__vma, __pmd, __address,	\
					 false);			\
	}  while (0)

void split_huge_pmd_address(struct vm_area_struct *vma, unsigned long address,
		bool freeze);

void __split_huge_pud(struct vm_area_struct *vma, pud_t *pud,
		unsigned long address);

#ifdef CONFIG_HAVE_ARCH_TRANSPARENT_HUGEPAGE_PUD
int change_huge_pud(struct mmu_gather *tlb, struct vm_area_struct *vma,
		    pud_t *pudp, unsigned long addr, pgprot_t newprot,
		    unsigned long cp_flags);
#else
static inline int
change_huge_pud(struct mmu_gather *tlb, struct vm_area_struct *vma,
		pud_t *pudp, unsigned long addr, pgprot_t newprot,
		unsigned long cp_flags) { return 0; }
#endif

#define split_huge_pud(__vma, __pud, __address)				\
	do {								\
		pud_t *____pud = (__pud);				\
		if (pud_trans_huge(*____pud))				\
			__split_huge_pud(__vma, __pud, __address);	\
	}  while (0)

int hugepage_madvise(struct vm_area_struct *vma, vm_flags_t *vm_flags,
		     int advice);
int madvise_collapse(struct vm_area_struct *vma, unsigned long start,
		     unsigned long end, bool *lock_dropped);
void vma_adjust_trans_huge(struct vm_area_struct *vma, unsigned long start,
			   unsigned long end, struct vm_area_struct *next);
spinlock_t *__pmd_trans_huge_lock(pmd_t *pmd, struct vm_area_struct *vma);
spinlock_t *__pud_trans_huge_lock(pud_t *pud, struct vm_area_struct *vma);

static inline int is_swap_pmd(pmd_t pmd)
{
	return !pmd_none(pmd) && !pmd_present(pmd);
}

/* mmap_lock must be held on entry */
static inline spinlock_t *pmd_trans_huge_lock(pmd_t *pmd,
		struct vm_area_struct *vma)
{
	if (is_swap_pmd(*pmd) || pmd_trans_huge(*pmd))
		return __pmd_trans_huge_lock(pmd, vma);
	else
		return NULL;
}
static inline spinlock_t *pud_trans_huge_lock(pud_t *pud,
		struct vm_area_struct *vma)
{
	if (pud_trans_huge(*pud))
		return __pud_trans_huge_lock(pud, vma);
	else
		return NULL;
}

/**
 * folio_test_pmd_mappable - Can we map this folio with a PMD?
 * @folio: The folio to test
 */
static inline bool folio_test_pmd_mappable(struct folio *folio)
{
	return folio_order(folio) >= HPAGE_PMD_ORDER;
}

vm_fault_t do_huge_pmd_numa_page(struct vm_fault *vmf);

extern struct folio *huge_zero_folio;
extern unsigned long huge_zero_pfn;

static inline bool is_huge_zero_folio(const struct folio *folio)
{
	VM_WARN_ON_ONCE(!folio);

	return READ_ONCE(huge_zero_folio) == folio;
}

static inline bool is_huge_zero_pfn(unsigned long pfn)
{
	return READ_ONCE(huge_zero_pfn) == (pfn & ~(HPAGE_PMD_NR - 1));
}

static inline bool is_huge_zero_pmd(pmd_t pmd)
{
	return pmd_present(pmd) && is_huge_zero_pfn(pmd_pfn(pmd));
}

struct folio *mm_get_huge_zero_folio(struct mm_struct *mm);
void mm_put_huge_zero_folio(struct mm_struct *mm);

static inline struct folio *get_persistent_huge_zero_folio(void)
{
	if (!IS_ENABLED(CONFIG_PERSISTENT_HUGE_ZERO_FOLIO))
		return NULL;

	if (unlikely(!huge_zero_folio))
		return NULL;

	return huge_zero_folio;
}

static inline bool thp_migration_supported(void)
{
	return IS_ENABLED(CONFIG_ARCH_ENABLE_THP_MIGRATION);
}

void split_huge_pmd_locked(struct vm_area_struct *vma, unsigned long address,
			   pmd_t *pmd, bool freeze);
bool unmap_huge_pmd_locked(struct vm_area_struct *vma, unsigned long addr,
			   pmd_t *pmdp, struct folio *folio);

#else /* CONFIG_TRANSPARENT_HUGEPAGE */

static inline bool folio_test_pmd_mappable(struct folio *folio)
{
	return false;
}

static inline bool thp_vma_suitable_order(struct vm_area_struct *vma,
		unsigned long addr, int order)
{
	return false;
}

static inline unsigned long thp_vma_suitable_orders(struct vm_area_struct *vma,
		unsigned long addr, unsigned long orders)
{
	return 0;
}

static inline unsigned long thp_vma_allowable_orders(struct vm_area_struct *vma,
					vm_flags_t vm_flags,
					enum tva_type type,
					unsigned long orders)
{
	return 0;
}

#define transparent_hugepage_flags 0UL

#define thp_get_unmapped_area	NULL

static inline unsigned long
thp_get_unmapped_area_vmflags(struct file *filp, unsigned long addr,
			      unsigned long len, unsigned long pgoff,
			      unsigned long flags, vm_flags_t vm_flags)
{
	return 0;
}

static inline bool
can_split_folio(struct folio *folio, int caller_pins, int *pextra_pins)
{
	return false;
}
static inline int
split_huge_page_to_list_to_order(struct page *page, struct list_head *list,
		unsigned int new_order)
{
	VM_WARN_ON_ONCE_PAGE(1, page);
	return -EINVAL;
}
static inline int split_huge_page(struct page *page)
{
	VM_WARN_ON_ONCE_PAGE(1, page);
	return -EINVAL;
}

static inline int split_folio_to_list(struct folio *folio, struct list_head *list)
{
	VM_WARN_ON_ONCE_FOLIO(1, folio);
	return -EINVAL;
}

static inline int try_folio_split(struct folio *folio, struct page *page,
		struct list_head *list)
{
	VM_WARN_ON_ONCE_FOLIO(1, folio);
	return -EINVAL;
}

static inline void deferred_split_folio(struct folio *folio, bool partially_mapped) {}
#define split_huge_pmd(__vma, __pmd, __address)	\
	do { } while (0)

static inline void __split_huge_pmd(struct vm_area_struct *vma, pmd_t *pmd,
		unsigned long address, bool freeze) {}
static inline void split_huge_pmd_address(struct vm_area_struct *vma,
		unsigned long address, bool freeze) {}
static inline void split_huge_pmd_locked(struct vm_area_struct *vma,
					 unsigned long address, pmd_t *pmd,
					 bool freeze) {}

static inline bool unmap_huge_pmd_locked(struct vm_area_struct *vma,
					 unsigned long addr, pmd_t *pmdp,
					 struct folio *folio)
{
	return false;
}

#define split_huge_pud(__vma, __pmd, __address)	\
	do { } while (0)

static inline int hugepage_madvise(struct vm_area_struct *vma,
				   vm_flags_t *vm_flags, int advice)
{
	return -EINVAL;
}

static inline int madvise_collapse(struct vm_area_struct *vma,
				   unsigned long start,
				   unsigned long end, bool *lock_dropped)
{
	return -EINVAL;
}

static inline void vma_adjust_trans_huge(struct vm_area_struct *vma,
					 unsigned long start,
					 unsigned long end,
					 struct vm_area_struct *next)
{
}
static inline int is_swap_pmd(pmd_t pmd)
{
	return 0;
}
static inline spinlock_t *pmd_trans_huge_lock(pmd_t *pmd,
		struct vm_area_struct *vma)
{
	return NULL;
}
static inline spinlock_t *pud_trans_huge_lock(pud_t *pud,
		struct vm_area_struct *vma)
{
	return NULL;
}

static inline vm_fault_t do_huge_pmd_numa_page(struct vm_fault *vmf)
{
	return 0;
}

static inline bool is_huge_zero_folio(const struct folio *folio)
{
	return false;
}

static inline bool is_huge_zero_pfn(unsigned long pfn)
{
	return false;
}

static inline bool is_huge_zero_pmd(pmd_t pmd)
{
	return false;
}

static inline void mm_put_huge_zero_folio(struct mm_struct *mm)
{
	return;
}

static inline struct page *follow_devmap_pmd(struct vm_area_struct *vma,
	unsigned long addr, pmd_t *pmd, int flags, struct dev_pagemap **pgmap)
{
	return NULL;
}

static inline bool thp_migration_supported(void)
{
	return false;
}

static inline int highest_order(unsigned long orders)
{
	return 0;
}

static inline int next_order(unsigned long *orders, int prev)
{
	return 0;
}

static inline void __split_huge_pud(struct vm_area_struct *vma, pud_t *pud,
				    unsigned long address)
{
}

static inline int change_huge_pud(struct mmu_gather *tlb,
				  struct vm_area_struct *vma, pud_t *pudp,
				  unsigned long addr, pgprot_t newprot,
				  unsigned long cp_flags)
{
	return 0;
}

static inline struct folio *get_persistent_huge_zero_folio(void)
{
	return NULL;
}
#endif /* CONFIG_TRANSPARENT_HUGEPAGE */

static inline int split_folio_to_list_to_order(struct folio *folio,
		struct list_head *list, int new_order)
{
	return split_huge_page_to_list_to_order(&folio->page, list, new_order);
}

static inline int split_folio_to_order(struct folio *folio, int new_order)
{
	return split_folio_to_list_to_order(folio, NULL, new_order);
}

/**
 * largest_zero_folio - Get the largest zero size folio available
 *
 * This function shall be used when mm_get_huge_zero_folio() cannot be
 * used as there is no appropriate mm lifetime to tie the huge zero folio
 * from the caller.
 *
 * Deduce the size of the folio with folio_size instead of assuming the
 * folio size.
 *
 * Return: pointer to PMD sized zero folio if CONFIG_PERSISTENT_HUGE_ZERO_FOLIO
 * is enabled or a single page sized zero folio
 */
static inline struct folio *largest_zero_folio(void)
{
	struct folio *folio = get_persistent_huge_zero_folio();

	if (folio)
		return folio;

	return page_folio(ZERO_PAGE(0));
}
#endif /* _LINUX_HUGE_MM_H */<|MERGE_RESOLUTION|>--- conflicted
+++ resolved
@@ -337,7 +337,6 @@
 	/* Are THPs disabled for all VMAs in the whole process? */
 	if (mm_flags_test(MMF_DISABLE_THP_COMPLETELY, vma->vm_mm))
 		return true;
-<<<<<<< HEAD
 	/*
 	 * Are THPs disabled only for VMAs where we didn't get an explicit
 	 * advise to use them?
@@ -348,18 +347,6 @@
 	 * Forcing a collapse (e.g., madv_collapse), is a clear advice to
 	 * use THPs.
 	 */
-=======
-	/*
-	 * Are THPs disabled only for VMAs where we didn't get an explicit
-	 * advise to use them?
-	 */
-	if (vm_flags & VM_HUGEPAGE)
-		return false;
-	/*
-	 * Forcing a collapse (e.g., madv_collapse), is a clear advice to
-	 * use THPs.
-	 */
->>>>>>> 9dd5c858
 	if (forced_collapse)
 		return false;
 	return mm_flags_test(MMF_DISABLE_THP_EXCEPT_ADVISED, vma->vm_mm);
