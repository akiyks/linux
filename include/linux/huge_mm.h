/* SPDX-License-Identifier: GPL-2.0 */
#ifndef _LINUX_HUGE_MM_H
#define _LINUX_HUGE_MM_H

#include <linux/mm_types.h>

#include <linux/fs.h> /* only for vma_is_dax() */
#include <linux/kobject.h>

vm_fault_t do_huge_pmd_anonymous_page(struct vm_fault *vmf);
int copy_huge_pmd(struct mm_struct *dst_mm, struct mm_struct *src_mm,
		  pmd_t *dst_pmd, pmd_t *src_pmd, unsigned long addr,
		  struct vm_area_struct *dst_vma, struct vm_area_struct *src_vma);
bool huge_pmd_set_accessed(struct vm_fault *vmf);
int copy_huge_pud(struct mm_struct *dst_mm, struct mm_struct *src_mm,
		  pud_t *dst_pud, pud_t *src_pud, unsigned long addr,
		  struct vm_area_struct *vma);

#ifdef CONFIG_HAVE_ARCH_TRANSPARENT_HUGEPAGE_PUD
void huge_pud_set_accessed(struct vm_fault *vmf, pud_t orig_pud);
#else
static inline void huge_pud_set_accessed(struct vm_fault *vmf, pud_t orig_pud)
{
}
#endif

vm_fault_t do_huge_pmd_wp_page(struct vm_fault *vmf);
bool madvise_free_huge_pmd(struct mmu_gather *tlb, struct vm_area_struct *vma,
			   pmd_t *pmd, unsigned long addr, unsigned long next);
int zap_huge_pmd(struct mmu_gather *tlb, struct vm_area_struct *vma, pmd_t *pmd,
		 unsigned long addr);
int zap_huge_pud(struct mmu_gather *tlb, struct vm_area_struct *vma, pud_t *pud,
		 unsigned long addr);
bool move_huge_pmd(struct vm_area_struct *vma, unsigned long old_addr,
		   unsigned long new_addr, pmd_t *old_pmd, pmd_t *new_pmd);
int change_huge_pmd(struct mmu_gather *tlb, struct vm_area_struct *vma,
		    pmd_t *pmd, unsigned long addr, pgprot_t newprot,
		    unsigned long cp_flags);

vm_fault_t vmf_insert_pfn_pmd(struct vm_fault *vmf, unsigned long pfn,
			      bool write);
vm_fault_t vmf_insert_pfn_pud(struct vm_fault *vmf, unsigned long pfn,
			      bool write);
vm_fault_t vmf_insert_folio_pmd(struct vm_fault *vmf, struct folio *folio,
				bool write);
vm_fault_t vmf_insert_folio_pud(struct vm_fault *vmf, struct folio *folio,
				bool write);

enum transparent_hugepage_flag {
	TRANSPARENT_HUGEPAGE_UNSUPPORTED,
	TRANSPARENT_HUGEPAGE_FLAG,
	TRANSPARENT_HUGEPAGE_REQ_MADV_FLAG,
	TRANSPARENT_HUGEPAGE_DEFRAG_DIRECT_FLAG,
	TRANSPARENT_HUGEPAGE_DEFRAG_KSWAPD_FLAG,
	TRANSPARENT_HUGEPAGE_DEFRAG_KSWAPD_OR_MADV_FLAG,
	TRANSPARENT_HUGEPAGE_DEFRAG_REQ_MADV_FLAG,
	TRANSPARENT_HUGEPAGE_DEFRAG_KHUGEPAGED_FLAG,
	TRANSPARENT_HUGEPAGE_USE_ZERO_PAGE_FLAG,
};

struct kobject;
struct kobj_attribute;

ssize_t single_hugepage_flag_store(struct kobject *kobj,
				   struct kobj_attribute *attr,
				   const char *buf, size_t count,
				   enum transparent_hugepage_flag flag);
ssize_t single_hugepage_flag_show(struct kobject *kobj,
				  struct kobj_attribute *attr, char *buf,
				  enum transparent_hugepage_flag flag);
extern struct kobj_attribute shmem_enabled_attr;
extern struct kobj_attribute thpsize_shmem_enabled_attr;

/*
 * Mask of all large folio orders supported for anonymous THP; all orders up to
 * and including PMD_ORDER, except order-0 (which is not "huge") and order-1
 * (which is a limitation of the THP implementation).
 */
#define THP_ORDERS_ALL_ANON	((BIT(PMD_ORDER + 1) - 1) & ~(BIT(0) | BIT(1)))

/*
 * Mask of all large folio orders supported for file THP. Folios in a DAX
 * file is never split and the MAX_PAGECACHE_ORDER limit does not apply to
 * it.  Same to PFNMAPs where there's neither page* nor pagecache.
 */
#define THP_ORDERS_ALL_SPECIAL		\
	(BIT(PMD_ORDER) | BIT(PUD_ORDER))
#define THP_ORDERS_ALL_FILE_DEFAULT	\
	((BIT(MAX_PAGECACHE_ORDER + 1) - 1) & ~BIT(0))

/*
 * Mask of all large folio orders supported for THP.
 */
#define THP_ORDERS_ALL	\
	(THP_ORDERS_ALL_ANON | THP_ORDERS_ALL_SPECIAL | THP_ORDERS_ALL_FILE_DEFAULT)

enum tva_type {
	TVA_SMAPS,		/* Exposing "THPeligible:" in smaps. */
	TVA_PAGEFAULT,		/* Serving a page fault. */
	TVA_KHUGEPAGED,		/* Khugepaged collapse. */
	TVA_FORCED_COLLAPSE,	/* Forced collapse (e.g. MADV_COLLAPSE). */
};

#define thp_vma_allowable_order(vma, vm_flags, type, order) \
	(!!thp_vma_allowable_orders(vma, vm_flags, type, BIT(order)))

#define split_folio(f) split_folio_to_list(f, NULL)

#ifdef CONFIG_PGTABLE_HAS_HUGE_LEAVES
#define HPAGE_PMD_SHIFT PMD_SHIFT
#define HPAGE_PUD_SHIFT PUD_SHIFT
#else
#define HPAGE_PMD_SHIFT ({ BUILD_BUG(); 0; })
#define HPAGE_PUD_SHIFT ({ BUILD_BUG(); 0; })
#endif

#define HPAGE_PMD_ORDER (HPAGE_PMD_SHIFT-PAGE_SHIFT)
#define HPAGE_PMD_NR (1<<HPAGE_PMD_ORDER)
#define HPAGE_PMD_MASK	(~(HPAGE_PMD_SIZE - 1))
#define HPAGE_PMD_SIZE	((1UL) << HPAGE_PMD_SHIFT)

#define HPAGE_PUD_ORDER (HPAGE_PUD_SHIFT-PAGE_SHIFT)
#define HPAGE_PUD_NR (1<<HPAGE_PUD_ORDER)
#define HPAGE_PUD_MASK	(~(HPAGE_PUD_SIZE - 1))
#define HPAGE_PUD_SIZE	((1UL) << HPAGE_PUD_SHIFT)

enum mthp_stat_item {
	MTHP_STAT_ANON_FAULT_ALLOC,
	MTHP_STAT_ANON_FAULT_FALLBACK,
	MTHP_STAT_ANON_FAULT_FALLBACK_CHARGE,
	MTHP_STAT_ZSWPOUT,
	MTHP_STAT_SWPIN,
	MTHP_STAT_SWPIN_FALLBACK,
	MTHP_STAT_SWPIN_FALLBACK_CHARGE,
	MTHP_STAT_SWPOUT,
	MTHP_STAT_SWPOUT_FALLBACK,
	MTHP_STAT_SHMEM_ALLOC,
	MTHP_STAT_SHMEM_FALLBACK,
	MTHP_STAT_SHMEM_FALLBACK_CHARGE,
	MTHP_STAT_SPLIT,
	MTHP_STAT_SPLIT_FAILED,
	MTHP_STAT_SPLIT_DEFERRED,
	MTHP_STAT_NR_ANON,
	MTHP_STAT_NR_ANON_PARTIALLY_MAPPED,
	__MTHP_STAT_COUNT
};

#if defined(CONFIG_TRANSPARENT_HUGEPAGE) && defined(CONFIG_SYSFS)
struct mthp_stat {
	unsigned long stats[ilog2(MAX_PTRS_PER_PTE) + 1][__MTHP_STAT_COUNT];
};

DECLARE_PER_CPU(struct mthp_stat, mthp_stats);

static inline void mod_mthp_stat(int order, enum mthp_stat_item item, int delta)
{
	if (order <= 0 || order > PMD_ORDER)
		return;

	this_cpu_add(mthp_stats.stats[order][item], delta);
}

static inline void count_mthp_stat(int order, enum mthp_stat_item item)
{
	mod_mthp_stat(order, item, 1);
}

#else
static inline void mod_mthp_stat(int order, enum mthp_stat_item item, int delta)
{
}

static inline void count_mthp_stat(int order, enum mthp_stat_item item)
{
}
#endif

#ifdef CONFIG_TRANSPARENT_HUGEPAGE

extern unsigned long transparent_hugepage_flags;
extern unsigned long huge_anon_orders_always;
extern unsigned long huge_anon_orders_madvise;
extern unsigned long huge_anon_orders_inherit;

static inline bool hugepage_global_enabled(void)
{
	return transparent_hugepage_flags &
			((1<<TRANSPARENT_HUGEPAGE_FLAG) |
			(1<<TRANSPARENT_HUGEPAGE_REQ_MADV_FLAG));
}

static inline bool hugepage_global_always(void)
{
	return transparent_hugepage_flags &
			(1<<TRANSPARENT_HUGEPAGE_FLAG);
}

static inline int highest_order(unsigned long orders)
{
	return fls_long(orders) - 1;
}

static inline int next_order(unsigned long *orders, int prev)
{
	*orders &= ~BIT(prev);
	return highest_order(*orders);
}

/*
 * Do the below checks:
 *   - For file vma, check if the linear page offset of vma is
 *     order-aligned within the file.  The hugepage is
 *     guaranteed to be order-aligned within the file, but we must
 *     check that the order-aligned addresses in the VMA map to
 *     order-aligned offsets within the file, else the hugepage will
 *     not be mappable.
 *   - For all vmas, check if the haddr is in an aligned hugepage
 *     area.
 */
static inline bool thp_vma_suitable_order(struct vm_area_struct *vma,
		unsigned long addr, int order)
{
	unsigned long hpage_size = PAGE_SIZE << order;
	unsigned long haddr;

	/* Don't have to check pgoff for anonymous vma */
	if (!vma_is_anonymous(vma)) {
		if (!IS_ALIGNED((vma->vm_start >> PAGE_SHIFT) - vma->vm_pgoff,
				hpage_size >> PAGE_SHIFT))
			return false;
	}

	haddr = ALIGN_DOWN(addr, hpage_size);

	if (haddr < vma->vm_start || haddr + hpage_size > vma->vm_end)
		return false;
	return true;
}

/*
 * Filter the bitfield of input orders to the ones suitable for use in the vma.
 * See thp_vma_suitable_order().
 * All orders that pass the checks are returned as a bitfield.
 */
static inline unsigned long thp_vma_suitable_orders(struct vm_area_struct *vma,
		unsigned long addr, unsigned long orders)
{
	int order;

	/*
	 * Iterate over orders, highest to lowest, removing orders that don't
	 * meet alignment requirements from the set. Exit loop at first order
	 * that meets requirements, since all lower orders must also meet
	 * requirements.
	 */

	order = highest_order(orders);

	while (orders) {
		if (thp_vma_suitable_order(vma, addr, order))
			break;
		order = next_order(&orders, order);
	}

	return orders;
}

unsigned long __thp_vma_allowable_orders(struct vm_area_struct *vma,
					 vm_flags_t vm_flags,
					 enum tva_type type,
					 unsigned long orders);

/**
 * thp_vma_allowable_orders - determine hugepage orders that are allowed for vma
 * @vma:  the vm area to check
 * @vm_flags: use these vm_flags instead of vma->vm_flags
 * @type: TVA type
 * @orders: bitfield of all orders to consider
 *
 * Calculates the intersection of the requested hugepage orders and the allowed
 * hugepage orders for the provided vma. Permitted orders are encoded as a set
 * bit at the corresponding bit position (bit-2 corresponds to order-2, bit-3
 * corresponds to order-3, etc). Order-0 is never considered a hugepage order.
 *
 * Return: bitfield of orders allowed for hugepage in the vma. 0 if no hugepage
 * orders are allowed.
 */
static inline
unsigned long thp_vma_allowable_orders(struct vm_area_struct *vma,
				       vm_flags_t vm_flags,
				       enum tva_type type,
				       unsigned long orders)
{
	/*
	 * Optimization to check if required orders are enabled early. Only
	 * forced collapse ignores sysfs configs.
	 */
	if (type != TVA_FORCED_COLLAPSE && vma_is_anonymous(vma)) {
		unsigned long mask = READ_ONCE(huge_anon_orders_always);

		if (vm_flags & VM_HUGEPAGE)
			mask |= READ_ONCE(huge_anon_orders_madvise);
		if (hugepage_global_always() ||
		    ((vm_flags & VM_HUGEPAGE) && hugepage_global_enabled()))
			mask |= READ_ONCE(huge_anon_orders_inherit);

		orders &= mask;
		if (!orders)
			return 0;
	}

	return __thp_vma_allowable_orders(vma, vm_flags, type, orders);
}

struct thpsize {
	struct kobject kobj;
	struct list_head node;
	int order;
};

#define to_thpsize(kobj) container_of(kobj, struct thpsize, kobj)

#define transparent_hugepage_use_zero_page()				\
	(transparent_hugepage_flags &					\
	 (1<<TRANSPARENT_HUGEPAGE_USE_ZERO_PAGE_FLAG))

/*
 * Check whether THPs are explicitly disabled for this VMA, for example,
 * through madvise or prctl.
 */
static inline bool vma_thp_disabled(struct vm_area_struct *vma,
		vm_flags_t vm_flags, bool forced_collapse)
{
	/* Are THPs disabled for this VMA? */
	if (vm_flags & VM_NOHUGEPAGE)
		return true;
	/* Are THPs disabled for all VMAs in the whole process? */
	if (mm_flags_test(MMF_DISABLE_THP_COMPLETELY, vma->vm_mm))
		return true;
	/*
	 * Are THPs disabled only for VMAs where we didn't get an explicit
	 * advise to use them?
	 */
	if (vm_flags & VM_HUGEPAGE)
		return false;
	/*
	 * Forcing a collapse (e.g., madv_collapse), is a clear advice to
	 * use THPs.
	 */
	if (forced_collapse)
		return false;
	return mm_flags_test(MMF_DISABLE_THP_EXCEPT_ADVISED, vma->vm_mm);
}

static inline bool thp_disabled_by_hw(void)
{
	/* If the hardware/firmware marked hugepage support disabled. */
	return transparent_hugepage_flags & (1 << TRANSPARENT_HUGEPAGE_UNSUPPORTED);
}

unsigned long thp_get_unmapped_area(struct file *filp, unsigned long addr,
		unsigned long len, unsigned long pgoff, unsigned long flags);
unsigned long thp_get_unmapped_area_vmflags(struct file *filp, unsigned long addr,
		unsigned long len, unsigned long pgoff, unsigned long flags,
		vm_flags_t vm_flags);

enum split_type {
	SPLIT_TYPE_UNIFORM,
	SPLIT_TYPE_NON_UNIFORM,
};

<<<<<<< HEAD
bool can_split_folio(struct folio *folio, int caller_pins, int *pextra_pins);
int __split_huge_page_to_list_to_order(struct page *page, struct list_head *list,
		unsigned int new_order);
int folio_split_unmapped(struct folio *folio, unsigned int new_order);
int min_order_for_split(struct folio *folio);
int split_folio_to_list(struct folio *folio, struct list_head *list);
bool folio_split_supported(struct folio *folio, unsigned int new_order,
		enum split_type split_type, bool warns);
=======
int __split_huge_page_to_list_to_order(struct page *page, struct list_head *list,
		unsigned int new_order);
int folio_split_unmapped(struct folio *folio, unsigned int new_order);
unsigned int min_order_for_split(struct folio *folio);
int split_folio_to_list(struct folio *folio, struct list_head *list);
int folio_check_splittable(struct folio *folio, unsigned int new_order,
			   enum split_type split_type);
>>>>>>> 2a5568dd
int folio_split(struct folio *folio, unsigned int new_order, struct page *page,
		struct list_head *list);

static inline int split_huge_page_to_list_to_order(struct page *page, struct list_head *list,
		unsigned int new_order)
{
	return __split_huge_page_to_list_to_order(page, list, new_order);
}
static inline int split_huge_page_to_order(struct page *page, unsigned int new_order)
{
	return split_huge_page_to_list_to_order(page, NULL, new_order);
}

/**
 * try_folio_split_to_order() - try to split a @folio at @page to @new_order
 * using non uniform split.
 * @folio: folio to be split
 * @page: split to @new_order at the given page
 * @new_order: the target split order
 *
 * Try to split a @folio at @page using non uniform split to @new_order, if
 * non uniform split is not supported, fall back to uniform split. After-split
 * folios are put back to LRU list. Use min_order_for_split() to get the lower
 * bound of @new_order.
 *
 * Return: 0 - split is successful, otherwise split failed.
 */
static inline int try_folio_split_to_order(struct folio *folio,
		struct page *page, unsigned int new_order)
{
<<<<<<< HEAD
	if (!folio_split_supported(folio, new_order, SPLIT_TYPE_NON_UNIFORM, /* warns= */ false))
=======
	if (folio_check_splittable(folio, new_order, SPLIT_TYPE_NON_UNIFORM))
>>>>>>> 2a5568dd
		return split_huge_page_to_order(&folio->page, new_order);
	return folio_split(folio, new_order, page, NULL);
}
static inline int split_huge_page(struct page *page)
{
	return split_huge_page_to_list_to_order(page, NULL, 0);
}
void deferred_split_folio(struct folio *folio, bool partially_mapped);
#ifdef CONFIG_MEMCG
void reparent_deferred_split_queue(struct mem_cgroup *memcg);
#endif

void __split_huge_pmd(struct vm_area_struct *vma, pmd_t *pmd,
		unsigned long address, bool freeze);

/**
 * pmd_is_huge() - Is this PMD either a huge PMD entry or a software leaf entry?
 * @pmd: The PMD to check.
 *
 * A huge PMD entry is a non-empty entry which is present and marked huge or a
 * software leaf entry. This check be performed without the appropriate locks
 * held, in which case the condition should be rechecked after they are
 * acquired.
 *
 * Returns: true if this PMD is huge, false otherwise.
 */
static inline bool pmd_is_huge(pmd_t pmd)
{
	if (pmd_present(pmd)) {
		return pmd_trans_huge(pmd);
	} else if (!pmd_none(pmd)) {
		/*
		 * Non-present PMDs must be valid huge non-present entries. We
		 * cannot assert that here due to header dependency issues.
		 */
		return true;
	}

	return false;
}

#define split_huge_pmd(__vma, __pmd, __address)				\
	do {								\
		pmd_t *____pmd = (__pmd);				\
		if (pmd_is_huge(*____pmd))				\
			__split_huge_pmd(__vma, __pmd, __address,	\
					 false);			\
	}  while (0)

void split_huge_pmd_address(struct vm_area_struct *vma, unsigned long address,
		bool freeze);

void __split_huge_pud(struct vm_area_struct *vma, pud_t *pud,
		unsigned long address);

#ifdef CONFIG_HAVE_ARCH_TRANSPARENT_HUGEPAGE_PUD
int change_huge_pud(struct mmu_gather *tlb, struct vm_area_struct *vma,
		    pud_t *pudp, unsigned long addr, pgprot_t newprot,
		    unsigned long cp_flags);
#else
static inline int
change_huge_pud(struct mmu_gather *tlb, struct vm_area_struct *vma,
		pud_t *pudp, unsigned long addr, pgprot_t newprot,
		unsigned long cp_flags) { return 0; }
#endif

#define split_huge_pud(__vma, __pud, __address)				\
	do {								\
		pud_t *____pud = (__pud);				\
		if (pud_trans_huge(*____pud))				\
			__split_huge_pud(__vma, __pud, __address);	\
	}  while (0)

int hugepage_madvise(struct vm_area_struct *vma, vm_flags_t *vm_flags,
		     int advice);
int madvise_collapse(struct vm_area_struct *vma, unsigned long start,
		     unsigned long end, bool *lock_dropped);
void vma_adjust_trans_huge(struct vm_area_struct *vma, unsigned long start,
			   unsigned long end, struct vm_area_struct *next);
spinlock_t *__pmd_trans_huge_lock(pmd_t *pmd, struct vm_area_struct *vma);
spinlock_t *__pud_trans_huge_lock(pud_t *pud, struct vm_area_struct *vma);

/* mmap_lock must be held on entry */
static inline spinlock_t *pmd_trans_huge_lock(pmd_t *pmd,
		struct vm_area_struct *vma)
{
	if (pmd_is_huge(*pmd))
		return __pmd_trans_huge_lock(pmd, vma);

	return NULL;
}
static inline spinlock_t *pud_trans_huge_lock(pud_t *pud,
		struct vm_area_struct *vma)
{
	if (pud_trans_huge(*pud))
		return __pud_trans_huge_lock(pud, vma);
	else
		return NULL;
}

/**
 * folio_test_pmd_mappable - Can we map this folio with a PMD?
 * @folio: The folio to test
 *
 * Return: true - @folio can be mapped, false - @folio cannot be mapped.
 */
static inline bool folio_test_pmd_mappable(struct folio *folio)
{
	return folio_order(folio) >= HPAGE_PMD_ORDER;
}

vm_fault_t do_huge_pmd_numa_page(struct vm_fault *vmf);

vm_fault_t do_huge_pmd_device_private(struct vm_fault *vmf);

extern struct folio *huge_zero_folio;
extern unsigned long huge_zero_pfn;

static inline bool is_huge_zero_folio(const struct folio *folio)
{
	VM_WARN_ON_ONCE(!folio);

	return READ_ONCE(huge_zero_folio) == folio;
}

static inline bool is_huge_zero_pfn(unsigned long pfn)
{
	return READ_ONCE(huge_zero_pfn) == (pfn & ~(HPAGE_PMD_NR - 1));
}

static inline bool is_huge_zero_pmd(pmd_t pmd)
{
	return pmd_present(pmd) && is_huge_zero_pfn(pmd_pfn(pmd));
}

struct folio *mm_get_huge_zero_folio(struct mm_struct *mm);
void mm_put_huge_zero_folio(struct mm_struct *mm);

static inline struct folio *get_persistent_huge_zero_folio(void)
{
	if (!IS_ENABLED(CONFIG_PERSISTENT_HUGE_ZERO_FOLIO))
		return NULL;

	if (unlikely(!huge_zero_folio))
		return NULL;

	return huge_zero_folio;
}

static inline bool thp_migration_supported(void)
{
	return IS_ENABLED(CONFIG_ARCH_ENABLE_THP_MIGRATION);
}

void split_huge_pmd_locked(struct vm_area_struct *vma, unsigned long address,
			   pmd_t *pmd, bool freeze);
bool unmap_huge_pmd_locked(struct vm_area_struct *vma, unsigned long addr,
			   pmd_t *pmdp, struct folio *folio);
void map_anon_folio_pmd_nopf(struct folio *folio, pmd_t *pmd,
		struct vm_area_struct *vma, unsigned long haddr);

#else /* CONFIG_TRANSPARENT_HUGEPAGE */

static inline bool folio_test_pmd_mappable(struct folio *folio)
{
	return false;
}

static inline bool thp_vma_suitable_order(struct vm_area_struct *vma,
		unsigned long addr, int order)
{
	return false;
}

static inline unsigned long thp_vma_suitable_orders(struct vm_area_struct *vma,
		unsigned long addr, unsigned long orders)
{
	return 0;
}

static inline unsigned long thp_vma_allowable_orders(struct vm_area_struct *vma,
					vm_flags_t vm_flags,
					enum tva_type type,
					unsigned long orders)
{
	return 0;
}

#define transparent_hugepage_flags 0UL

#define thp_get_unmapped_area	NULL

static inline unsigned long
thp_get_unmapped_area_vmflags(struct file *filp, unsigned long addr,
			      unsigned long len, unsigned long pgoff,
			      unsigned long flags, vm_flags_t vm_flags)
{
	return 0;
}

static inline bool
can_split_folio(struct folio *folio, int caller_pins, int *pextra_pins)
{
	return false;
}
static inline int
split_huge_page_to_list_to_order(struct page *page, struct list_head *list,
		unsigned int new_order)
{
	VM_WARN_ON_ONCE_PAGE(1, page);
	return -EINVAL;
}
static inline int split_huge_page_to_order(struct page *page, unsigned int new_order)
{
	VM_WARN_ON_ONCE_PAGE(1, page);
	return -EINVAL;
}
static inline int split_huge_page(struct page *page)
{
	VM_WARN_ON_ONCE_PAGE(1, page);
	return -EINVAL;
}

static inline unsigned int min_order_for_split(struct folio *folio)
{
	VM_WARN_ON_ONCE_FOLIO(1, folio);
	return 0;
}

static inline int split_folio_to_list(struct folio *folio, struct list_head *list)
{
	VM_WARN_ON_ONCE_FOLIO(1, folio);
	return -EINVAL;
}

static inline int try_folio_split_to_order(struct folio *folio,
		struct page *page, unsigned int new_order)
{
	VM_WARN_ON_ONCE_FOLIO(1, folio);
	return -EINVAL;
}

static inline void deferred_split_folio(struct folio *folio, bool partially_mapped) {}
static inline void reparent_deferred_split_queue(struct mem_cgroup *memcg) {}
#define split_huge_pmd(__vma, __pmd, __address)	\
	do { } while (0)

static inline void __split_huge_pmd(struct vm_area_struct *vma, pmd_t *pmd,
		unsigned long address, bool freeze) {}
static inline void split_huge_pmd_address(struct vm_area_struct *vma,
		unsigned long address, bool freeze) {}
static inline void split_huge_pmd_locked(struct vm_area_struct *vma,
					 unsigned long address, pmd_t *pmd,
					 bool freeze) {}

static inline bool unmap_huge_pmd_locked(struct vm_area_struct *vma,
					 unsigned long addr, pmd_t *pmdp,
					 struct folio *folio)
{
	return false;
}

#define split_huge_pud(__vma, __pmd, __address)	\
	do { } while (0)

static inline int hugepage_madvise(struct vm_area_struct *vma,
				   vm_flags_t *vm_flags, int advice)
{
	return -EINVAL;
}

static inline int madvise_collapse(struct vm_area_struct *vma,
				   unsigned long start,
				   unsigned long end, bool *lock_dropped)
{
	return -EINVAL;
}

static inline void vma_adjust_trans_huge(struct vm_area_struct *vma,
					 unsigned long start,
					 unsigned long end,
					 struct vm_area_struct *next)
{
}
static inline spinlock_t *pmd_trans_huge_lock(pmd_t *pmd,
		struct vm_area_struct *vma)
{
	return NULL;
}
static inline spinlock_t *pud_trans_huge_lock(pud_t *pud,
		struct vm_area_struct *vma)
{
	return NULL;
}

static inline vm_fault_t do_huge_pmd_numa_page(struct vm_fault *vmf)
{
	return 0;
}

static inline vm_fault_t do_huge_pmd_device_private(struct vm_fault *vmf)
{
	return 0;
}

static inline bool is_huge_zero_folio(const struct folio *folio)
{
	return false;
}

static inline bool is_huge_zero_pfn(unsigned long pfn)
{
	return false;
}

static inline bool is_huge_zero_pmd(pmd_t pmd)
{
	return false;
}

static inline void mm_put_huge_zero_folio(struct mm_struct *mm)
{
	return;
}

static inline bool thp_migration_supported(void)
{
	return false;
}

static inline int highest_order(unsigned long orders)
{
	return 0;
}

static inline int next_order(unsigned long *orders, int prev)
{
	return 0;
}

static inline void __split_huge_pud(struct vm_area_struct *vma, pud_t *pud,
				    unsigned long address)
{
}

static inline int change_huge_pud(struct mmu_gather *tlb,
				  struct vm_area_struct *vma, pud_t *pudp,
				  unsigned long addr, pgprot_t newprot,
				  unsigned long cp_flags)
{
	return 0;
}

static inline struct folio *get_persistent_huge_zero_folio(void)
{
	return NULL;
}

static inline bool pmd_is_huge(pmd_t pmd)
{
	return false;
}
#endif /* CONFIG_TRANSPARENT_HUGEPAGE */

static inline int split_folio_to_list_to_order(struct folio *folio,
		struct list_head *list, int new_order)
{
	return split_huge_page_to_list_to_order(&folio->page, list, new_order);
}

static inline int split_folio_to_order(struct folio *folio, int new_order)
{
	return split_folio_to_list_to_order(folio, NULL, new_order);
}

/**
 * largest_zero_folio - Get the largest zero size folio available
 *
 * This function shall be used when mm_get_huge_zero_folio() cannot be
 * used as there is no appropriate mm lifetime to tie the huge zero folio
 * from the caller.
 *
 * Deduce the size of the folio with folio_size instead of assuming the
 * folio size.
 *
 * Return: pointer to PMD sized zero folio if CONFIG_PERSISTENT_HUGE_ZERO_FOLIO
 * is enabled or a single page sized zero folio
 */
static inline struct folio *largest_zero_folio(void)
{
	struct folio *folio = get_persistent_huge_zero_folio();

	if (folio)
		return folio;

	return page_folio(ZERO_PAGE(0));
}
#endif /* _LINUX_HUGE_MM_H */<|MERGE_RESOLUTION|>--- conflicted
+++ resolved
@@ -369,16 +369,6 @@
 	SPLIT_TYPE_NON_UNIFORM,
 };
 
-<<<<<<< HEAD
-bool can_split_folio(struct folio *folio, int caller_pins, int *pextra_pins);
-int __split_huge_page_to_list_to_order(struct page *page, struct list_head *list,
-		unsigned int new_order);
-int folio_split_unmapped(struct folio *folio, unsigned int new_order);
-int min_order_for_split(struct folio *folio);
-int split_folio_to_list(struct folio *folio, struct list_head *list);
-bool folio_split_supported(struct folio *folio, unsigned int new_order,
-		enum split_type split_type, bool warns);
-=======
 int __split_huge_page_to_list_to_order(struct page *page, struct list_head *list,
 		unsigned int new_order);
 int folio_split_unmapped(struct folio *folio, unsigned int new_order);
@@ -386,7 +376,6 @@
 int split_folio_to_list(struct folio *folio, struct list_head *list);
 int folio_check_splittable(struct folio *folio, unsigned int new_order,
 			   enum split_type split_type);
->>>>>>> 2a5568dd
 int folio_split(struct folio *folio, unsigned int new_order, struct page *page,
 		struct list_head *list);
 
@@ -417,11 +406,7 @@
 static inline int try_folio_split_to_order(struct folio *folio,
 		struct page *page, unsigned int new_order)
 {
-<<<<<<< HEAD
-	if (!folio_split_supported(folio, new_order, SPLIT_TYPE_NON_UNIFORM, /* warns= */ false))
-=======
 	if (folio_check_splittable(folio, new_order, SPLIT_TYPE_NON_UNIFORM))
->>>>>>> 2a5568dd
 		return split_huge_page_to_order(&folio->page, new_order);
 	return folio_split(folio, new_order, page, NULL);
 }
