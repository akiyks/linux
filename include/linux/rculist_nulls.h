/* SPDX-License-Identifier: GPL-2.0 */
#ifndef _LINUX_RCULIST_NULLS_H
#define _LINUX_RCULIST_NULLS_H

#ifdef __KERNEL__

/*
 * RCU-protected list version
 */
#include <linux/list_nulls.h>
#include <linux/rcupdate.h>

/**
 * hlist_nulls_del_init_rcu - deletes entry from hash list with re-initialization
 * @n: the element to delete from the hash list.
 *
 * Note: hlist_nulls_unhashed() on the node return true after this. It is
 * useful for RCU based read lockfree traversal if the writer side
 * must know if the list entry is still hashed or already unhashed.
 *
 * In particular, it means that we can not poison the forward pointers
 * that may still be used for walking the hash list and we can only
 * zero the pprev pointer so list_unhashed() will return true after
 * this.
 *
 * The caller must take whatever precautions are necessary (such as
 * holding appropriate locks) to avoid racing with another
 * list-mutation primitive, such as hlist_nulls_add_head_rcu() or
 * hlist_nulls_del_rcu(), running on this same list.  However, it is
 * perfectly legal to run concurrently with the _rcu list-traversal
 * primitives, such as hlist_nulls_for_each_entry_rcu().
 */
static inline void hlist_nulls_del_init_rcu(struct hlist_nulls_node *n)
{
	if (!hlist_nulls_unhashed(n)) {
		__hlist_nulls_del(n);
		WRITE_ONCE(n->pprev, NULL);
	}
}

/**
 * hlist_nulls_first_rcu - returns the first element of the hash list.
 * @head: the head of the list.
 */
#define hlist_nulls_first_rcu(head) \
	(*((struct hlist_nulls_node __rcu __force **)&(head)->first))

/**
 * hlist_nulls_next_rcu - returns the element of the list after @node.
 * @node: element of the list.
 */
#define hlist_nulls_next_rcu(node) \
	(*((struct hlist_nulls_node __rcu __force **)&(node)->next))

/**
 * hlist_nulls_pprev_rcu - returns the dereferenced pprev of @node.
 * @node: element of the list.
 */
#define hlist_nulls_pprev_rcu(node) \
	(*((struct hlist_nulls_node __rcu __force **)(node)->pprev))

/**
 * hlist_nulls_del_rcu - deletes entry from hash list without re-initialization
 * @n: the element to delete from the hash list.
 *
 * Note: hlist_nulls_unhashed() on entry does not return true after this,
 * the entry is in an undefined state. It is useful for RCU based
 * lockfree traversal.
 *
 * In particular, it means that we can not poison the forward
 * pointers that may still be used for walking the hash list.
 *
 * The caller must take whatever precautions are necessary
 * (such as holding appropriate locks) to avoid racing
 * with another list-mutation primitive, such as hlist_nulls_add_head_rcu()
 * or hlist_nulls_del_rcu(), running on this same list.
 * However, it is perfectly legal to run concurrently with
 * the _rcu list-traversal primitives, such as
 * hlist_nulls_for_each_entry().
 */
static inline void hlist_nulls_del_rcu(struct hlist_nulls_node *n)
{
	__hlist_nulls_del(n);
	WRITE_ONCE(n->pprev, LIST_POISON2);
}

/**
 * hlist_nulls_add_head_rcu
 * @n: the element to add to the hash list.
 * @h: the list to add to.
 *
 * Description:
 * Adds the specified element to the specified hlist_nulls,
 * while permitting racing traversals.
 *
 * The caller must take whatever precautions are necessary
 * (such as holding appropriate locks) to avoid racing
 * with another list-mutation primitive, such as hlist_nulls_add_head_rcu()
 * or hlist_nulls_del_rcu(), running on this same list.
 * However, it is perfectly legal to run concurrently with
 * the _rcu list-traversal primitives, such as
 * hlist_nulls_for_each_entry_rcu(), used to prevent memory-consistency
 * problems on Alpha CPUs.  Regardless of the type of CPU, the
 * list-traversal primitive must be guarded by rcu_read_lock().
 */
static inline void hlist_nulls_add_head_rcu(struct hlist_nulls_node *n,
					struct hlist_nulls_head *h)
{
	struct hlist_nulls_node *first = h->first;

	WRITE_ONCE(n->next, first);
	WRITE_ONCE(n->pprev, &h->first);
	rcu_assign_pointer(hlist_nulls_first_rcu(h), n);
	if (!is_a_nulls(first))
		WRITE_ONCE(first->pprev, &n->next);
}

/**
 * hlist_nulls_add_tail_rcu
 * @n: the element to add to the hash list.
 * @h: the list to add to.
 *
 * Description:
 * Adds the specified element to the specified hlist_nulls,
 * while permitting racing traversals.
 *
 * The caller must take whatever precautions are necessary
 * (such as holding appropriate locks) to avoid racing
 * with another list-mutation primitive, such as hlist_nulls_add_head_rcu()
 * or hlist_nulls_del_rcu(), running on this same list.
 * However, it is perfectly legal to run concurrently with
 * the _rcu list-traversal primitives, such as
 * hlist_nulls_for_each_entry_rcu(), used to prevent memory-consistency
 * problems on Alpha CPUs.  Regardless of the type of CPU, the
 * list-traversal primitive must be guarded by rcu_read_lock().
 */
static inline void hlist_nulls_add_tail_rcu(struct hlist_nulls_node *n,
					    struct hlist_nulls_head *h)
{
	struct hlist_nulls_node *i, *last = NULL;

	/* Note: write side code, so rcu accessors are not needed. */
	for (i = h->first; !is_a_nulls(i); i = i->next)
		last = i;

	if (last) {
		WRITE_ONCE(n->next, last->next);
		WRITE_ONCE(n->pprev, &last->next);
		rcu_assign_pointer(hlist_nulls_next_rcu(last), n);
	} else {
		hlist_nulls_add_head_rcu(n, h);
	}
}

/* after that hlist_nulls_del will work */
static inline void hlist_nulls_add_fake(struct hlist_nulls_node *n)
{
	WRITE_ONCE(n->pprev, &n->next);
	WRITE_ONCE(n->next, (struct hlist_nulls_node *)NULLS_MARKER(NULL));
<<<<<<< HEAD
}

/**
 * hlist_nulls_replace_rcu - replace an old entry by a new one
 * @old: the element to be replaced
 * @new: the new element to insert
 *
 * Description:
 * Replace the old entry with the new one in a RCU-protected hlist_nulls, while
 * permitting racing traversals.
 *
 * The caller must take whatever precautions are necessary (such as holding
 * appropriate locks) to avoid racing with another list-mutation primitive, such
 * as hlist_nulls_add_head_rcu() or hlist_nulls_del_rcu(), running on this same
 * list.  However, it is perfectly legal to run concurrently with the _rcu
 * list-traversal primitives, such as hlist_nulls_for_each_entry_rcu().
 */
static inline void hlist_nulls_replace_rcu(struct hlist_nulls_node *old,
					   struct hlist_nulls_node *new)
{
	struct hlist_nulls_node *next = old->next;

	WRITE_ONCE(new->next, next);
	WRITE_ONCE(new->pprev, old->pprev);
	rcu_assign_pointer(hlist_nulls_pprev_rcu(new), new);
	if (!is_a_nulls(next))
		WRITE_ONCE(next->pprev, &new->next);
}

/**
 * hlist_nulls_replace_init_rcu - replace an old entry by a new one and
 * initialize the old
 * @old: the element to be replaced
 * @new: the new element to insert
 *
 * Description:
 * Replace the old entry with the new one in a RCU-protected hlist_nulls, while
 * permitting racing traversals, and reinitialize the old entry.
 *
 * Note: @old must be hashed.
 *
 * The caller must take whatever precautions are necessary (such as holding
 * appropriate locks) to avoid racing with another list-mutation primitive, such
 * as hlist_nulls_add_head_rcu() or hlist_nulls_del_rcu(), running on this same
 * list. However, it is perfectly legal to run concurrently with the _rcu
 * list-traversal primitives, such as hlist_nulls_for_each_entry_rcu().
 */
static inline void hlist_nulls_replace_init_rcu(struct hlist_nulls_node *old,
						struct hlist_nulls_node *new)
{
	hlist_nulls_replace_rcu(old, new);
	WRITE_ONCE(old->pprev, NULL);
=======
>>>>>>> b6bf6a9f
}

/**
 * hlist_nulls_for_each_entry_rcu - iterate over rcu list of given type
 * @tpos:	the type * to use as a loop cursor.
 * @pos:	the &struct hlist_nulls_node to use as a loop cursor.
 * @head:	the head of the list.
 * @member:	the name of the hlist_nulls_node within the struct.
 *
 * The barrier() is needed to make sure compiler doesn't cache first element [1],
 * as this loop can be restarted [2]
 * [1] Documentation/memory-barriers.txt around line 1533
 * [2] Documentation/RCU/rculist_nulls.rst around line 146
 */
#define hlist_nulls_for_each_entry_rcu(tpos, pos, head, member)			\
	for (({barrier();}),							\
	     pos = rcu_dereference_raw(hlist_nulls_first_rcu(head));		\
		(!is_a_nulls(pos)) &&						\
		({ tpos = hlist_nulls_entry(pos, typeof(*tpos), member); 1; }); \
		pos = rcu_dereference_raw(hlist_nulls_next_rcu(pos)))

/**
 * hlist_nulls_for_each_entry_safe -
 *   iterate over list of given type safe against removal of list entry
 * @tpos:	the type * to use as a loop cursor.
 * @pos:	the &struct hlist_nulls_node to use as a loop cursor.
 * @head:	the head of the list.
 * @member:	the name of the hlist_nulls_node within the struct.
 */
#define hlist_nulls_for_each_entry_safe(tpos, pos, head, member)		\
	for (({barrier();}),							\
	     pos = rcu_dereference_raw(hlist_nulls_first_rcu(head));		\
		(!is_a_nulls(pos)) &&						\
		({ tpos = hlist_nulls_entry(pos, typeof(*tpos), member);	\
		   pos = rcu_dereference_raw(hlist_nulls_next_rcu(pos)); 1; });)
#endif
#endif<|MERGE_RESOLUTION|>--- conflicted
+++ resolved
@@ -157,61 +157,6 @@
 {
 	WRITE_ONCE(n->pprev, &n->next);
 	WRITE_ONCE(n->next, (struct hlist_nulls_node *)NULLS_MARKER(NULL));
-<<<<<<< HEAD
-}
-
-/**
- * hlist_nulls_replace_rcu - replace an old entry by a new one
- * @old: the element to be replaced
- * @new: the new element to insert
- *
- * Description:
- * Replace the old entry with the new one in a RCU-protected hlist_nulls, while
- * permitting racing traversals.
- *
- * The caller must take whatever precautions are necessary (such as holding
- * appropriate locks) to avoid racing with another list-mutation primitive, such
- * as hlist_nulls_add_head_rcu() or hlist_nulls_del_rcu(), running on this same
- * list.  However, it is perfectly legal to run concurrently with the _rcu
- * list-traversal primitives, such as hlist_nulls_for_each_entry_rcu().
- */
-static inline void hlist_nulls_replace_rcu(struct hlist_nulls_node *old,
-					   struct hlist_nulls_node *new)
-{
-	struct hlist_nulls_node *next = old->next;
-
-	WRITE_ONCE(new->next, next);
-	WRITE_ONCE(new->pprev, old->pprev);
-	rcu_assign_pointer(hlist_nulls_pprev_rcu(new), new);
-	if (!is_a_nulls(next))
-		WRITE_ONCE(next->pprev, &new->next);
-}
-
-/**
- * hlist_nulls_replace_init_rcu - replace an old entry by a new one and
- * initialize the old
- * @old: the element to be replaced
- * @new: the new element to insert
- *
- * Description:
- * Replace the old entry with the new one in a RCU-protected hlist_nulls, while
- * permitting racing traversals, and reinitialize the old entry.
- *
- * Note: @old must be hashed.
- *
- * The caller must take whatever precautions are necessary (such as holding
- * appropriate locks) to avoid racing with another list-mutation primitive, such
- * as hlist_nulls_add_head_rcu() or hlist_nulls_del_rcu(), running on this same
- * list. However, it is perfectly legal to run concurrently with the _rcu
- * list-traversal primitives, such as hlist_nulls_for_each_entry_rcu().
- */
-static inline void hlist_nulls_replace_init_rcu(struct hlist_nulls_node *old,
-						struct hlist_nulls_node *new)
-{
-	hlist_nulls_replace_rcu(old, new);
-	WRITE_ONCE(old->pprev, NULL);
-=======
->>>>>>> b6bf6a9f
 }
 
 /**
