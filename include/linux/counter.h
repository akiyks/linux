--- conflicted
+++ resolved
@@ -542,18 +542,10 @@
 #define DEFINE_COUNTER_ARRAY_CAPTURE(_name, _length) \
 	DEFINE_COUNTER_ARRAY_U64(_name, _length)
 
-<<<<<<< HEAD
-#define DEFINE_COUNTER_ARRAY_POLARITY(_name, _enums, _length) \
-	DEFINE_COUNTER_AVAILABLE(_name##_available, _enums); \
-	struct counter_array _name = { \
-		.type = COUNTER_COMP_SIGNAL_POLARITY, \
-		.avail = &(_name##_available), \
-=======
 #define DEFINE_COUNTER_ARRAY_POLARITY(_name, _available, _length) \
 	struct counter_array _name = { \
 		.type = COUNTER_COMP_SIGNAL_POLARITY, \
 		.avail = &(_available), \
->>>>>>> 163a7fbf
 		.length = (_length), \
 	}
 
