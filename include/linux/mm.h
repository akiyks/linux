/* SPDX-License-Identifier: GPL-2.0 */
#ifndef _LINUX_MM_H
#define _LINUX_MM_H

#include <linux/errno.h>
#include <linux/mmdebug.h>
#include <linux/gfp.h>
#include <linux/pgalloc_tag.h>
#include <linux/bug.h>
#include <linux/list.h>
#include <linux/mmzone.h>
#include <linux/rbtree.h>
#include <linux/atomic.h>
#include <linux/debug_locks.h>
#include <linux/compiler.h>
#include <linux/mm_types.h>
#include <linux/mmap_lock.h>
#include <linux/range.h>
#include <linux/pfn.h>
#include <linux/percpu-refcount.h>
#include <linux/bit_spinlock.h>
#include <linux/shrinker.h>
#include <linux/resource.h>
#include <linux/page_ext.h>
#include <linux/err.h>
#include <linux/page-flags.h>
#include <linux/page_ref.h>
#include <linux/overflow.h>
#include <linux/sizes.h>
#include <linux/sched.h>
#include <linux/pgtable.h>
#include <linux/kasan.h>
#include <linux/memremap.h>
#include <linux/slab.h>
#include <linux/cacheinfo.h>
#include <linux/rcuwait.h>
#include <linux/bitmap.h>
#include <linux/bitops.h>

struct mempolicy;
struct anon_vma;
struct anon_vma_chain;
struct user_struct;
struct pt_regs;
struct folio_batch;

void arch_mm_preinit(void);
void mm_core_init(void);
void init_mm_internals(void);

extern atomic_long_t _totalram_pages;
static inline unsigned long totalram_pages(void)
{
	return (unsigned long)atomic_long_read(&_totalram_pages);
}

static inline void totalram_pages_inc(void)
{
	atomic_long_inc(&_totalram_pages);
}

static inline void totalram_pages_dec(void)
{
	atomic_long_dec(&_totalram_pages);
}

static inline void totalram_pages_add(long count)
{
	atomic_long_add(count, &_totalram_pages);
}

extern void * high_memory;

/*
 * Convert between pages and MB
 * 20 is the shift for 1MB (2^20 = 1MB)
 * PAGE_SHIFT is the shift for page size (e.g., 12 for 4KB pages)
 * So (20 - PAGE_SHIFT) converts between pages and MB
 */
#define PAGES_TO_MB(pages) ((pages) >> (20 - PAGE_SHIFT))
#define MB_TO_PAGES(mb)    ((mb) << (20 - PAGE_SHIFT))

#ifdef CONFIG_SYSCTL
extern int sysctl_legacy_va_layout;
#else
#define sysctl_legacy_va_layout 0
#endif

#ifdef CONFIG_HAVE_ARCH_MMAP_RND_BITS
extern const int mmap_rnd_bits_min;
extern int mmap_rnd_bits_max __ro_after_init;
extern int mmap_rnd_bits __read_mostly;
#endif
#ifdef CONFIG_HAVE_ARCH_MMAP_RND_COMPAT_BITS
extern const int mmap_rnd_compat_bits_min;
extern const int mmap_rnd_compat_bits_max;
extern int mmap_rnd_compat_bits __read_mostly;
#endif

#ifndef DIRECT_MAP_PHYSMEM_END
# ifdef MAX_PHYSMEM_BITS
# define DIRECT_MAP_PHYSMEM_END	((1ULL << MAX_PHYSMEM_BITS) - 1)
# else
# define DIRECT_MAP_PHYSMEM_END	(((phys_addr_t)-1)&~(1ULL<<63))
# endif
#endif

#define INVALID_PHYS_ADDR (~(phys_addr_t)0)

#include <asm/page.h>
#include <asm/processor.h>

#ifndef __pa_symbol
#define __pa_symbol(x)  __pa(RELOC_HIDE((unsigned long)(x), 0))
#endif

#ifndef page_to_virt
#define page_to_virt(x)	__va(PFN_PHYS(page_to_pfn(x)))
#endif

#ifndef lm_alias
#define lm_alias(x)	__va(__pa_symbol(x))
#endif

/*
 * To prevent common memory management code establishing
 * a zero page mapping on a read fault.
 * This macro should be defined within <asm/pgtable.h>.
 * s390 does this to prevent multiplexing of hardware bits
 * related to the physical page in case of virtualization.
 */
#ifndef mm_forbids_zeropage
#define mm_forbids_zeropage(X)	(0)
#endif

/*
 * On some architectures it is expensive to call memset() for small sizes.
 * If an architecture decides to implement their own version of
 * mm_zero_struct_page they should wrap the defines below in a #ifndef and
 * define their own version of this macro in <asm/pgtable.h>
 */
#if BITS_PER_LONG == 64
/* This function must be updated when the size of struct page grows above 96
 * or reduces below 56. The idea that compiler optimizes out switch()
 * statement, and only leaves move/store instructions. Also the compiler can
 * combine write statements if they are both assignments and can be reordered,
 * this can result in several of the writes here being dropped.
 */
#define	mm_zero_struct_page(pp) __mm_zero_struct_page(pp)
static inline void __mm_zero_struct_page(struct page *page)
{
	unsigned long *_pp = (void *)page;

	 /* Check that struct page is either 56, 64, 72, 80, 88 or 96 bytes */
	BUILD_BUG_ON(sizeof(struct page) & 7);
	BUILD_BUG_ON(sizeof(struct page) < 56);
	BUILD_BUG_ON(sizeof(struct page) > 96);

	switch (sizeof(struct page)) {
	case 96:
		_pp[11] = 0;
		fallthrough;
	case 88:
		_pp[10] = 0;
		fallthrough;
	case 80:
		_pp[9] = 0;
		fallthrough;
	case 72:
		_pp[8] = 0;
		fallthrough;
	case 64:
		_pp[7] = 0;
		fallthrough;
	case 56:
		_pp[6] = 0;
		_pp[5] = 0;
		_pp[4] = 0;
		_pp[3] = 0;
		_pp[2] = 0;
		_pp[1] = 0;
		_pp[0] = 0;
	}
}
#else
#define mm_zero_struct_page(pp)  ((void)memset((pp), 0, sizeof(struct page)))
#endif

/*
 * Default maximum number of active map areas, this limits the number of vmas
 * per mm struct. Users can overwrite this number by sysctl but there is a
 * problem.
 *
 * When a program's coredump is generated as ELF format, a section is created
 * per a vma. In ELF, the number of sections is represented in unsigned short.
 * This means the number of sections should be smaller than 65535 at coredump.
 * Because the kernel adds some informative sections to a image of program at
 * generating coredump, we need some margin. The number of extra sections is
 * 1-3 now and depends on arch. We use "5" as safe margin, here.
 *
 * ELF extended numbering allows more than 65535 sections, so 16-bit bound is
 * not a hard limit any more. Although some userspace tools can be surprised by
 * that.
 */
#define MAPCOUNT_ELF_CORE_MARGIN	(5)
#define DEFAULT_MAX_MAP_COUNT	(USHRT_MAX - MAPCOUNT_ELF_CORE_MARGIN)

extern int sysctl_max_map_count;

extern unsigned long sysctl_user_reserve_kbytes;
extern unsigned long sysctl_admin_reserve_kbytes;

#if defined(CONFIG_SPARSEMEM) && !defined(CONFIG_SPARSEMEM_VMEMMAP)
bool page_range_contiguous(const struct page *page, unsigned long nr_pages);
#else
static inline bool page_range_contiguous(const struct page *page,
		unsigned long nr_pages)
{
	return true;
}
#endif

/* to align the pointer to the (next) page boundary */
#define PAGE_ALIGN(addr) ALIGN(addr, PAGE_SIZE)

/* to align the pointer to the (prev) page boundary */
#define PAGE_ALIGN_DOWN(addr) ALIGN_DOWN(addr, PAGE_SIZE)

/* test whether an address (unsigned long or pointer) is aligned to PAGE_SIZE */
#define PAGE_ALIGNED(addr)	IS_ALIGNED((unsigned long)(addr), PAGE_SIZE)

/**
 * folio_page_idx - Return the number of a page in a folio.
 * @folio: The folio.
 * @page: The folio page.
 *
 * This function expects that the page is actually part of the folio.
 * The returned number is relative to the start of the folio.
 */
static inline unsigned long folio_page_idx(const struct folio *folio,
		const struct page *page)
{
	return page - &folio->page;
}

static inline struct folio *lru_to_folio(struct list_head *head)
{
	return list_entry((head)->prev, struct folio, lru);
}

void setup_initial_init_mm(void *start_code, void *end_code,
			   void *end_data, void *brk);

/*
 * Linux kernel virtual memory manager primitives.
 * The idea being to have a "virtual" mm in the same way
 * we have a virtual fs - giving a cleaner interface to the
 * mm details, and allowing different kinds of memory mappings
 * (from shared memory to executable loading to arbitrary
 * mmap() functions).
 */

struct vm_area_struct *vm_area_alloc(struct mm_struct *);
struct vm_area_struct *vm_area_dup(struct vm_area_struct *);
void vm_area_free(struct vm_area_struct *);

#ifndef CONFIG_MMU
extern struct rb_root nommu_region_tree;
extern struct rw_semaphore nommu_region_sem;

extern unsigned int kobjsize(const void *objp);
#endif

/*
 * vm_flags in vm_area_struct, see mm_types.h.
 * When changing, update also include/trace/events/mmflags.h
 */

#define VM_NONE		0x00000000

/**
 * typedef vma_flag_t - specifies an individual VMA flag by bit number.
 *
 * This value is made type safe by sparse to avoid passing invalid flag values
 * around.
 */
typedef int __bitwise vma_flag_t;

#define DECLARE_VMA_BIT(name, bitnum) \
	VMA_ ## name ## _BIT = ((__force vma_flag_t)bitnum)
#define DECLARE_VMA_BIT_ALIAS(name, aliased) \
	VMA_ ## name ## _BIT = (VMA_ ## aliased ## _BIT)
enum {
	DECLARE_VMA_BIT(READ, 0),
	DECLARE_VMA_BIT(WRITE, 1),
	DECLARE_VMA_BIT(EXEC, 2),
	DECLARE_VMA_BIT(SHARED, 3),
	/* mprotect() hardcodes VM_MAYREAD >> 4 == VM_READ, and so for r/w/x bits. */
	DECLARE_VMA_BIT(MAYREAD, 4),	/* limits for mprotect() etc. */
	DECLARE_VMA_BIT(MAYWRITE, 5),
	DECLARE_VMA_BIT(MAYEXEC, 6),
	DECLARE_VMA_BIT(MAYSHARE, 7),
	DECLARE_VMA_BIT(GROWSDOWN, 8),	/* general info on the segment */
#ifdef CONFIG_MMU
	DECLARE_VMA_BIT(UFFD_MISSING, 9),/* missing pages tracking */
#else
	/* nommu: R/O MAP_PRIVATE mapping that might overlay a file mapping */
	DECLARE_VMA_BIT(MAYOVERLAY, 9),
#endif /* CONFIG_MMU */
	/* Page-ranges managed without "struct page", just pure PFN */
	DECLARE_VMA_BIT(PFNMAP, 10),
	DECLARE_VMA_BIT(MAYBE_GUARD, 11),
	DECLARE_VMA_BIT(UFFD_WP, 12),	/* wrprotect pages tracking */
	DECLARE_VMA_BIT(LOCKED, 13),
	DECLARE_VMA_BIT(IO, 14),	/* Memory mapped I/O or similar */
	DECLARE_VMA_BIT(SEQ_READ, 15),	/* App will access data sequentially */
	DECLARE_VMA_BIT(RAND_READ, 16),	/* App will not benefit from clustered reads */
	DECLARE_VMA_BIT(DONTCOPY, 17),	/* Do not copy this vma on fork */
	DECLARE_VMA_BIT(DONTEXPAND, 18),/* Cannot expand with mremap() */
	DECLARE_VMA_BIT(LOCKONFAULT, 19),/* Lock pages covered when faulted in */
	DECLARE_VMA_BIT(ACCOUNT, 20),	/* Is a VM accounted object */
	DECLARE_VMA_BIT(NORESERVE, 21),	/* should the VM suppress accounting */
	DECLARE_VMA_BIT(HUGETLB, 22),	/* Huge TLB Page VM */
	DECLARE_VMA_BIT(SYNC, 23),	/* Synchronous page faults */
	DECLARE_VMA_BIT(ARCH_1, 24),	/* Architecture-specific flag */
	DECLARE_VMA_BIT(WIPEONFORK, 25),/* Wipe VMA contents in child. */
	DECLARE_VMA_BIT(DONTDUMP, 26),	/* Do not include in the core dump */
	DECLARE_VMA_BIT(SOFTDIRTY, 27),	/* NOT soft dirty clean area */
	DECLARE_VMA_BIT(MIXEDMAP, 28),	/* Can contain struct page and pure PFN pages */
	DECLARE_VMA_BIT(HUGEPAGE, 29),	/* MADV_HUGEPAGE marked this vma */
	DECLARE_VMA_BIT(NOHUGEPAGE, 30),/* MADV_NOHUGEPAGE marked this vma */
	DECLARE_VMA_BIT(MERGEABLE, 31),	/* KSM may merge identical pages */
	/* These bits are reused, we define specific uses below. */
	DECLARE_VMA_BIT(HIGH_ARCH_0, 32),
	DECLARE_VMA_BIT(HIGH_ARCH_1, 33),
	DECLARE_VMA_BIT(HIGH_ARCH_2, 34),
	DECLARE_VMA_BIT(HIGH_ARCH_3, 35),
	DECLARE_VMA_BIT(HIGH_ARCH_4, 36),
	DECLARE_VMA_BIT(HIGH_ARCH_5, 37),
	DECLARE_VMA_BIT(HIGH_ARCH_6, 38),
	/*
	 * This flag is used to connect VFIO to arch specific KVM code. It
	 * indicates that the memory under this VMA is safe for use with any
	 * non-cachable memory type inside KVM. Some VFIO devices, on some
	 * platforms, are thought to be unsafe and can cause machine crashes
	 * if KVM does not lock down the memory type.
	 */
	DECLARE_VMA_BIT(ALLOW_ANY_UNCACHED, 39),
#ifdef CONFIG_PPC32
	DECLARE_VMA_BIT_ALIAS(DROPPABLE, ARCH_1),
#else
	DECLARE_VMA_BIT(DROPPABLE, 40),
#endif
	DECLARE_VMA_BIT(UFFD_MINOR, 41),
	DECLARE_VMA_BIT(SEALED, 42),
	/* Flags that reuse flags above. */
	DECLARE_VMA_BIT_ALIAS(PKEY_BIT0, HIGH_ARCH_0),
	DECLARE_VMA_BIT_ALIAS(PKEY_BIT1, HIGH_ARCH_1),
	DECLARE_VMA_BIT_ALIAS(PKEY_BIT2, HIGH_ARCH_2),
	DECLARE_VMA_BIT_ALIAS(PKEY_BIT3, HIGH_ARCH_3),
	DECLARE_VMA_BIT_ALIAS(PKEY_BIT4, HIGH_ARCH_4),
#if defined(CONFIG_X86_USER_SHADOW_STACK)
	/*
	 * VM_SHADOW_STACK should not be set with VM_SHARED because of lack of
	 * support core mm.
	 *
	 * These VMAs will get a single end guard page. This helps userspace
	 * protect itself from attacks. A single page is enough for current
	 * shadow stack archs (x86). See the comments near alloc_shstk() in
	 * arch/x86/kernel/shstk.c for more details on the guard size.
	 */
	DECLARE_VMA_BIT_ALIAS(SHADOW_STACK, HIGH_ARCH_5),
#elif defined(CONFIG_ARM64_GCS)
	/*
	 * arm64's Guarded Control Stack implements similar functionality and
	 * has similar constraints to shadow stacks.
	 */
	DECLARE_VMA_BIT_ALIAS(SHADOW_STACK, HIGH_ARCH_6),
#endif
	DECLARE_VMA_BIT_ALIAS(SAO, ARCH_1),		/* Strong Access Ordering (powerpc) */
	DECLARE_VMA_BIT_ALIAS(GROWSUP, ARCH_1),		/* parisc */
	DECLARE_VMA_BIT_ALIAS(SPARC_ADI, ARCH_1),	/* sparc64 */
	DECLARE_VMA_BIT_ALIAS(ARM64_BTI, ARCH_1),	/* arm64 */
	DECLARE_VMA_BIT_ALIAS(ARCH_CLEAR, ARCH_1),	/* sparc64, arm64 */
	DECLARE_VMA_BIT_ALIAS(MAPPED_COPY, ARCH_1),	/* !CONFIG_MMU */
	DECLARE_VMA_BIT_ALIAS(MTE, HIGH_ARCH_4),	/* arm64 */
	DECLARE_VMA_BIT_ALIAS(MTE_ALLOWED, HIGH_ARCH_5),/* arm64 */
#ifdef CONFIG_STACK_GROWSUP
	DECLARE_VMA_BIT_ALIAS(STACK, GROWSUP),
	DECLARE_VMA_BIT_ALIAS(STACK_EARLY, GROWSDOWN),
#else
	DECLARE_VMA_BIT_ALIAS(STACK, GROWSDOWN),
#endif
};
#undef DECLARE_VMA_BIT
#undef DECLARE_VMA_BIT_ALIAS

#define INIT_VM_FLAG(name) BIT((__force int) VMA_ ## name ## _BIT)
#define VM_READ		INIT_VM_FLAG(READ)
#define VM_WRITE	INIT_VM_FLAG(WRITE)
#define VM_EXEC		INIT_VM_FLAG(EXEC)
#define VM_SHARED	INIT_VM_FLAG(SHARED)
#define VM_MAYREAD	INIT_VM_FLAG(MAYREAD)
#define VM_MAYWRITE	INIT_VM_FLAG(MAYWRITE)
#define VM_MAYEXEC	INIT_VM_FLAG(MAYEXEC)
#define VM_MAYSHARE	INIT_VM_FLAG(MAYSHARE)
#define VM_GROWSDOWN	INIT_VM_FLAG(GROWSDOWN)
#ifdef CONFIG_MMU
#define VM_UFFD_MISSING	INIT_VM_FLAG(UFFD_MISSING)
#else
#define VM_UFFD_MISSING	VM_NONE
#define VM_MAYOVERLAY	INIT_VM_FLAG(MAYOVERLAY)
#endif
#define VM_PFNMAP	INIT_VM_FLAG(PFNMAP)
#define VM_MAYBE_GUARD	INIT_VM_FLAG(MAYBE_GUARD)
#define VM_UFFD_WP	INIT_VM_FLAG(UFFD_WP)
#define VM_LOCKED	INIT_VM_FLAG(LOCKED)
#define VM_IO		INIT_VM_FLAG(IO)
#define VM_SEQ_READ	INIT_VM_FLAG(SEQ_READ)
#define VM_RAND_READ	INIT_VM_FLAG(RAND_READ)
#define VM_DONTCOPY	INIT_VM_FLAG(DONTCOPY)
#define VM_DONTEXPAND	INIT_VM_FLAG(DONTEXPAND)
#define VM_LOCKONFAULT	INIT_VM_FLAG(LOCKONFAULT)
#define VM_ACCOUNT	INIT_VM_FLAG(ACCOUNT)
#define VM_NORESERVE	INIT_VM_FLAG(NORESERVE)
#define VM_HUGETLB	INIT_VM_FLAG(HUGETLB)
#define VM_SYNC		INIT_VM_FLAG(SYNC)
#define VM_ARCH_1	INIT_VM_FLAG(ARCH_1)
#define VM_WIPEONFORK	INIT_VM_FLAG(WIPEONFORK)
#define VM_DONTDUMP	INIT_VM_FLAG(DONTDUMP)
#ifdef CONFIG_MEM_SOFT_DIRTY
#define VM_SOFTDIRTY	INIT_VM_FLAG(SOFTDIRTY)
#else
#define VM_SOFTDIRTY	VM_NONE
#endif
#define VM_MIXEDMAP	INIT_VM_FLAG(MIXEDMAP)
#define VM_HUGEPAGE	INIT_VM_FLAG(HUGEPAGE)
#define VM_NOHUGEPAGE	INIT_VM_FLAG(NOHUGEPAGE)
#define VM_MERGEABLE	INIT_VM_FLAG(MERGEABLE)
#define VM_STACK	INIT_VM_FLAG(STACK)
#ifdef CONFIG_STACK_GROWSUP
#define VM_STACK_EARLY	INIT_VM_FLAG(STACK_EARLY)
#else
#define VM_STACK_EARLY	VM_NONE
#endif
#ifdef CONFIG_ARCH_HAS_PKEYS
#define VM_PKEY_SHIFT ((__force int)VMA_HIGH_ARCH_0_BIT)
/* Despite the naming, these are FLAGS not bits. */
#define VM_PKEY_BIT0 INIT_VM_FLAG(PKEY_BIT0)
#define VM_PKEY_BIT1 INIT_VM_FLAG(PKEY_BIT1)
#define VM_PKEY_BIT2 INIT_VM_FLAG(PKEY_BIT2)
#if CONFIG_ARCH_PKEY_BITS > 3
#define VM_PKEY_BIT3 INIT_VM_FLAG(PKEY_BIT3)
#else
#define VM_PKEY_BIT3  VM_NONE
#endif /* CONFIG_ARCH_PKEY_BITS > 3 */
#if CONFIG_ARCH_PKEY_BITS > 4
#define VM_PKEY_BIT4 INIT_VM_FLAG(PKEY_BIT4)
#else
#define VM_PKEY_BIT4  VM_NONE
#endif /* CONFIG_ARCH_PKEY_BITS > 4 */
#endif /* CONFIG_ARCH_HAS_PKEYS */
<<<<<<< HEAD
#if defined(CONFIG_X86_USER_SHADOW_STACK) || defined(CONFIG_ARM64_GCS)
#define VM_SHADOW_STACK	INIT_VM_FLAG(SHADOW_STACK)
#else
#define VM_SHADOW_STACK	VM_NONE
=======

#ifdef CONFIG_X86_USER_SHADOW_STACK
/*
 * VM_SHADOW_STACK should not be set with VM_SHARED because of lack of
 * support core mm.
 *
 * These VMAs will get a single end guard page. This helps userspace protect
 * itself from attacks. A single page is enough for current shadow stack archs
 * (x86). See the comments near alloc_shstk() in arch/x86/kernel/shstk.c
 * for more details on the guard size.
 */
# define VM_SHADOW_STACK	VM_HIGH_ARCH_5
#endif

#if defined(CONFIG_ARM64_GCS)
/*
 * arm64's Guarded Control Stack implements similar functionality and
 * has similar constraints to shadow stacks.
 */
# define VM_SHADOW_STACK	VM_HIGH_ARCH_6
#endif

#if defined(CONFIG_RISCV_USER_CFI)
/*
 * Following x86 and picking up the same bitpos.
 */
# define VM_SHADOW_STACK	VM_HIGH_ARCH_5
#endif

#ifndef VM_SHADOW_STACK
# define VM_SHADOW_STACK	VM_NONE
>>>>>>> 0f226cf6
#endif
#if defined(CONFIG_PPC64)
#define VM_SAO		INIT_VM_FLAG(SAO)
#elif defined(CONFIG_PARISC)
#define VM_GROWSUP	INIT_VM_FLAG(GROWSUP)
#elif defined(CONFIG_SPARC64)
#define VM_SPARC_ADI	INIT_VM_FLAG(SPARC_ADI)
#define VM_ARCH_CLEAR	INIT_VM_FLAG(ARCH_CLEAR)
#elif defined(CONFIG_ARM64)
#define VM_ARM64_BTI	INIT_VM_FLAG(ARM64_BTI)
#define VM_ARCH_CLEAR	INIT_VM_FLAG(ARCH_CLEAR)
#elif !defined(CONFIG_MMU)
#define VM_MAPPED_COPY	INIT_VM_FLAG(MAPPED_COPY)
#endif
#ifndef VM_GROWSUP
#define VM_GROWSUP	VM_NONE
#endif
#ifdef CONFIG_ARM64_MTE
#define VM_MTE		INIT_VM_FLAG(MTE)
#define VM_MTE_ALLOWED	INIT_VM_FLAG(MTE_ALLOWED)
#else
#define VM_MTE		VM_NONE
#define VM_MTE_ALLOWED	VM_NONE
#endif
#ifdef CONFIG_HAVE_ARCH_USERFAULTFD_MINOR
#define VM_UFFD_MINOR	INIT_VM_FLAG(UFFD_MINOR)
#else
#define VM_UFFD_MINOR	VM_NONE
#endif
#ifdef CONFIG_64BIT
#define VM_ALLOW_ANY_UNCACHED	INIT_VM_FLAG(ALLOW_ANY_UNCACHED)
#define VM_SEALED		INIT_VM_FLAG(SEALED)
#else
#define VM_ALLOW_ANY_UNCACHED	VM_NONE
#define VM_SEALED		VM_NONE
#endif
#if defined(CONFIG_64BIT) || defined(CONFIG_PPC32)
#define VM_DROPPABLE		INIT_VM_FLAG(DROPPABLE)
#else
#define VM_DROPPABLE		VM_NONE
#endif

/* Bits set in the VMA until the stack is in its final location */
#define VM_STACK_INCOMPLETE_SETUP (VM_RAND_READ | VM_SEQ_READ | VM_STACK_EARLY)

#define TASK_EXEC ((current->personality & READ_IMPLIES_EXEC) ? VM_EXEC : 0)

/* Common data flag combinations */
#define VM_DATA_FLAGS_TSK_EXEC	(VM_READ | VM_WRITE | TASK_EXEC | \
				 VM_MAYREAD | VM_MAYWRITE | VM_MAYEXEC)
#define VM_DATA_FLAGS_NON_EXEC	(VM_READ | VM_WRITE | VM_MAYREAD | \
				 VM_MAYWRITE | VM_MAYEXEC)
#define VM_DATA_FLAGS_EXEC	(VM_READ | VM_WRITE | VM_EXEC | \
				 VM_MAYREAD | VM_MAYWRITE | VM_MAYEXEC)

#ifndef VM_DATA_DEFAULT_FLAGS		/* arch can override this */
#define VM_DATA_DEFAULT_FLAGS  VM_DATA_FLAGS_EXEC
#endif

#ifndef VM_STACK_DEFAULT_FLAGS		/* arch can override this */
#define VM_STACK_DEFAULT_FLAGS VM_DATA_DEFAULT_FLAGS
#endif

#define VM_STARTGAP_FLAGS (VM_GROWSDOWN | VM_SHADOW_STACK)

#ifdef CONFIG_MSEAL_SYSTEM_MAPPINGS
#define VM_SEALED_SYSMAP	VM_SEALED
#else
#define VM_SEALED_SYSMAP	VM_NONE
#endif

#define VM_STACK_FLAGS	(VM_STACK | VM_STACK_DEFAULT_FLAGS | VM_ACCOUNT)

/* VMA basic access permission flags */
#define VM_ACCESS_FLAGS (VM_READ | VM_WRITE | VM_EXEC)

/*
 * Special vmas that are non-mergable, non-mlock()able.
 */
#define VM_SPECIAL (VM_IO | VM_DONTEXPAND | VM_PFNMAP | VM_MIXEDMAP)

/*
 * Physically remapped pages are special. Tell the
 * rest of the world about it:
 *   VM_IO tells people not to look at these pages
 *	(accesses can have side effects).
 *   VM_PFNMAP tells the core MM that the base pages are just
 *	raw PFN mappings, and do not have a "struct page" associated
 *	with them.
 *   VM_DONTEXPAND
 *      Disable vma merging and expanding with mremap().
 *   VM_DONTDUMP
 *      Omit vma from core dump, even when VM_IO turned off.
 */
#define VM_REMAP_FLAGS (VM_IO | VM_PFNMAP | VM_DONTEXPAND | VM_DONTDUMP)

/* This mask prevents VMA from being scanned with khugepaged */
#define VM_NO_KHUGEPAGED (VM_SPECIAL | VM_HUGETLB)

/* This mask defines which mm->def_flags a process can inherit its parent */
#define VM_INIT_DEF_MASK	VM_NOHUGEPAGE

/* This mask represents all the VMA flag bits used by mlock */
#define VM_LOCKED_MASK	(VM_LOCKED | VM_LOCKONFAULT)

/* These flags can be updated atomically via VMA/mmap read lock. */
#define VM_ATOMIC_SET_ALLOWED VM_MAYBE_GUARD

/* Arch-specific flags to clear when updating VM flags on protection change */
#ifndef VM_ARCH_CLEAR
#define VM_ARCH_CLEAR	VM_NONE
#endif
#define VM_FLAGS_CLEAR	(ARCH_VM_PKEY_FLAGS | VM_ARCH_CLEAR)

/*
 * Flags which should be 'sticky' on merge - that is, flags which, when one VMA
 * possesses it but the other does not, the merged VMA should nonetheless have
 * applied to it:
 *
 *   VM_SOFTDIRTY - if a VMA is marked soft-dirty, that is has not had its
 *                  references cleared via /proc/$pid/clear_refs, any merged VMA
 *                  should be considered soft-dirty also as it operates at a VMA
 *                  granularity.
 *
 * VM_MAYBE_GUARD - If a VMA may have guard regions in place it implies that
 *                  mapped page tables may contain metadata not described by the
 *                  VMA and thus any merged VMA may also contain this metadata,
 *                  and thus we must make this flag sticky.
 */
#define VM_STICKY (VM_SOFTDIRTY | VM_MAYBE_GUARD)

/*
 * VMA flags we ignore for the purposes of merge, i.e. one VMA possessing one
 * of these flags and the other not does not preclude a merge.
 *
 *    VM_STICKY - When merging VMAs, VMA flags must match, unless they are
 *                'sticky'. If any sticky flags exist in either VMA, we simply
 *                set all of them on the merged VMA.
 */
#define VM_IGNORE_MERGE VM_STICKY

/*
 * Flags which should result in page tables being copied on fork. These are
 * flags which indicate that the VMA maps page tables which cannot be
 * reconsistuted upon page fault, so necessitate page table copying upon
 *
 * VM_PFNMAP / VM_MIXEDMAP - These contain kernel-mapped data which cannot be
 *                           reasonably reconstructed on page fault.
 *
 *              VM_UFFD_WP - Encodes metadata about an installed uffd
 *                           write protect handler, which cannot be
 *                           reconstructed on page fault.
 *
 *                           We always copy pgtables when dst_vma has uffd-wp
 *                           enabled even if it's file-backed
 *                           (e.g. shmem). Because when uffd-wp is enabled,
 *                           pgtable contains uffd-wp protection information,
 *                           that's something we can't retrieve from page cache,
 *                           and skip copying will lose those info.
 *
 *          VM_MAYBE_GUARD - Could contain page guard region markers which
 *                           by design are a property of the page tables
 *                           only and thus cannot be reconstructed on page
 *                           fault.
 */
#define VM_COPY_ON_FORK (VM_PFNMAP | VM_MIXEDMAP | VM_UFFD_WP | VM_MAYBE_GUARD)

/*
 * mapping from the currently active vm_flags protection bits (the
 * low four bits) to a page protection mask..
 */

/*
 * The default fault flags that should be used by most of the
 * arch-specific page fault handlers.
 */
#define FAULT_FLAG_DEFAULT  (FAULT_FLAG_ALLOW_RETRY | \
			     FAULT_FLAG_KILLABLE | \
			     FAULT_FLAG_INTERRUPTIBLE)

/**
 * fault_flag_allow_retry_first - check ALLOW_RETRY the first time
 * @flags: Fault flags.
 *
 * This is mostly used for places where we want to try to avoid taking
 * the mmap_lock for too long a time when waiting for another condition
 * to change, in which case we can try to be polite to release the
 * mmap_lock in the first round to avoid potential starvation of other
 * processes that would also want the mmap_lock.
 *
 * Return: true if the page fault allows retry and this is the first
 * attempt of the fault handling; false otherwise.
 */
static inline bool fault_flag_allow_retry_first(enum fault_flag flags)
{
	return (flags & FAULT_FLAG_ALLOW_RETRY) &&
	    (!(flags & FAULT_FLAG_TRIED));
}

#define FAULT_FLAG_TRACE \
	{ FAULT_FLAG_WRITE,		"WRITE" }, \
	{ FAULT_FLAG_MKWRITE,		"MKWRITE" }, \
	{ FAULT_FLAG_ALLOW_RETRY,	"ALLOW_RETRY" }, \
	{ FAULT_FLAG_RETRY_NOWAIT,	"RETRY_NOWAIT" }, \
	{ FAULT_FLAG_KILLABLE,		"KILLABLE" }, \
	{ FAULT_FLAG_TRIED,		"TRIED" }, \
	{ FAULT_FLAG_USER,		"USER" }, \
	{ FAULT_FLAG_REMOTE,		"REMOTE" }, \
	{ FAULT_FLAG_INSTRUCTION,	"INSTRUCTION" }, \
	{ FAULT_FLAG_INTERRUPTIBLE,	"INTERRUPTIBLE" }, \
	{ FAULT_FLAG_VMA_LOCK,		"VMA_LOCK" }

/*
 * vm_fault is filled by the pagefault handler and passed to the vma's
 * ->fault function. The vma's ->fault is responsible for returning a bitmask
 * of VM_FAULT_xxx flags that give details about how the fault was handled.
 *
 * MM layer fills up gfp_mask for page allocations but fault handler might
 * alter it if its implementation requires a different allocation context.
 *
 * pgoff should be used in favour of virtual_address, if possible.
 */
struct vm_fault {
	const struct {
		struct vm_area_struct *vma;	/* Target VMA */
		gfp_t gfp_mask;			/* gfp mask to be used for allocations */
		pgoff_t pgoff;			/* Logical page offset based on vma */
		unsigned long address;		/* Faulting virtual address - masked */
		unsigned long real_address;	/* Faulting virtual address - unmasked */
	};
	enum fault_flag flags;		/* FAULT_FLAG_xxx flags
					 * XXX: should really be 'const' */
	pmd_t *pmd;			/* Pointer to pmd entry matching
					 * the 'address' */
	pud_t *pud;			/* Pointer to pud entry matching
					 * the 'address'
					 */
	union {
		pte_t orig_pte;		/* Value of PTE at the time of fault */
		pmd_t orig_pmd;		/* Value of PMD at the time of fault,
					 * used by PMD fault only.
					 */
	};

	struct page *cow_page;		/* Page handler may use for COW fault */
	struct page *page;		/* ->fault handlers should return a
					 * page here, unless VM_FAULT_NOPAGE
					 * is set (which is also implied by
					 * VM_FAULT_ERROR).
					 */
	/* These three entries are valid only while holding ptl lock */
	pte_t *pte;			/* Pointer to pte entry matching
					 * the 'address'. NULL if the page
					 * table hasn't been allocated.
					 */
	spinlock_t *ptl;		/* Page table lock.
					 * Protects pte page table if 'pte'
					 * is not NULL, otherwise pmd.
					 */
	pgtable_t prealloc_pte;		/* Pre-allocated pte page table.
					 * vm_ops->map_pages() sets up a page
					 * table from atomic context.
					 * do_fault_around() pre-allocates
					 * page table to avoid allocation from
					 * atomic context.
					 */
};

/*
 * These are the virtual MM functions - opening of an area, closing and
 * unmapping it (needed to keep files on disk up-to-date etc), pointer
 * to the functions called when a no-page or a wp-page exception occurs.
 */
struct vm_operations_struct {
	void (*open)(struct vm_area_struct * area);
	/**
	 * @close: Called when the VMA is being removed from the MM.
	 * Context: User context.  May sleep.  Caller holds mmap_lock.
	 */
	void (*close)(struct vm_area_struct * area);
	/* Called any time before splitting to check if it's allowed */
	int (*may_split)(struct vm_area_struct *area, unsigned long addr);
	int (*mremap)(struct vm_area_struct *area);
	/*
	 * Called by mprotect() to make driver-specific permission
	 * checks before mprotect() is finalised.   The VMA must not
	 * be modified.  Returns 0 if mprotect() can proceed.
	 */
	int (*mprotect)(struct vm_area_struct *vma, unsigned long start,
			unsigned long end, unsigned long newflags);
	vm_fault_t (*fault)(struct vm_fault *vmf);
	vm_fault_t (*huge_fault)(struct vm_fault *vmf, unsigned int order);
	vm_fault_t (*map_pages)(struct vm_fault *vmf,
			pgoff_t start_pgoff, pgoff_t end_pgoff);
	unsigned long (*pagesize)(struct vm_area_struct * area);

	/* notification that a previously read-only page is about to become
	 * writable, if an error is returned it will cause a SIGBUS */
	vm_fault_t (*page_mkwrite)(struct vm_fault *vmf);

	/* same as page_mkwrite when using VM_PFNMAP|VM_MIXEDMAP */
	vm_fault_t (*pfn_mkwrite)(struct vm_fault *vmf);

	/* called by access_process_vm when get_user_pages() fails, typically
	 * for use by special VMAs. See also generic_access_phys() for a generic
	 * implementation useful for any iomem mapping.
	 */
	int (*access)(struct vm_area_struct *vma, unsigned long addr,
		      void *buf, int len, int write);

	/* Called by the /proc/PID/maps code to ask the vma whether it
	 * has a special name.  Returning non-NULL will also cause this
	 * vma to be dumped unconditionally. */
	const char *(*name)(struct vm_area_struct *vma);

#ifdef CONFIG_NUMA
	/*
	 * set_policy() op must add a reference to any non-NULL @new mempolicy
	 * to hold the policy upon return.  Caller should pass NULL @new to
	 * remove a policy and fall back to surrounding context--i.e. do not
	 * install a MPOL_DEFAULT policy, nor the task or system default
	 * mempolicy.
	 */
	int (*set_policy)(struct vm_area_struct *vma, struct mempolicy *new);

	/*
	 * get_policy() op must add reference [mpol_get()] to any policy at
	 * (vma,addr) marked as MPOL_SHARED.  The shared policy infrastructure
	 * in mm/mempolicy.c will do this automatically.
	 * get_policy() must NOT add a ref if the policy at (vma,addr) is not
	 * marked as MPOL_SHARED. vma policies are protected by the mmap_lock.
	 * If no [shared/vma] mempolicy exists at the addr, get_policy() op
	 * must return NULL--i.e., do not "fallback" to task or system default
	 * policy.
	 */
	struct mempolicy *(*get_policy)(struct vm_area_struct *vma,
					unsigned long addr, pgoff_t *ilx);
#endif
#ifdef CONFIG_FIND_NORMAL_PAGE
	/*
	 * Called by vm_normal_page() for special PTEs in @vma at @addr. This
	 * allows for returning a "normal" page from vm_normal_page() even
	 * though the PTE indicates that the "struct page" either does not exist
	 * or should not be touched: "special".
	 *
	 * Do not add new users: this really only works when a "normal" page
	 * was mapped, but then the PTE got changed to something weird (+
	 * marked special) that would not make pte_pfn() identify the originally
	 * inserted page.
	 */
	struct page *(*find_normal_page)(struct vm_area_struct *vma,
					 unsigned long addr);
#endif /* CONFIG_FIND_NORMAL_PAGE */
};

#ifdef CONFIG_NUMA_BALANCING
static inline void vma_numab_state_init(struct vm_area_struct *vma)
{
	vma->numab_state = NULL;
}
static inline void vma_numab_state_free(struct vm_area_struct *vma)
{
	kfree(vma->numab_state);
}
#else
static inline void vma_numab_state_init(struct vm_area_struct *vma) {}
static inline void vma_numab_state_free(struct vm_area_struct *vma) {}
#endif /* CONFIG_NUMA_BALANCING */

/*
 * These must be here rather than mmap_lock.h as dependent on vm_fault type,
 * declared in this header.
 */
#ifdef CONFIG_PER_VMA_LOCK
static inline void release_fault_lock(struct vm_fault *vmf)
{
	if (vmf->flags & FAULT_FLAG_VMA_LOCK)
		vma_end_read(vmf->vma);
	else
		mmap_read_unlock(vmf->vma->vm_mm);
}

static inline void assert_fault_locked(const struct vm_fault *vmf)
{
	if (vmf->flags & FAULT_FLAG_VMA_LOCK)
		vma_assert_locked(vmf->vma);
	else
		mmap_assert_locked(vmf->vma->vm_mm);
}
#else
static inline void release_fault_lock(struct vm_fault *vmf)
{
	mmap_read_unlock(vmf->vma->vm_mm);
}

static inline void assert_fault_locked(const struct vm_fault *vmf)
{
	mmap_assert_locked(vmf->vma->vm_mm);
}
#endif /* CONFIG_PER_VMA_LOCK */

static inline bool mm_flags_test(int flag, const struct mm_struct *mm)
{
	return test_bit(flag, ACCESS_PRIVATE(&mm->flags, __mm_flags));
}

static inline bool mm_flags_test_and_set(int flag, struct mm_struct *mm)
{
	return test_and_set_bit(flag, ACCESS_PRIVATE(&mm->flags, __mm_flags));
}

static inline bool mm_flags_test_and_clear(int flag, struct mm_struct *mm)
{
	return test_and_clear_bit(flag, ACCESS_PRIVATE(&mm->flags, __mm_flags));
}

static inline void mm_flags_set(int flag, struct mm_struct *mm)
{
	set_bit(flag, ACCESS_PRIVATE(&mm->flags, __mm_flags));
}

static inline void mm_flags_clear(int flag, struct mm_struct *mm)
{
	clear_bit(flag, ACCESS_PRIVATE(&mm->flags, __mm_flags));
}

static inline void mm_flags_clear_all(struct mm_struct *mm)
{
	bitmap_zero(ACCESS_PRIVATE(&mm->flags, __mm_flags), NUM_MM_FLAG_BITS);
}

extern const struct vm_operations_struct vma_dummy_vm_ops;

static inline void vma_init(struct vm_area_struct *vma, struct mm_struct *mm)
{
	memset(vma, 0, sizeof(*vma));
	vma->vm_mm = mm;
	vma->vm_ops = &vma_dummy_vm_ops;
	INIT_LIST_HEAD(&vma->anon_vma_chain);
	vma_lock_init(vma, false);
}

/* Use when VMA is not part of the VMA tree and needs no locking */
static inline void vm_flags_init(struct vm_area_struct *vma,
				 vm_flags_t flags)
{
	VM_WARN_ON_ONCE(!pgtable_supports_soft_dirty() && (flags & VM_SOFTDIRTY));
	vma_flags_clear_all(&vma->flags);
	vma_flags_overwrite_word(&vma->flags, flags);
}

/*
 * Use when VMA is part of the VMA tree and modifications need coordination
 * Note: vm_flags_reset and vm_flags_reset_once do not lock the vma and
 * it should be locked explicitly beforehand.
 */
static inline void vm_flags_reset(struct vm_area_struct *vma,
				  vm_flags_t flags)
{
	VM_WARN_ON_ONCE(!pgtable_supports_soft_dirty() && (flags & VM_SOFTDIRTY));
	vma_assert_write_locked(vma);
	vm_flags_init(vma, flags);
}

static inline void vm_flags_reset_once(struct vm_area_struct *vma,
				       vm_flags_t flags)
{
	vma_assert_write_locked(vma);
	/*
	 * If VMA flags exist beyond the first system word, also clear these. It
	 * is assumed the write once behaviour is required only for the first
	 * system word.
	 */
	if (NUM_VMA_FLAG_BITS > BITS_PER_LONG) {
		unsigned long *bitmap = ACCESS_PRIVATE(&vma->flags, __vma_flags);

		bitmap_zero(&bitmap[1], NUM_VMA_FLAG_BITS - BITS_PER_LONG);
	}

	vma_flags_overwrite_word_once(&vma->flags, flags);
}

static inline void vm_flags_set(struct vm_area_struct *vma,
				vm_flags_t flags)
{
	vma_start_write(vma);
	vma_flags_set_word(&vma->flags, flags);
}

static inline void vm_flags_clear(struct vm_area_struct *vma,
				  vm_flags_t flags)
{
	VM_WARN_ON_ONCE(!pgtable_supports_soft_dirty() && (flags & VM_SOFTDIRTY));
	vma_start_write(vma);
	vma_flags_clear_word(&vma->flags, flags);
}

/*
 * Use only if VMA is not part of the VMA tree or has no other users and
 * therefore needs no locking.
 */
static inline void __vm_flags_mod(struct vm_area_struct *vma,
				  vm_flags_t set, vm_flags_t clear)
{
	vm_flags_init(vma, (vma->vm_flags | set) & ~clear);
}

/*
 * Use only when the order of set/clear operations is unimportant, otherwise
 * use vm_flags_{set|clear} explicitly.
 */
static inline void vm_flags_mod(struct vm_area_struct *vma,
				vm_flags_t set, vm_flags_t clear)
{
	vma_start_write(vma);
	__vm_flags_mod(vma, set, clear);
}

static inline bool __vma_flag_atomic_valid(struct vm_area_struct *vma,
					   vma_flag_t bit)
{
	const vm_flags_t mask = BIT((__force int)bit);

	/* Only specific flags are permitted */
	if (WARN_ON_ONCE(!(mask & VM_ATOMIC_SET_ALLOWED)))
		return false;

	return true;
}

/*
 * Set VMA flag atomically. Requires only VMA/mmap read lock. Only specific
 * valid flags are allowed to do this.
 */
static inline void vma_flag_set_atomic(struct vm_area_struct *vma,
				       vma_flag_t bit)
{
	unsigned long *bitmap = ACCESS_PRIVATE(&vma->flags, __vma_flags);

	/* mmap read lock/VMA read lock must be held. */
	if (!rwsem_is_locked(&vma->vm_mm->mmap_lock))
		vma_assert_locked(vma);

	if (__vma_flag_atomic_valid(vma, bit))
		set_bit((__force int)bit, bitmap);
}

/*
 * Test for VMA flag atomically. Requires no locks. Only specific valid flags
 * are allowed to do this.
 *
 * This is necessarily racey, so callers must ensure that serialisation is
 * achieved through some other means, or that races are permissible.
 */
static inline bool vma_flag_test_atomic(struct vm_area_struct *vma,
					vma_flag_t bit)
{
	if (__vma_flag_atomic_valid(vma, bit))
		return test_bit((__force int)bit, &vma->vm_flags);

	return false;
}

static inline void vma_set_anonymous(struct vm_area_struct *vma)
{
	vma->vm_ops = NULL;
}

static inline bool vma_is_anonymous(struct vm_area_struct *vma)
{
	return !vma->vm_ops;
}

/*
 * Indicate if the VMA is a heap for the given task; for
 * /proc/PID/maps that is the heap of the main task.
 */
static inline bool vma_is_initial_heap(const struct vm_area_struct *vma)
{
	return vma->vm_start < vma->vm_mm->brk &&
		vma->vm_end > vma->vm_mm->start_brk;
}

/*
 * Indicate if the VMA is a stack for the given task; for
 * /proc/PID/maps that is the stack of the main task.
 */
static inline bool vma_is_initial_stack(const struct vm_area_struct *vma)
{
	/*
	 * We make no effort to guess what a given thread considers to be
	 * its "stack".  It's not even well-defined for programs written
	 * languages like Go.
	 */
	return vma->vm_start <= vma->vm_mm->start_stack &&
		vma->vm_end >= vma->vm_mm->start_stack;
}

static inline bool vma_is_temporary_stack(const struct vm_area_struct *vma)
{
	int maybe_stack = vma->vm_flags & (VM_GROWSDOWN | VM_GROWSUP);

	if (!maybe_stack)
		return false;

	if ((vma->vm_flags & VM_STACK_INCOMPLETE_SETUP) ==
						VM_STACK_INCOMPLETE_SETUP)
		return true;

	return false;
}

static inline bool vma_is_foreign(const struct vm_area_struct *vma)
{
	if (!current->mm)
		return true;

	if (current->mm != vma->vm_mm)
		return true;

	return false;
}

static inline bool vma_is_accessible(const struct vm_area_struct *vma)
{
	return vma->vm_flags & VM_ACCESS_FLAGS;
}

static inline bool is_shared_maywrite(vm_flags_t vm_flags)
{
	return (vm_flags & (VM_SHARED | VM_MAYWRITE)) ==
		(VM_SHARED | VM_MAYWRITE);
}

static inline bool vma_is_shared_maywrite(const struct vm_area_struct *vma)
{
	return is_shared_maywrite(vma->vm_flags);
}

static inline
struct vm_area_struct *vma_find(struct vma_iterator *vmi, unsigned long max)
{
	return mas_find(&vmi->mas, max - 1);
}

static inline struct vm_area_struct *vma_next(struct vma_iterator *vmi)
{
	/*
	 * Uses mas_find() to get the first VMA when the iterator starts.
	 * Calling mas_next() could skip the first entry.
	 */
	return mas_find(&vmi->mas, ULONG_MAX);
}

static inline
struct vm_area_struct *vma_iter_next_range(struct vma_iterator *vmi)
{
	return mas_next_range(&vmi->mas, ULONG_MAX);
}


static inline struct vm_area_struct *vma_prev(struct vma_iterator *vmi)
{
	return mas_prev(&vmi->mas, 0);
}

static inline int vma_iter_clear_gfp(struct vma_iterator *vmi,
			unsigned long start, unsigned long end, gfp_t gfp)
{
	__mas_set_range(&vmi->mas, start, end - 1);
	mas_store_gfp(&vmi->mas, NULL, gfp);
	if (unlikely(mas_is_err(&vmi->mas)))
		return -ENOMEM;

	return 0;
}

/* Free any unused preallocations */
static inline void vma_iter_free(struct vma_iterator *vmi)
{
	mas_destroy(&vmi->mas);
}

static inline int vma_iter_bulk_store(struct vma_iterator *vmi,
				      struct vm_area_struct *vma)
{
	vmi->mas.index = vma->vm_start;
	vmi->mas.last = vma->vm_end - 1;
	mas_store(&vmi->mas, vma);
	if (unlikely(mas_is_err(&vmi->mas)))
		return -ENOMEM;

	vma_mark_attached(vma);
	return 0;
}

static inline void vma_iter_invalidate(struct vma_iterator *vmi)
{
	mas_pause(&vmi->mas);
}

static inline void vma_iter_set(struct vma_iterator *vmi, unsigned long addr)
{
	mas_set(&vmi->mas, addr);
}

#define for_each_vma(__vmi, __vma)					\
	while (((__vma) = vma_next(&(__vmi))) != NULL)

/* The MM code likes to work with exclusive end addresses */
#define for_each_vma_range(__vmi, __vma, __end)				\
	while (((__vma) = vma_find(&(__vmi), (__end))) != NULL)

#ifdef CONFIG_SHMEM
/*
 * The vma_is_shmem is not inline because it is used only by slow
 * paths in userfault.
 */
bool vma_is_shmem(const struct vm_area_struct *vma);
bool vma_is_anon_shmem(const struct vm_area_struct *vma);
#else
static inline bool vma_is_shmem(const struct vm_area_struct *vma) { return false; }
static inline bool vma_is_anon_shmem(const struct vm_area_struct *vma) { return false; }
#endif

int vma_is_stack_for_current(const struct vm_area_struct *vma);

/* flush_tlb_range() takes a vma, not a mm, and can care about flags */
#define TLB_FLUSH_VMA(mm,flags) { .vm_mm = (mm), .vm_flags = (flags) }

struct mmu_gather;
struct inode;

extern void prep_compound_page(struct page *page, unsigned int order);

static inline unsigned int folio_large_order(const struct folio *folio)
{
	return folio->_flags_1 & 0xff;
}

#ifdef NR_PAGES_IN_LARGE_FOLIO
static inline unsigned long folio_large_nr_pages(const struct folio *folio)
{
	return folio->_nr_pages;
}
#else
static inline unsigned long folio_large_nr_pages(const struct folio *folio)
{
	return 1L << folio_large_order(folio);
}
#endif

/*
 * compound_order() can be called without holding a reference, which means
 * that niceties like page_folio() don't work.  These callers should be
 * prepared to handle wild return values.  For example, PG_head may be
 * set before the order is initialised, or this may be a tail page.
 * See compaction.c for some good examples.
 */
static inline unsigned int compound_order(const struct page *page)
{
	const struct folio *folio = (struct folio *)page;

	if (!test_bit(PG_head, &folio->flags.f))
		return 0;
	return folio_large_order(folio);
}

/**
 * folio_order - The allocation order of a folio.
 * @folio: The folio.
 *
 * A folio is composed of 2^order pages.  See get_order() for the definition
 * of order.
 *
 * Return: The order of the folio.
 */
static inline unsigned int folio_order(const struct folio *folio)
{
	if (!folio_test_large(folio))
		return 0;
	return folio_large_order(folio);
}

/**
 * folio_reset_order - Reset the folio order and derived _nr_pages
 * @folio: The folio.
 *
 * Reset the order and derived _nr_pages to 0. Must only be used in the
 * process of splitting large folios.
 */
static inline void folio_reset_order(struct folio *folio)
{
	if (WARN_ON_ONCE(!folio_test_large(folio)))
		return;
	folio->_flags_1 &= ~0xffUL;
#ifdef NR_PAGES_IN_LARGE_FOLIO
	folio->_nr_pages = 0;
#endif
}

#include <linux/huge_mm.h>

/*
 * Methods to modify the page usage count.
 *
 * What counts for a page usage:
 * - cache mapping   (page->mapping)
 * - private data    (page->private)
 * - page mapped in a task's page tables, each mapping
 *   is counted separately
 *
 * Also, many kernel routines increase the page count before a critical
 * routine so they can be sure the page doesn't go away from under them.
 */

/*
 * Drop a ref, return true if the refcount fell to zero (the page has no users)
 */
static inline int put_page_testzero(struct page *page)
{
	VM_BUG_ON_PAGE(page_ref_count(page) == 0, page);
	return page_ref_dec_and_test(page);
}

static inline int folio_put_testzero(struct folio *folio)
{
	return put_page_testzero(&folio->page);
}

/*
 * Try to grab a ref unless the page has a refcount of zero, return false if
 * that is the case.
 * This can be called when MMU is off so it must not access
 * any of the virtual mappings.
 */
static inline bool get_page_unless_zero(struct page *page)
{
	return page_ref_add_unless(page, 1, 0);
}

static inline struct folio *folio_get_nontail_page(struct page *page)
{
	if (unlikely(!get_page_unless_zero(page)))
		return NULL;
	return (struct folio *)page;
}

extern int page_is_ram(unsigned long pfn);

enum {
	REGION_INTERSECTS,
	REGION_DISJOINT,
	REGION_MIXED,
};

int region_intersects(resource_size_t offset, size_t size, unsigned long flags,
		      unsigned long desc);

/* Support for virtually mapped pages */
struct page *vmalloc_to_page(const void *addr);
unsigned long vmalloc_to_pfn(const void *addr);

/*
 * Determine if an address is within the vmalloc range
 *
 * On nommu, vmalloc/vfree wrap through kmalloc/kfree directly, so there
 * is no special casing required.
 */
#ifdef CONFIG_MMU
extern bool is_vmalloc_addr(const void *x);
extern int is_vmalloc_or_module_addr(const void *x);
#else
static inline bool is_vmalloc_addr(const void *x)
{
	return false;
}
static inline int is_vmalloc_or_module_addr(const void *x)
{
	return 0;
}
#endif

/*
 * How many times the entire folio is mapped as a single unit (eg by a
 * PMD or PUD entry).  This is probably not what you want, except for
 * debugging purposes or implementation of other core folio_*() primitives.
 */
static inline int folio_entire_mapcount(const struct folio *folio)
{
	VM_BUG_ON_FOLIO(!folio_test_large(folio), folio);
	if (!IS_ENABLED(CONFIG_64BIT) && unlikely(folio_large_order(folio) == 1))
		return 0;
	return atomic_read(&folio->_entire_mapcount) + 1;
}

static inline int folio_large_mapcount(const struct folio *folio)
{
	VM_WARN_ON_FOLIO(!folio_test_large(folio), folio);
	return atomic_read(&folio->_large_mapcount) + 1;
}

/**
 * folio_mapcount() - Number of mappings of this folio.
 * @folio: The folio.
 *
 * The folio mapcount corresponds to the number of present user page table
 * entries that reference any part of a folio. Each such present user page
 * table entry must be paired with exactly on folio reference.
 *
 * For ordindary folios, each user page table entry (PTE/PMD/PUD/...) counts
 * exactly once.
 *
 * For hugetlb folios, each abstracted "hugetlb" user page table entry that
 * references the entire folio counts exactly once, even when such special
 * page table entries are comprised of multiple ordinary page table entries.
 *
 * Will report 0 for pages which cannot be mapped into userspace, such as
 * slab, page tables and similar.
 *
 * Return: The number of times this folio is mapped.
 */
static inline int folio_mapcount(const struct folio *folio)
{
	int mapcount;

	if (likely(!folio_test_large(folio))) {
		mapcount = atomic_read(&folio->_mapcount) + 1;
		if (page_mapcount_is_type(mapcount))
			mapcount = 0;
		return mapcount;
	}
	return folio_large_mapcount(folio);
}

/**
 * folio_mapped - Is this folio mapped into userspace?
 * @folio: The folio.
 *
 * Return: True if any page in this folio is referenced by user page tables.
 */
static inline bool folio_mapped(const struct folio *folio)
{
	return folio_mapcount(folio) >= 1;
}

/*
 * Return true if this page is mapped into pagetables.
 * For compound page it returns true if any sub-page of compound page is mapped,
 * even if this particular sub-page is not itself mapped by any PTE or PMD.
 */
static inline bool page_mapped(const struct page *page)
{
	return folio_mapped(page_folio(page));
}

static inline struct page *virt_to_head_page(const void *x)
{
	struct page *page = virt_to_page(x);

	return compound_head(page);
}

static inline struct folio *virt_to_folio(const void *x)
{
	struct page *page = virt_to_page(x);

	return page_folio(page);
}

void __folio_put(struct folio *folio);

void split_page(struct page *page, unsigned int order);
void folio_copy(struct folio *dst, struct folio *src);
int folio_mc_copy(struct folio *dst, struct folio *src);

unsigned long nr_free_buffer_pages(void);

/* Returns the number of bytes in this potentially compound page. */
static inline unsigned long page_size(const struct page *page)
{
	return PAGE_SIZE << compound_order(page);
}

/* Returns the number of bits needed for the number of bytes in a page */
static inline unsigned int page_shift(struct page *page)
{
	return PAGE_SHIFT + compound_order(page);
}

/**
 * thp_order - Order of a transparent huge page.
 * @page: Head page of a transparent huge page.
 */
static inline unsigned int thp_order(struct page *page)
{
	VM_BUG_ON_PGFLAGS(PageTail(page), page);
	return compound_order(page);
}

/**
 * thp_size - Size of a transparent huge page.
 * @page: Head page of a transparent huge page.
 *
 * Return: Number of bytes in this page.
 */
static inline unsigned long thp_size(struct page *page)
{
	return PAGE_SIZE << thp_order(page);
}

#ifdef CONFIG_MMU
/*
 * Do pte_mkwrite, but only if the vma says VM_WRITE.  We do this when
 * servicing faults for write access.  In the normal case, do always want
 * pte_mkwrite.  But get_user_pages can cause write faults for mappings
 * that do not have writing enabled, when used by access_process_vm.
 */
static inline pte_t maybe_mkwrite(pte_t pte, struct vm_area_struct *vma)
{
	if (likely(vma->vm_flags & VM_WRITE))
		pte = pte_mkwrite(pte, vma);
	return pte;
}

vm_fault_t do_set_pmd(struct vm_fault *vmf, struct folio *folio, struct page *page);
void set_pte_range(struct vm_fault *vmf, struct folio *folio,
		struct page *page, unsigned int nr, unsigned long addr);

vm_fault_t finish_fault(struct vm_fault *vmf);
#endif

/*
 * Multiple processes may "see" the same page. E.g. for untouched
 * mappings of /dev/null, all processes see the same page full of
 * zeroes, and text pages of executables and shared libraries have
 * only one copy in memory, at most, normally.
 *
 * For the non-reserved pages, page_count(page) denotes a reference count.
 *   page_count() == 0 means the page is free. page->lru is then used for
 *   freelist management in the buddy allocator.
 *   page_count() > 0  means the page has been allocated.
 *
 * Pages are allocated by the slab allocator in order to provide memory
 * to kmalloc and kmem_cache_alloc. In this case, the management of the
 * page, and the fields in 'struct page' are the responsibility of mm/slab.c
 * unless a particular usage is carefully commented. (the responsibility of
 * freeing the kmalloc memory is the caller's, of course).
 *
 * A page may be used by anyone else who does a __get_free_page().
 * In this case, page_count still tracks the references, and should only
 * be used through the normal accessor functions. The top bits of page->flags
 * and page->virtual store page management information, but all other fields
 * are unused and could be used privately, carefully. The management of this
 * page is the responsibility of the one who allocated it, and those who have
 * subsequently been given references to it.
 *
 * The other pages (we may call them "pagecache pages") are completely
 * managed by the Linux memory manager: I/O, buffers, swapping etc.
 * The following discussion applies only to them.
 *
 * A pagecache page contains an opaque `private' member, which belongs to the
 * page's address_space. Usually, this is the address of a circular list of
 * the page's disk buffers. PG_private must be set to tell the VM to call
 * into the filesystem to release these pages.
 *
 * A folio may belong to an inode's memory mapping. In this case,
 * folio->mapping points to the inode, and folio->index is the file
 * offset of the folio, in units of PAGE_SIZE.
 *
 * If pagecache pages are not associated with an inode, they are said to be
 * anonymous pages. These may become associated with the swapcache, and in that
 * case PG_swapcache is set, and page->private is an offset into the swapcache.
 *
 * In either case (swapcache or inode backed), the pagecache itself holds one
 * reference to the page. Setting PG_private should also increment the
 * refcount. The each user mapping also has a reference to the page.
 *
 * The pagecache pages are stored in a per-mapping radix tree, which is
 * rooted at mapping->i_pages, and indexed by offset.
 * Where 2.4 and early 2.6 kernels kept dirty/clean pages in per-address_space
 * lists, we instead now tag pages as dirty/writeback in the radix tree.
 *
 * All pagecache pages may be subject to I/O:
 * - inode pages may need to be read from disk,
 * - inode pages which have been modified and are MAP_SHARED may need
 *   to be written back to the inode on disk,
 * - anonymous pages (including MAP_PRIVATE file mappings) which have been
 *   modified may need to be swapped out to swap space and (later) to be read
 *   back into memory.
 */

/* 127: arbitrary random number, small enough to assemble well */
#define folio_ref_zero_or_close_to_overflow(folio) \
	((unsigned int) folio_ref_count(folio) + 127u <= 127u)

/**
 * folio_get - Increment the reference count on a folio.
 * @folio: The folio.
 *
 * Context: May be called in any context, as long as you know that
 * you have a refcount on the folio.  If you do not already have one,
 * folio_try_get() may be the right interface for you to use.
 */
static inline void folio_get(struct folio *folio)
{
	VM_BUG_ON_FOLIO(folio_ref_zero_or_close_to_overflow(folio), folio);
	folio_ref_inc(folio);
}

static inline void get_page(struct page *page)
{
	struct folio *folio = page_folio(page);
	if (WARN_ON_ONCE(folio_test_slab(folio)))
		return;
	if (WARN_ON_ONCE(folio_test_large_kmalloc(folio)))
		return;
	folio_get(folio);
}

static inline __must_check bool try_get_page(struct page *page)
{
	page = compound_head(page);
	if (WARN_ON_ONCE(page_ref_count(page) <= 0))
		return false;
	page_ref_inc(page);
	return true;
}

/**
 * folio_put - Decrement the reference count on a folio.
 * @folio: The folio.
 *
 * If the folio's reference count reaches zero, the memory will be
 * released back to the page allocator and may be used by another
 * allocation immediately.  Do not access the memory or the struct folio
 * after calling folio_put() unless you can be sure that it wasn't the
 * last reference.
 *
 * Context: May be called in process or interrupt context, but not in NMI
 * context.  May be called while holding a spinlock.
 */
static inline void folio_put(struct folio *folio)
{
	if (folio_put_testzero(folio))
		__folio_put(folio);
}

/**
 * folio_put_refs - Reduce the reference count on a folio.
 * @folio: The folio.
 * @refs: The amount to subtract from the folio's reference count.
 *
 * If the folio's reference count reaches zero, the memory will be
 * released back to the page allocator and may be used by another
 * allocation immediately.  Do not access the memory or the struct folio
 * after calling folio_put_refs() unless you can be sure that these weren't
 * the last references.
 *
 * Context: May be called in process or interrupt context, but not in NMI
 * context.  May be called while holding a spinlock.
 */
static inline void folio_put_refs(struct folio *folio, int refs)
{
	if (folio_ref_sub_and_test(folio, refs))
		__folio_put(folio);
}

void folios_put_refs(struct folio_batch *folios, unsigned int *refs);

/*
 * union release_pages_arg - an array of pages or folios
 *
 * release_pages() releases a simple array of multiple pages, and
 * accepts various different forms of said page array: either
 * a regular old boring array of pages, an array of folios, or
 * an array of encoded page pointers.
 *
 * The transparent union syntax for this kind of "any of these
 * argument types" is all kinds of ugly, so look away.
 */
typedef union {
	struct page **pages;
	struct folio **folios;
	struct encoded_page **encoded_pages;
} release_pages_arg __attribute__ ((__transparent_union__));

void release_pages(release_pages_arg, int nr);

/**
 * folios_put - Decrement the reference count on an array of folios.
 * @folios: The folios.
 *
 * Like folio_put(), but for a batch of folios.  This is more efficient
 * than writing the loop yourself as it will optimise the locks which need
 * to be taken if the folios are freed.  The folios batch is returned
 * empty and ready to be reused for another batch; there is no need to
 * reinitialise it.
 *
 * Context: May be called in process or interrupt context, but not in NMI
 * context.  May be called while holding a spinlock.
 */
static inline void folios_put(struct folio_batch *folios)
{
	folios_put_refs(folios, NULL);
}

static inline void put_page(struct page *page)
{
	struct folio *folio = page_folio(page);

	if (folio_test_slab(folio) || folio_test_large_kmalloc(folio))
		return;

	folio_put(folio);
}

/*
 * GUP_PIN_COUNTING_BIAS, and the associated functions that use it, overload
 * the page's refcount so that two separate items are tracked: the original page
 * reference count, and also a new count of how many pin_user_pages() calls were
 * made against the page. ("gup-pinned" is another term for the latter).
 *
 * With this scheme, pin_user_pages() becomes special: such pages are marked as
 * distinct from normal pages. As such, the unpin_user_page() call (and its
 * variants) must be used in order to release gup-pinned pages.
 *
 * Choice of value:
 *
 * By making GUP_PIN_COUNTING_BIAS a power of two, debugging of page reference
 * counts with respect to pin_user_pages() and unpin_user_page() becomes
 * simpler, due to the fact that adding an even power of two to the page
 * refcount has the effect of using only the upper N bits, for the code that
 * counts up using the bias value. This means that the lower bits are left for
 * the exclusive use of the original code that increments and decrements by one
 * (or at least, by much smaller values than the bias value).
 *
 * Of course, once the lower bits overflow into the upper bits (and this is
 * OK, because subtraction recovers the original values), then visual inspection
 * no longer suffices to directly view the separate counts. However, for normal
 * applications that don't have huge page reference counts, this won't be an
 * issue.
 *
 * Locking: the lockless algorithm described in folio_try_get_rcu()
 * provides safe operation for get_user_pages(), folio_mkclean() and
 * other calls that race to set up page table entries.
 */
#define GUP_PIN_COUNTING_BIAS (1U << 10)

void unpin_user_page(struct page *page);
void unpin_folio(struct folio *folio);
void unpin_user_pages_dirty_lock(struct page **pages, unsigned long npages,
				 bool make_dirty);
void unpin_user_page_range_dirty_lock(struct page *page, unsigned long npages,
				      bool make_dirty);
void unpin_user_pages(struct page **pages, unsigned long npages);
void unpin_user_folio(struct folio *folio, unsigned long npages);
void unpin_folios(struct folio **folios, unsigned long nfolios);

static inline bool is_cow_mapping(vm_flags_t flags)
{
	return (flags & (VM_SHARED | VM_MAYWRITE)) == VM_MAYWRITE;
}

#ifndef CONFIG_MMU
static inline bool is_nommu_shared_mapping(vm_flags_t flags)
{
	/*
	 * NOMMU shared mappings are ordinary MAP_SHARED mappings and selected
	 * R/O MAP_PRIVATE file mappings that are an effective R/O overlay of
	 * a file mapping. R/O MAP_PRIVATE mappings might still modify
	 * underlying memory if ptrace is active, so this is only possible if
	 * ptrace does not apply. Note that there is no mprotect() to upgrade
	 * write permissions later.
	 */
	return flags & (VM_MAYSHARE | VM_MAYOVERLAY);
}
#endif

#if defined(CONFIG_SPARSEMEM) && !defined(CONFIG_SPARSEMEM_VMEMMAP)
#define SECTION_IN_PAGE_FLAGS
#endif

/*
 * The identification function is mainly used by the buddy allocator for
 * determining if two pages could be buddies. We are not really identifying
 * the zone since we could be using the section number id if we do not have
 * node id available in page flags.
 * We only guarantee that it will return the same value for two combinable
 * pages in a zone.
 */
static inline int page_zone_id(struct page *page)
{
	return (page->flags.f >> ZONEID_PGSHIFT) & ZONEID_MASK;
}

#ifdef NODE_NOT_IN_PAGE_FLAGS
int memdesc_nid(memdesc_flags_t mdf);
#else
static inline int memdesc_nid(memdesc_flags_t mdf)
{
	return (mdf.f >> NODES_PGSHIFT) & NODES_MASK;
}
#endif

static inline int page_to_nid(const struct page *page)
{
	return memdesc_nid(PF_POISONED_CHECK(page)->flags);
}

static inline int folio_nid(const struct folio *folio)
{
	return memdesc_nid(folio->flags);
}

#ifdef CONFIG_NUMA_BALANCING
/* page access time bits needs to hold at least 4 seconds */
#define PAGE_ACCESS_TIME_MIN_BITS	12
#if LAST_CPUPID_SHIFT < PAGE_ACCESS_TIME_MIN_BITS
#define PAGE_ACCESS_TIME_BUCKETS				\
	(PAGE_ACCESS_TIME_MIN_BITS - LAST_CPUPID_SHIFT)
#else
#define PAGE_ACCESS_TIME_BUCKETS	0
#endif

#define PAGE_ACCESS_TIME_MASK				\
	(LAST_CPUPID_MASK << PAGE_ACCESS_TIME_BUCKETS)

static inline int cpu_pid_to_cpupid(int cpu, int pid)
{
	return ((cpu & LAST__CPU_MASK) << LAST__PID_SHIFT) | (pid & LAST__PID_MASK);
}

static inline int cpupid_to_pid(int cpupid)
{
	return cpupid & LAST__PID_MASK;
}

static inline int cpupid_to_cpu(int cpupid)
{
	return (cpupid >> LAST__PID_SHIFT) & LAST__CPU_MASK;
}

static inline int cpupid_to_nid(int cpupid)
{
	return cpu_to_node(cpupid_to_cpu(cpupid));
}

static inline bool cpupid_pid_unset(int cpupid)
{
	return cpupid_to_pid(cpupid) == (-1 & LAST__PID_MASK);
}

static inline bool cpupid_cpu_unset(int cpupid)
{
	return cpupid_to_cpu(cpupid) == (-1 & LAST__CPU_MASK);
}

static inline bool __cpupid_match_pid(pid_t task_pid, int cpupid)
{
	return (task_pid & LAST__PID_MASK) == cpupid_to_pid(cpupid);
}

#define cpupid_match_pid(task, cpupid) __cpupid_match_pid(task->pid, cpupid)
#ifdef LAST_CPUPID_NOT_IN_PAGE_FLAGS
static inline int folio_xchg_last_cpupid(struct folio *folio, int cpupid)
{
	return xchg(&folio->_last_cpupid, cpupid & LAST_CPUPID_MASK);
}

static inline int folio_last_cpupid(struct folio *folio)
{
	return folio->_last_cpupid;
}
static inline void page_cpupid_reset_last(struct page *page)
{
	page->_last_cpupid = -1 & LAST_CPUPID_MASK;
}
#else
static inline int folio_last_cpupid(struct folio *folio)
{
	return (folio->flags.f >> LAST_CPUPID_PGSHIFT) & LAST_CPUPID_MASK;
}

int folio_xchg_last_cpupid(struct folio *folio, int cpupid);

static inline void page_cpupid_reset_last(struct page *page)
{
	page->flags.f |= LAST_CPUPID_MASK << LAST_CPUPID_PGSHIFT;
}
#endif /* LAST_CPUPID_NOT_IN_PAGE_FLAGS */

static inline int folio_xchg_access_time(struct folio *folio, int time)
{
	int last_time;

	last_time = folio_xchg_last_cpupid(folio,
					   time >> PAGE_ACCESS_TIME_BUCKETS);
	return last_time << PAGE_ACCESS_TIME_BUCKETS;
}

static inline void vma_set_access_pid_bit(struct vm_area_struct *vma)
{
	unsigned int pid_bit;

	pid_bit = hash_32(current->pid, ilog2(BITS_PER_LONG));
	if (vma->numab_state && !test_bit(pid_bit, &vma->numab_state->pids_active[1])) {
		__set_bit(pid_bit, &vma->numab_state->pids_active[1]);
	}
}

bool folio_use_access_time(struct folio *folio);
#else /* !CONFIG_NUMA_BALANCING */
static inline int folio_xchg_last_cpupid(struct folio *folio, int cpupid)
{
	return folio_nid(folio); /* XXX */
}

static inline int folio_xchg_access_time(struct folio *folio, int time)
{
	return 0;
}

static inline int folio_last_cpupid(struct folio *folio)
{
	return folio_nid(folio); /* XXX */
}

static inline int cpupid_to_nid(int cpupid)
{
	return -1;
}

static inline int cpupid_to_pid(int cpupid)
{
	return -1;
}

static inline int cpupid_to_cpu(int cpupid)
{
	return -1;
}

static inline int cpu_pid_to_cpupid(int nid, int pid)
{
	return -1;
}

static inline bool cpupid_pid_unset(int cpupid)
{
	return true;
}

static inline void page_cpupid_reset_last(struct page *page)
{
}

static inline bool cpupid_match_pid(struct task_struct *task, int cpupid)
{
	return false;
}

static inline void vma_set_access_pid_bit(struct vm_area_struct *vma)
{
}
static inline bool folio_use_access_time(struct folio *folio)
{
	return false;
}
#endif /* CONFIG_NUMA_BALANCING */

#if defined(CONFIG_KASAN_SW_TAGS) || defined(CONFIG_KASAN_HW_TAGS)

/*
 * KASAN per-page tags are stored xor'ed with 0xff. This allows to avoid
 * setting tags for all pages to native kernel tag value 0xff, as the default
 * value 0x00 maps to 0xff.
 */

static inline u8 page_kasan_tag(const struct page *page)
{
	u8 tag = KASAN_TAG_KERNEL;

	if (kasan_enabled()) {
		tag = (page->flags.f >> KASAN_TAG_PGSHIFT) & KASAN_TAG_MASK;
		tag ^= 0xff;
	}

	return tag;
}

static inline void page_kasan_tag_set(struct page *page, u8 tag)
{
	unsigned long old_flags, flags;

	if (!kasan_enabled())
		return;

	tag ^= 0xff;
	old_flags = READ_ONCE(page->flags.f);
	do {
		flags = old_flags;
		flags &= ~(KASAN_TAG_MASK << KASAN_TAG_PGSHIFT);
		flags |= (tag & KASAN_TAG_MASK) << KASAN_TAG_PGSHIFT;
	} while (unlikely(!try_cmpxchg(&page->flags.f, &old_flags, flags)));
}

static inline void page_kasan_tag_reset(struct page *page)
{
	if (kasan_enabled())
		page_kasan_tag_set(page, KASAN_TAG_KERNEL);
}

#else /* CONFIG_KASAN_SW_TAGS || CONFIG_KASAN_HW_TAGS */

static inline u8 page_kasan_tag(const struct page *page)
{
	return 0xff;
}

static inline void page_kasan_tag_set(struct page *page, u8 tag) { }
static inline void page_kasan_tag_reset(struct page *page) { }

#endif /* CONFIG_KASAN_SW_TAGS || CONFIG_KASAN_HW_TAGS */

static inline struct zone *page_zone(const struct page *page)
{
	return &NODE_DATA(page_to_nid(page))->node_zones[page_zonenum(page)];
}

static inline pg_data_t *page_pgdat(const struct page *page)
{
	return NODE_DATA(page_to_nid(page));
}

static inline pg_data_t *folio_pgdat(const struct folio *folio)
{
	return NODE_DATA(folio_nid(folio));
}

static inline struct zone *folio_zone(const struct folio *folio)
{
	return &folio_pgdat(folio)->node_zones[folio_zonenum(folio)];
}

#ifdef SECTION_IN_PAGE_FLAGS
static inline void set_page_section(struct page *page, unsigned long section)
{
	page->flags.f &= ~(SECTIONS_MASK << SECTIONS_PGSHIFT);
	page->flags.f |= (section & SECTIONS_MASK) << SECTIONS_PGSHIFT;
}

static inline unsigned long memdesc_section(memdesc_flags_t mdf)
{
	return (mdf.f >> SECTIONS_PGSHIFT) & SECTIONS_MASK;
}
#else /* !SECTION_IN_PAGE_FLAGS */
static inline unsigned long memdesc_section(memdesc_flags_t mdf)
{
	return 0;
}
#endif /* SECTION_IN_PAGE_FLAGS */

/**
 * folio_pfn - Return the Page Frame Number of a folio.
 * @folio: The folio.
 *
 * A folio may contain multiple pages.  The pages have consecutive
 * Page Frame Numbers.
 *
 * Return: The Page Frame Number of the first page in the folio.
 */
static inline unsigned long folio_pfn(const struct folio *folio)
{
	return page_to_pfn(&folio->page);
}

static inline struct folio *pfn_folio(unsigned long pfn)
{
	return page_folio(pfn_to_page(pfn));
}

#ifdef CONFIG_MMU
static inline pte_t mk_pte(const struct page *page, pgprot_t pgprot)
{
	return pfn_pte(page_to_pfn(page), pgprot);
}

/**
 * folio_mk_pte - Create a PTE for this folio
 * @folio: The folio to create a PTE for
 * @pgprot: The page protection bits to use
 *
 * Create a page table entry for the first page of this folio.
 * This is suitable for passing to set_ptes().
 *
 * Return: A page table entry suitable for mapping this folio.
 */
static inline pte_t folio_mk_pte(const struct folio *folio, pgprot_t pgprot)
{
	return pfn_pte(folio_pfn(folio), pgprot);
}

#ifdef CONFIG_TRANSPARENT_HUGEPAGE
/**
 * folio_mk_pmd - Create a PMD for this folio
 * @folio: The folio to create a PMD for
 * @pgprot: The page protection bits to use
 *
 * Create a page table entry for the first page of this folio.
 * This is suitable for passing to set_pmd_at().
 *
 * Return: A page table entry suitable for mapping this folio.
 */
static inline pmd_t folio_mk_pmd(const struct folio *folio, pgprot_t pgprot)
{
	return pmd_mkhuge(pfn_pmd(folio_pfn(folio), pgprot));
}

#ifdef CONFIG_HAVE_ARCH_TRANSPARENT_HUGEPAGE_PUD
/**
 * folio_mk_pud - Create a PUD for this folio
 * @folio: The folio to create a PUD for
 * @pgprot: The page protection bits to use
 *
 * Create a page table entry for the first page of this folio.
 * This is suitable for passing to set_pud_at().
 *
 * Return: A page table entry suitable for mapping this folio.
 */
static inline pud_t folio_mk_pud(const struct folio *folio, pgprot_t pgprot)
{
	return pud_mkhuge(pfn_pud(folio_pfn(folio), pgprot));
}
#endif /* CONFIG_HAVE_ARCH_TRANSPARENT_HUGEPAGE_PUD */
#endif /* CONFIG_TRANSPARENT_HUGEPAGE */
#endif /* CONFIG_MMU */

static inline bool folio_has_pincount(const struct folio *folio)
{
	if (IS_ENABLED(CONFIG_64BIT))
		return folio_test_large(folio);
	return folio_order(folio) > 1;
}

/**
 * folio_maybe_dma_pinned - Report if a folio may be pinned for DMA.
 * @folio: The folio.
 *
 * This function checks if a folio has been pinned via a call to
 * a function in the pin_user_pages() family.
 *
 * For small folios, the return value is partially fuzzy: false is not fuzzy,
 * because it means "definitely not pinned for DMA", but true means "probably
 * pinned for DMA, but possibly a false positive due to having at least
 * GUP_PIN_COUNTING_BIAS worth of normal folio references".
 *
 * False positives are OK, because: a) it's unlikely for a folio to
 * get that many refcounts, and b) all the callers of this routine are
 * expected to be able to deal gracefully with a false positive.
 *
 * For most large folios, the result will be exactly correct. That's because
 * we have more tracking data available: the _pincount field is used
 * instead of the GUP_PIN_COUNTING_BIAS scheme.
 *
 * For more information, please see Documentation/core-api/pin_user_pages.rst.
 *
 * Return: True, if it is likely that the folio has been "dma-pinned".
 * False, if the folio is definitely not dma-pinned.
 */
static inline bool folio_maybe_dma_pinned(struct folio *folio)
{
	if (folio_has_pincount(folio))
		return atomic_read(&folio->_pincount) > 0;

	/*
	 * folio_ref_count() is signed. If that refcount overflows, then
	 * folio_ref_count() returns a negative value, and callers will avoid
	 * further incrementing the refcount.
	 *
	 * Here, for that overflow case, use the sign bit to count a little
	 * bit higher via unsigned math, and thus still get an accurate result.
	 */
	return ((unsigned int)folio_ref_count(folio)) >=
		GUP_PIN_COUNTING_BIAS;
}

/*
 * This should most likely only be called during fork() to see whether we
 * should break the cow immediately for an anon page on the src mm.
 *
 * The caller has to hold the PT lock and the vma->vm_mm->->write_protect_seq.
 */
static inline bool folio_needs_cow_for_dma(struct vm_area_struct *vma,
					  struct folio *folio)
{
	VM_BUG_ON(!(raw_read_seqcount(&vma->vm_mm->write_protect_seq) & 1));

	if (!mm_flags_test(MMF_HAS_PINNED, vma->vm_mm))
		return false;

	return folio_maybe_dma_pinned(folio);
}

/**
 * is_zero_page - Query if a page is a zero page
 * @page: The page to query
 *
 * This returns true if @page is one of the permanent zero pages.
 */
static inline bool is_zero_page(const struct page *page)
{
	return is_zero_pfn(page_to_pfn(page));
}

/**
 * is_zero_folio - Query if a folio is a zero page
 * @folio: The folio to query
 *
 * This returns true if @folio is one of the permanent zero pages.
 */
static inline bool is_zero_folio(const struct folio *folio)
{
	return is_zero_page(&folio->page);
}

/* MIGRATE_CMA and ZONE_MOVABLE do not allow pin folios */
#ifdef CONFIG_MIGRATION
static inline bool folio_is_longterm_pinnable(struct folio *folio)
{
#ifdef CONFIG_CMA
	int mt = folio_migratetype(folio);

	if (mt == MIGRATE_CMA || mt == MIGRATE_ISOLATE)
		return false;
#endif
	/* The zero page can be "pinned" but gets special handling. */
	if (is_zero_folio(folio))
		return true;

	/* Coherent device memory must always allow eviction. */
	if (folio_is_device_coherent(folio))
		return false;

	/*
	 * Filesystems can only tolerate transient delays to truncate and
	 * hole-punch operations
	 */
	if (folio_is_fsdax(folio))
		return false;

	/* Otherwise, non-movable zone folios can be pinned. */
	return !folio_is_zone_movable(folio);

}
#else
static inline bool folio_is_longterm_pinnable(struct folio *folio)
{
	return true;
}
#endif

static inline void set_page_zone(struct page *page, enum zone_type zone)
{
	page->flags.f &= ~(ZONES_MASK << ZONES_PGSHIFT);
	page->flags.f |= (zone & ZONES_MASK) << ZONES_PGSHIFT;
}

static inline void set_page_node(struct page *page, unsigned long node)
{
	page->flags.f &= ~(NODES_MASK << NODES_PGSHIFT);
	page->flags.f |= (node & NODES_MASK) << NODES_PGSHIFT;
}

static inline void set_page_links(struct page *page, enum zone_type zone,
	unsigned long node, unsigned long pfn)
{
	set_page_zone(page, zone);
	set_page_node(page, node);
#ifdef SECTION_IN_PAGE_FLAGS
	set_page_section(page, pfn_to_section_nr(pfn));
#endif
}

/**
 * folio_nr_pages - The number of pages in the folio.
 * @folio: The folio.
 *
 * Return: A positive power of two.
 */
static inline unsigned long folio_nr_pages(const struct folio *folio)
{
	if (!folio_test_large(folio))
		return 1;
	return folio_large_nr_pages(folio);
}

#if !defined(CONFIG_HAVE_GIGANTIC_FOLIOS)
/*
 * We don't expect any folios that exceed buddy sizes (and consequently
 * memory sections).
 */
#define MAX_FOLIO_ORDER		MAX_PAGE_ORDER
#elif defined(CONFIG_SPARSEMEM) && !defined(CONFIG_SPARSEMEM_VMEMMAP)
/*
 * Only pages within a single memory section are guaranteed to be
 * contiguous. By limiting folios to a single memory section, all folio
 * pages are guaranteed to be contiguous.
 */
#define MAX_FOLIO_ORDER		PFN_SECTION_SHIFT
#elif defined(CONFIG_HUGETLB_PAGE)
/*
 * There is no real limit on the folio size. We limit them to the maximum we
 * currently expect (see CONFIG_HAVE_GIGANTIC_FOLIOS): with hugetlb, we expect
 * no folios larger than 16 GiB on 64bit and 1 GiB on 32bit.
 */
#define MAX_FOLIO_ORDER		get_order(IS_ENABLED(CONFIG_64BIT) ? SZ_16G : SZ_1G)
#else
/*
 * Without hugetlb, gigantic folios that are bigger than a single PUD are
 * currently impossible.
 */
#define MAX_FOLIO_ORDER		PUD_ORDER
#endif

#define MAX_FOLIO_NR_PAGES	(1UL << MAX_FOLIO_ORDER)

/*
 * compound_nr() returns the number of pages in this potentially compound
 * page.  compound_nr() can be called on a tail page, and is defined to
 * return 1 in that case.
 */
static inline unsigned long compound_nr(const struct page *page)
{
	const struct folio *folio = (struct folio *)page;

	if (!test_bit(PG_head, &folio->flags.f))
		return 1;
	return folio_large_nr_pages(folio);
}

/**
 * folio_next - Move to the next physical folio.
 * @folio: The folio we're currently operating on.
 *
 * If you have physically contiguous memory which may span more than
 * one folio (eg a &struct bio_vec), use this function to move from one
 * folio to the next.  Do not use it if the memory is only virtually
 * contiguous as the folios are almost certainly not adjacent to each
 * other.  This is the folio equivalent to writing ``page++``.
 *
 * Context: We assume that the folios are refcounted and/or locked at a
 * higher level and do not adjust the reference counts.
 * Return: The next struct folio.
 */
static inline struct folio *folio_next(struct folio *folio)
{
	return (struct folio *)folio_page(folio, folio_nr_pages(folio));
}

/**
 * folio_shift - The size of the memory described by this folio.
 * @folio: The folio.
 *
 * A folio represents a number of bytes which is a power-of-two in size.
 * This function tells you which power-of-two the folio is.  See also
 * folio_size() and folio_order().
 *
 * Context: The caller should have a reference on the folio to prevent
 * it from being split.  It is not necessary for the folio to be locked.
 * Return: The base-2 logarithm of the size of this folio.
 */
static inline unsigned int folio_shift(const struct folio *folio)
{
	return PAGE_SHIFT + folio_order(folio);
}

/**
 * folio_size - The number of bytes in a folio.
 * @folio: The folio.
 *
 * Context: The caller should have a reference on the folio to prevent
 * it from being split.  It is not necessary for the folio to be locked.
 * Return: The number of bytes in this folio.
 */
static inline size_t folio_size(const struct folio *folio)
{
	return PAGE_SIZE << folio_order(folio);
}

/**
 * folio_maybe_mapped_shared - Whether the folio is mapped into the page
 *			       tables of more than one MM
 * @folio: The folio.
 *
 * This function checks if the folio maybe currently mapped into more than one
 * MM ("maybe mapped shared"), or if the folio is certainly mapped into a single
 * MM ("mapped exclusively").
 *
 * For KSM folios, this function also returns "mapped shared" when a folio is
 * mapped multiple times into the same MM, because the individual page mappings
 * are independent.
 *
 * For small anonymous folios and anonymous hugetlb folios, the return
 * value will be exactly correct: non-KSM folios can only be mapped at most once
 * into an MM, and they cannot be partially mapped. KSM folios are
 * considered shared even if mapped multiple times into the same MM.
 *
 * For other folios, the result can be fuzzy:
 *    #. For partially-mappable large folios (THP), the return value can wrongly
 *       indicate "mapped shared" (false positive) if a folio was mapped by
 *       more than two MMs at one point in time.
 *    #. For pagecache folios (including hugetlb), the return value can wrongly
 *       indicate "mapped shared" (false positive) when two VMAs in the same MM
 *       cover the same file range.
 *
 * Further, this function only considers current page table mappings that
 * are tracked using the folio mapcount(s).
 *
 * This function does not consider:
 *    #. If the folio might get mapped in the (near) future (e.g., swapcache,
 *       pagecache, temporary unmapping for migration).
 *    #. If the folio is mapped differently (VM_PFNMAP).
 *    #. If hugetlb page table sharing applies. Callers might want to check
 *       hugetlb_pmd_shared().
 *
 * Return: Whether the folio is estimated to be mapped into more than one MM.
 */
static inline bool folio_maybe_mapped_shared(struct folio *folio)
{
	int mapcount = folio_mapcount(folio);

	/* Only partially-mappable folios require more care. */
	if (!folio_test_large(folio) || unlikely(folio_test_hugetlb(folio)))
		return mapcount > 1;

	/*
	 * vm_insert_page() without CONFIG_TRANSPARENT_HUGEPAGE ...
	 * simply assume "mapped shared", nobody should really care
	 * about this for arbitrary kernel allocations.
	 */
	if (!IS_ENABLED(CONFIG_MM_ID))
		return true;

	/*
	 * A single mapping implies "mapped exclusively", even if the
	 * folio flag says something different: it's easier to handle this
	 * case here instead of on the RMAP hot path.
	 */
	if (mapcount <= 1)
		return false;
	return test_bit(FOLIO_MM_IDS_SHARED_BITNUM, &folio->_mm_ids);
}

/**
 * folio_expected_ref_count - calculate the expected folio refcount
 * @folio: the folio
 *
 * Calculate the expected folio refcount, taking references from the pagecache,
 * swapcache, PG_private and page table mappings into account. Useful in
 * combination with folio_ref_count() to detect unexpected references (e.g.,
 * GUP or other temporary references).
 *
 * Does currently not consider references from the LRU cache. If the folio
 * was isolated from the LRU (which is the case during migration or split),
 * the LRU cache does not apply.
 *
 * Calling this function on an unmapped folio -- !folio_mapped() -- that is
 * locked will return a stable result.
 *
 * Calling this function on a mapped folio will not result in a stable result,
 * because nothing stops additional page table mappings from coming (e.g.,
 * fork()) or going (e.g., munmap()).
 *
 * Calling this function without the folio lock will also not result in a
 * stable result: for example, the folio might get dropped from the swapcache
 * concurrently.
 *
 * However, even when called without the folio lock or on a mapped folio,
 * this function can be used to detect unexpected references early (for example,
 * if it makes sense to even lock the folio and unmap it).
 *
 * The caller must add any reference (e.g., from folio_try_get()) it might be
 * holding itself to the result.
 *
 * Returns the expected folio refcount.
 */
static inline int folio_expected_ref_count(const struct folio *folio)
{
	const int order = folio_order(folio);
	int ref_count = 0;

	if (WARN_ON_ONCE(page_has_type(&folio->page) && !folio_test_hugetlb(folio)))
		return 0;

	if (folio_test_anon(folio)) {
		/* One reference per page from the swapcache. */
		ref_count += folio_test_swapcache(folio) << order;
	} else {
		/* One reference per page from the pagecache. */
		ref_count += !!folio->mapping << order;
		/* One reference from PG_private. */
		ref_count += folio_test_private(folio);
	}

	/* One reference per page table mapping. */
	return ref_count + folio_mapcount(folio);
}

#ifndef HAVE_ARCH_MAKE_FOLIO_ACCESSIBLE
static inline int arch_make_folio_accessible(struct folio *folio)
{
	return 0;
}
#endif

/*
 * Some inline functions in vmstat.h depend on page_zone()
 */
#include <linux/vmstat.h>

#if defined(CONFIG_HIGHMEM) && !defined(WANT_PAGE_VIRTUAL)
#define HASHED_PAGE_VIRTUAL
#endif

#if defined(WANT_PAGE_VIRTUAL)
static inline void *page_address(const struct page *page)
{
	return page->virtual;
}
static inline void set_page_address(struct page *page, void *address)
{
	page->virtual = address;
}
#define page_address_init()  do { } while(0)
#endif

#if defined(HASHED_PAGE_VIRTUAL)
void *page_address(const struct page *page);
void set_page_address(struct page *page, void *virtual);
void page_address_init(void);
#endif

static __always_inline void *lowmem_page_address(const struct page *page)
{
	return page_to_virt(page);
}

#if !defined(HASHED_PAGE_VIRTUAL) && !defined(WANT_PAGE_VIRTUAL)
#define page_address(page) lowmem_page_address(page)
#define set_page_address(page, address)  do { } while(0)
#define page_address_init()  do { } while(0)
#endif

static inline void *folio_address(const struct folio *folio)
{
	return page_address(&folio->page);
}

/*
 * Return true only if the page has been allocated with
 * ALLOC_NO_WATERMARKS and the low watermark was not
 * met implying that the system is under some pressure.
 */
static inline bool page_is_pfmemalloc(const struct page *page)
{
	/*
	 * lru.next has bit 1 set if the page is allocated from the
	 * pfmemalloc reserves.  Callers may simply overwrite it if
	 * they do not need to preserve that information.
	 */
	return (uintptr_t)page->lru.next & BIT(1);
}

/*
 * Return true only if the folio has been allocated with
 * ALLOC_NO_WATERMARKS and the low watermark was not
 * met implying that the system is under some pressure.
 */
static inline bool folio_is_pfmemalloc(const struct folio *folio)
{
	/*
	 * lru.next has bit 1 set if the page is allocated from the
	 * pfmemalloc reserves.  Callers may simply overwrite it if
	 * they do not need to preserve that information.
	 */
	return (uintptr_t)folio->lru.next & BIT(1);
}

/*
 * Only to be called by the page allocator on a freshly allocated
 * page.
 */
static inline void set_page_pfmemalloc(struct page *page)
{
	page->lru.next = (void *)BIT(1);
}

static inline void clear_page_pfmemalloc(struct page *page)
{
	page->lru.next = NULL;
}

/*
 * Can be called by the pagefault handler when it gets a VM_FAULT_OOM.
 */
extern void pagefault_out_of_memory(void);

#define offset_in_page(p)	((unsigned long)(p) & ~PAGE_MASK)
#define offset_in_folio(folio, p) ((unsigned long)(p) & (folio_size(folio) - 1))

/*
 * Parameter block passed down to zap_pte_range in exceptional cases.
 */
struct zap_details {
	struct folio *single_folio;	/* Locked folio to be unmapped */
	bool even_cows;			/* Zap COWed private pages too? */
	bool reclaim_pt;		/* Need reclaim page tables? */
	zap_flags_t zap_flags;		/* Extra flags for zapping */
};

/*
 * Whether to drop the pte markers, for example, the uffd-wp information for
 * file-backed memory.  This should only be specified when we will completely
 * drop the page in the mm, either by truncation or unmapping of the vma.  By
 * default, the flag is not set.
 */
#define  ZAP_FLAG_DROP_MARKER        ((__force zap_flags_t) BIT(0))
/* Set in unmap_vmas() to indicate a final unmap call.  Only used by hugetlb */
#define  ZAP_FLAG_UNMAP              ((__force zap_flags_t) BIT(1))

#ifdef CONFIG_MMU
extern bool can_do_mlock(void);
#else
static inline bool can_do_mlock(void) { return false; }
#endif
extern int user_shm_lock(size_t, struct ucounts *);
extern void user_shm_unlock(size_t, struct ucounts *);

struct folio *vm_normal_folio(struct vm_area_struct *vma, unsigned long addr,
			     pte_t pte);
struct page *vm_normal_page(struct vm_area_struct *vma, unsigned long addr,
			     pte_t pte);
struct folio *vm_normal_folio_pmd(struct vm_area_struct *vma,
				  unsigned long addr, pmd_t pmd);
struct page *vm_normal_page_pmd(struct vm_area_struct *vma, unsigned long addr,
				pmd_t pmd);
struct page *vm_normal_page_pud(struct vm_area_struct *vma, unsigned long addr,
		pud_t pud);

void zap_vma_ptes(struct vm_area_struct *vma, unsigned long address,
		  unsigned long size);
void zap_page_range_single(struct vm_area_struct *vma, unsigned long address,
			   unsigned long size, struct zap_details *details);
static inline void zap_vma_pages(struct vm_area_struct *vma)
{
	zap_page_range_single(vma, vma->vm_start,
			      vma->vm_end - vma->vm_start, NULL);
}
void unmap_vmas(struct mmu_gather *tlb, struct ma_state *mas,
		struct vm_area_struct *start_vma, unsigned long start,
		unsigned long end, unsigned long tree_end);

struct mmu_notifier_range;

void free_pgd_range(struct mmu_gather *tlb, unsigned long addr,
		unsigned long end, unsigned long floor, unsigned long ceiling);
int
copy_page_range(struct vm_area_struct *dst_vma, struct vm_area_struct *src_vma);
int generic_access_phys(struct vm_area_struct *vma, unsigned long addr,
			void *buf, int len, int write);

struct follow_pfnmap_args {
	/**
	 * Inputs:
	 * @vma: Pointer to @vm_area_struct struct
	 * @address: the virtual address to walk
	 */
	struct vm_area_struct *vma;
	unsigned long address;
	/**
	 * Internals:
	 *
	 * The caller shouldn't touch any of these.
	 */
	spinlock_t *lock;
	pte_t *ptep;
	/**
	 * Outputs:
	 *
	 * @pfn: the PFN of the address
	 * @addr_mask: address mask covering pfn
	 * @pgprot: the pgprot_t of the mapping
	 * @writable: whether the mapping is writable
	 * @special: whether the mapping is a special mapping (real PFN maps)
	 */
	unsigned long pfn;
	unsigned long addr_mask;
	pgprot_t pgprot;
	bool writable;
	bool special;
};
int follow_pfnmap_start(struct follow_pfnmap_args *args);
void follow_pfnmap_end(struct follow_pfnmap_args *args);

extern void truncate_pagecache(struct inode *inode, loff_t new);
extern void truncate_setsize(struct inode *inode, loff_t newsize);
void pagecache_isize_extended(struct inode *inode, loff_t from, loff_t to);
void truncate_pagecache_range(struct inode *inode, loff_t offset, loff_t end);
int generic_error_remove_folio(struct address_space *mapping,
		struct folio *folio);

struct vm_area_struct *lock_mm_and_find_vma(struct mm_struct *mm,
		unsigned long address, struct pt_regs *regs);

#ifdef CONFIG_MMU
extern vm_fault_t handle_mm_fault(struct vm_area_struct *vma,
				  unsigned long address, unsigned int flags,
				  struct pt_regs *regs);
extern int fixup_user_fault(struct mm_struct *mm,
			    unsigned long address, unsigned int fault_flags,
			    bool *unlocked);
void unmap_mapping_pages(struct address_space *mapping,
		pgoff_t start, pgoff_t nr, bool even_cows);
void unmap_mapping_range(struct address_space *mapping,
		loff_t const holebegin, loff_t const holelen, int even_cows);
#else
static inline vm_fault_t handle_mm_fault(struct vm_area_struct *vma,
					 unsigned long address, unsigned int flags,
					 struct pt_regs *regs)
{
	/* should never happen if there's no MMU */
	BUG();
	return VM_FAULT_SIGBUS;
}
static inline int fixup_user_fault(struct mm_struct *mm, unsigned long address,
		unsigned int fault_flags, bool *unlocked)
{
	/* should never happen if there's no MMU */
	BUG();
	return -EFAULT;
}
static inline void unmap_mapping_pages(struct address_space *mapping,
		pgoff_t start, pgoff_t nr, bool even_cows) { }
static inline void unmap_mapping_range(struct address_space *mapping,
		loff_t const holebegin, loff_t const holelen, int even_cows) { }
#endif

static inline void unmap_shared_mapping_range(struct address_space *mapping,
		loff_t const holebegin, loff_t const holelen)
{
	unmap_mapping_range(mapping, holebegin, holelen, 0);
}

static inline struct vm_area_struct *vma_lookup(struct mm_struct *mm,
						unsigned long addr);

extern int access_process_vm(struct task_struct *tsk, unsigned long addr,
		void *buf, int len, unsigned int gup_flags);
extern int access_remote_vm(struct mm_struct *mm, unsigned long addr,
		void *buf, int len, unsigned int gup_flags);

#ifdef CONFIG_BPF_SYSCALL
extern int copy_remote_vm_str(struct task_struct *tsk, unsigned long addr,
			      void *buf, int len, unsigned int gup_flags);
#endif

long get_user_pages_remote(struct mm_struct *mm,
			   unsigned long start, unsigned long nr_pages,
			   unsigned int gup_flags, struct page **pages,
			   int *locked);
long pin_user_pages_remote(struct mm_struct *mm,
			   unsigned long start, unsigned long nr_pages,
			   unsigned int gup_flags, struct page **pages,
			   int *locked);

/*
 * Retrieves a single page alongside its VMA. Does not support FOLL_NOWAIT.
 */
static inline struct page *get_user_page_vma_remote(struct mm_struct *mm,
						    unsigned long addr,
						    int gup_flags,
						    struct vm_area_struct **vmap)
{
	struct page *page;
	struct vm_area_struct *vma;
	int got;

	if (WARN_ON_ONCE(unlikely(gup_flags & FOLL_NOWAIT)))
		return ERR_PTR(-EINVAL);

	got = get_user_pages_remote(mm, addr, 1, gup_flags, &page, NULL);

	if (got < 0)
		return ERR_PTR(got);

	vma = vma_lookup(mm, addr);
	if (WARN_ON_ONCE(!vma)) {
		put_page(page);
		return ERR_PTR(-EINVAL);
	}

	*vmap = vma;
	return page;
}

long get_user_pages(unsigned long start, unsigned long nr_pages,
		    unsigned int gup_flags, struct page **pages);
long pin_user_pages(unsigned long start, unsigned long nr_pages,
		    unsigned int gup_flags, struct page **pages);
long get_user_pages_unlocked(unsigned long start, unsigned long nr_pages,
		    struct page **pages, unsigned int gup_flags);
long pin_user_pages_unlocked(unsigned long start, unsigned long nr_pages,
		    struct page **pages, unsigned int gup_flags);
long memfd_pin_folios(struct file *memfd, loff_t start, loff_t end,
		      struct folio **folios, unsigned int max_folios,
		      pgoff_t *offset);
int folio_add_pins(struct folio *folio, unsigned int pins);

int get_user_pages_fast(unsigned long start, int nr_pages,
			unsigned int gup_flags, struct page **pages);
int pin_user_pages_fast(unsigned long start, int nr_pages,
			unsigned int gup_flags, struct page **pages);
void folio_add_pin(struct folio *folio);

int account_locked_vm(struct mm_struct *mm, unsigned long pages, bool inc);
int __account_locked_vm(struct mm_struct *mm, unsigned long pages, bool inc,
			const struct task_struct *task, bool bypass_rlim);

struct kvec;
struct page *get_dump_page(unsigned long addr, int *locked);

bool folio_mark_dirty(struct folio *folio);
bool folio_mark_dirty_lock(struct folio *folio);
bool set_page_dirty(struct page *page);
int set_page_dirty_lock(struct page *page);

int get_cmdline(struct task_struct *task, char *buffer, int buflen);

/*
 * Flags used by change_protection().  For now we make it a bitmap so
 * that we can pass in multiple flags just like parameters.  However
 * for now all the callers are only use one of the flags at the same
 * time.
 */
/*
 * Whether we should manually check if we can map individual PTEs writable,
 * because something (e.g., COW, uffd-wp) blocks that from happening for all
 * PTEs automatically in a writable mapping.
 */
#define  MM_CP_TRY_CHANGE_WRITABLE	   (1UL << 0)
/* Whether this protection change is for NUMA hints */
#define  MM_CP_PROT_NUMA                   (1UL << 1)
/* Whether this change is for write protecting */
#define  MM_CP_UFFD_WP                     (1UL << 2) /* do wp */
#define  MM_CP_UFFD_WP_RESOLVE             (1UL << 3) /* Resolve wp */
#define  MM_CP_UFFD_WP_ALL                 (MM_CP_UFFD_WP | \
					    MM_CP_UFFD_WP_RESOLVE)

bool can_change_pte_writable(struct vm_area_struct *vma, unsigned long addr,
			     pte_t pte);
extern long change_protection(struct mmu_gather *tlb,
			      struct vm_area_struct *vma, unsigned long start,
			      unsigned long end, unsigned long cp_flags);
extern int mprotect_fixup(struct vma_iterator *vmi, struct mmu_gather *tlb,
	  struct vm_area_struct *vma, struct vm_area_struct **pprev,
	  unsigned long start, unsigned long end, vm_flags_t newflags);

/*
 * doesn't attempt to fault and will return short.
 */
int get_user_pages_fast_only(unsigned long start, int nr_pages,
			     unsigned int gup_flags, struct page **pages);

static inline bool get_user_page_fast_only(unsigned long addr,
			unsigned int gup_flags, struct page **pagep)
{
	return get_user_pages_fast_only(addr, 1, gup_flags, pagep) == 1;
}
/*
 * per-process(per-mm_struct) statistics.
 */
static inline unsigned long get_mm_counter(struct mm_struct *mm, int member)
{
	return percpu_counter_read_positive(&mm->rss_stat[member]);
}

static inline unsigned long get_mm_counter_sum(struct mm_struct *mm, int member)
{
	return percpu_counter_sum_positive(&mm->rss_stat[member]);
}

void mm_trace_rss_stat(struct mm_struct *mm, int member);

static inline void add_mm_counter(struct mm_struct *mm, int member, long value)
{
	percpu_counter_add(&mm->rss_stat[member], value);

	mm_trace_rss_stat(mm, member);
}

static inline void inc_mm_counter(struct mm_struct *mm, int member)
{
	percpu_counter_inc(&mm->rss_stat[member]);

	mm_trace_rss_stat(mm, member);
}

static inline void dec_mm_counter(struct mm_struct *mm, int member)
{
	percpu_counter_dec(&mm->rss_stat[member]);

	mm_trace_rss_stat(mm, member);
}

/* Optimized variant when folio is already known not to be anon */
static inline int mm_counter_file(struct folio *folio)
{
	if (folio_test_swapbacked(folio))
		return MM_SHMEMPAGES;
	return MM_FILEPAGES;
}

static inline int mm_counter(struct folio *folio)
{
	if (folio_test_anon(folio))
		return MM_ANONPAGES;
	return mm_counter_file(folio);
}

static inline unsigned long get_mm_rss(struct mm_struct *mm)
{
	return get_mm_counter(mm, MM_FILEPAGES) +
		get_mm_counter(mm, MM_ANONPAGES) +
		get_mm_counter(mm, MM_SHMEMPAGES);
}

static inline unsigned long get_mm_hiwater_rss(struct mm_struct *mm)
{
	return max(mm->hiwater_rss, get_mm_rss(mm));
}

static inline unsigned long get_mm_hiwater_vm(struct mm_struct *mm)
{
	return max(mm->hiwater_vm, mm->total_vm);
}

static inline void update_hiwater_rss(struct mm_struct *mm)
{
	unsigned long _rss = get_mm_rss(mm);

	if (data_race(mm->hiwater_rss) < _rss)
		data_race(mm->hiwater_rss = _rss);
}

static inline void update_hiwater_vm(struct mm_struct *mm)
{
	if (mm->hiwater_vm < mm->total_vm)
		mm->hiwater_vm = mm->total_vm;
}

static inline void reset_mm_hiwater_rss(struct mm_struct *mm)
{
	mm->hiwater_rss = get_mm_rss(mm);
}

static inline void setmax_mm_hiwater_rss(unsigned long *maxrss,
					 struct mm_struct *mm)
{
	unsigned long hiwater_rss = get_mm_hiwater_rss(mm);

	if (*maxrss < hiwater_rss)
		*maxrss = hiwater_rss;
}

#ifndef CONFIG_ARCH_HAS_PTE_SPECIAL
static inline int pte_special(pte_t pte)
{
	return 0;
}

static inline pte_t pte_mkspecial(pte_t pte)
{
	return pte;
}
#endif

#ifndef CONFIG_ARCH_SUPPORTS_PMD_PFNMAP
static inline bool pmd_special(pmd_t pmd)
{
	return false;
}

static inline pmd_t pmd_mkspecial(pmd_t pmd)
{
	return pmd;
}
#endif	/* CONFIG_ARCH_SUPPORTS_PMD_PFNMAP */

#ifndef CONFIG_ARCH_SUPPORTS_PUD_PFNMAP
static inline bool pud_special(pud_t pud)
{
	return false;
}

static inline pud_t pud_mkspecial(pud_t pud)
{
	return pud;
}
#endif	/* CONFIG_ARCH_SUPPORTS_PUD_PFNMAP */

extern pte_t *__get_locked_pte(struct mm_struct *mm, unsigned long addr,
			       spinlock_t **ptl);
static inline pte_t *get_locked_pte(struct mm_struct *mm, unsigned long addr,
				    spinlock_t **ptl)
{
	pte_t *ptep;
	__cond_lock(*ptl, ptep = __get_locked_pte(mm, addr, ptl));
	return ptep;
}

#ifdef __PAGETABLE_P4D_FOLDED
static inline int __p4d_alloc(struct mm_struct *mm, pgd_t *pgd,
						unsigned long address)
{
	return 0;
}
#else
int __p4d_alloc(struct mm_struct *mm, pgd_t *pgd, unsigned long address);
#endif

#if defined(__PAGETABLE_PUD_FOLDED) || !defined(CONFIG_MMU)
static inline int __pud_alloc(struct mm_struct *mm, p4d_t *p4d,
						unsigned long address)
{
	return 0;
}
static inline void mm_inc_nr_puds(struct mm_struct *mm) {}
static inline void mm_dec_nr_puds(struct mm_struct *mm) {}

#else
int __pud_alloc(struct mm_struct *mm, p4d_t *p4d, unsigned long address);

static inline void mm_inc_nr_puds(struct mm_struct *mm)
{
	if (mm_pud_folded(mm))
		return;
	atomic_long_add(PTRS_PER_PUD * sizeof(pud_t), &mm->pgtables_bytes);
}

static inline void mm_dec_nr_puds(struct mm_struct *mm)
{
	if (mm_pud_folded(mm))
		return;
	atomic_long_sub(PTRS_PER_PUD * sizeof(pud_t), &mm->pgtables_bytes);
}
#endif

#if defined(__PAGETABLE_PMD_FOLDED) || !defined(CONFIG_MMU)
static inline int __pmd_alloc(struct mm_struct *mm, pud_t *pud,
						unsigned long address)
{
	return 0;
}

static inline void mm_inc_nr_pmds(struct mm_struct *mm) {}
static inline void mm_dec_nr_pmds(struct mm_struct *mm) {}

#else
int __pmd_alloc(struct mm_struct *mm, pud_t *pud, unsigned long address);

static inline void mm_inc_nr_pmds(struct mm_struct *mm)
{
	if (mm_pmd_folded(mm))
		return;
	atomic_long_add(PTRS_PER_PMD * sizeof(pmd_t), &mm->pgtables_bytes);
}

static inline void mm_dec_nr_pmds(struct mm_struct *mm)
{
	if (mm_pmd_folded(mm))
		return;
	atomic_long_sub(PTRS_PER_PMD * sizeof(pmd_t), &mm->pgtables_bytes);
}
#endif

#ifdef CONFIG_MMU
static inline void mm_pgtables_bytes_init(struct mm_struct *mm)
{
	atomic_long_set(&mm->pgtables_bytes, 0);
}

static inline unsigned long mm_pgtables_bytes(const struct mm_struct *mm)
{
	return atomic_long_read(&mm->pgtables_bytes);
}

static inline void mm_inc_nr_ptes(struct mm_struct *mm)
{
	atomic_long_add(PTRS_PER_PTE * sizeof(pte_t), &mm->pgtables_bytes);
}

static inline void mm_dec_nr_ptes(struct mm_struct *mm)
{
	atomic_long_sub(PTRS_PER_PTE * sizeof(pte_t), &mm->pgtables_bytes);
}
#else

static inline void mm_pgtables_bytes_init(struct mm_struct *mm) {}
static inline unsigned long mm_pgtables_bytes(const struct mm_struct *mm)
{
	return 0;
}

static inline void mm_inc_nr_ptes(struct mm_struct *mm) {}
static inline void mm_dec_nr_ptes(struct mm_struct *mm) {}
#endif

int __pte_alloc(struct mm_struct *mm, pmd_t *pmd);
int __pte_alloc_kernel(pmd_t *pmd);

#if defined(CONFIG_MMU)

static inline p4d_t *p4d_alloc(struct mm_struct *mm, pgd_t *pgd,
		unsigned long address)
{
	return (unlikely(pgd_none(*pgd)) && __p4d_alloc(mm, pgd, address)) ?
		NULL : p4d_offset(pgd, address);
}

static inline pud_t *pud_alloc(struct mm_struct *mm, p4d_t *p4d,
		unsigned long address)
{
	return (unlikely(p4d_none(*p4d)) && __pud_alloc(mm, p4d, address)) ?
		NULL : pud_offset(p4d, address);
}

static inline pmd_t *pmd_alloc(struct mm_struct *mm, pud_t *pud, unsigned long address)
{
	return (unlikely(pud_none(*pud)) && __pmd_alloc(mm, pud, address))?
		NULL: pmd_offset(pud, address);
}
#endif /* CONFIG_MMU */

enum pt_flags {
	PT_kernel = PG_referenced,
	PT_reserved = PG_reserved,
	/* High bits are used for zone/node/section */
};

static inline struct ptdesc *virt_to_ptdesc(const void *x)
{
	return page_ptdesc(virt_to_page(x));
}

/**
 * ptdesc_address - Virtual address of page table.
 * @pt: Page table descriptor.
 *
 * Return: The first byte of the page table described by @pt.
 */
static inline void *ptdesc_address(const struct ptdesc *pt)
{
	return folio_address(ptdesc_folio(pt));
}

static inline bool pagetable_is_reserved(struct ptdesc *pt)
{
	return test_bit(PT_reserved, &pt->pt_flags.f);
}

/**
 * ptdesc_set_kernel - Mark a ptdesc used to map the kernel
 * @ptdesc: The ptdesc to be marked
 *
 * Kernel page tables often need special handling. Set a flag so that
 * the handling code knows this ptdesc will not be used for userspace.
 */
static inline void ptdesc_set_kernel(struct ptdesc *ptdesc)
{
	set_bit(PT_kernel, &ptdesc->pt_flags.f);
}

/**
 * ptdesc_clear_kernel - Mark a ptdesc as no longer used to map the kernel
 * @ptdesc: The ptdesc to be unmarked
 *
 * Use when the ptdesc is no longer used to map the kernel and no longer
 * needs special handling.
 */
static inline void ptdesc_clear_kernel(struct ptdesc *ptdesc)
{
	/*
	 * Note: the 'PG_referenced' bit does not strictly need to be
	 * cleared before freeing the page. But this is nice for
	 * symmetry.
	 */
	clear_bit(PT_kernel, &ptdesc->pt_flags.f);
}

/**
 * ptdesc_test_kernel - Check if a ptdesc is used to map the kernel
 * @ptdesc: The ptdesc being tested
 *
 * Call to tell if the ptdesc used to map the kernel.
 */
static inline bool ptdesc_test_kernel(const struct ptdesc *ptdesc)
{
	return test_bit(PT_kernel, &ptdesc->pt_flags.f);
}

/**
 * pagetable_alloc - Allocate pagetables
 * @gfp:    GFP flags
 * @order:  desired pagetable order
 *
 * pagetable_alloc allocates memory for page tables as well as a page table
 * descriptor to describe that memory.
 *
 * Return: The ptdesc describing the allocated page tables.
 */
static inline struct ptdesc *pagetable_alloc_noprof(gfp_t gfp, unsigned int order)
{
	struct page *page = alloc_pages_noprof(gfp | __GFP_COMP, order);

	return page_ptdesc(page);
}
#define pagetable_alloc(...)	alloc_hooks(pagetable_alloc_noprof(__VA_ARGS__))

static inline void __pagetable_free(struct ptdesc *pt)
{
	struct page *page = ptdesc_page(pt);

	__free_pages(page, compound_order(page));
}

#ifdef CONFIG_ASYNC_KERNEL_PGTABLE_FREE
void pagetable_free_kernel(struct ptdesc *pt);
#else
static inline void pagetable_free_kernel(struct ptdesc *pt)
{
	__pagetable_free(pt);
}
#endif
/**
 * pagetable_free - Free pagetables
 * @pt:	The page table descriptor
 *
 * pagetable_free frees the memory of all page tables described by a page
 * table descriptor and the memory for the descriptor itself.
 */
static inline void pagetable_free(struct ptdesc *pt)
{
	if (ptdesc_test_kernel(pt)) {
		ptdesc_clear_kernel(pt);
		pagetable_free_kernel(pt);
	} else {
		__pagetable_free(pt);
	}
}

#if defined(CONFIG_SPLIT_PTE_PTLOCKS)
#if ALLOC_SPLIT_PTLOCKS
void __init ptlock_cache_init(void);
bool ptlock_alloc(struct ptdesc *ptdesc);
void ptlock_free(struct ptdesc *ptdesc);

static inline spinlock_t *ptlock_ptr(struct ptdesc *ptdesc)
{
	return ptdesc->ptl;
}
#else /* ALLOC_SPLIT_PTLOCKS */
static inline void ptlock_cache_init(void)
{
}

static inline bool ptlock_alloc(struct ptdesc *ptdesc)
{
	return true;
}

static inline void ptlock_free(struct ptdesc *ptdesc)
{
}

static inline spinlock_t *ptlock_ptr(struct ptdesc *ptdesc)
{
	return &ptdesc->ptl;
}
#endif /* ALLOC_SPLIT_PTLOCKS */

static inline spinlock_t *pte_lockptr(struct mm_struct *mm, pmd_t *pmd)
{
	return ptlock_ptr(page_ptdesc(pmd_page(*pmd)));
}

static inline spinlock_t *ptep_lockptr(struct mm_struct *mm, pte_t *pte)
{
	BUILD_BUG_ON(IS_ENABLED(CONFIG_HIGHPTE));
	BUILD_BUG_ON(MAX_PTRS_PER_PTE * sizeof(pte_t) > PAGE_SIZE);
	return ptlock_ptr(virt_to_ptdesc(pte));
}

static inline bool ptlock_init(struct ptdesc *ptdesc)
{
	/*
	 * prep_new_page() initialize page->private (and therefore page->ptl)
	 * with 0. Make sure nobody took it in use in between.
	 *
	 * It can happen if arch try to use slab for page table allocation:
	 * slab code uses page->slab_cache, which share storage with page->ptl.
	 */
	VM_BUG_ON_PAGE(*(unsigned long *)&ptdesc->ptl, ptdesc_page(ptdesc));
	if (!ptlock_alloc(ptdesc))
		return false;
	spin_lock_init(ptlock_ptr(ptdesc));
	return true;
}

#else	/* !defined(CONFIG_SPLIT_PTE_PTLOCKS) */
/*
 * We use mm->page_table_lock to guard all pagetable pages of the mm.
 */
static inline spinlock_t *pte_lockptr(struct mm_struct *mm, pmd_t *pmd)
{
	return &mm->page_table_lock;
}
static inline spinlock_t *ptep_lockptr(struct mm_struct *mm, pte_t *pte)
{
	return &mm->page_table_lock;
}
static inline void ptlock_cache_init(void) {}
static inline bool ptlock_init(struct ptdesc *ptdesc) { return true; }
static inline void ptlock_free(struct ptdesc *ptdesc) {}
#endif /* defined(CONFIG_SPLIT_PTE_PTLOCKS) */

static inline unsigned long ptdesc_nr_pages(const struct ptdesc *ptdesc)
{
	return compound_nr(ptdesc_page(ptdesc));
}

static inline void __pagetable_ctor(struct ptdesc *ptdesc)
{
	pg_data_t *pgdat = NODE_DATA(memdesc_nid(ptdesc->pt_flags));

	__SetPageTable(ptdesc_page(ptdesc));
	mod_node_page_state(pgdat, NR_PAGETABLE, ptdesc_nr_pages(ptdesc));
}

static inline void pagetable_dtor(struct ptdesc *ptdesc)
{
	pg_data_t *pgdat = NODE_DATA(memdesc_nid(ptdesc->pt_flags));

	ptlock_free(ptdesc);
	__ClearPageTable(ptdesc_page(ptdesc));
	mod_node_page_state(pgdat, NR_PAGETABLE, -ptdesc_nr_pages(ptdesc));
}

static inline void pagetable_dtor_free(struct ptdesc *ptdesc)
{
	pagetable_dtor(ptdesc);
	pagetable_free(ptdesc);
}

static inline bool pagetable_pte_ctor(struct mm_struct *mm,
				      struct ptdesc *ptdesc)
{
	if (mm != &init_mm && !ptlock_init(ptdesc))
		return false;
	__pagetable_ctor(ptdesc);
	return true;
}

pte_t *___pte_offset_map(pmd_t *pmd, unsigned long addr, pmd_t *pmdvalp);
static inline pte_t *__pte_offset_map(pmd_t *pmd, unsigned long addr,
			pmd_t *pmdvalp)
{
	pte_t *pte;

	__cond_lock(RCU, pte = ___pte_offset_map(pmd, addr, pmdvalp));
	return pte;
}
static inline pte_t *pte_offset_map(pmd_t *pmd, unsigned long addr)
{
	return __pte_offset_map(pmd, addr, NULL);
}

pte_t *__pte_offset_map_lock(struct mm_struct *mm, pmd_t *pmd,
			unsigned long addr, spinlock_t **ptlp);
static inline pte_t *pte_offset_map_lock(struct mm_struct *mm, pmd_t *pmd,
			unsigned long addr, spinlock_t **ptlp)
{
	pte_t *pte;

	__cond_lock(RCU, __cond_lock(*ptlp,
			pte = __pte_offset_map_lock(mm, pmd, addr, ptlp)));
	return pte;
}

pte_t *pte_offset_map_ro_nolock(struct mm_struct *mm, pmd_t *pmd,
				unsigned long addr, spinlock_t **ptlp);
pte_t *pte_offset_map_rw_nolock(struct mm_struct *mm, pmd_t *pmd,
				unsigned long addr, pmd_t *pmdvalp,
				spinlock_t **ptlp);

#define pte_unmap_unlock(pte, ptl)	do {		\
	spin_unlock(ptl);				\
	pte_unmap(pte);					\
} while (0)

#define pte_alloc(mm, pmd) (unlikely(pmd_none(*(pmd))) && __pte_alloc(mm, pmd))

#define pte_alloc_map(mm, pmd, address)			\
	(pte_alloc(mm, pmd) ? NULL : pte_offset_map(pmd, address))

#define pte_alloc_map_lock(mm, pmd, address, ptlp)	\
	(pte_alloc(mm, pmd) ?			\
		 NULL : pte_offset_map_lock(mm, pmd, address, ptlp))

#define pte_alloc_kernel(pmd, address)			\
	((unlikely(pmd_none(*(pmd))) && __pte_alloc_kernel(pmd))? \
		NULL: pte_offset_kernel(pmd, address))

#if defined(CONFIG_SPLIT_PMD_PTLOCKS)

static inline struct page *pmd_pgtable_page(pmd_t *pmd)
{
	unsigned long mask = ~(PTRS_PER_PMD * sizeof(pmd_t) - 1);
	return virt_to_page((void *)((unsigned long) pmd & mask));
}

static inline struct ptdesc *pmd_ptdesc(pmd_t *pmd)
{
	return page_ptdesc(pmd_pgtable_page(pmd));
}

static inline spinlock_t *pmd_lockptr(struct mm_struct *mm, pmd_t *pmd)
{
	return ptlock_ptr(pmd_ptdesc(pmd));
}

static inline bool pmd_ptlock_init(struct ptdesc *ptdesc)
{
#ifdef CONFIG_TRANSPARENT_HUGEPAGE
	ptdesc->pmd_huge_pte = NULL;
#endif
	return ptlock_init(ptdesc);
}

#define pmd_huge_pte(mm, pmd) (pmd_ptdesc(pmd)->pmd_huge_pte)

#else

static inline spinlock_t *pmd_lockptr(struct mm_struct *mm, pmd_t *pmd)
{
	return &mm->page_table_lock;
}

static inline bool pmd_ptlock_init(struct ptdesc *ptdesc) { return true; }

#define pmd_huge_pte(mm, pmd) ((mm)->pmd_huge_pte)

#endif

static inline spinlock_t *pmd_lock(struct mm_struct *mm, pmd_t *pmd)
{
	spinlock_t *ptl = pmd_lockptr(mm, pmd);
	spin_lock(ptl);
	return ptl;
}

static inline bool pagetable_pmd_ctor(struct mm_struct *mm,
				      struct ptdesc *ptdesc)
{
	if (mm != &init_mm && !pmd_ptlock_init(ptdesc))
		return false;
	ptdesc_pmd_pts_init(ptdesc);
	__pagetable_ctor(ptdesc);
	return true;
}

/*
 * No scalability reason to split PUD locks yet, but follow the same pattern
 * as the PMD locks to make it easier if we decide to.  The VM should not be
 * considered ready to switch to split PUD locks yet; there may be places
 * which need to be converted from page_table_lock.
 */
static inline spinlock_t *pud_lockptr(struct mm_struct *mm, pud_t *pud)
{
	return &mm->page_table_lock;
}

static inline spinlock_t *pud_lock(struct mm_struct *mm, pud_t *pud)
{
	spinlock_t *ptl = pud_lockptr(mm, pud);

	spin_lock(ptl);
	return ptl;
}

static inline void pagetable_pud_ctor(struct ptdesc *ptdesc)
{
	__pagetable_ctor(ptdesc);
}

static inline void pagetable_p4d_ctor(struct ptdesc *ptdesc)
{
	__pagetable_ctor(ptdesc);
}

static inline void pagetable_pgd_ctor(struct ptdesc *ptdesc)
{
	__pagetable_ctor(ptdesc);
}

extern void __init pagecache_init(void);
extern void free_initmem(void);

/*
 * Free reserved pages within range [PAGE_ALIGN(start), end & PAGE_MASK)
 * into the buddy system. The freed pages will be poisoned with pattern
 * "poison" if it's within range [0, UCHAR_MAX].
 * Return pages freed into the buddy system.
 */
extern unsigned long free_reserved_area(void *start, void *end,
					int poison, const char *s);

extern void adjust_managed_page_count(struct page *page, long count);

extern void reserve_bootmem_region(phys_addr_t start,
				   phys_addr_t end, int nid);

/* Free the reserved page into the buddy system, so it gets managed. */
void free_reserved_page(struct page *page);

static inline void mark_page_reserved(struct page *page)
{
	SetPageReserved(page);
	adjust_managed_page_count(page, -1);
}

static inline void free_reserved_ptdesc(struct ptdesc *pt)
{
	free_reserved_page(ptdesc_page(pt));
}

/*
 * Default method to free all the __init memory into the buddy system.
 * The freed pages will be poisoned with pattern "poison" if it's within
 * range [0, UCHAR_MAX].
 * Return pages freed into the buddy system.
 */
static inline unsigned long free_initmem_default(int poison)
{
	extern char __init_begin[], __init_end[];

	return free_reserved_area(&__init_begin, &__init_end,
				  poison, "unused kernel image (initmem)");
}

static inline unsigned long get_num_physpages(void)
{
	int nid;
	unsigned long phys_pages = 0;

	for_each_online_node(nid)
		phys_pages += node_present_pages(nid);

	return phys_pages;
}

/*
 * Using memblock node mappings, an architecture may initialise its
 * zones, allocate the backing mem_map and account for memory holes in an
 * architecture independent manner.
 *
 * An architecture is expected to register range of page frames backed by
 * physical memory with memblock_add[_node]() before calling
 * free_area_init() passing in the PFN each zone ends at. At a basic
 * usage, an architecture is expected to do something like
 *
 * unsigned long max_zone_pfns[MAX_NR_ZONES] = {max_dma, max_normal_pfn,
 * 							 max_highmem_pfn};
 * for_each_valid_physical_page_range()
 *	memblock_add_node(base, size, nid, MEMBLOCK_NONE)
 * free_area_init(max_zone_pfns);
 */
void free_area_init(unsigned long *max_zone_pfn);
unsigned long node_map_pfn_alignment(void);
extern unsigned long absent_pages_in_range(unsigned long start_pfn,
						unsigned long end_pfn);
extern void get_pfn_range_for_nid(unsigned int nid,
			unsigned long *start_pfn, unsigned long *end_pfn);

#ifndef CONFIG_NUMA
static inline int early_pfn_to_nid(unsigned long pfn)
{
	return 0;
}
#else
/* please see mm/page_alloc.c */
extern int __meminit early_pfn_to_nid(unsigned long pfn);
#endif

extern void mem_init(void);
extern void __init mmap_init(void);

extern void __show_mem(unsigned int flags, nodemask_t *nodemask, int max_zone_idx);
static inline void show_mem(void)
{
	__show_mem(0, NULL, MAX_NR_ZONES - 1);
}
extern long si_mem_available(void);
extern void si_meminfo(struct sysinfo * val);
extern void si_meminfo_node(struct sysinfo *val, int nid);

extern __printf(3, 4)
void warn_alloc(gfp_t gfp_mask, nodemask_t *nodemask, const char *fmt, ...);

extern void setup_per_cpu_pageset(void);

/* nommu.c */
extern atomic_long_t mmap_pages_allocated;
extern int nommu_shrink_inode_mappings(struct inode *, size_t, size_t);

/* interval_tree.c */
void vma_interval_tree_insert(struct vm_area_struct *node,
			      struct rb_root_cached *root);
void vma_interval_tree_insert_after(struct vm_area_struct *node,
				    struct vm_area_struct *prev,
				    struct rb_root_cached *root);
void vma_interval_tree_remove(struct vm_area_struct *node,
			      struct rb_root_cached *root);
struct vm_area_struct *vma_interval_tree_subtree_search(struct vm_area_struct *node,
				unsigned long start, unsigned long last);
struct vm_area_struct *vma_interval_tree_iter_first(struct rb_root_cached *root,
				unsigned long start, unsigned long last);
struct vm_area_struct *vma_interval_tree_iter_next(struct vm_area_struct *node,
				unsigned long start, unsigned long last);

#define vma_interval_tree_foreach(vma, root, start, last)		\
	for (vma = vma_interval_tree_iter_first(root, start, last);	\
	     vma; vma = vma_interval_tree_iter_next(vma, start, last))

void anon_vma_interval_tree_insert(struct anon_vma_chain *node,
				   struct rb_root_cached *root);
void anon_vma_interval_tree_remove(struct anon_vma_chain *node,
				   struct rb_root_cached *root);
struct anon_vma_chain *
anon_vma_interval_tree_iter_first(struct rb_root_cached *root,
				  unsigned long start, unsigned long last);
struct anon_vma_chain *anon_vma_interval_tree_iter_next(
	struct anon_vma_chain *node, unsigned long start, unsigned long last);
#ifdef CONFIG_DEBUG_VM_RB
void anon_vma_interval_tree_verify(struct anon_vma_chain *node);
#endif

#define anon_vma_interval_tree_foreach(avc, root, start, last)		 \
	for (avc = anon_vma_interval_tree_iter_first(root, start, last); \
	     avc; avc = anon_vma_interval_tree_iter_next(avc, start, last))

/* mmap.c */
extern int __vm_enough_memory(const struct mm_struct *mm, long pages, int cap_sys_admin);
extern int insert_vm_struct(struct mm_struct *, struct vm_area_struct *);
extern void exit_mmap(struct mm_struct *);
bool mmap_read_lock_maybe_expand(struct mm_struct *mm, struct vm_area_struct *vma,
				 unsigned long addr, bool write);

static inline int check_data_rlimit(unsigned long rlim,
				    unsigned long new,
				    unsigned long start,
				    unsigned long end_data,
				    unsigned long start_data)
{
	if (rlim < RLIM_INFINITY) {
		if (((new - start) + (end_data - start_data)) > rlim)
			return -ENOSPC;
	}

	return 0;
}

extern int mm_take_all_locks(struct mm_struct *mm);
extern void mm_drop_all_locks(struct mm_struct *mm);

extern int set_mm_exe_file(struct mm_struct *mm, struct file *new_exe_file);
extern int replace_mm_exe_file(struct mm_struct *mm, struct file *new_exe_file);
extern struct file *get_mm_exe_file(struct mm_struct *mm);
extern struct file *get_task_exe_file(struct task_struct *task);

extern bool may_expand_vm(struct mm_struct *, vm_flags_t, unsigned long npages);
extern void vm_stat_account(struct mm_struct *, vm_flags_t, long npages);

extern bool vma_is_special_mapping(const struct vm_area_struct *vma,
				   const struct vm_special_mapping *sm);
struct vm_area_struct *_install_special_mapping(struct mm_struct *mm,
				   unsigned long addr, unsigned long len,
				   vm_flags_t vm_flags,
				   const struct vm_special_mapping *spec);

unsigned long randomize_stack_top(unsigned long stack_top);
unsigned long randomize_page(unsigned long start, unsigned long range);

unsigned long
__get_unmapped_area(struct file *file, unsigned long addr, unsigned long len,
		    unsigned long pgoff, unsigned long flags, vm_flags_t vm_flags);

static inline unsigned long
get_unmapped_area(struct file *file, unsigned long addr, unsigned long len,
		  unsigned long pgoff, unsigned long flags)
{
	return __get_unmapped_area(file, addr, len, pgoff, flags, 0);
}

extern unsigned long do_mmap(struct file *file, unsigned long addr,
	unsigned long len, unsigned long prot, unsigned long flags,
	vm_flags_t vm_flags, unsigned long pgoff, unsigned long *populate,
	struct list_head *uf);
extern int do_vmi_munmap(struct vma_iterator *vmi, struct mm_struct *mm,
			 unsigned long start, size_t len, struct list_head *uf,
			 bool unlock);
int do_vmi_align_munmap(struct vma_iterator *vmi, struct vm_area_struct *vma,
		    struct mm_struct *mm, unsigned long start,
		    unsigned long end, struct list_head *uf, bool unlock);
extern int do_munmap(struct mm_struct *, unsigned long, size_t,
		     struct list_head *uf);
extern int do_madvise(struct mm_struct *mm, unsigned long start, size_t len_in, int behavior);

#ifdef CONFIG_MMU
extern int __mm_populate(unsigned long addr, unsigned long len,
			 int ignore_errors);
static inline void mm_populate(unsigned long addr, unsigned long len)
{
	/* Ignore errors */
	(void) __mm_populate(addr, len, 1);
}
#else
static inline void mm_populate(unsigned long addr, unsigned long len) {}
#endif

/* This takes the mm semaphore itself */
extern int __must_check vm_brk_flags(unsigned long, unsigned long, unsigned long);
extern int vm_munmap(unsigned long, size_t);
extern unsigned long __must_check vm_mmap(struct file *, unsigned long,
        unsigned long, unsigned long,
        unsigned long, unsigned long);

struct vm_unmapped_area_info {
#define VM_UNMAPPED_AREA_TOPDOWN 1
	unsigned long flags;
	unsigned long length;
	unsigned long low_limit;
	unsigned long high_limit;
	unsigned long align_mask;
	unsigned long align_offset;
	unsigned long start_gap;
};

extern unsigned long vm_unmapped_area(struct vm_unmapped_area_info *info);

/* truncate.c */
void truncate_inode_pages(struct address_space *mapping, loff_t lstart);
void truncate_inode_pages_range(struct address_space *mapping, loff_t lstart,
		uoff_t lend);
void truncate_inode_pages_final(struct address_space *mapping);

/* generic vm_area_ops exported for stackable file systems */
extern vm_fault_t filemap_fault(struct vm_fault *vmf);
extern vm_fault_t filemap_map_pages(struct vm_fault *vmf,
		pgoff_t start_pgoff, pgoff_t end_pgoff);
extern vm_fault_t filemap_page_mkwrite(struct vm_fault *vmf);

extern unsigned long stack_guard_gap;
/* Generic expand stack which grows the stack according to GROWS{UP,DOWN} */
int expand_stack_locked(struct vm_area_struct *vma, unsigned long address);
struct vm_area_struct *expand_stack(struct mm_struct * mm, unsigned long addr);

/* Look up the first VMA which satisfies  addr < vm_end,  NULL if none. */
extern struct vm_area_struct * find_vma(struct mm_struct * mm, unsigned long addr);
extern struct vm_area_struct * find_vma_prev(struct mm_struct * mm, unsigned long addr,
					     struct vm_area_struct **pprev);

/*
 * Look up the first VMA which intersects the interval [start_addr, end_addr)
 * NULL if none.  Assume start_addr < end_addr.
 */
struct vm_area_struct *find_vma_intersection(struct mm_struct *mm,
			unsigned long start_addr, unsigned long end_addr);

/**
 * vma_lookup() - Find a VMA at a specific address
 * @mm: The process address space.
 * @addr: The user address.
 *
 * Return: The vm_area_struct at the given address, %NULL otherwise.
 */
static inline
struct vm_area_struct *vma_lookup(struct mm_struct *mm, unsigned long addr)
{
	return mtree_load(&mm->mm_mt, addr);
}

static inline unsigned long stack_guard_start_gap(const struct vm_area_struct *vma)
{
	if (vma->vm_flags & VM_GROWSDOWN)
		return stack_guard_gap;

	/* See reasoning around the VM_SHADOW_STACK definition */
	if (vma->vm_flags & VM_SHADOW_STACK)
		return PAGE_SIZE;

	return 0;
}

static inline unsigned long vm_start_gap(const struct vm_area_struct *vma)
{
	unsigned long gap = stack_guard_start_gap(vma);
	unsigned long vm_start = vma->vm_start;

	vm_start -= gap;
	if (vm_start > vma->vm_start)
		vm_start = 0;
	return vm_start;
}

static inline unsigned long vm_end_gap(const struct vm_area_struct *vma)
{
	unsigned long vm_end = vma->vm_end;

	if (vma->vm_flags & VM_GROWSUP) {
		vm_end += stack_guard_gap;
		if (vm_end < vma->vm_end)
			vm_end = -PAGE_SIZE;
	}
	return vm_end;
}

static inline unsigned long vma_pages(const struct vm_area_struct *vma)
{
	return (vma->vm_end - vma->vm_start) >> PAGE_SHIFT;
}

static inline unsigned long vma_desc_size(const struct vm_area_desc *desc)
{
	return desc->end - desc->start;
}

static inline unsigned long vma_desc_pages(const struct vm_area_desc *desc)
{
	return vma_desc_size(desc) >> PAGE_SHIFT;
}

/**
 * mmap_action_remap - helper for mmap_prepare hook to specify that a pure PFN
 * remap is required.
 * @desc: The VMA descriptor for the VMA requiring remap.
 * @start: The virtual address to start the remap from, must be within the VMA.
 * @start_pfn: The first PFN in the range to remap.
 * @size: The size of the range to remap, in bytes, at most spanning to the end
 * of the VMA.
 */
static inline void mmap_action_remap(struct vm_area_desc *desc,
				     unsigned long start,
				     unsigned long start_pfn,
				     unsigned long size)
{
	struct mmap_action *action = &desc->action;

	/* [start, start + size) must be within the VMA. */
	WARN_ON_ONCE(start < desc->start || start >= desc->end);
	WARN_ON_ONCE(start + size > desc->end);

	action->type = MMAP_REMAP_PFN;
	action->remap.start = start;
	action->remap.start_pfn = start_pfn;
	action->remap.size = size;
	action->remap.pgprot = desc->page_prot;
}

/**
 * mmap_action_remap_full - helper for mmap_prepare hook to specify that the
 * entirety of a VMA should be PFN remapped.
 * @desc: The VMA descriptor for the VMA requiring remap.
 * @start_pfn: The first PFN in the range to remap.
 */
static inline void mmap_action_remap_full(struct vm_area_desc *desc,
					  unsigned long start_pfn)
{
	mmap_action_remap(desc, desc->start, start_pfn, vma_desc_size(desc));
}

/**
 * mmap_action_ioremap - helper for mmap_prepare hook to specify that a pure PFN
 * I/O remap is required.
 * @desc: The VMA descriptor for the VMA requiring remap.
 * @start: The virtual address to start the remap from, must be within the VMA.
 * @start_pfn: The first PFN in the range to remap.
 * @size: The size of the range to remap, in bytes, at most spanning to the end
 * of the VMA.
 */
static inline void mmap_action_ioremap(struct vm_area_desc *desc,
				       unsigned long start,
				       unsigned long start_pfn,
				       unsigned long size)
{
	mmap_action_remap(desc, start, start_pfn, size);
	desc->action.type = MMAP_IO_REMAP_PFN;
}

/**
 * mmap_action_ioremap_full - helper for mmap_prepare hook to specify that the
 * entirety of a VMA should be PFN I/O remapped.
 * @desc: The VMA descriptor for the VMA requiring remap.
 * @start_pfn: The first PFN in the range to remap.
 */
static inline void mmap_action_ioremap_full(struct vm_area_desc *desc,
					  unsigned long start_pfn)
{
	mmap_action_ioremap(desc, desc->start, start_pfn, vma_desc_size(desc));
}

void mmap_action_prepare(struct mmap_action *action,
			 struct vm_area_desc *desc);
int mmap_action_complete(struct mmap_action *action,
			 struct vm_area_struct *vma);

/* Look up the first VMA which exactly match the interval vm_start ... vm_end */
static inline struct vm_area_struct *find_exact_vma(struct mm_struct *mm,
				unsigned long vm_start, unsigned long vm_end)
{
	struct vm_area_struct *vma = vma_lookup(mm, vm_start);

	if (vma && (vma->vm_start != vm_start || vma->vm_end != vm_end))
		vma = NULL;

	return vma;
}

static inline bool range_in_vma(const struct vm_area_struct *vma,
				unsigned long start, unsigned long end)
{
	return (vma && vma->vm_start <= start && end <= vma->vm_end);
}

#ifdef CONFIG_MMU
pgprot_t vm_get_page_prot(vm_flags_t vm_flags);
void vma_set_page_prot(struct vm_area_struct *vma);
#else
static inline pgprot_t vm_get_page_prot(vm_flags_t vm_flags)
{
	return __pgprot(0);
}
static inline void vma_set_page_prot(struct vm_area_struct *vma)
{
	vma->vm_page_prot = vm_get_page_prot(vma->vm_flags);
}
#endif

void vma_set_file(struct vm_area_struct *vma, struct file *file);

#ifdef CONFIG_NUMA_BALANCING
unsigned long change_prot_numa(struct vm_area_struct *vma,
			unsigned long start, unsigned long end);
#endif

struct vm_area_struct *find_extend_vma_locked(struct mm_struct *,
		unsigned long addr);
int remap_pfn_range(struct vm_area_struct *vma, unsigned long addr,
		    unsigned long pfn, unsigned long size, pgprot_t pgprot);

int vm_insert_page(struct vm_area_struct *, unsigned long addr, struct page *);
int vm_insert_pages(struct vm_area_struct *vma, unsigned long addr,
			struct page **pages, unsigned long *num);
int vm_map_pages(struct vm_area_struct *vma, struct page **pages,
				unsigned long num);
int vm_map_pages_zero(struct vm_area_struct *vma, struct page **pages,
				unsigned long num);
vm_fault_t vmf_insert_page_mkwrite(struct vm_fault *vmf, struct page *page,
			bool write);
vm_fault_t vmf_insert_pfn(struct vm_area_struct *vma, unsigned long addr,
			unsigned long pfn);
vm_fault_t vmf_insert_pfn_prot(struct vm_area_struct *vma, unsigned long addr,
			unsigned long pfn, pgprot_t pgprot);
vm_fault_t vmf_insert_mixed(struct vm_area_struct *vma, unsigned long addr,
			unsigned long pfn);
vm_fault_t vmf_insert_mixed_mkwrite(struct vm_area_struct *vma,
		unsigned long addr, unsigned long pfn);
int vm_iomap_memory(struct vm_area_struct *vma, phys_addr_t start, unsigned long len);

static inline vm_fault_t vmf_insert_page(struct vm_area_struct *vma,
				unsigned long addr, struct page *page)
{
	int err = vm_insert_page(vma, addr, page);

	if (err == -ENOMEM)
		return VM_FAULT_OOM;
	if (err < 0 && err != -EBUSY)
		return VM_FAULT_SIGBUS;

	return VM_FAULT_NOPAGE;
}

#ifndef io_remap_pfn_range_pfn
static inline unsigned long io_remap_pfn_range_pfn(unsigned long pfn,
		unsigned long size)
{
	return pfn;
}
#endif

static inline int io_remap_pfn_range(struct vm_area_struct *vma,
				     unsigned long addr, unsigned long orig_pfn,
				     unsigned long size, pgprot_t orig_prot)
{
	const unsigned long pfn = io_remap_pfn_range_pfn(orig_pfn, size);
	const pgprot_t prot = pgprot_decrypted(orig_prot);

	return remap_pfn_range(vma, addr, pfn, size, prot);
}

static inline vm_fault_t vmf_error(int err)
{
	if (err == -ENOMEM)
		return VM_FAULT_OOM;
	else if (err == -EHWPOISON)
		return VM_FAULT_HWPOISON;
	return VM_FAULT_SIGBUS;
}

/*
 * Convert errno to return value for ->page_mkwrite() calls.
 *
 * This should eventually be merged with vmf_error() above, but will need a
 * careful audit of all vmf_error() callers.
 */
static inline vm_fault_t vmf_fs_error(int err)
{
	if (err == 0)
		return VM_FAULT_LOCKED;
	if (err == -EFAULT || err == -EAGAIN)
		return VM_FAULT_NOPAGE;
	if (err == -ENOMEM)
		return VM_FAULT_OOM;
	/* -ENOSPC, -EDQUOT, -EIO ... */
	return VM_FAULT_SIGBUS;
}

static inline int vm_fault_to_errno(vm_fault_t vm_fault, int foll_flags)
{
	if (vm_fault & VM_FAULT_OOM)
		return -ENOMEM;
	if (vm_fault & (VM_FAULT_HWPOISON | VM_FAULT_HWPOISON_LARGE))
		return (foll_flags & FOLL_HWPOISON) ? -EHWPOISON : -EFAULT;
	if (vm_fault & (VM_FAULT_SIGBUS | VM_FAULT_SIGSEGV))
		return -EFAULT;
	return 0;
}

/*
 * Indicates whether GUP can follow a PROT_NONE mapped page, or whether
 * a (NUMA hinting) fault is required.
 */
static inline bool gup_can_follow_protnone(const struct vm_area_struct *vma,
					   unsigned int flags)
{
	/*
	 * If callers don't want to honor NUMA hinting faults, no need to
	 * determine if we would actually have to trigger a NUMA hinting fault.
	 */
	if (!(flags & FOLL_HONOR_NUMA_FAULT))
		return true;

	/*
	 * NUMA hinting faults don't apply in inaccessible (PROT_NONE) VMAs.
	 *
	 * Requiring a fault here even for inaccessible VMAs would mean that
	 * FOLL_FORCE cannot make any progress, because handle_mm_fault()
	 * refuses to process NUMA hinting faults in inaccessible VMAs.
	 */
	return !vma_is_accessible(vma);
}

typedef int (*pte_fn_t)(pte_t *pte, unsigned long addr, void *data);
extern int apply_to_page_range(struct mm_struct *mm, unsigned long address,
			       unsigned long size, pte_fn_t fn, void *data);
extern int apply_to_existing_page_range(struct mm_struct *mm,
				   unsigned long address, unsigned long size,
				   pte_fn_t fn, void *data);

#ifdef CONFIG_PAGE_POISONING
extern void __kernel_poison_pages(struct page *page, int numpages);
extern void __kernel_unpoison_pages(struct page *page, int numpages);
extern bool _page_poisoning_enabled_early;
DECLARE_STATIC_KEY_FALSE(_page_poisoning_enabled);
static inline bool page_poisoning_enabled(void)
{
	return _page_poisoning_enabled_early;
}
/*
 * For use in fast paths after init_mem_debugging() has run, or when a
 * false negative result is not harmful when called too early.
 */
static inline bool page_poisoning_enabled_static(void)
{
	return static_branch_unlikely(&_page_poisoning_enabled);
}
static inline void kernel_poison_pages(struct page *page, int numpages)
{
	if (page_poisoning_enabled_static())
		__kernel_poison_pages(page, numpages);
}
static inline void kernel_unpoison_pages(struct page *page, int numpages)
{
	if (page_poisoning_enabled_static())
		__kernel_unpoison_pages(page, numpages);
}
#else
static inline bool page_poisoning_enabled(void) { return false; }
static inline bool page_poisoning_enabled_static(void) { return false; }
static inline void __kernel_poison_pages(struct page *page, int nunmpages) { }
static inline void kernel_poison_pages(struct page *page, int numpages) { }
static inline void kernel_unpoison_pages(struct page *page, int numpages) { }
#endif

DECLARE_STATIC_KEY_MAYBE(CONFIG_INIT_ON_ALLOC_DEFAULT_ON, init_on_alloc);
static inline bool want_init_on_alloc(gfp_t flags)
{
	if (static_branch_maybe(CONFIG_INIT_ON_ALLOC_DEFAULT_ON,
				&init_on_alloc))
		return true;
	return flags & __GFP_ZERO;
}

DECLARE_STATIC_KEY_MAYBE(CONFIG_INIT_ON_FREE_DEFAULT_ON, init_on_free);
static inline bool want_init_on_free(void)
{
	return static_branch_maybe(CONFIG_INIT_ON_FREE_DEFAULT_ON,
				   &init_on_free);
}

extern bool _debug_pagealloc_enabled_early;
DECLARE_STATIC_KEY_FALSE(_debug_pagealloc_enabled);

static inline bool debug_pagealloc_enabled(void)
{
	return IS_ENABLED(CONFIG_DEBUG_PAGEALLOC) &&
		_debug_pagealloc_enabled_early;
}

/*
 * For use in fast paths after mem_debugging_and_hardening_init() has run,
 * or when a false negative result is not harmful when called too early.
 */
static inline bool debug_pagealloc_enabled_static(void)
{
	if (!IS_ENABLED(CONFIG_DEBUG_PAGEALLOC))
		return false;

	return static_branch_unlikely(&_debug_pagealloc_enabled);
}

/*
 * To support DEBUG_PAGEALLOC architecture must ensure that
 * __kernel_map_pages() never fails
 */
extern void __kernel_map_pages(struct page *page, int numpages, int enable);
#ifdef CONFIG_DEBUG_PAGEALLOC
static inline void debug_pagealloc_map_pages(struct page *page, int numpages)
{
	if (debug_pagealloc_enabled_static())
		__kernel_map_pages(page, numpages, 1);
}

static inline void debug_pagealloc_unmap_pages(struct page *page, int numpages)
{
	if (debug_pagealloc_enabled_static())
		__kernel_map_pages(page, numpages, 0);
}

extern unsigned int _debug_guardpage_minorder;
DECLARE_STATIC_KEY_FALSE(_debug_guardpage_enabled);

static inline unsigned int debug_guardpage_minorder(void)
{
	return _debug_guardpage_minorder;
}

static inline bool debug_guardpage_enabled(void)
{
	return static_branch_unlikely(&_debug_guardpage_enabled);
}

static inline bool page_is_guard(const struct page *page)
{
	if (!debug_guardpage_enabled())
		return false;

	return PageGuard(page);
}

bool __set_page_guard(struct zone *zone, struct page *page, unsigned int order);
static inline bool set_page_guard(struct zone *zone, struct page *page,
				  unsigned int order)
{
	if (!debug_guardpage_enabled())
		return false;
	return __set_page_guard(zone, page, order);
}

void __clear_page_guard(struct zone *zone, struct page *page, unsigned int order);
static inline void clear_page_guard(struct zone *zone, struct page *page,
				    unsigned int order)
{
	if (!debug_guardpage_enabled())
		return;
	__clear_page_guard(zone, page, order);
}

#else	/* CONFIG_DEBUG_PAGEALLOC */
static inline void debug_pagealloc_map_pages(struct page *page, int numpages) {}
static inline void debug_pagealloc_unmap_pages(struct page *page, int numpages) {}
static inline unsigned int debug_guardpage_minorder(void) { return 0; }
static inline bool debug_guardpage_enabled(void) { return false; }
static inline bool page_is_guard(const struct page *page) { return false; }
static inline bool set_page_guard(struct zone *zone, struct page *page,
			unsigned int order) { return false; }
static inline void clear_page_guard(struct zone *zone, struct page *page,
				unsigned int order) {}
#endif	/* CONFIG_DEBUG_PAGEALLOC */

#ifdef __HAVE_ARCH_GATE_AREA
extern struct vm_area_struct *get_gate_vma(struct mm_struct *mm);
extern int in_gate_area_no_mm(unsigned long addr);
extern int in_gate_area(struct mm_struct *mm, unsigned long addr);
#else
static inline struct vm_area_struct *get_gate_vma(struct mm_struct *mm)
{
	return NULL;
}
static inline int in_gate_area_no_mm(unsigned long addr) { return 0; }
static inline int in_gate_area(struct mm_struct *mm, unsigned long addr)
{
	return 0;
}
#endif	/* __HAVE_ARCH_GATE_AREA */

bool process_shares_mm(const struct task_struct *p, const struct mm_struct *mm);

void drop_slab(void);

#ifndef CONFIG_MMU
#define randomize_va_space 0
#else
extern int randomize_va_space;
#endif

const char * arch_vma_name(struct vm_area_struct *vma);
#ifdef CONFIG_MMU
void print_vma_addr(char *prefix, unsigned long rip);
#else
static inline void print_vma_addr(char *prefix, unsigned long rip)
{
}
#endif

void *sparse_buffer_alloc(unsigned long size);
unsigned long section_map_size(void);
struct page * __populate_section_memmap(unsigned long pfn,
		unsigned long nr_pages, int nid, struct vmem_altmap *altmap,
		struct dev_pagemap *pgmap);
pgd_t *vmemmap_pgd_populate(unsigned long addr, int node);
p4d_t *vmemmap_p4d_populate(pgd_t *pgd, unsigned long addr, int node);
pud_t *vmemmap_pud_populate(p4d_t *p4d, unsigned long addr, int node);
pmd_t *vmemmap_pmd_populate(pud_t *pud, unsigned long addr, int node);
pte_t *vmemmap_pte_populate(pmd_t *pmd, unsigned long addr, int node,
			    struct vmem_altmap *altmap, unsigned long ptpfn,
			    unsigned long flags);
void *vmemmap_alloc_block(unsigned long size, int node);
struct vmem_altmap;
void *vmemmap_alloc_block_buf(unsigned long size, int node,
			      struct vmem_altmap *altmap);
void vmemmap_verify(pte_t *, int, unsigned long, unsigned long);
void vmemmap_set_pmd(pmd_t *pmd, void *p, int node,
		     unsigned long addr, unsigned long next);
int vmemmap_check_pmd(pmd_t *pmd, int node,
		      unsigned long addr, unsigned long next);
int vmemmap_populate_basepages(unsigned long start, unsigned long end,
			       int node, struct vmem_altmap *altmap);
int vmemmap_populate_hugepages(unsigned long start, unsigned long end,
			       int node, struct vmem_altmap *altmap);
int vmemmap_populate(unsigned long start, unsigned long end, int node,
		struct vmem_altmap *altmap);
int vmemmap_populate_hvo(unsigned long start, unsigned long end, int node,
			 unsigned long headsize);
int vmemmap_undo_hvo(unsigned long start, unsigned long end, int node,
		     unsigned long headsize);
void vmemmap_wrprotect_hvo(unsigned long start, unsigned long end, int node,
			  unsigned long headsize);
void vmemmap_populate_print_last(void);
#ifdef CONFIG_MEMORY_HOTPLUG
void vmemmap_free(unsigned long start, unsigned long end,
		struct vmem_altmap *altmap);
#endif

#ifdef CONFIG_SPARSEMEM_VMEMMAP
static inline unsigned long vmem_altmap_offset(const struct vmem_altmap *altmap)
{
	/* number of pfns from base where pfn_to_page() is valid */
	if (altmap)
		return altmap->reserve + altmap->free;
	return 0;
}

static inline void vmem_altmap_free(struct vmem_altmap *altmap,
				    unsigned long nr_pfns)
{
	altmap->alloc -= nr_pfns;
}
#else
static inline unsigned long vmem_altmap_offset(const struct vmem_altmap *altmap)
{
	return 0;
}

static inline void vmem_altmap_free(struct vmem_altmap *altmap,
				    unsigned long nr_pfns)
{
}
#endif

#define VMEMMAP_RESERVE_NR	2
#ifdef CONFIG_ARCH_WANT_OPTIMIZE_DAX_VMEMMAP
static inline bool __vmemmap_can_optimize(struct vmem_altmap *altmap,
					  struct dev_pagemap *pgmap)
{
	unsigned long nr_pages;
	unsigned long nr_vmemmap_pages;

	if (!pgmap || !is_power_of_2(sizeof(struct page)))
		return false;

	nr_pages = pgmap_vmemmap_nr(pgmap);
	nr_vmemmap_pages = ((nr_pages * sizeof(struct page)) >> PAGE_SHIFT);
	/*
	 * For vmemmap optimization with DAX we need minimum 2 vmemmap
	 * pages. See layout diagram in Documentation/mm/vmemmap_dedup.rst
	 */
	return !altmap && (nr_vmemmap_pages > VMEMMAP_RESERVE_NR);
}
/*
 * If we don't have an architecture override, use the generic rule
 */
#ifndef vmemmap_can_optimize
#define vmemmap_can_optimize __vmemmap_can_optimize
#endif

#else
static inline bool vmemmap_can_optimize(struct vmem_altmap *altmap,
					   struct dev_pagemap *pgmap)
{
	return false;
}
#endif

enum mf_flags {
	MF_COUNT_INCREASED = 1 << 0,
	MF_ACTION_REQUIRED = 1 << 1,
	MF_MUST_KILL = 1 << 2,
	MF_SOFT_OFFLINE = 1 << 3,
	MF_UNPOISON = 1 << 4,
	MF_SW_SIMULATED = 1 << 5,
	MF_NO_RETRY = 1 << 6,
	MF_MEM_PRE_REMOVE = 1 << 7,
};
int mf_dax_kill_procs(struct address_space *mapping, pgoff_t index,
		      unsigned long count, int mf_flags);
extern int memory_failure(unsigned long pfn, int flags);
extern int unpoison_memory(unsigned long pfn);
extern atomic_long_t num_poisoned_pages __read_mostly;
extern int soft_offline_page(unsigned long pfn, int flags);
#ifdef CONFIG_MEMORY_FAILURE
/*
 * Sysfs entries for memory failure handling statistics.
 */
extern const struct attribute_group memory_failure_attr_group;
extern void memory_failure_queue(unsigned long pfn, int flags);
extern int __get_huge_page_for_hwpoison(unsigned long pfn, int flags,
					bool *migratable_cleared);
void num_poisoned_pages_inc(unsigned long pfn);
void num_poisoned_pages_sub(unsigned long pfn, long i);
#else
static inline void memory_failure_queue(unsigned long pfn, int flags)
{
}

static inline int __get_huge_page_for_hwpoison(unsigned long pfn, int flags,
					bool *migratable_cleared)
{
	return 0;
}

static inline void num_poisoned_pages_inc(unsigned long pfn)
{
}

static inline void num_poisoned_pages_sub(unsigned long pfn, long i)
{
}
#endif

#if defined(CONFIG_MEMORY_FAILURE) && defined(CONFIG_MEMORY_HOTPLUG)
extern void memblk_nr_poison_inc(unsigned long pfn);
extern void memblk_nr_poison_sub(unsigned long pfn, long i);
#else
static inline void memblk_nr_poison_inc(unsigned long pfn)
{
}

static inline void memblk_nr_poison_sub(unsigned long pfn, long i)
{
}
#endif

#ifndef arch_memory_failure
static inline int arch_memory_failure(unsigned long pfn, int flags)
{
	return -ENXIO;
}
#endif

#ifndef arch_is_platform_page
static inline bool arch_is_platform_page(u64 paddr)
{
	return false;
}
#endif

/*
 * Error handlers for various types of pages.
 */
enum mf_result {
	MF_IGNORED,	/* Error: cannot be handled */
	MF_FAILED,	/* Error: handling failed */
	MF_DELAYED,	/* Will be handled later */
	MF_RECOVERED,	/* Successfully recovered */
};

enum mf_action_page_type {
	MF_MSG_KERNEL,
	MF_MSG_KERNEL_HIGH_ORDER,
	MF_MSG_DIFFERENT_COMPOUND,
	MF_MSG_HUGE,
	MF_MSG_FREE_HUGE,
	MF_MSG_GET_HWPOISON,
	MF_MSG_UNMAP_FAILED,
	MF_MSG_DIRTY_SWAPCACHE,
	MF_MSG_CLEAN_SWAPCACHE,
	MF_MSG_DIRTY_MLOCKED_LRU,
	MF_MSG_CLEAN_MLOCKED_LRU,
	MF_MSG_DIRTY_UNEVICTABLE_LRU,
	MF_MSG_CLEAN_UNEVICTABLE_LRU,
	MF_MSG_DIRTY_LRU,
	MF_MSG_CLEAN_LRU,
	MF_MSG_TRUNCATED_LRU,
	MF_MSG_BUDDY,
	MF_MSG_DAX,
	MF_MSG_UNSPLIT_THP,
	MF_MSG_ALREADY_POISONED,
	MF_MSG_PFN_MAP,
	MF_MSG_UNKNOWN,
};

#if defined(CONFIG_TRANSPARENT_HUGEPAGE) || defined(CONFIG_HUGETLBFS)
void folio_zero_user(struct folio *folio, unsigned long addr_hint);
int copy_user_large_folio(struct folio *dst, struct folio *src,
			  unsigned long addr_hint,
			  struct vm_area_struct *vma);
long copy_folio_from_user(struct folio *dst_folio,
			   const void __user *usr_src,
			   bool allow_pagefault);

/**
 * vma_is_special_huge - Are transhuge page-table entries considered special?
 * @vma: Pointer to the struct vm_area_struct to consider
 *
 * Whether transhuge page-table entries are considered "special" following
 * the definition in vm_normal_page().
 *
 * Return: true if transhuge page-table entries should be considered special,
 * false otherwise.
 */
static inline bool vma_is_special_huge(const struct vm_area_struct *vma)
{
	return vma_is_dax(vma) || (vma->vm_file &&
				   (vma->vm_flags & (VM_PFNMAP | VM_MIXEDMAP)));
}

#endif /* CONFIG_TRANSPARENT_HUGEPAGE || CONFIG_HUGETLBFS */

#if MAX_NUMNODES > 1
void __init setup_nr_node_ids(void);
#else
static inline void setup_nr_node_ids(void) {}
#endif

extern int memcmp_pages(struct page *page1, struct page *page2);

static inline int pages_identical(struct page *page1, struct page *page2)
{
	return !memcmp_pages(page1, page2);
}

#ifdef CONFIG_MAPPING_DIRTY_HELPERS
unsigned long clean_record_shared_mapping_range(struct address_space *mapping,
						pgoff_t first_index, pgoff_t nr,
						pgoff_t bitmap_pgoff,
						unsigned long *bitmap,
						pgoff_t *start,
						pgoff_t *end);

unsigned long wp_shared_mapping_range(struct address_space *mapping,
				      pgoff_t first_index, pgoff_t nr);
#endif

#ifdef CONFIG_ANON_VMA_NAME
int set_anon_vma_name(unsigned long addr, unsigned long size,
		      const char __user *uname);
#else
static inline
int set_anon_vma_name(unsigned long addr, unsigned long size,
		      const char __user *uname)
{
	return -EINVAL;
}
#endif

#ifdef CONFIG_UNACCEPTED_MEMORY

bool range_contains_unaccepted_memory(phys_addr_t start, unsigned long size);
void accept_memory(phys_addr_t start, unsigned long size);

#else

static inline bool range_contains_unaccepted_memory(phys_addr_t start,
						    unsigned long size)
{
	return false;
}

static inline void accept_memory(phys_addr_t start, unsigned long size)
{
}

#endif

static inline bool pfn_is_unaccepted_memory(unsigned long pfn)
{
	return range_contains_unaccepted_memory(pfn << PAGE_SHIFT, PAGE_SIZE);
}

void vma_pgtable_walk_begin(struct vm_area_struct *vma);
void vma_pgtable_walk_end(struct vm_area_struct *vma);

int reserve_mem_find_by_name(const char *name, phys_addr_t *start, phys_addr_t *size);
int reserve_mem_release_by_name(const char *name);

#ifdef CONFIG_64BIT
int do_mseal(unsigned long start, size_t len_in, unsigned long flags);
#else
static inline int do_mseal(unsigned long start, size_t len_in, unsigned long flags)
{
	/* noop on 32 bit */
	return 0;
}
#endif

/*
 * user_alloc_needs_zeroing checks if a user folio from page allocator needs to
 * be zeroed or not.
 */
static inline bool user_alloc_needs_zeroing(void)
{
	/*
	 * for user folios, arch with cache aliasing requires cache flush and
	 * arc changes folio->flags to make icache coherent with dcache, so
	 * always return false to make caller use
	 * clear_user_page()/clear_user_highpage().
	 */
	return cpu_dcache_is_aliasing() || cpu_icache_is_aliasing() ||
	       !static_branch_maybe(CONFIG_INIT_ON_ALLOC_DEFAULT_ON,
				   &init_on_alloc);
}

int arch_get_shadow_stack_status(struct task_struct *t, unsigned long __user *status);
int arch_set_shadow_stack_status(struct task_struct *t, unsigned long status);
int arch_lock_shadow_stack_status(struct task_struct *t, unsigned long status);

/*
 * DMA mapping IDs for page_pool
 *
 * When DMA-mapping a page, page_pool allocates an ID (from an xarray) and
 * stashes it in the upper bits of page->pp_magic. We always want to be able to
 * unambiguously identify page pool pages (using page_pool_page_is_pp()). Non-PP
 * pages can have arbitrary kernel pointers stored in the same field as pp_magic
 * (since it overlaps with page->lru.next), so we must ensure that we cannot
 * mistake a valid kernel pointer with any of the values we write into this
 * field.
 *
 * On architectures that set POISON_POINTER_DELTA, this is already ensured,
 * since this value becomes part of PP_SIGNATURE; meaning we can just use the
 * space between the PP_SIGNATURE value (without POISON_POINTER_DELTA), and the
 * lowest bits of POISON_POINTER_DELTA. On arches where POISON_POINTER_DELTA is
 * 0, we use the lowest bit of PAGE_OFFSET as the boundary if that value is
 * known at compile-time.
 *
 * If the value of PAGE_OFFSET is not known at compile time, or if it is too
 * small to leave at least 8 bits available above PP_SIGNATURE, we define the
 * number of bits to be 0, which turns off the DMA index tracking altogether
 * (see page_pool_register_dma_index()).
 */
#define PP_DMA_INDEX_SHIFT (1 + __fls(PP_SIGNATURE - POISON_POINTER_DELTA))
#if POISON_POINTER_DELTA > 0
/* PP_SIGNATURE includes POISON_POINTER_DELTA, so limit the size of the DMA
 * index to not overlap with that if set
 */
#define PP_DMA_INDEX_BITS MIN(32, __ffs(POISON_POINTER_DELTA) - PP_DMA_INDEX_SHIFT)
#else
/* Use the lowest bit of PAGE_OFFSET if there's at least 8 bits available; see above */
#define PP_DMA_INDEX_MIN_OFFSET (1 << (PP_DMA_INDEX_SHIFT + 8))
#define PP_DMA_INDEX_BITS ((__builtin_constant_p(PAGE_OFFSET) && \
			    PAGE_OFFSET >= PP_DMA_INDEX_MIN_OFFSET && \
			    !(PAGE_OFFSET & (PP_DMA_INDEX_MIN_OFFSET - 1))) ? \
			      MIN(32, __ffs(PAGE_OFFSET) - PP_DMA_INDEX_SHIFT) : 0)

#endif

#define PP_DMA_INDEX_MASK GENMASK(PP_DMA_INDEX_BITS + PP_DMA_INDEX_SHIFT - 1, \
				  PP_DMA_INDEX_SHIFT)

/* Mask used for checking in page_pool_page_is_pp() below. page->pp_magic is
 * OR'ed with PP_SIGNATURE after the allocation in order to preserve bit 0 for
 * the head page of compound page and bit 1 for pfmemalloc page, as well as the
 * bits used for the DMA index. page_is_pfmemalloc() is checked in
 * __page_pool_put_page() to avoid recycling the pfmemalloc page.
 */
#define PP_MAGIC_MASK ~(PP_DMA_INDEX_MASK | 0x3UL)

#ifdef CONFIG_PAGE_POOL
static inline bool page_pool_page_is_pp(const struct page *page)
{
	return (page->pp_magic & PP_MAGIC_MASK) == PP_SIGNATURE;
}
#else
static inline bool page_pool_page_is_pp(const struct page *page)
{
	return false;
}
#endif

#define PAGE_SNAPSHOT_FAITHFUL (1 << 0)
#define PAGE_SNAPSHOT_PG_BUDDY (1 << 1)
#define PAGE_SNAPSHOT_PG_IDLE  (1 << 2)

struct page_snapshot {
	struct folio folio_snapshot;
	struct page page_snapshot;
	unsigned long pfn;
	unsigned long idx;
	unsigned long flags;
};

static inline bool snapshot_page_is_faithful(const struct page_snapshot *ps)
{
	return ps->flags & PAGE_SNAPSHOT_FAITHFUL;
}

void snapshot_page(struct page_snapshot *ps, const struct page *page);

#endif /* _LINUX_MM_H */<|MERGE_RESOLUTION|>--- conflicted
+++ resolved
@@ -376,6 +376,11 @@
 	 * has similar constraints to shadow stacks.
 	 */
 	DECLARE_VMA_BIT_ALIAS(SHADOW_STACK, HIGH_ARCH_6),
+#elif defined(CONFIG_RISCV_USER_CFI)
+	/*
+	 * Following x86 and picking up the same bitpos.
+	 */
+	DECLARE_VMA_BIT_ALIAS(SHADOW_STACK, HIGH_ARCH_5),
 #endif
 	DECLARE_VMA_BIT_ALIAS(SAO, ARCH_1),		/* Strong Access Ordering (powerpc) */
 	DECLARE_VMA_BIT_ALIAS(GROWSUP, ARCH_1),		/* parisc */
@@ -460,44 +465,10 @@
 #define VM_PKEY_BIT4  VM_NONE
 #endif /* CONFIG_ARCH_PKEY_BITS > 4 */
 #endif /* CONFIG_ARCH_HAS_PKEYS */
-<<<<<<< HEAD
 #if defined(CONFIG_X86_USER_SHADOW_STACK) || defined(CONFIG_ARM64_GCS)
 #define VM_SHADOW_STACK	INIT_VM_FLAG(SHADOW_STACK)
 #else
 #define VM_SHADOW_STACK	VM_NONE
-=======
-
-#ifdef CONFIG_X86_USER_SHADOW_STACK
-/*
- * VM_SHADOW_STACK should not be set with VM_SHARED because of lack of
- * support core mm.
- *
- * These VMAs will get a single end guard page. This helps userspace protect
- * itself from attacks. A single page is enough for current shadow stack archs
- * (x86). See the comments near alloc_shstk() in arch/x86/kernel/shstk.c
- * for more details on the guard size.
- */
-# define VM_SHADOW_STACK	VM_HIGH_ARCH_5
-#endif
-
-#if defined(CONFIG_ARM64_GCS)
-/*
- * arm64's Guarded Control Stack implements similar functionality and
- * has similar constraints to shadow stacks.
- */
-# define VM_SHADOW_STACK	VM_HIGH_ARCH_6
-#endif
-
-#if defined(CONFIG_RISCV_USER_CFI)
-/*
- * Following x86 and picking up the same bitpos.
- */
-# define VM_SHADOW_STACK	VM_HIGH_ARCH_5
-#endif
-
-#ifndef VM_SHADOW_STACK
-# define VM_SHADOW_STACK	VM_NONE
->>>>>>> 0f226cf6
 #endif
 #if defined(CONFIG_PPC64)
 #define VM_SAO		INIT_VM_FLAG(SAO)
