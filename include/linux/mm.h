/* SPDX-License-Identifier: GPL-2.0 */
#ifndef _LINUX_MM_H
#define _LINUX_MM_H

#include <linux/errno.h>

#ifdef __KERNEL__

#include <linux/mmdebug.h>
#include <linux/gfp.h>
#include <linux/bug.h>
#include <linux/list.h>
#include <linux/mmzone.h>
#include <linux/rbtree.h>
#include <linux/atomic.h>
#include <linux/debug_locks.h>
#include <linux/mm_types.h>
#include <linux/range.h>
#include <linux/pfn.h>
#include <linux/percpu-refcount.h>
#include <linux/bit_spinlock.h>
#include <linux/shrinker.h>
#include <linux/resource.h>
#include <linux/page_ext.h>
#include <linux/err.h>
#include <linux/page_ref.h>
#include <linux/memremap.h>
#include <linux/overflow.h>
#include <linux/sizes.h>

struct mempolicy;
struct anon_vma;
struct anon_vma_chain;
struct file_ra_state;
struct user_struct;
struct writeback_control;
struct bdi_writeback;

void init_mm_internals(void);

#ifndef CONFIG_NEED_MULTIPLE_NODES	/* Don't use mapnrs, do it properly */
extern unsigned long max_mapnr;

static inline void set_max_mapnr(unsigned long limit)
{
	max_mapnr = limit;
}
#else
static inline void set_max_mapnr(unsigned long limit) { }
#endif

extern atomic_long_t _totalram_pages;
static inline unsigned long totalram_pages(void)
{
	return (unsigned long)atomic_long_read(&_totalram_pages);
}

static inline void totalram_pages_inc(void)
{
	atomic_long_inc(&_totalram_pages);
}

static inline void totalram_pages_dec(void)
{
	atomic_long_dec(&_totalram_pages);
}

static inline void totalram_pages_add(long count)
{
	atomic_long_add(count, &_totalram_pages);
}

static inline void totalram_pages_set(long val)
{
	atomic_long_set(&_totalram_pages, val);
}

extern void * high_memory;
extern int page_cluster;

#ifdef CONFIG_SYSCTL
extern int sysctl_legacy_va_layout;
#else
#define sysctl_legacy_va_layout 0
#endif

#ifdef CONFIG_HAVE_ARCH_MMAP_RND_BITS
extern const int mmap_rnd_bits_min;
extern const int mmap_rnd_bits_max;
extern int mmap_rnd_bits __read_mostly;
#endif
#ifdef CONFIG_HAVE_ARCH_MMAP_RND_COMPAT_BITS
extern const int mmap_rnd_compat_bits_min;
extern const int mmap_rnd_compat_bits_max;
extern int mmap_rnd_compat_bits __read_mostly;
#endif

#include <asm/page.h>
#include <asm/pgtable.h>
#include <asm/processor.h>

/*
 * Architectures that support memory tagging (assigning tags to memory regions,
 * embedding these tags into addresses that point to these memory regions, and
 * checking that the memory and the pointer tags match on memory accesses)
 * redefine this macro to strip tags from pointers.
 * It's defined as noop for arcitectures that don't support memory tagging.
 */
#ifndef untagged_addr
#define untagged_addr(addr) (addr)
#endif

#ifndef __pa_symbol
#define __pa_symbol(x)  __pa(RELOC_HIDE((unsigned long)(x), 0))
#endif

#ifndef page_to_virt
#define page_to_virt(x)	__va(PFN_PHYS(page_to_pfn(x)))
#endif

#ifndef lm_alias
#define lm_alias(x)	__va(__pa_symbol(x))
#endif

/*
 * To prevent common memory management code establishing
 * a zero page mapping on a read fault.
 * This macro should be defined within <asm/pgtable.h>.
 * s390 does this to prevent multiplexing of hardware bits
 * related to the physical page in case of virtualization.
 */
#ifndef mm_forbids_zeropage
#define mm_forbids_zeropage(X)	(0)
#endif

/*
 * On some architectures it is expensive to call memset() for small sizes.
 * If an architecture decides to implement their own version of
 * mm_zero_struct_page they should wrap the defines below in a #ifndef and
 * define their own version of this macro in <asm/pgtable.h>
 */
#if BITS_PER_LONG == 64
/* This function must be updated when the size of struct page grows above 80
 * or reduces below 56. The idea that compiler optimizes out switch()
 * statement, and only leaves move/store instructions. Also the compiler can
 * combine write statments if they are both assignments and can be reordered,
 * this can result in several of the writes here being dropped.
 */
#define	mm_zero_struct_page(pp) __mm_zero_struct_page(pp)
static inline void __mm_zero_struct_page(struct page *page)
{
	unsigned long *_pp = (void *)page;

	 /* Check that struct page is either 56, 64, 72, or 80 bytes */
	BUILD_BUG_ON(sizeof(struct page) & 7);
	BUILD_BUG_ON(sizeof(struct page) < 56);
	BUILD_BUG_ON(sizeof(struct page) > 80);

	switch (sizeof(struct page)) {
	case 80:
		_pp[9] = 0;	/* fallthrough */
	case 72:
		_pp[8] = 0;	/* fallthrough */
	case 64:
		_pp[7] = 0;	/* fallthrough */
	case 56:
		_pp[6] = 0;
		_pp[5] = 0;
		_pp[4] = 0;
		_pp[3] = 0;
		_pp[2] = 0;
		_pp[1] = 0;
		_pp[0] = 0;
	}
}
#else
#define mm_zero_struct_page(pp)  ((void)memset((pp), 0, sizeof(struct page)))
#endif

/*
 * Default maximum number of active map areas, this limits the number of vmas
 * per mm struct. Users can overwrite this number by sysctl but there is a
 * problem.
 *
 * When a program's coredump is generated as ELF format, a section is created
 * per a vma. In ELF, the number of sections is represented in unsigned short.
 * This means the number of sections should be smaller than 65535 at coredump.
 * Because the kernel adds some informative sections to a image of program at
 * generating coredump, we need some margin. The number of extra sections is
 * 1-3 now and depends on arch. We use "5" as safe margin, here.
 *
 * ELF extended numbering allows more than 65535 sections, so 16-bit bound is
 * not a hard limit any more. Although some userspace tools can be surprised by
 * that.
 */
#define MAPCOUNT_ELF_CORE_MARGIN	(5)
#define DEFAULT_MAX_MAP_COUNT	(USHRT_MAX - MAPCOUNT_ELF_CORE_MARGIN)

extern int sysctl_max_map_count;

extern unsigned long sysctl_user_reserve_kbytes;
extern unsigned long sysctl_admin_reserve_kbytes;

extern int sysctl_overcommit_memory;
extern int sysctl_overcommit_ratio;
extern unsigned long sysctl_overcommit_kbytes;

extern int overcommit_ratio_handler(struct ctl_table *, int, void __user *,
				    size_t *, loff_t *);
extern int overcommit_kbytes_handler(struct ctl_table *, int, void __user *,
				    size_t *, loff_t *);

#define nth_page(page,n) pfn_to_page(page_to_pfn((page)) + (n))

/* to align the pointer to the (next) page boundary */
#define PAGE_ALIGN(addr) ALIGN(addr, PAGE_SIZE)

/* test whether an address (unsigned long or pointer) is aligned to PAGE_SIZE */
#define PAGE_ALIGNED(addr)	IS_ALIGNED((unsigned long)(addr), PAGE_SIZE)

#define lru_to_page(head) (list_entry((head)->prev, struct page, lru))

/*
 * Linux kernel virtual memory manager primitives.
 * The idea being to have a "virtual" mm in the same way
 * we have a virtual fs - giving a cleaner interface to the
 * mm details, and allowing different kinds of memory mappings
 * (from shared memory to executable loading to arbitrary
 * mmap() functions).
 */

struct vm_area_struct *vm_area_alloc(struct mm_struct *);
struct vm_area_struct *vm_area_dup(struct vm_area_struct *);
void vm_area_free(struct vm_area_struct *);

#ifndef CONFIG_MMU
extern struct rb_root nommu_region_tree;
extern struct rw_semaphore nommu_region_sem;

extern unsigned int kobjsize(const void *objp);
#endif

/*
 * vm_flags in vm_area_struct, see mm_types.h.
 * When changing, update also include/trace/events/mmflags.h
 */
#define VM_NONE		0x00000000

#define VM_READ		0x00000001	/* currently active flags */
#define VM_WRITE	0x00000002
#define VM_EXEC		0x00000004
#define VM_SHARED	0x00000008

/* mprotect() hardcodes VM_MAYREAD >> 4 == VM_READ, and so for r/w/x bits. */
#define VM_MAYREAD	0x00000010	/* limits for mprotect() etc */
#define VM_MAYWRITE	0x00000020
#define VM_MAYEXEC	0x00000040
#define VM_MAYSHARE	0x00000080

#define VM_GROWSDOWN	0x00000100	/* general info on the segment */
#define VM_UFFD_MISSING	0x00000200	/* missing pages tracking */
#define VM_PFNMAP	0x00000400	/* Page-ranges managed without "struct page", just pure PFN */
#define VM_DENYWRITE	0x00000800	/* ETXTBSY on write attempts.. */
#define VM_UFFD_WP	0x00001000	/* wrprotect pages tracking */

#define VM_LOCKED	0x00002000
#define VM_IO           0x00004000	/* Memory mapped I/O or similar */

					/* Used by sys_madvise() */
#define VM_SEQ_READ	0x00008000	/* App will access data sequentially */
#define VM_RAND_READ	0x00010000	/* App will not benefit from clustered reads */

#define VM_DONTCOPY	0x00020000      /* Do not copy this vma on fork */
#define VM_DONTEXPAND	0x00040000	/* Cannot expand with mremap() */
#define VM_LOCKONFAULT	0x00080000	/* Lock the pages covered when they are faulted in */
#define VM_ACCOUNT	0x00100000	/* Is a VM accounted object */
#define VM_NORESERVE	0x00200000	/* should the VM suppress accounting */
#define VM_HUGETLB	0x00400000	/* Huge TLB Page VM */
#define VM_SYNC		0x00800000	/* Synchronous page faults */
#define VM_ARCH_1	0x01000000	/* Architecture-specific flag */
#define VM_WIPEONFORK	0x02000000	/* Wipe VMA contents in child. */
#define VM_DONTDUMP	0x04000000	/* Do not include in the core dump */

#ifdef CONFIG_MEM_SOFT_DIRTY
# define VM_SOFTDIRTY	0x08000000	/* Not soft dirty clean area */
#else
# define VM_SOFTDIRTY	0
#endif

#define VM_MIXEDMAP	0x10000000	/* Can contain "struct page" and pure PFN pages */
#define VM_HUGEPAGE	0x20000000	/* MADV_HUGEPAGE marked this vma */
#define VM_NOHUGEPAGE	0x40000000	/* MADV_NOHUGEPAGE marked this vma */
#define VM_MERGEABLE	0x80000000	/* KSM may merge identical pages */

#ifdef CONFIG_ARCH_USES_HIGH_VMA_FLAGS
#define VM_HIGH_ARCH_BIT_0	32	/* bit only usable on 64-bit architectures */
#define VM_HIGH_ARCH_BIT_1	33	/* bit only usable on 64-bit architectures */
#define VM_HIGH_ARCH_BIT_2	34	/* bit only usable on 64-bit architectures */
#define VM_HIGH_ARCH_BIT_3	35	/* bit only usable on 64-bit architectures */
#define VM_HIGH_ARCH_BIT_4	36	/* bit only usable on 64-bit architectures */
#define VM_HIGH_ARCH_0	BIT(VM_HIGH_ARCH_BIT_0)
#define VM_HIGH_ARCH_1	BIT(VM_HIGH_ARCH_BIT_1)
#define VM_HIGH_ARCH_2	BIT(VM_HIGH_ARCH_BIT_2)
#define VM_HIGH_ARCH_3	BIT(VM_HIGH_ARCH_BIT_3)
#define VM_HIGH_ARCH_4	BIT(VM_HIGH_ARCH_BIT_4)
#endif /* CONFIG_ARCH_USES_HIGH_VMA_FLAGS */

#ifdef CONFIG_ARCH_HAS_PKEYS
# define VM_PKEY_SHIFT	VM_HIGH_ARCH_BIT_0
# define VM_PKEY_BIT0	VM_HIGH_ARCH_0	/* A protection key is a 4-bit value */
# define VM_PKEY_BIT1	VM_HIGH_ARCH_1	/* on x86 and 5-bit value on ppc64   */
# define VM_PKEY_BIT2	VM_HIGH_ARCH_2
# define VM_PKEY_BIT3	VM_HIGH_ARCH_3
#ifdef CONFIG_PPC
# define VM_PKEY_BIT4  VM_HIGH_ARCH_4
#else
# define VM_PKEY_BIT4  0
#endif
#endif /* CONFIG_ARCH_HAS_PKEYS */

#if defined(CONFIG_X86)
# define VM_PAT		VM_ARCH_1	/* PAT reserves whole VMA at once (x86) */
#elif defined(CONFIG_PPC)
# define VM_SAO		VM_ARCH_1	/* Strong Access Ordering (powerpc) */
#elif defined(CONFIG_PARISC)
# define VM_GROWSUP	VM_ARCH_1
#elif defined(CONFIG_IA64)
# define VM_GROWSUP	VM_ARCH_1
#elif defined(CONFIG_SPARC64)
# define VM_SPARC_ADI	VM_ARCH_1	/* Uses ADI tag for access control */
# define VM_ARCH_CLEAR	VM_SPARC_ADI
#elif !defined(CONFIG_MMU)
# define VM_MAPPED_COPY	VM_ARCH_1	/* T if mapped copy of data (nommu mmap) */
#endif

#if defined(CONFIG_X86_INTEL_MPX)
/* MPX specific bounds table or bounds directory */
# define VM_MPX		VM_HIGH_ARCH_4
#else
# define VM_MPX		VM_NONE
#endif

#ifndef VM_GROWSUP
# define VM_GROWSUP	VM_NONE
#endif

/* Bits set in the VMA until the stack is in its final location */
#define VM_STACK_INCOMPLETE_SETUP	(VM_RAND_READ | VM_SEQ_READ)

#ifndef VM_STACK_DEFAULT_FLAGS		/* arch can override this */
#define VM_STACK_DEFAULT_FLAGS VM_DATA_DEFAULT_FLAGS
#endif

#ifdef CONFIG_STACK_GROWSUP
#define VM_STACK	VM_GROWSUP
#else
#define VM_STACK	VM_GROWSDOWN
#endif

#define VM_STACK_FLAGS	(VM_STACK | VM_STACK_DEFAULT_FLAGS | VM_ACCOUNT)

/*
 * Special vmas that are non-mergable, non-mlock()able.
 * Note: mm/huge_memory.c VM_NO_THP depends on this definition.
 */
#define VM_SPECIAL (VM_IO | VM_DONTEXPAND | VM_PFNMAP | VM_MIXEDMAP)

/* This mask defines which mm->def_flags a process can inherit its parent */
#define VM_INIT_DEF_MASK	VM_NOHUGEPAGE

/* This mask is used to clear all the VMA flags used by mlock */
#define VM_LOCKED_CLEAR_MASK	(~(VM_LOCKED | VM_LOCKONFAULT))

/* Arch-specific flags to clear when updating VM flags on protection change */
#ifndef VM_ARCH_CLEAR
# define VM_ARCH_CLEAR	VM_NONE
#endif
#define VM_FLAGS_CLEAR	(ARCH_VM_PKEY_FLAGS | VM_ARCH_CLEAR)

/*
 * mapping from the currently active vm_flags protection bits (the
 * low four bits) to a page protection mask..
 */
extern pgprot_t protection_map[16];

#define FAULT_FLAG_WRITE	0x01	/* Fault was a write access */
#define FAULT_FLAG_MKWRITE	0x02	/* Fault was mkwrite of existing pte */
#define FAULT_FLAG_ALLOW_RETRY	0x04	/* Retry fault if blocking */
#define FAULT_FLAG_RETRY_NOWAIT	0x08	/* Don't drop mmap_sem and wait when retrying */
#define FAULT_FLAG_KILLABLE	0x10	/* The fault task is in SIGKILL killable region */
#define FAULT_FLAG_TRIED	0x20	/* Second try */
#define FAULT_FLAG_USER		0x40	/* The fault originated in userspace */
#define FAULT_FLAG_REMOTE	0x80	/* faulting for non current tsk/mm */
#define FAULT_FLAG_INSTRUCTION  0x100	/* The fault was during an instruction fetch */

#define FAULT_FLAG_TRACE \
	{ FAULT_FLAG_WRITE,		"WRITE" }, \
	{ FAULT_FLAG_MKWRITE,		"MKWRITE" }, \
	{ FAULT_FLAG_ALLOW_RETRY,	"ALLOW_RETRY" }, \
	{ FAULT_FLAG_RETRY_NOWAIT,	"RETRY_NOWAIT" }, \
	{ FAULT_FLAG_KILLABLE,		"KILLABLE" }, \
	{ FAULT_FLAG_TRIED,		"TRIED" }, \
	{ FAULT_FLAG_USER,		"USER" }, \
	{ FAULT_FLAG_REMOTE,		"REMOTE" }, \
	{ FAULT_FLAG_INSTRUCTION,	"INSTRUCTION" }

/*
 * vm_fault is filled by the the pagefault handler and passed to the vma's
 * ->fault function. The vma's ->fault is responsible for returning a bitmask
 * of VM_FAULT_xxx flags that give details about how the fault was handled.
 *
 * MM layer fills up gfp_mask for page allocations but fault handler might
 * alter it if its implementation requires a different allocation context.
 *
 * pgoff should be used in favour of virtual_address, if possible.
 */
struct vm_fault {
	struct vm_area_struct *vma;	/* Target VMA */
	unsigned int flags;		/* FAULT_FLAG_xxx flags */
	gfp_t gfp_mask;			/* gfp mask to be used for allocations */
	pgoff_t pgoff;			/* Logical page offset based on vma */
	unsigned long address;		/* Faulting virtual address */
	pmd_t *pmd;			/* Pointer to pmd entry matching
					 * the 'address' */
	pud_t *pud;			/* Pointer to pud entry matching
					 * the 'address'
					 */
	pte_t orig_pte;			/* Value of PTE at the time of fault */

	struct page *cow_page;		/* Page handler may use for COW fault */
	struct mem_cgroup *memcg;	/* Cgroup cow_page belongs to */
	struct page *page;		/* ->fault handlers should return a
					 * page here, unless VM_FAULT_NOPAGE
					 * is set (which is also implied by
					 * VM_FAULT_ERROR).
					 */
	/* These three entries are valid only while holding ptl lock */
	pte_t *pte;			/* Pointer to pte entry matching
					 * the 'address'. NULL if the page
					 * table hasn't been allocated.
					 */
	spinlock_t *ptl;		/* Page table lock.
					 * Protects pte page table if 'pte'
					 * is not NULL, otherwise pmd.
					 */
	pgtable_t prealloc_pte;		/* Pre-allocated pte page table.
					 * vm_ops->map_pages() calls
					 * alloc_set_pte() from atomic context.
					 * do_fault_around() pre-allocates
					 * page table to avoid allocation from
					 * atomic context.
					 */
};

/* page entry size for vm->huge_fault() */
enum page_entry_size {
	PE_SIZE_PTE = 0,
	PE_SIZE_PMD,
	PE_SIZE_PUD,
};

/*
 * These are the virtual MM functions - opening of an area, closing and
 * unmapping it (needed to keep files on disk up-to-date etc), pointer
 * to the functions called when a no-page or a wp-page exception occurs.
 */
struct vm_operations_struct {
	void (*open)(struct vm_area_struct * area);
	void (*close)(struct vm_area_struct * area);
	int (*split)(struct vm_area_struct * area, unsigned long addr);
	int (*mremap)(struct vm_area_struct * area);
	vm_fault_t (*fault)(struct vm_fault *vmf);
	vm_fault_t (*huge_fault)(struct vm_fault *vmf,
			enum page_entry_size pe_size);
	void (*map_pages)(struct vm_fault *vmf,
			pgoff_t start_pgoff, pgoff_t end_pgoff);
	unsigned long (*pagesize)(struct vm_area_struct * area);

	/* notification that a previously read-only page is about to become
	 * writable, if an error is returned it will cause a SIGBUS */
	vm_fault_t (*page_mkwrite)(struct vm_fault *vmf);

	/* same as page_mkwrite when using VM_PFNMAP|VM_MIXEDMAP */
	vm_fault_t (*pfn_mkwrite)(struct vm_fault *vmf);

	/* called by access_process_vm when get_user_pages() fails, typically
	 * for use by special VMAs that can switch between memory and hardware
	 */
	int (*access)(struct vm_area_struct *vma, unsigned long addr,
		      void *buf, int len, int write);

	/* Called by the /proc/PID/maps code to ask the vma whether it
	 * has a special name.  Returning non-NULL will also cause this
	 * vma to be dumped unconditionally. */
	const char *(*name)(struct vm_area_struct *vma);

#ifdef CONFIG_NUMA
	/*
	 * set_policy() op must add a reference to any non-NULL @new mempolicy
	 * to hold the policy upon return.  Caller should pass NULL @new to
	 * remove a policy and fall back to surrounding context--i.e. do not
	 * install a MPOL_DEFAULT policy, nor the task or system default
	 * mempolicy.
	 */
	int (*set_policy)(struct vm_area_struct *vma, struct mempolicy *new);

	/*
	 * get_policy() op must add reference [mpol_get()] to any policy at
	 * (vma,addr) marked as MPOL_SHARED.  The shared policy infrastructure
	 * in mm/mempolicy.c will do this automatically.
	 * get_policy() must NOT add a ref if the policy at (vma,addr) is not
	 * marked as MPOL_SHARED. vma policies are protected by the mmap_sem.
	 * If no [shared/vma] mempolicy exists at the addr, get_policy() op
	 * must return NULL--i.e., do not "fallback" to task or system default
	 * policy.
	 */
	struct mempolicy *(*get_policy)(struct vm_area_struct *vma,
					unsigned long addr);
#endif
	/*
	 * Called by vm_normal_page() for special PTEs to find the
	 * page for @addr.  This is useful if the default behavior
	 * (using pte_page()) would not find the correct page.
	 */
	struct page *(*find_special_page)(struct vm_area_struct *vma,
					  unsigned long addr);
};

static inline void vma_init(struct vm_area_struct *vma, struct mm_struct *mm)
{
	static const struct vm_operations_struct dummy_vm_ops = {};

	memset(vma, 0, sizeof(*vma));
	vma->vm_mm = mm;
	vma->vm_ops = &dummy_vm_ops;
	INIT_LIST_HEAD(&vma->anon_vma_chain);
}

static inline void vma_set_anonymous(struct vm_area_struct *vma)
{
	vma->vm_ops = NULL;
}

/* flush_tlb_range() takes a vma, not a mm, and can care about flags */
#define TLB_FLUSH_VMA(mm,flags) { .vm_mm = (mm), .vm_flags = (flags) }

struct mmu_gather;
struct inode;

#if !defined(__HAVE_ARCH_PTE_DEVMAP) || !defined(CONFIG_TRANSPARENT_HUGEPAGE)
static inline int pmd_devmap(pmd_t pmd)
{
	return 0;
}
static inline int pud_devmap(pud_t pud)
{
	return 0;
}
static inline int pgd_devmap(pgd_t pgd)
{
	return 0;
}
#endif

/*
 * FIXME: take this include out, include page-flags.h in
 * files which need it (119 of them)
 */
#include <linux/page-flags.h>
#include <linux/huge_mm.h>

/*
 * Methods to modify the page usage count.
 *
 * What counts for a page usage:
 * - cache mapping   (page->mapping)
 * - private data    (page->private)
 * - page mapped in a task's page tables, each mapping
 *   is counted separately
 *
 * Also, many kernel routines increase the page count before a critical
 * routine so they can be sure the page doesn't go away from under them.
 */

/*
 * Drop a ref, return true if the refcount fell to zero (the page has no users)
 */
static inline int put_page_testzero(struct page *page)
{
	VM_BUG_ON_PAGE(page_ref_count(page) == 0, page);
	return page_ref_dec_and_test(page);
}

/*
 * Try to grab a ref unless the page has a refcount of zero, return false if
 * that is the case.
 * This can be called when MMU is off so it must not access
 * any of the virtual mappings.
 */
static inline int get_page_unless_zero(struct page *page)
{
	return page_ref_add_unless(page, 1, 0);
}

extern int page_is_ram(unsigned long pfn);

enum {
	REGION_INTERSECTS,
	REGION_DISJOINT,
	REGION_MIXED,
};

int region_intersects(resource_size_t offset, size_t size, unsigned long flags,
		      unsigned long desc);

/* Support for virtually mapped pages */
struct page *vmalloc_to_page(const void *addr);
unsigned long vmalloc_to_pfn(const void *addr);

/*
 * Determine if an address is within the vmalloc range
 *
 * On nommu, vmalloc/vfree wrap through kmalloc/kfree directly, so there
 * is no special casing required.
 */
static inline bool is_vmalloc_addr(const void *x)
{
#ifdef CONFIG_MMU
	unsigned long addr = (unsigned long)x;

	return addr >= VMALLOC_START && addr < VMALLOC_END;
#else
	return false;
#endif
}
#ifdef CONFIG_MMU
extern int is_vmalloc_or_module_addr(const void *x);
#else
static inline int is_vmalloc_or_module_addr(const void *x)
{
	return 0;
}
#endif

extern void *kvmalloc_node(size_t size, gfp_t flags, int node);
static inline void *kvmalloc(size_t size, gfp_t flags)
{
	return kvmalloc_node(size, flags, NUMA_NO_NODE);
}
static inline void *kvzalloc_node(size_t size, gfp_t flags, int node)
{
	return kvmalloc_node(size, flags | __GFP_ZERO, node);
}
static inline void *kvzalloc(size_t size, gfp_t flags)
{
	return kvmalloc(size, flags | __GFP_ZERO);
}

static inline void *kvmalloc_array(size_t n, size_t size, gfp_t flags)
{
	size_t bytes;

	if (unlikely(check_mul_overflow(n, size, &bytes)))
		return NULL;

	return kvmalloc(bytes, flags);
}

static inline void *kvcalloc(size_t n, size_t size, gfp_t flags)
{
	return kvmalloc_array(n, size, flags | __GFP_ZERO);
}

extern void kvfree(const void *addr);

static inline atomic_t *compound_mapcount_ptr(struct page *page)
{
	return &page[1].compound_mapcount;
}

static inline int compound_mapcount(struct page *page)
{
	VM_BUG_ON_PAGE(!PageCompound(page), page);
	page = compound_head(page);
	return atomic_read(compound_mapcount_ptr(page)) + 1;
}

/*
 * The atomic page->_mapcount, starts from -1: so that transitions
 * both from it and to it can be tracked, using atomic_inc_and_test
 * and atomic_add_negative(-1).
 */
static inline void page_mapcount_reset(struct page *page)
{
	atomic_set(&(page)->_mapcount, -1);
}

int __page_mapcount(struct page *page);

static inline int page_mapcount(struct page *page)
{
	VM_BUG_ON_PAGE(PageSlab(page), page);

	if (unlikely(PageCompound(page)))
		return __page_mapcount(page);
	return atomic_read(&page->_mapcount) + 1;
}

#ifdef CONFIG_TRANSPARENT_HUGEPAGE
int total_mapcount(struct page *page);
int page_trans_huge_mapcount(struct page *page, int *total_mapcount);
#else
static inline int total_mapcount(struct page *page)
{
	return page_mapcount(page);
}
static inline int page_trans_huge_mapcount(struct page *page,
					   int *total_mapcount)
{
	int mapcount = page_mapcount(page);
	if (total_mapcount)
		*total_mapcount = mapcount;
	return mapcount;
}
#endif

static inline struct page *virt_to_head_page(const void *x)
{
	struct page *page = virt_to_page(x);

	return compound_head(page);
}

void __put_page(struct page *page);

void put_pages_list(struct list_head *pages);

void split_page(struct page *page, unsigned int order);

/*
 * Compound pages have a destructor function.  Provide a
 * prototype for that function and accessor functions.
 * These are _only_ valid on the head of a compound page.
 */
typedef void compound_page_dtor(struct page *);

/* Keep the enum in sync with compound_page_dtors array in mm/page_alloc.c */
enum compound_dtor_id {
	NULL_COMPOUND_DTOR,
	COMPOUND_PAGE_DTOR,
#ifdef CONFIG_HUGETLB_PAGE
	HUGETLB_PAGE_DTOR,
#endif
#ifdef CONFIG_TRANSPARENT_HUGEPAGE
	TRANSHUGE_PAGE_DTOR,
#endif
	NR_COMPOUND_DTORS,
};
extern compound_page_dtor * const compound_page_dtors[];

static inline void set_compound_page_dtor(struct page *page,
		enum compound_dtor_id compound_dtor)
{
	VM_BUG_ON_PAGE(compound_dtor >= NR_COMPOUND_DTORS, page);
	page[1].compound_dtor = compound_dtor;
}

static inline compound_page_dtor *get_compound_page_dtor(struct page *page)
{
	VM_BUG_ON_PAGE(page[1].compound_dtor >= NR_COMPOUND_DTORS, page);
	return compound_page_dtors[page[1].compound_dtor];
}

static inline unsigned int compound_order(struct page *page)
{
	if (!PageHead(page))
		return 0;
	return page[1].compound_order;
}

static inline void set_compound_order(struct page *page, unsigned int order)
{
	page[1].compound_order = order;
}

void free_compound_page(struct page *page);

#ifdef CONFIG_MMU
/*
 * Do pte_mkwrite, but only if the vma says VM_WRITE.  We do this when
 * servicing faults for write access.  In the normal case, do always want
 * pte_mkwrite.  But get_user_pages can cause write faults for mappings
 * that do not have writing enabled, when used by access_process_vm.
 */
static inline pte_t maybe_mkwrite(pte_t pte, struct vm_area_struct *vma)
{
	if (likely(vma->vm_flags & VM_WRITE))
		pte = pte_mkwrite(pte);
	return pte;
}

vm_fault_t alloc_set_pte(struct vm_fault *vmf, struct mem_cgroup *memcg,
		struct page *page);
vm_fault_t finish_fault(struct vm_fault *vmf);
vm_fault_t finish_mkwrite_fault(struct vm_fault *vmf);
#endif

/*
 * Multiple processes may "see" the same page. E.g. for untouched
 * mappings of /dev/null, all processes see the same page full of
 * zeroes, and text pages of executables and shared libraries have
 * only one copy in memory, at most, normally.
 *
 * For the non-reserved pages, page_count(page) denotes a reference count.
 *   page_count() == 0 means the page is free. page->lru is then used for
 *   freelist management in the buddy allocator.
 *   page_count() > 0  means the page has been allocated.
 *
 * Pages are allocated by the slab allocator in order to provide memory
 * to kmalloc and kmem_cache_alloc. In this case, the management of the
 * page, and the fields in 'struct page' are the responsibility of mm/slab.c
 * unless a particular usage is carefully commented. (the responsibility of
 * freeing the kmalloc memory is the caller's, of course).
 *
 * A page may be used by anyone else who does a __get_free_page().
 * In this case, page_count still tracks the references, and should only
 * be used through the normal accessor functions. The top bits of page->flags
 * and page->virtual store page management information, but all other fields
 * are unused and could be used privately, carefully. The management of this
 * page is the responsibility of the one who allocated it, and those who have
 * subsequently been given references to it.
 *
 * The other pages (we may call them "pagecache pages") are completely
 * managed by the Linux memory manager: I/O, buffers, swapping etc.
 * The following discussion applies only to them.
 *
 * A pagecache page contains an opaque `private' member, which belongs to the
 * page's address_space. Usually, this is the address of a circular list of
 * the page's disk buffers. PG_private must be set to tell the VM to call
 * into the filesystem to release these pages.
 *
 * A page may belong to an inode's memory mapping. In this case, page->mapping
 * is the pointer to the inode, and page->index is the file offset of the page,
 * in units of PAGE_SIZE.
 *
 * If pagecache pages are not associated with an inode, they are said to be
 * anonymous pages. These may become associated with the swapcache, and in that
 * case PG_swapcache is set, and page->private is an offset into the swapcache.
 *
 * In either case (swapcache or inode backed), the pagecache itself holds one
 * reference to the page. Setting PG_private should also increment the
 * refcount. The each user mapping also has a reference to the page.
 *
 * The pagecache pages are stored in a per-mapping radix tree, which is
 * rooted at mapping->i_pages, and indexed by offset.
 * Where 2.4 and early 2.6 kernels kept dirty/clean pages in per-address_space
 * lists, we instead now tag pages as dirty/writeback in the radix tree.
 *
 * All pagecache pages may be subject to I/O:
 * - inode pages may need to be read from disk,
 * - inode pages which have been modified and are MAP_SHARED may need
 *   to be written back to the inode on disk,
 * - anonymous pages (including MAP_PRIVATE file mappings) which have been
 *   modified may need to be swapped out to swap space and (later) to be read
 *   back into memory.
 */

/*
 * The zone field is never updated after free_area_init_core()
 * sets it, so none of the operations on it need to be atomic.
 */

/* Page flags: | [SECTION] | [NODE] | ZONE | [LAST_CPUPID] | ... | FLAGS | */
#define SECTIONS_PGOFF		((sizeof(unsigned long)*8) - SECTIONS_WIDTH)
#define NODES_PGOFF		(SECTIONS_PGOFF - NODES_WIDTH)
#define ZONES_PGOFF		(NODES_PGOFF - ZONES_WIDTH)
#define LAST_CPUPID_PGOFF	(ZONES_PGOFF - LAST_CPUPID_WIDTH)
#define KASAN_TAG_PGOFF		(LAST_CPUPID_PGOFF - KASAN_TAG_WIDTH)

/*
 * Define the bit shifts to access each section.  For non-existent
 * sections we define the shift as 0; that plus a 0 mask ensures
 * the compiler will optimise away reference to them.
 */
#define SECTIONS_PGSHIFT	(SECTIONS_PGOFF * (SECTIONS_WIDTH != 0))
#define NODES_PGSHIFT		(NODES_PGOFF * (NODES_WIDTH != 0))
#define ZONES_PGSHIFT		(ZONES_PGOFF * (ZONES_WIDTH != 0))
#define LAST_CPUPID_PGSHIFT	(LAST_CPUPID_PGOFF * (LAST_CPUPID_WIDTH != 0))
#define KASAN_TAG_PGSHIFT	(KASAN_TAG_PGOFF * (KASAN_TAG_WIDTH != 0))

/* NODE:ZONE or SECTION:ZONE is used to ID a zone for the buddy allocator */
#ifdef NODE_NOT_IN_PAGE_FLAGS
#define ZONEID_SHIFT		(SECTIONS_SHIFT + ZONES_SHIFT)
#define ZONEID_PGOFF		((SECTIONS_PGOFF < ZONES_PGOFF)? \
						SECTIONS_PGOFF : ZONES_PGOFF)
#else
#define ZONEID_SHIFT		(NODES_SHIFT + ZONES_SHIFT)
#define ZONEID_PGOFF		((NODES_PGOFF < ZONES_PGOFF)? \
						NODES_PGOFF : ZONES_PGOFF)
#endif

#define ZONEID_PGSHIFT		(ZONEID_PGOFF * (ZONEID_SHIFT != 0))

#if SECTIONS_WIDTH+NODES_WIDTH+ZONES_WIDTH > BITS_PER_LONG - NR_PAGEFLAGS
#error SECTIONS_WIDTH+NODES_WIDTH+ZONES_WIDTH > BITS_PER_LONG - NR_PAGEFLAGS
#endif

#define ZONES_MASK		((1UL << ZONES_WIDTH) - 1)
#define NODES_MASK		((1UL << NODES_WIDTH) - 1)
#define SECTIONS_MASK		((1UL << SECTIONS_WIDTH) - 1)
#define LAST_CPUPID_MASK	((1UL << LAST_CPUPID_SHIFT) - 1)
#define KASAN_TAG_MASK		((1UL << KASAN_TAG_WIDTH) - 1)
#define ZONEID_MASK		((1UL << ZONEID_SHIFT) - 1)

static inline enum zone_type page_zonenum(const struct page *page)
{
	return (page->flags >> ZONES_PGSHIFT) & ZONES_MASK;
}

#ifdef CONFIG_ZONE_DEVICE
static inline bool is_zone_device_page(const struct page *page)
{
	return page_zonenum(page) == ZONE_DEVICE;
}
extern void memmap_init_zone_device(struct zone *, unsigned long,
				    unsigned long, struct dev_pagemap *);
#else
static inline bool is_zone_device_page(const struct page *page)
{
	return false;
}
#endif

#ifdef CONFIG_DEV_PAGEMAP_OPS
void dev_pagemap_get_ops(void);
void dev_pagemap_put_ops(void);
void __put_devmap_managed_page(struct page *page);
DECLARE_STATIC_KEY_FALSE(devmap_managed_key);
static inline bool put_devmap_managed_page(struct page *page)
{
	if (!static_branch_unlikely(&devmap_managed_key))
		return false;
	if (!is_zone_device_page(page))
		return false;
	switch (page->pgmap->type) {
	case MEMORY_DEVICE_PRIVATE:
	case MEMORY_DEVICE_PUBLIC:
	case MEMORY_DEVICE_FS_DAX:
		__put_devmap_managed_page(page);
		return true;
	default:
		break;
	}
	return false;
}

static inline bool is_device_private_page(const struct page *page)
{
	return is_zone_device_page(page) &&
		page->pgmap->type == MEMORY_DEVICE_PRIVATE;
}

static inline bool is_device_public_page(const struct page *page)
{
	return is_zone_device_page(page) &&
		page->pgmap->type == MEMORY_DEVICE_PUBLIC;
}

#ifdef CONFIG_PCI_P2PDMA
static inline bool is_pci_p2pdma_page(const struct page *page)
{
	return is_zone_device_page(page) &&
		page->pgmap->type == MEMORY_DEVICE_PCI_P2PDMA;
}
#else /* CONFIG_PCI_P2PDMA */
static inline bool is_pci_p2pdma_page(const struct page *page)
{
	return false;
}
#endif /* CONFIG_PCI_P2PDMA */

#else /* CONFIG_DEV_PAGEMAP_OPS */
static inline void dev_pagemap_get_ops(void)
{
}

static inline void dev_pagemap_put_ops(void)
{
}

static inline bool put_devmap_managed_page(struct page *page)
{
	return false;
}

static inline bool is_device_private_page(const struct page *page)
{
	return false;
}

static inline bool is_device_public_page(const struct page *page)
{
	return false;
}

static inline bool is_pci_p2pdma_page(const struct page *page)
{
	return false;
}
#endif /* CONFIG_DEV_PAGEMAP_OPS */

/* 127: arbitrary random number, small enough to assemble well */
#define page_ref_zero_or_close_to_overflow(page) \
	((unsigned int) page_ref_count(page) + 127u <= 127u)

static inline void get_page(struct page *page)
{
	page = compound_head(page);
	/*
	 * Getting a normal page or the head of a compound page
	 * requires to already have an elevated page->_refcount.
	 */
	VM_BUG_ON_PAGE(page_ref_zero_or_close_to_overflow(page), page);
<<<<<<< HEAD
	page_ref_inc(page);
}

static inline __must_check bool try_get_page(struct page *page)
{
	page = compound_head(page);
	if (WARN_ON_ONCE(page_ref_count(page) <= 0))
		return false;
=======
>>>>>>> 0ecfebd2
	page_ref_inc(page);
	return true;
}

static inline __must_check bool try_get_page(struct page *page)
{
	page = compound_head(page);
	if (WARN_ON_ONCE(page_ref_count(page) <= 0))
		return false;
	page_ref_inc(page);
	return true;
}

static inline void put_page(struct page *page)
{
	page = compound_head(page);

	/*
	 * For devmap managed pages we need to catch refcount transition from
	 * 2 to 1, when refcount reach one it means the page is free and we
	 * need to inform the device driver through callback. See
	 * include/linux/memremap.h and HMM for details.
	 */
	if (put_devmap_managed_page(page))
		return;

	if (put_page_testzero(page))
		__put_page(page);
}

/**
 * put_user_page() - release a gup-pinned page
 * @page:            pointer to page to be released
 *
 * Pages that were pinned via get_user_pages*() must be released via
 * either put_user_page(), or one of the put_user_pages*() routines
 * below. This is so that eventually, pages that are pinned via
 * get_user_pages*() can be separately tracked and uniquely handled. In
 * particular, interactions with RDMA and filesystems need special
 * handling.
 *
 * put_user_page() and put_page() are not interchangeable, despite this early
 * implementation that makes them look the same. put_user_page() calls must
 * be perfectly matched up with get_user_page() calls.
 */
static inline void put_user_page(struct page *page)
{
	put_page(page);
}

void put_user_pages_dirty(struct page **pages, unsigned long npages);
void put_user_pages_dirty_lock(struct page **pages, unsigned long npages);
void put_user_pages(struct page **pages, unsigned long npages);

#if defined(CONFIG_SPARSEMEM) && !defined(CONFIG_SPARSEMEM_VMEMMAP)
#define SECTION_IN_PAGE_FLAGS
#endif

/*
 * The identification function is mainly used by the buddy allocator for
 * determining if two pages could be buddies. We are not really identifying
 * the zone since we could be using the section number id if we do not have
 * node id available in page flags.
 * We only guarantee that it will return the same value for two combinable
 * pages in a zone.
 */
static inline int page_zone_id(struct page *page)
{
	return (page->flags >> ZONEID_PGSHIFT) & ZONEID_MASK;
}

#ifdef NODE_NOT_IN_PAGE_FLAGS
extern int page_to_nid(const struct page *page);
#else
static inline int page_to_nid(const struct page *page)
{
	struct page *p = (struct page *)page;

	return (PF_POISONED_CHECK(p)->flags >> NODES_PGSHIFT) & NODES_MASK;
}
#endif

#ifdef CONFIG_NUMA_BALANCING
static inline int cpu_pid_to_cpupid(int cpu, int pid)
{
	return ((cpu & LAST__CPU_MASK) << LAST__PID_SHIFT) | (pid & LAST__PID_MASK);
}

static inline int cpupid_to_pid(int cpupid)
{
	return cpupid & LAST__PID_MASK;
}

static inline int cpupid_to_cpu(int cpupid)
{
	return (cpupid >> LAST__PID_SHIFT) & LAST__CPU_MASK;
}

static inline int cpupid_to_nid(int cpupid)
{
	return cpu_to_node(cpupid_to_cpu(cpupid));
}

static inline bool cpupid_pid_unset(int cpupid)
{
	return cpupid_to_pid(cpupid) == (-1 & LAST__PID_MASK);
}

static inline bool cpupid_cpu_unset(int cpupid)
{
	return cpupid_to_cpu(cpupid) == (-1 & LAST__CPU_MASK);
}

static inline bool __cpupid_match_pid(pid_t task_pid, int cpupid)
{
	return (task_pid & LAST__PID_MASK) == cpupid_to_pid(cpupid);
}

#define cpupid_match_pid(task, cpupid) __cpupid_match_pid(task->pid, cpupid)
#ifdef LAST_CPUPID_NOT_IN_PAGE_FLAGS
static inline int page_cpupid_xchg_last(struct page *page, int cpupid)
{
	return xchg(&page->_last_cpupid, cpupid & LAST_CPUPID_MASK);
}

static inline int page_cpupid_last(struct page *page)
{
	return page->_last_cpupid;
}
static inline void page_cpupid_reset_last(struct page *page)
{
	page->_last_cpupid = -1 & LAST_CPUPID_MASK;
}
#else
static inline int page_cpupid_last(struct page *page)
{
	return (page->flags >> LAST_CPUPID_PGSHIFT) & LAST_CPUPID_MASK;
}

extern int page_cpupid_xchg_last(struct page *page, int cpupid);

static inline void page_cpupid_reset_last(struct page *page)
{
	page->flags |= LAST_CPUPID_MASK << LAST_CPUPID_PGSHIFT;
}
#endif /* LAST_CPUPID_NOT_IN_PAGE_FLAGS */
#else /* !CONFIG_NUMA_BALANCING */
static inline int page_cpupid_xchg_last(struct page *page, int cpupid)
{
	return page_to_nid(page); /* XXX */
}

static inline int page_cpupid_last(struct page *page)
{
	return page_to_nid(page); /* XXX */
}

static inline int cpupid_to_nid(int cpupid)
{
	return -1;
}

static inline int cpupid_to_pid(int cpupid)
{
	return -1;
}

static inline int cpupid_to_cpu(int cpupid)
{
	return -1;
}

static inline int cpu_pid_to_cpupid(int nid, int pid)
{
	return -1;
}

static inline bool cpupid_pid_unset(int cpupid)
{
	return 1;
}

static inline void page_cpupid_reset_last(struct page *page)
{
}

static inline bool cpupid_match_pid(struct task_struct *task, int cpupid)
{
	return false;
}
#endif /* CONFIG_NUMA_BALANCING */

#ifdef CONFIG_KASAN_SW_TAGS
static inline u8 page_kasan_tag(const struct page *page)
{
	return (page->flags >> KASAN_TAG_PGSHIFT) & KASAN_TAG_MASK;
}

static inline void page_kasan_tag_set(struct page *page, u8 tag)
{
	page->flags &= ~(KASAN_TAG_MASK << KASAN_TAG_PGSHIFT);
	page->flags |= (tag & KASAN_TAG_MASK) << KASAN_TAG_PGSHIFT;
}

static inline void page_kasan_tag_reset(struct page *page)
{
	page_kasan_tag_set(page, 0xff);
}
#else
static inline u8 page_kasan_tag(const struct page *page)
{
	return 0xff;
}

static inline void page_kasan_tag_set(struct page *page, u8 tag) { }
static inline void page_kasan_tag_reset(struct page *page) { }
#endif

static inline struct zone *page_zone(const struct page *page)
{
	return &NODE_DATA(page_to_nid(page))->node_zones[page_zonenum(page)];
}

static inline pg_data_t *page_pgdat(const struct page *page)
{
	return NODE_DATA(page_to_nid(page));
}

#ifdef SECTION_IN_PAGE_FLAGS
static inline void set_page_section(struct page *page, unsigned long section)
{
	page->flags &= ~(SECTIONS_MASK << SECTIONS_PGSHIFT);
	page->flags |= (section & SECTIONS_MASK) << SECTIONS_PGSHIFT;
}

static inline unsigned long page_to_section(const struct page *page)
{
	return (page->flags >> SECTIONS_PGSHIFT) & SECTIONS_MASK;
}
#endif

static inline void set_page_zone(struct page *page, enum zone_type zone)
{
	page->flags &= ~(ZONES_MASK << ZONES_PGSHIFT);
	page->flags |= (zone & ZONES_MASK) << ZONES_PGSHIFT;
}

static inline void set_page_node(struct page *page, unsigned long node)
{
	page->flags &= ~(NODES_MASK << NODES_PGSHIFT);
	page->flags |= (node & NODES_MASK) << NODES_PGSHIFT;
}

static inline void set_page_links(struct page *page, enum zone_type zone,
	unsigned long node, unsigned long pfn)
{
	set_page_zone(page, zone);
	set_page_node(page, node);
#ifdef SECTION_IN_PAGE_FLAGS
	set_page_section(page, pfn_to_section_nr(pfn));
#endif
}

#ifdef CONFIG_MEMCG
static inline struct mem_cgroup *page_memcg(struct page *page)
{
	return page->mem_cgroup;
}
static inline struct mem_cgroup *page_memcg_rcu(struct page *page)
{
	WARN_ON_ONCE(!rcu_read_lock_held());
	return READ_ONCE(page->mem_cgroup);
}
#else
static inline struct mem_cgroup *page_memcg(struct page *page)
{
	return NULL;
}
static inline struct mem_cgroup *page_memcg_rcu(struct page *page)
{
	WARN_ON_ONCE(!rcu_read_lock_held());
	return NULL;
}
#endif

/*
 * Some inline functions in vmstat.h depend on page_zone()
 */
#include <linux/vmstat.h>

static __always_inline void *lowmem_page_address(const struct page *page)
{
	return page_to_virt(page);
}

#if defined(CONFIG_HIGHMEM) && !defined(WANT_PAGE_VIRTUAL)
#define HASHED_PAGE_VIRTUAL
#endif

#if defined(WANT_PAGE_VIRTUAL)
static inline void *page_address(const struct page *page)
{
	return page->virtual;
}
static inline void set_page_address(struct page *page, void *address)
{
	page->virtual = address;
}
#define page_address_init()  do { } while(0)
#endif

#if defined(HASHED_PAGE_VIRTUAL)
void *page_address(const struct page *page);
void set_page_address(struct page *page, void *virtual);
void page_address_init(void);
#endif

#if !defined(HASHED_PAGE_VIRTUAL) && !defined(WANT_PAGE_VIRTUAL)
#define page_address(page) lowmem_page_address(page)
#define set_page_address(page, address)  do { } while(0)
#define page_address_init()  do { } while(0)
#endif

extern void *page_rmapping(struct page *page);
extern struct anon_vma *page_anon_vma(struct page *page);
extern struct address_space *page_mapping(struct page *page);

extern struct address_space *__page_file_mapping(struct page *);

static inline
struct address_space *page_file_mapping(struct page *page)
{
	if (unlikely(PageSwapCache(page)))
		return __page_file_mapping(page);

	return page->mapping;
}

extern pgoff_t __page_file_index(struct page *page);

/*
 * Return the pagecache index of the passed page.  Regular pagecache pages
 * use ->index whereas swapcache pages use swp_offset(->private)
 */
static inline pgoff_t page_index(struct page *page)
{
	if (unlikely(PageSwapCache(page)))
		return __page_file_index(page);
	return page->index;
}

bool page_mapped(struct page *page);
struct address_space *page_mapping(struct page *page);
struct address_space *page_mapping_file(struct page *page);

/*
 * Return true only if the page has been allocated with
 * ALLOC_NO_WATERMARKS and the low watermark was not
 * met implying that the system is under some pressure.
 */
static inline bool page_is_pfmemalloc(struct page *page)
{
	/*
	 * Page index cannot be this large so this must be
	 * a pfmemalloc page.
	 */
	return page->index == -1UL;
}

/*
 * Only to be called by the page allocator on a freshly allocated
 * page.
 */
static inline void set_page_pfmemalloc(struct page *page)
{
	page->index = -1UL;
}

static inline void clear_page_pfmemalloc(struct page *page)
{
	page->index = 0;
}

/*
 * Can be called by the pagefault handler when it gets a VM_FAULT_OOM.
 */
extern void pagefault_out_of_memory(void);

#define offset_in_page(p)	((unsigned long)(p) & ~PAGE_MASK)

/*
 * Flags passed to show_mem() and show_free_areas() to suppress output in
 * various contexts.
 */
#define SHOW_MEM_FILTER_NODES		(0x0001u)	/* disallowed nodes */

extern void show_free_areas(unsigned int flags, nodemask_t *nodemask);

extern bool can_do_mlock(void);
extern int user_shm_lock(size_t, struct user_struct *);
extern void user_shm_unlock(size_t, struct user_struct *);

/*
 * Parameter block passed down to zap_pte_range in exceptional cases.
 */
struct zap_details {
	struct address_space *check_mapping;	/* Check page->mapping if set */
	pgoff_t	first_index;			/* Lowest page->index to unmap */
	pgoff_t last_index;			/* Highest page->index to unmap */
};

struct page *_vm_normal_page(struct vm_area_struct *vma, unsigned long addr,
			     pte_t pte, bool with_public_device);
#define vm_normal_page(vma, addr, pte) _vm_normal_page(vma, addr, pte, false)

struct page *vm_normal_page_pmd(struct vm_area_struct *vma, unsigned long addr,
				pmd_t pmd);

void zap_vma_ptes(struct vm_area_struct *vma, unsigned long address,
		  unsigned long size);
void zap_page_range(struct vm_area_struct *vma, unsigned long address,
		    unsigned long size);
void unmap_vmas(struct mmu_gather *tlb, struct vm_area_struct *start_vma,
		unsigned long start, unsigned long end);

/**
 * mm_walk - callbacks for walk_page_range
 * @pud_entry: if set, called for each non-empty PUD (2nd-level) entry
 *	       this handler should only handle pud_trans_huge() puds.
 *	       the pmd_entry or pte_entry callbacks will be used for
 *	       regular PUDs.
 * @pmd_entry: if set, called for each non-empty PMD (3rd-level) entry
 *	       this handler is required to be able to handle
 *	       pmd_trans_huge() pmds.  They may simply choose to
 *	       split_huge_page() instead of handling it explicitly.
 * @pte_entry: if set, called for each non-empty PTE (4th-level) entry
 * @pte_hole: if set, called for each hole at all levels
 * @hugetlb_entry: if set, called for each hugetlb entry
 * @test_walk: caller specific callback function to determine whether
 *             we walk over the current vma or not. Returning 0
 *             value means "do page table walk over the current vma,"
 *             and a negative one means "abort current page table walk
 *             right now." 1 means "skip the current vma."
 * @mm:        mm_struct representing the target process of page table walk
 * @vma:       vma currently walked (NULL if walking outside vmas)
 * @private:   private data for callbacks' usage
 *
 * (see the comment on walk_page_range() for more details)
 */
struct mm_walk {
	int (*pud_entry)(pud_t *pud, unsigned long addr,
			 unsigned long next, struct mm_walk *walk);
	int (*pmd_entry)(pmd_t *pmd, unsigned long addr,
			 unsigned long next, struct mm_walk *walk);
	int (*pte_entry)(pte_t *pte, unsigned long addr,
			 unsigned long next, struct mm_walk *walk);
	int (*pte_hole)(unsigned long addr, unsigned long next,
			struct mm_walk *walk);
	int (*hugetlb_entry)(pte_t *pte, unsigned long hmask,
			     unsigned long addr, unsigned long next,
			     struct mm_walk *walk);
	int (*test_walk)(unsigned long addr, unsigned long next,
			struct mm_walk *walk);
	struct mm_struct *mm;
	struct vm_area_struct *vma;
	void *private;
};

struct mmu_notifier_range;

int walk_page_range(unsigned long addr, unsigned long end,
		struct mm_walk *walk);
int walk_page_vma(struct vm_area_struct *vma, struct mm_walk *walk);
void free_pgd_range(struct mmu_gather *tlb, unsigned long addr,
		unsigned long end, unsigned long floor, unsigned long ceiling);
int copy_page_range(struct mm_struct *dst, struct mm_struct *src,
			struct vm_area_struct *vma);
int follow_pte_pmd(struct mm_struct *mm, unsigned long address,
		   struct mmu_notifier_range *range,
		   pte_t **ptepp, pmd_t **pmdpp, spinlock_t **ptlp);
int follow_pfn(struct vm_area_struct *vma, unsigned long address,
	unsigned long *pfn);
int follow_phys(struct vm_area_struct *vma, unsigned long address,
		unsigned int flags, unsigned long *prot, resource_size_t *phys);
int generic_access_phys(struct vm_area_struct *vma, unsigned long addr,
			void *buf, int len, int write);

extern void truncate_pagecache(struct inode *inode, loff_t new);
extern void truncate_setsize(struct inode *inode, loff_t newsize);
void pagecache_isize_extended(struct inode *inode, loff_t from, loff_t to);
void truncate_pagecache_range(struct inode *inode, loff_t offset, loff_t end);
int truncate_inode_page(struct address_space *mapping, struct page *page);
int generic_error_remove_page(struct address_space *mapping, struct page *page);
int invalidate_inode_page(struct page *page);

#ifdef CONFIG_MMU
extern vm_fault_t handle_mm_fault(struct vm_area_struct *vma,
			unsigned long address, unsigned int flags);
extern int fixup_user_fault(struct task_struct *tsk, struct mm_struct *mm,
			    unsigned long address, unsigned int fault_flags,
			    bool *unlocked);
void unmap_mapping_pages(struct address_space *mapping,
		pgoff_t start, pgoff_t nr, bool even_cows);
void unmap_mapping_range(struct address_space *mapping,
		loff_t const holebegin, loff_t const holelen, int even_cows);
#else
static inline vm_fault_t handle_mm_fault(struct vm_area_struct *vma,
		unsigned long address, unsigned int flags)
{
	/* should never happen if there's no MMU */
	BUG();
	return VM_FAULT_SIGBUS;
}
static inline int fixup_user_fault(struct task_struct *tsk,
		struct mm_struct *mm, unsigned long address,
		unsigned int fault_flags, bool *unlocked)
{
	/* should never happen if there's no MMU */
	BUG();
	return -EFAULT;
}
static inline void unmap_mapping_pages(struct address_space *mapping,
		pgoff_t start, pgoff_t nr, bool even_cows) { }
static inline void unmap_mapping_range(struct address_space *mapping,
		loff_t const holebegin, loff_t const holelen, int even_cows) { }
#endif

static inline void unmap_shared_mapping_range(struct address_space *mapping,
		loff_t const holebegin, loff_t const holelen)
{
	unmap_mapping_range(mapping, holebegin, holelen, 0);
}

extern int access_process_vm(struct task_struct *tsk, unsigned long addr,
		void *buf, int len, unsigned int gup_flags);
extern int access_remote_vm(struct mm_struct *mm, unsigned long addr,
		void *buf, int len, unsigned int gup_flags);
extern int __access_remote_vm(struct task_struct *tsk, struct mm_struct *mm,
		unsigned long addr, void *buf, int len, unsigned int gup_flags);

long get_user_pages_remote(struct task_struct *tsk, struct mm_struct *mm,
			    unsigned long start, unsigned long nr_pages,
			    unsigned int gup_flags, struct page **pages,
			    struct vm_area_struct **vmas, int *locked);
long get_user_pages(unsigned long start, unsigned long nr_pages,
			    unsigned int gup_flags, struct page **pages,
			    struct vm_area_struct **vmas);
long get_user_pages_locked(unsigned long start, unsigned long nr_pages,
		    unsigned int gup_flags, struct page **pages, int *locked);
long get_user_pages_unlocked(unsigned long start, unsigned long nr_pages,
		    struct page **pages, unsigned int gup_flags);
<<<<<<< HEAD

#if defined(CONFIG_FS_DAX) || defined(CONFIG_CMA)
long get_user_pages_longterm(unsigned long start, unsigned long nr_pages,
			    unsigned int gup_flags, struct page **pages,
			    struct vm_area_struct **vmas);
#else
static inline long get_user_pages_longterm(unsigned long start,
		unsigned long nr_pages, unsigned int gup_flags,
		struct page **pages, struct vm_area_struct **vmas)
{
	return get_user_pages(start, nr_pages, gup_flags, pages, vmas);
}
#endif /* CONFIG_FS_DAX */
=======
>>>>>>> 0ecfebd2

int get_user_pages_fast(unsigned long start, int nr_pages,
			unsigned int gup_flags, struct page **pages);

/* Container for pinned pfns / pages */
struct frame_vector {
	unsigned int nr_allocated;	/* Number of frames we have space for */
	unsigned int nr_frames;	/* Number of frames stored in ptrs array */
	bool got_ref;		/* Did we pin pages by getting page ref? */
	bool is_pfns;		/* Does array contain pages or pfns? */
	void *ptrs[0];		/* Array of pinned pfns / pages. Use
				 * pfns_vector_pages() or pfns_vector_pfns()
				 * for access */
};

struct frame_vector *frame_vector_create(unsigned int nr_frames);
void frame_vector_destroy(struct frame_vector *vec);
int get_vaddr_frames(unsigned long start, unsigned int nr_pfns,
		     unsigned int gup_flags, struct frame_vector *vec);
void put_vaddr_frames(struct frame_vector *vec);
int frame_vector_to_pages(struct frame_vector *vec);
void frame_vector_to_pfns(struct frame_vector *vec);

static inline unsigned int frame_vector_count(struct frame_vector *vec)
{
	return vec->nr_frames;
}

static inline struct page **frame_vector_pages(struct frame_vector *vec)
{
	if (vec->is_pfns) {
		int err = frame_vector_to_pages(vec);

		if (err)
			return ERR_PTR(err);
	}
	return (struct page **)(vec->ptrs);
}

static inline unsigned long *frame_vector_pfns(struct frame_vector *vec)
{
	if (!vec->is_pfns)
		frame_vector_to_pfns(vec);
	return (unsigned long *)(vec->ptrs);
}

struct kvec;
int get_kernel_pages(const struct kvec *iov, int nr_pages, int write,
			struct page **pages);
int get_kernel_page(unsigned long start, int write, struct page **pages);
struct page *get_dump_page(unsigned long addr);

extern int try_to_release_page(struct page * page, gfp_t gfp_mask);
extern void do_invalidatepage(struct page *page, unsigned int offset,
			      unsigned int length);

void __set_page_dirty(struct page *, struct address_space *, int warn);
int __set_page_dirty_nobuffers(struct page *page);
int __set_page_dirty_no_writeback(struct page *page);
int redirty_page_for_writepage(struct writeback_control *wbc,
				struct page *page);
void account_page_dirtied(struct page *page, struct address_space *mapping);
void account_page_cleaned(struct page *page, struct address_space *mapping,
			  struct bdi_writeback *wb);
int set_page_dirty(struct page *page);
int set_page_dirty_lock(struct page *page);
void __cancel_dirty_page(struct page *page);
static inline void cancel_dirty_page(struct page *page)
{
	/* Avoid atomic ops, locking, etc. when not actually needed. */
	if (PageDirty(page))
		__cancel_dirty_page(page);
}
int clear_page_dirty_for_io(struct page *page);

int get_cmdline(struct task_struct *task, char *buffer, int buflen);

static inline bool vma_is_anonymous(struct vm_area_struct *vma)
{
	return !vma->vm_ops;
}

#ifdef CONFIG_SHMEM
/*
 * The vma_is_shmem is not inline because it is used only by slow
 * paths in userfault.
 */
bool vma_is_shmem(struct vm_area_struct *vma);
#else
static inline bool vma_is_shmem(struct vm_area_struct *vma) { return false; }
#endif

int vma_is_stack_for_current(struct vm_area_struct *vma);

extern unsigned long move_page_tables(struct vm_area_struct *vma,
		unsigned long old_addr, struct vm_area_struct *new_vma,
		unsigned long new_addr, unsigned long len,
		bool need_rmap_locks);
extern unsigned long change_protection(struct vm_area_struct *vma, unsigned long start,
			      unsigned long end, pgprot_t newprot,
			      int dirty_accountable, int prot_numa);
extern int mprotect_fixup(struct vm_area_struct *vma,
			  struct vm_area_struct **pprev, unsigned long start,
			  unsigned long end, unsigned long newflags);

/*
 * doesn't attempt to fault and will return short.
 */
int __get_user_pages_fast(unsigned long start, int nr_pages, int write,
			  struct page **pages);
/*
 * per-process(per-mm_struct) statistics.
 */
static inline unsigned long get_mm_counter(struct mm_struct *mm, int member)
{
	long val = atomic_long_read(&mm->rss_stat.count[member]);

#ifdef SPLIT_RSS_COUNTING
	/*
	 * counter is updated in asynchronous manner and may go to minus.
	 * But it's never be expected number for users.
	 */
	if (val < 0)
		val = 0;
#endif
	return (unsigned long)val;
}

static inline void add_mm_counter(struct mm_struct *mm, int member, long value)
{
	atomic_long_add(value, &mm->rss_stat.count[member]);
}

static inline void inc_mm_counter(struct mm_struct *mm, int member)
{
	atomic_long_inc(&mm->rss_stat.count[member]);
}

static inline void dec_mm_counter(struct mm_struct *mm, int member)
{
	atomic_long_dec(&mm->rss_stat.count[member]);
}

/* Optimized variant when page is already known not to be PageAnon */
static inline int mm_counter_file(struct page *page)
{
	if (PageSwapBacked(page))
		return MM_SHMEMPAGES;
	return MM_FILEPAGES;
}

static inline int mm_counter(struct page *page)
{
	if (PageAnon(page))
		return MM_ANONPAGES;
	return mm_counter_file(page);
}

static inline unsigned long get_mm_rss(struct mm_struct *mm)
{
	return get_mm_counter(mm, MM_FILEPAGES) +
		get_mm_counter(mm, MM_ANONPAGES) +
		get_mm_counter(mm, MM_SHMEMPAGES);
}

static inline unsigned long get_mm_hiwater_rss(struct mm_struct *mm)
{
	return max(mm->hiwater_rss, get_mm_rss(mm));
}

static inline unsigned long get_mm_hiwater_vm(struct mm_struct *mm)
{
	return max(mm->hiwater_vm, mm->total_vm);
}

static inline void update_hiwater_rss(struct mm_struct *mm)
{
	unsigned long _rss = get_mm_rss(mm);

	if ((mm)->hiwater_rss < _rss)
		(mm)->hiwater_rss = _rss;
}

static inline void update_hiwater_vm(struct mm_struct *mm)
{
	if (mm->hiwater_vm < mm->total_vm)
		mm->hiwater_vm = mm->total_vm;
}

static inline void reset_mm_hiwater_rss(struct mm_struct *mm)
{
	mm->hiwater_rss = get_mm_rss(mm);
}

static inline void setmax_mm_hiwater_rss(unsigned long *maxrss,
					 struct mm_struct *mm)
{
	unsigned long hiwater_rss = get_mm_hiwater_rss(mm);

	if (*maxrss < hiwater_rss)
		*maxrss = hiwater_rss;
}

#if defined(SPLIT_RSS_COUNTING)
void sync_mm_rss(struct mm_struct *mm);
#else
static inline void sync_mm_rss(struct mm_struct *mm)
{
}
#endif

#ifndef __HAVE_ARCH_PTE_DEVMAP
static inline int pte_devmap(pte_t pte)
{
	return 0;
}
#endif

int vma_wants_writenotify(struct vm_area_struct *vma, pgprot_t vm_page_prot);

extern pte_t *__get_locked_pte(struct mm_struct *mm, unsigned long addr,
			       spinlock_t **ptl);
static inline pte_t *get_locked_pte(struct mm_struct *mm, unsigned long addr,
				    spinlock_t **ptl)
{
	pte_t *ptep;
	__cond_lock(*ptl, ptep = __get_locked_pte(mm, addr, ptl));
	return ptep;
}

#ifdef __PAGETABLE_P4D_FOLDED
static inline int __p4d_alloc(struct mm_struct *mm, pgd_t *pgd,
						unsigned long address)
{
	return 0;
}
#else
int __p4d_alloc(struct mm_struct *mm, pgd_t *pgd, unsigned long address);
#endif

#if defined(__PAGETABLE_PUD_FOLDED) || !defined(CONFIG_MMU)
static inline int __pud_alloc(struct mm_struct *mm, p4d_t *p4d,
						unsigned long address)
{
	return 0;
}
static inline void mm_inc_nr_puds(struct mm_struct *mm) {}
static inline void mm_dec_nr_puds(struct mm_struct *mm) {}

#else
int __pud_alloc(struct mm_struct *mm, p4d_t *p4d, unsigned long address);

static inline void mm_inc_nr_puds(struct mm_struct *mm)
{
	if (mm_pud_folded(mm))
		return;
	atomic_long_add(PTRS_PER_PUD * sizeof(pud_t), &mm->pgtables_bytes);
}

static inline void mm_dec_nr_puds(struct mm_struct *mm)
{
	if (mm_pud_folded(mm))
		return;
	atomic_long_sub(PTRS_PER_PUD * sizeof(pud_t), &mm->pgtables_bytes);
}
#endif

#if defined(__PAGETABLE_PMD_FOLDED) || !defined(CONFIG_MMU)
static inline int __pmd_alloc(struct mm_struct *mm, pud_t *pud,
						unsigned long address)
{
	return 0;
}

static inline void mm_inc_nr_pmds(struct mm_struct *mm) {}
static inline void mm_dec_nr_pmds(struct mm_struct *mm) {}

#else
int __pmd_alloc(struct mm_struct *mm, pud_t *pud, unsigned long address);

static inline void mm_inc_nr_pmds(struct mm_struct *mm)
{
	if (mm_pmd_folded(mm))
		return;
	atomic_long_add(PTRS_PER_PMD * sizeof(pmd_t), &mm->pgtables_bytes);
}

static inline void mm_dec_nr_pmds(struct mm_struct *mm)
{
	if (mm_pmd_folded(mm))
		return;
	atomic_long_sub(PTRS_PER_PMD * sizeof(pmd_t), &mm->pgtables_bytes);
}
#endif

#ifdef CONFIG_MMU
static inline void mm_pgtables_bytes_init(struct mm_struct *mm)
{
	atomic_long_set(&mm->pgtables_bytes, 0);
}

static inline unsigned long mm_pgtables_bytes(const struct mm_struct *mm)
{
	return atomic_long_read(&mm->pgtables_bytes);
}

static inline void mm_inc_nr_ptes(struct mm_struct *mm)
{
	atomic_long_add(PTRS_PER_PTE * sizeof(pte_t), &mm->pgtables_bytes);
}

static inline void mm_dec_nr_ptes(struct mm_struct *mm)
{
	atomic_long_sub(PTRS_PER_PTE * sizeof(pte_t), &mm->pgtables_bytes);
}
#else

static inline void mm_pgtables_bytes_init(struct mm_struct *mm) {}
static inline unsigned long mm_pgtables_bytes(const struct mm_struct *mm)
{
	return 0;
}

static inline void mm_inc_nr_ptes(struct mm_struct *mm) {}
static inline void mm_dec_nr_ptes(struct mm_struct *mm) {}
#endif

int __pte_alloc(struct mm_struct *mm, pmd_t *pmd);
int __pte_alloc_kernel(pmd_t *pmd);

/*
 * The following ifdef needed to get the 4level-fixup.h header to work.
 * Remove it when 4level-fixup.h has been removed.
 */
#if defined(CONFIG_MMU) && !defined(__ARCH_HAS_4LEVEL_HACK)

#ifndef __ARCH_HAS_5LEVEL_HACK
static inline p4d_t *p4d_alloc(struct mm_struct *mm, pgd_t *pgd,
		unsigned long address)
{
	return (unlikely(pgd_none(*pgd)) && __p4d_alloc(mm, pgd, address)) ?
		NULL : p4d_offset(pgd, address);
}

static inline pud_t *pud_alloc(struct mm_struct *mm, p4d_t *p4d,
		unsigned long address)
{
	return (unlikely(p4d_none(*p4d)) && __pud_alloc(mm, p4d, address)) ?
		NULL : pud_offset(p4d, address);
}
#endif /* !__ARCH_HAS_5LEVEL_HACK */

static inline pmd_t *pmd_alloc(struct mm_struct *mm, pud_t *pud, unsigned long address)
{
	return (unlikely(pud_none(*pud)) && __pmd_alloc(mm, pud, address))?
		NULL: pmd_offset(pud, address);
}
#endif /* CONFIG_MMU && !__ARCH_HAS_4LEVEL_HACK */

#if USE_SPLIT_PTE_PTLOCKS
#if ALLOC_SPLIT_PTLOCKS
void __init ptlock_cache_init(void);
extern bool ptlock_alloc(struct page *page);
extern void ptlock_free(struct page *page);

static inline spinlock_t *ptlock_ptr(struct page *page)
{
	return page->ptl;
}
#else /* ALLOC_SPLIT_PTLOCKS */
static inline void ptlock_cache_init(void)
{
}

static inline bool ptlock_alloc(struct page *page)
{
	return true;
}

static inline void ptlock_free(struct page *page)
{
}

static inline spinlock_t *ptlock_ptr(struct page *page)
{
	return &page->ptl;
}
#endif /* ALLOC_SPLIT_PTLOCKS */

static inline spinlock_t *pte_lockptr(struct mm_struct *mm, pmd_t *pmd)
{
	return ptlock_ptr(pmd_page(*pmd));
}

static inline bool ptlock_init(struct page *page)
{
	/*
	 * prep_new_page() initialize page->private (and therefore page->ptl)
	 * with 0. Make sure nobody took it in use in between.
	 *
	 * It can happen if arch try to use slab for page table allocation:
	 * slab code uses page->slab_cache, which share storage with page->ptl.
	 */
	VM_BUG_ON_PAGE(*(unsigned long *)&page->ptl, page);
	if (!ptlock_alloc(page))
		return false;
	spin_lock_init(ptlock_ptr(page));
	return true;
}

#else	/* !USE_SPLIT_PTE_PTLOCKS */
/*
 * We use mm->page_table_lock to guard all pagetable pages of the mm.
 */
static inline spinlock_t *pte_lockptr(struct mm_struct *mm, pmd_t *pmd)
{
	return &mm->page_table_lock;
}
static inline void ptlock_cache_init(void) {}
static inline bool ptlock_init(struct page *page) { return true; }
static inline void ptlock_free(struct page *page) {}
#endif /* USE_SPLIT_PTE_PTLOCKS */

static inline void pgtable_init(void)
{
	ptlock_cache_init();
	pgtable_cache_init();
}

static inline bool pgtable_page_ctor(struct page *page)
{
	if (!ptlock_init(page))
		return false;
	__SetPageTable(page);
	inc_zone_page_state(page, NR_PAGETABLE);
	return true;
}

static inline void pgtable_page_dtor(struct page *page)
{
	ptlock_free(page);
	__ClearPageTable(page);
	dec_zone_page_state(page, NR_PAGETABLE);
}

#define pte_offset_map_lock(mm, pmd, address, ptlp)	\
({							\
	spinlock_t *__ptl = pte_lockptr(mm, pmd);	\
	pte_t *__pte = pte_offset_map(pmd, address);	\
	*(ptlp) = __ptl;				\
	spin_lock(__ptl);				\
	__pte;						\
})

#define pte_unmap_unlock(pte, ptl)	do {		\
	spin_unlock(ptl);				\
	pte_unmap(pte);					\
} while (0)

#define pte_alloc(mm, pmd) (unlikely(pmd_none(*(pmd))) && __pte_alloc(mm, pmd))

#define pte_alloc_map(mm, pmd, address)			\
	(pte_alloc(mm, pmd) ? NULL : pte_offset_map(pmd, address))

#define pte_alloc_map_lock(mm, pmd, address, ptlp)	\
	(pte_alloc(mm, pmd) ?			\
		 NULL : pte_offset_map_lock(mm, pmd, address, ptlp))

#define pte_alloc_kernel(pmd, address)			\
	((unlikely(pmd_none(*(pmd))) && __pte_alloc_kernel(pmd))? \
		NULL: pte_offset_kernel(pmd, address))

#if USE_SPLIT_PMD_PTLOCKS

static struct page *pmd_to_page(pmd_t *pmd)
{
	unsigned long mask = ~(PTRS_PER_PMD * sizeof(pmd_t) - 1);
	return virt_to_page((void *)((unsigned long) pmd & mask));
}

static inline spinlock_t *pmd_lockptr(struct mm_struct *mm, pmd_t *pmd)
{
	return ptlock_ptr(pmd_to_page(pmd));
}

static inline bool pgtable_pmd_page_ctor(struct page *page)
{
#ifdef CONFIG_TRANSPARENT_HUGEPAGE
	page->pmd_huge_pte = NULL;
#endif
	return ptlock_init(page);
}

static inline void pgtable_pmd_page_dtor(struct page *page)
{
#ifdef CONFIG_TRANSPARENT_HUGEPAGE
	VM_BUG_ON_PAGE(page->pmd_huge_pte, page);
#endif
	ptlock_free(page);
}

#define pmd_huge_pte(mm, pmd) (pmd_to_page(pmd)->pmd_huge_pte)

#else

static inline spinlock_t *pmd_lockptr(struct mm_struct *mm, pmd_t *pmd)
{
	return &mm->page_table_lock;
}

static inline bool pgtable_pmd_page_ctor(struct page *page) { return true; }
static inline void pgtable_pmd_page_dtor(struct page *page) {}

#define pmd_huge_pte(mm, pmd) ((mm)->pmd_huge_pte)

#endif

static inline spinlock_t *pmd_lock(struct mm_struct *mm, pmd_t *pmd)
{
	spinlock_t *ptl = pmd_lockptr(mm, pmd);
	spin_lock(ptl);
	return ptl;
}

/*
 * No scalability reason to split PUD locks yet, but follow the same pattern
 * as the PMD locks to make it easier if we decide to.  The VM should not be
 * considered ready to switch to split PUD locks yet; there may be places
 * which need to be converted from page_table_lock.
 */
static inline spinlock_t *pud_lockptr(struct mm_struct *mm, pud_t *pud)
{
	return &mm->page_table_lock;
}

static inline spinlock_t *pud_lock(struct mm_struct *mm, pud_t *pud)
{
	spinlock_t *ptl = pud_lockptr(mm, pud);

	spin_lock(ptl);
	return ptl;
}

extern void __init pagecache_init(void);
extern void free_area_init(unsigned long * zones_size);
extern void __init free_area_init_node(int nid, unsigned long * zones_size,
		unsigned long zone_start_pfn, unsigned long *zholes_size);
extern void free_initmem(void);

/*
 * Free reserved pages within range [PAGE_ALIGN(start), end & PAGE_MASK)
 * into the buddy system. The freed pages will be poisoned with pattern
 * "poison" if it's within range [0, UCHAR_MAX].
 * Return pages freed into the buddy system.
 */
extern unsigned long free_reserved_area(void *start, void *end,
					int poison, const char *s);

#ifdef	CONFIG_HIGHMEM
/*
 * Free a highmem page into the buddy system, adjusting totalhigh_pages
 * and totalram_pages.
 */
extern void free_highmem_page(struct page *page);
#endif

extern void adjust_managed_page_count(struct page *page, long count);
extern void mem_init_print_info(const char *str);

extern void reserve_bootmem_region(phys_addr_t start, phys_addr_t end);

/* Free the reserved page into the buddy system, so it gets managed. */
static inline void __free_reserved_page(struct page *page)
{
	ClearPageReserved(page);
	init_page_count(page);
	__free_page(page);
}

static inline void free_reserved_page(struct page *page)
{
	__free_reserved_page(page);
	adjust_managed_page_count(page, 1);
}

static inline void mark_page_reserved(struct page *page)
{
	SetPageReserved(page);
	adjust_managed_page_count(page, -1);
}

/*
 * Default method to free all the __init memory into the buddy system.
 * The freed pages will be poisoned with pattern "poison" if it's within
 * range [0, UCHAR_MAX].
 * Return pages freed into the buddy system.
 */
static inline unsigned long free_initmem_default(int poison)
{
	extern char __init_begin[], __init_end[];

	return free_reserved_area(&__init_begin, &__init_end,
				  poison, "unused kernel");
}

static inline unsigned long get_num_physpages(void)
{
	int nid;
	unsigned long phys_pages = 0;

	for_each_online_node(nid)
		phys_pages += node_present_pages(nid);

	return phys_pages;
}

#ifdef CONFIG_HAVE_MEMBLOCK_NODE_MAP
/*
 * With CONFIG_HAVE_MEMBLOCK_NODE_MAP set, an architecture may initialise its
 * zones, allocate the backing mem_map and account for memory holes in a more
 * architecture independent manner. This is a substitute for creating the
 * zone_sizes[] and zholes_size[] arrays and passing them to
 * free_area_init_node()
 *
 * An architecture is expected to register range of page frames backed by
 * physical memory with memblock_add[_node]() before calling
 * free_area_init_nodes() passing in the PFN each zone ends at. At a basic
 * usage, an architecture is expected to do something like
 *
 * unsigned long max_zone_pfns[MAX_NR_ZONES] = {max_dma, max_normal_pfn,
 * 							 max_highmem_pfn};
 * for_each_valid_physical_page_range()
 * 	memblock_add_node(base, size, nid)
 * free_area_init_nodes(max_zone_pfns);
 *
 * free_bootmem_with_active_regions() calls free_bootmem_node() for each
 * registered physical page range.  Similarly
 * sparse_memory_present_with_active_regions() calls memory_present() for
 * each range when SPARSEMEM is enabled.
 *
 * See mm/page_alloc.c for more information on each function exposed by
 * CONFIG_HAVE_MEMBLOCK_NODE_MAP.
 */
extern void free_area_init_nodes(unsigned long *max_zone_pfn);
unsigned long node_map_pfn_alignment(void);
unsigned long __absent_pages_in_range(int nid, unsigned long start_pfn,
						unsigned long end_pfn);
extern unsigned long absent_pages_in_range(unsigned long start_pfn,
						unsigned long end_pfn);
extern void get_pfn_range_for_nid(unsigned int nid,
			unsigned long *start_pfn, unsigned long *end_pfn);
extern unsigned long find_min_pfn_with_active_regions(void);
extern void free_bootmem_with_active_regions(int nid,
						unsigned long max_low_pfn);
extern void sparse_memory_present_with_active_regions(int nid);

#endif /* CONFIG_HAVE_MEMBLOCK_NODE_MAP */

#if !defined(CONFIG_HAVE_MEMBLOCK_NODE_MAP) && \
    !defined(CONFIG_HAVE_ARCH_EARLY_PFN_TO_NID)
static inline int __early_pfn_to_nid(unsigned long pfn,
					struct mminit_pfnnid_cache *state)
{
	return 0;
}
#else
/* please see mm/page_alloc.c */
extern int __meminit early_pfn_to_nid(unsigned long pfn);
/* there is a per-arch backend function. */
extern int __meminit __early_pfn_to_nid(unsigned long pfn,
					struct mminit_pfnnid_cache *state);
#endif

#if !defined(CONFIG_FLAT_NODE_MEM_MAP)
void zero_resv_unavail(void);
#else
static inline void zero_resv_unavail(void) {}
#endif

extern void set_dma_reserve(unsigned long new_dma_reserve);
extern void memmap_init_zone(unsigned long, int, unsigned long, unsigned long,
		enum memmap_context, struct vmem_altmap *);
extern void setup_per_zone_wmarks(void);
extern int __meminit init_per_zone_wmark_min(void);
extern void mem_init(void);
extern void __init mmap_init(void);
extern void show_mem(unsigned int flags, nodemask_t *nodemask);
extern long si_mem_available(void);
extern void si_meminfo(struct sysinfo * val);
extern void si_meminfo_node(struct sysinfo *val, int nid);
#ifdef __HAVE_ARCH_RESERVED_KERNEL_PAGES
extern unsigned long arch_reserved_kernel_pages(void);
#endif

extern __printf(3, 4)
void warn_alloc(gfp_t gfp_mask, nodemask_t *nodemask, const char *fmt, ...);

extern void setup_per_cpu_pageset(void);

extern void zone_pcp_update(struct zone *zone);
extern void zone_pcp_reset(struct zone *zone);

/* page_alloc.c */
extern int min_free_kbytes;
extern int watermark_boost_factor;
extern int watermark_scale_factor;

/* nommu.c */
extern atomic_long_t mmap_pages_allocated;
extern int nommu_shrink_inode_mappings(struct inode *, size_t, size_t);

/* interval_tree.c */
void vma_interval_tree_insert(struct vm_area_struct *node,
			      struct rb_root_cached *root);
void vma_interval_tree_insert_after(struct vm_area_struct *node,
				    struct vm_area_struct *prev,
				    struct rb_root_cached *root);
void vma_interval_tree_remove(struct vm_area_struct *node,
			      struct rb_root_cached *root);
struct vm_area_struct *vma_interval_tree_iter_first(struct rb_root_cached *root,
				unsigned long start, unsigned long last);
struct vm_area_struct *vma_interval_tree_iter_next(struct vm_area_struct *node,
				unsigned long start, unsigned long last);

#define vma_interval_tree_foreach(vma, root, start, last)		\
	for (vma = vma_interval_tree_iter_first(root, start, last);	\
	     vma; vma = vma_interval_tree_iter_next(vma, start, last))

void anon_vma_interval_tree_insert(struct anon_vma_chain *node,
				   struct rb_root_cached *root);
void anon_vma_interval_tree_remove(struct anon_vma_chain *node,
				   struct rb_root_cached *root);
struct anon_vma_chain *
anon_vma_interval_tree_iter_first(struct rb_root_cached *root,
				  unsigned long start, unsigned long last);
struct anon_vma_chain *anon_vma_interval_tree_iter_next(
	struct anon_vma_chain *node, unsigned long start, unsigned long last);
#ifdef CONFIG_DEBUG_VM_RB
void anon_vma_interval_tree_verify(struct anon_vma_chain *node);
#endif

#define anon_vma_interval_tree_foreach(avc, root, start, last)		 \
	for (avc = anon_vma_interval_tree_iter_first(root, start, last); \
	     avc; avc = anon_vma_interval_tree_iter_next(avc, start, last))

/* mmap.c */
extern int __vm_enough_memory(struct mm_struct *mm, long pages, int cap_sys_admin);
extern int __vma_adjust(struct vm_area_struct *vma, unsigned long start,
	unsigned long end, pgoff_t pgoff, struct vm_area_struct *insert,
	struct vm_area_struct *expand);
static inline int vma_adjust(struct vm_area_struct *vma, unsigned long start,
	unsigned long end, pgoff_t pgoff, struct vm_area_struct *insert)
{
	return __vma_adjust(vma, start, end, pgoff, insert, NULL);
}
extern struct vm_area_struct *vma_merge(struct mm_struct *,
	struct vm_area_struct *prev, unsigned long addr, unsigned long end,
	unsigned long vm_flags, struct anon_vma *, struct file *, pgoff_t,
	struct mempolicy *, struct vm_userfaultfd_ctx);
extern struct anon_vma *find_mergeable_anon_vma(struct vm_area_struct *);
extern int __split_vma(struct mm_struct *, struct vm_area_struct *,
	unsigned long addr, int new_below);
extern int split_vma(struct mm_struct *, struct vm_area_struct *,
	unsigned long addr, int new_below);
extern int insert_vm_struct(struct mm_struct *, struct vm_area_struct *);
extern void __vma_link_rb(struct mm_struct *, struct vm_area_struct *,
	struct rb_node **, struct rb_node *);
extern void unlink_file_vma(struct vm_area_struct *);
extern struct vm_area_struct *copy_vma(struct vm_area_struct **,
	unsigned long addr, unsigned long len, pgoff_t pgoff,
	bool *need_rmap_locks);
extern void exit_mmap(struct mm_struct *);

static inline int check_data_rlimit(unsigned long rlim,
				    unsigned long new,
				    unsigned long start,
				    unsigned long end_data,
				    unsigned long start_data)
{
	if (rlim < RLIM_INFINITY) {
		if (((new - start) + (end_data - start_data)) > rlim)
			return -ENOSPC;
	}

	return 0;
}

extern int mm_take_all_locks(struct mm_struct *mm);
extern void mm_drop_all_locks(struct mm_struct *mm);

extern void set_mm_exe_file(struct mm_struct *mm, struct file *new_exe_file);
extern struct file *get_mm_exe_file(struct mm_struct *mm);
extern struct file *get_task_exe_file(struct task_struct *task);

extern bool may_expand_vm(struct mm_struct *, vm_flags_t, unsigned long npages);
extern void vm_stat_account(struct mm_struct *, vm_flags_t, long npages);

extern bool vma_is_special_mapping(const struct vm_area_struct *vma,
				   const struct vm_special_mapping *sm);
extern struct vm_area_struct *_install_special_mapping(struct mm_struct *mm,
				   unsigned long addr, unsigned long len,
				   unsigned long flags,
				   const struct vm_special_mapping *spec);
/* This is an obsolete alternative to _install_special_mapping. */
extern int install_special_mapping(struct mm_struct *mm,
				   unsigned long addr, unsigned long len,
				   unsigned long flags, struct page **pages);

extern unsigned long get_unmapped_area(struct file *, unsigned long, unsigned long, unsigned long, unsigned long);

extern unsigned long mmap_region(struct file *file, unsigned long addr,
	unsigned long len, vm_flags_t vm_flags, unsigned long pgoff,
	struct list_head *uf);
extern unsigned long do_mmap(struct file *file, unsigned long addr,
	unsigned long len, unsigned long prot, unsigned long flags,
	vm_flags_t vm_flags, unsigned long pgoff, unsigned long *populate,
	struct list_head *uf);
extern int __do_munmap(struct mm_struct *, unsigned long, size_t,
		       struct list_head *uf, bool downgrade);
extern int do_munmap(struct mm_struct *, unsigned long, size_t,
		     struct list_head *uf);

static inline unsigned long
do_mmap_pgoff(struct file *file, unsigned long addr,
	unsigned long len, unsigned long prot, unsigned long flags,
	unsigned long pgoff, unsigned long *populate,
	struct list_head *uf)
{
	return do_mmap(file, addr, len, prot, flags, 0, pgoff, populate, uf);
}

#ifdef CONFIG_MMU
extern int __mm_populate(unsigned long addr, unsigned long len,
			 int ignore_errors);
static inline void mm_populate(unsigned long addr, unsigned long len)
{
	/* Ignore errors */
	(void) __mm_populate(addr, len, 1);
}
#else
static inline void mm_populate(unsigned long addr, unsigned long len) {}
#endif

/* These take the mm semaphore themselves */
extern int __must_check vm_brk(unsigned long, unsigned long);
extern int __must_check vm_brk_flags(unsigned long, unsigned long, unsigned long);
extern int vm_munmap(unsigned long, size_t);
extern unsigned long __must_check vm_mmap(struct file *, unsigned long,
        unsigned long, unsigned long,
        unsigned long, unsigned long);

struct vm_unmapped_area_info {
#define VM_UNMAPPED_AREA_TOPDOWN 1
	unsigned long flags;
	unsigned long length;
	unsigned long low_limit;
	unsigned long high_limit;
	unsigned long align_mask;
	unsigned long align_offset;
};

extern unsigned long unmapped_area(struct vm_unmapped_area_info *info);
extern unsigned long unmapped_area_topdown(struct vm_unmapped_area_info *info);

/*
 * Search for an unmapped address range.
 *
 * We are looking for a range that:
 * - does not intersect with any VMA;
 * - is contained within the [low_limit, high_limit) interval;
 * - is at least the desired size.
 * - satisfies (begin_addr & align_mask) == (align_offset & align_mask)
 */
static inline unsigned long
vm_unmapped_area(struct vm_unmapped_area_info *info)
{
	if (info->flags & VM_UNMAPPED_AREA_TOPDOWN)
		return unmapped_area_topdown(info);
	else
		return unmapped_area(info);
}

/* truncate.c */
extern void truncate_inode_pages(struct address_space *, loff_t);
extern void truncate_inode_pages_range(struct address_space *,
				       loff_t lstart, loff_t lend);
extern void truncate_inode_pages_final(struct address_space *);

/* generic vm_area_ops exported for stackable file systems */
extern vm_fault_t filemap_fault(struct vm_fault *vmf);
extern void filemap_map_pages(struct vm_fault *vmf,
		pgoff_t start_pgoff, pgoff_t end_pgoff);
extern vm_fault_t filemap_page_mkwrite(struct vm_fault *vmf);

/* mm/page-writeback.c */
int __must_check write_one_page(struct page *page);
void task_dirty_inc(struct task_struct *tsk);

/* readahead.c */
#define VM_READAHEAD_PAGES	(SZ_128K / PAGE_SIZE)

int force_page_cache_readahead(struct address_space *mapping, struct file *filp,
			pgoff_t offset, unsigned long nr_to_read);

void page_cache_sync_readahead(struct address_space *mapping,
			       struct file_ra_state *ra,
			       struct file *filp,
			       pgoff_t offset,
			       unsigned long size);

void page_cache_async_readahead(struct address_space *mapping,
				struct file_ra_state *ra,
				struct file *filp,
				struct page *pg,
				pgoff_t offset,
				unsigned long size);

extern unsigned long stack_guard_gap;
/* Generic expand stack which grows the stack according to GROWS{UP,DOWN} */
extern int expand_stack(struct vm_area_struct *vma, unsigned long address);

/* CONFIG_STACK_GROWSUP still needs to to grow downwards at some places */
extern int expand_downwards(struct vm_area_struct *vma,
		unsigned long address);
#if VM_GROWSUP
extern int expand_upwards(struct vm_area_struct *vma, unsigned long address);
#else
  #define expand_upwards(vma, address) (0)
#endif

/* Look up the first VMA which satisfies  addr < vm_end,  NULL if none. */
extern struct vm_area_struct * find_vma(struct mm_struct * mm, unsigned long addr);
extern struct vm_area_struct * find_vma_prev(struct mm_struct * mm, unsigned long addr,
					     struct vm_area_struct **pprev);

/* Look up the first VMA which intersects the interval start_addr..end_addr-1,
   NULL if none.  Assume start_addr < end_addr. */
static inline struct vm_area_struct * find_vma_intersection(struct mm_struct * mm, unsigned long start_addr, unsigned long end_addr)
{
	struct vm_area_struct * vma = find_vma(mm,start_addr);

	if (vma && end_addr <= vma->vm_start)
		vma = NULL;
	return vma;
}

static inline unsigned long vm_start_gap(struct vm_area_struct *vma)
{
	unsigned long vm_start = vma->vm_start;

	if (vma->vm_flags & VM_GROWSDOWN) {
		vm_start -= stack_guard_gap;
		if (vm_start > vma->vm_start)
			vm_start = 0;
	}
	return vm_start;
}

static inline unsigned long vm_end_gap(struct vm_area_struct *vma)
{
	unsigned long vm_end = vma->vm_end;

	if (vma->vm_flags & VM_GROWSUP) {
		vm_end += stack_guard_gap;
		if (vm_end < vma->vm_end)
			vm_end = -PAGE_SIZE;
	}
	return vm_end;
}

static inline unsigned long vma_pages(struct vm_area_struct *vma)
{
	return (vma->vm_end - vma->vm_start) >> PAGE_SHIFT;
}

/* Look up the first VMA which exactly match the interval vm_start ... vm_end */
static inline struct vm_area_struct *find_exact_vma(struct mm_struct *mm,
				unsigned long vm_start, unsigned long vm_end)
{
	struct vm_area_struct *vma = find_vma(mm, vm_start);

	if (vma && (vma->vm_start != vm_start || vma->vm_end != vm_end))
		vma = NULL;

	return vma;
}

static inline bool range_in_vma(struct vm_area_struct *vma,
				unsigned long start, unsigned long end)
{
	return (vma && vma->vm_start <= start && end <= vma->vm_end);
}

#ifdef CONFIG_MMU
pgprot_t vm_get_page_prot(unsigned long vm_flags);
void vma_set_page_prot(struct vm_area_struct *vma);
#else
static inline pgprot_t vm_get_page_prot(unsigned long vm_flags)
{
	return __pgprot(0);
}
static inline void vma_set_page_prot(struct vm_area_struct *vma)
{
	vma->vm_page_prot = vm_get_page_prot(vma->vm_flags);
}
#endif

#ifdef CONFIG_NUMA_BALANCING
unsigned long change_prot_numa(struct vm_area_struct *vma,
			unsigned long start, unsigned long end);
#endif

struct vm_area_struct *find_extend_vma(struct mm_struct *, unsigned long addr);
int remap_pfn_range(struct vm_area_struct *, unsigned long addr,
			unsigned long pfn, unsigned long size, pgprot_t);
int vm_insert_page(struct vm_area_struct *, unsigned long addr, struct page *);
int vm_map_pages(struct vm_area_struct *vma, struct page **pages,
				unsigned long num);
int vm_map_pages_zero(struct vm_area_struct *vma, struct page **pages,
				unsigned long num);
vm_fault_t vmf_insert_pfn(struct vm_area_struct *vma, unsigned long addr,
			unsigned long pfn);
vm_fault_t vmf_insert_pfn_prot(struct vm_area_struct *vma, unsigned long addr,
			unsigned long pfn, pgprot_t pgprot);
vm_fault_t vmf_insert_mixed(struct vm_area_struct *vma, unsigned long addr,
			pfn_t pfn);
vm_fault_t vmf_insert_mixed_mkwrite(struct vm_area_struct *vma,
		unsigned long addr, pfn_t pfn);
int vm_iomap_memory(struct vm_area_struct *vma, phys_addr_t start, unsigned long len);

static inline vm_fault_t vmf_insert_page(struct vm_area_struct *vma,
				unsigned long addr, struct page *page)
{
	int err = vm_insert_page(vma, addr, page);

	if (err == -ENOMEM)
		return VM_FAULT_OOM;
	if (err < 0 && err != -EBUSY)
		return VM_FAULT_SIGBUS;

	return VM_FAULT_NOPAGE;
}

static inline vm_fault_t vmf_error(int err)
{
	if (err == -ENOMEM)
		return VM_FAULT_OOM;
	return VM_FAULT_SIGBUS;
}

struct page *follow_page(struct vm_area_struct *vma, unsigned long address,
			 unsigned int foll_flags);

#define FOLL_WRITE	0x01	/* check pte is writable */
#define FOLL_TOUCH	0x02	/* mark page accessed */
#define FOLL_GET	0x04	/* do get_page on page */
#define FOLL_DUMP	0x08	/* give error on hole if it would be zero */
#define FOLL_FORCE	0x10	/* get_user_pages read/write w/o permission */
#define FOLL_NOWAIT	0x20	/* if a disk transfer is needed, start the IO
				 * and return without waiting upon it */
#define FOLL_POPULATE	0x40	/* fault in page */
#define FOLL_SPLIT	0x80	/* don't return transhuge pages, split them */
#define FOLL_HWPOISON	0x100	/* check page is hwpoisoned */
#define FOLL_NUMA	0x200	/* force NUMA hinting page fault */
#define FOLL_MIGRATION	0x400	/* wait for page to replace migration entry */
#define FOLL_TRIED	0x800	/* a retry, previous pass started an IO */
#define FOLL_MLOCK	0x1000	/* lock present pages */
#define FOLL_REMOTE	0x2000	/* we are working on non-current tsk/mm */
#define FOLL_COW	0x4000	/* internal GUP flag */
#define FOLL_ANON	0x8000	/* don't do file mappings */
#define FOLL_LONGTERM	0x10000	/* mapping lifetime is indefinite: see below */

/*
 * NOTE on FOLL_LONGTERM:
 *
 * FOLL_LONGTERM indicates that the page will be held for an indefinite time
 * period _often_ under userspace control.  This is contrasted with
 * iov_iter_get_pages() where usages which are transient.
 *
 * FIXME: For pages which are part of a filesystem, mappings are subject to the
 * lifetime enforced by the filesystem and we need guarantees that longterm
 * users like RDMA and V4L2 only establish mappings which coordinate usage with
 * the filesystem.  Ideas for this coordination include revoking the longterm
 * pin, delaying writeback, bounce buffer page writeback, etc.  As FS DAX was
 * added after the problem with filesystems was found FS DAX VMAs are
 * specifically failed.  Filesystem pages are still subject to bugs and use of
 * FOLL_LONGTERM should be avoided on those pages.
 *
 * FIXME: Also NOTE that FOLL_LONGTERM is not supported in every GUP call.
 * Currently only get_user_pages() and get_user_pages_fast() support this flag
 * and calls to get_user_pages_[un]locked are specifically not allowed.  This
 * is due to an incompatibility with the FS DAX check and
 * FAULT_FLAG_ALLOW_RETRY
 *
 * In the CMA case: longterm pins in a CMA region would unnecessarily fragment
 * that region.  And so CMA attempts to migrate the page before pinning when
 * FOLL_LONGTERM is specified.
 */

static inline int vm_fault_to_errno(vm_fault_t vm_fault, int foll_flags)
{
	if (vm_fault & VM_FAULT_OOM)
		return -ENOMEM;
	if (vm_fault & (VM_FAULT_HWPOISON | VM_FAULT_HWPOISON_LARGE))
		return (foll_flags & FOLL_HWPOISON) ? -EHWPOISON : -EFAULT;
	if (vm_fault & (VM_FAULT_SIGBUS | VM_FAULT_SIGSEGV))
		return -EFAULT;
	return 0;
}

typedef int (*pte_fn_t)(pte_t *pte, pgtable_t token, unsigned long addr,
			void *data);
extern int apply_to_page_range(struct mm_struct *mm, unsigned long address,
			       unsigned long size, pte_fn_t fn, void *data);


#ifdef CONFIG_PAGE_POISONING
extern bool page_poisoning_enabled(void);
extern void kernel_poison_pages(struct page *page, int numpages, int enable);
#else
static inline bool page_poisoning_enabled(void) { return false; }
static inline void kernel_poison_pages(struct page *page, int numpages,
					int enable) { }
#endif

extern bool _debug_pagealloc_enabled;

static inline bool debug_pagealloc_enabled(void)
{
	return IS_ENABLED(CONFIG_DEBUG_PAGEALLOC) && _debug_pagealloc_enabled;
}

#if defined(CONFIG_DEBUG_PAGEALLOC) || defined(CONFIG_ARCH_HAS_SET_DIRECT_MAP)
extern void __kernel_map_pages(struct page *page, int numpages, int enable);

static inline void
kernel_map_pages(struct page *page, int numpages, int enable)
{
	__kernel_map_pages(page, numpages, enable);
}
#ifdef CONFIG_HIBERNATION
extern bool kernel_page_present(struct page *page);
#endif	/* CONFIG_HIBERNATION */
#else	/* CONFIG_DEBUG_PAGEALLOC || CONFIG_ARCH_HAS_SET_DIRECT_MAP */
static inline void
kernel_map_pages(struct page *page, int numpages, int enable) {}
#ifdef CONFIG_HIBERNATION
static inline bool kernel_page_present(struct page *page) { return true; }
#endif	/* CONFIG_HIBERNATION */
#endif	/* CONFIG_DEBUG_PAGEALLOC || CONFIG_ARCH_HAS_SET_DIRECT_MAP */

#ifdef __HAVE_ARCH_GATE_AREA
extern struct vm_area_struct *get_gate_vma(struct mm_struct *mm);
extern int in_gate_area_no_mm(unsigned long addr);
extern int in_gate_area(struct mm_struct *mm, unsigned long addr);
#else
static inline struct vm_area_struct *get_gate_vma(struct mm_struct *mm)
{
	return NULL;
}
static inline int in_gate_area_no_mm(unsigned long addr) { return 0; }
static inline int in_gate_area(struct mm_struct *mm, unsigned long addr)
{
	return 0;
}
#endif	/* __HAVE_ARCH_GATE_AREA */

extern bool process_shares_mm(struct task_struct *p, struct mm_struct *mm);

#ifdef CONFIG_SYSCTL
extern int sysctl_drop_caches;
int drop_caches_sysctl_handler(struct ctl_table *, int,
					void __user *, size_t *, loff_t *);
#endif

void drop_slab(void);
void drop_slab_node(int nid);

#ifndef CONFIG_MMU
#define randomize_va_space 0
#else
extern int randomize_va_space;
#endif

const char * arch_vma_name(struct vm_area_struct *vma);
void print_vma_addr(char *prefix, unsigned long rip);

void *sparse_buffer_alloc(unsigned long size);
struct page *sparse_mem_map_populate(unsigned long pnum, int nid,
		struct vmem_altmap *altmap);
pgd_t *vmemmap_pgd_populate(unsigned long addr, int node);
p4d_t *vmemmap_p4d_populate(pgd_t *pgd, unsigned long addr, int node);
pud_t *vmemmap_pud_populate(p4d_t *p4d, unsigned long addr, int node);
pmd_t *vmemmap_pmd_populate(pud_t *pud, unsigned long addr, int node);
pte_t *vmemmap_pte_populate(pmd_t *pmd, unsigned long addr, int node);
void *vmemmap_alloc_block(unsigned long size, int node);
struct vmem_altmap;
void *vmemmap_alloc_block_buf(unsigned long size, int node);
void *altmap_alloc_block_buf(unsigned long size, struct vmem_altmap *altmap);
void vmemmap_verify(pte_t *, int, unsigned long, unsigned long);
int vmemmap_populate_basepages(unsigned long start, unsigned long end,
			       int node);
int vmemmap_populate(unsigned long start, unsigned long end, int node,
		struct vmem_altmap *altmap);
void vmemmap_populate_print_last(void);
#ifdef CONFIG_MEMORY_HOTPLUG
void vmemmap_free(unsigned long start, unsigned long end,
		struct vmem_altmap *altmap);
#endif
void register_page_bootmem_memmap(unsigned long section_nr, struct page *map,
				  unsigned long nr_pages);

enum mf_flags {
	MF_COUNT_INCREASED = 1 << 0,
	MF_ACTION_REQUIRED = 1 << 1,
	MF_MUST_KILL = 1 << 2,
	MF_SOFT_OFFLINE = 1 << 3,
};
extern int memory_failure(unsigned long pfn, int flags);
extern void memory_failure_queue(unsigned long pfn, int flags);
extern int unpoison_memory(unsigned long pfn);
extern int get_hwpoison_page(struct page *page);
#define put_hwpoison_page(page)	put_page(page)
extern int sysctl_memory_failure_early_kill;
extern int sysctl_memory_failure_recovery;
extern void shake_page(struct page *p, int access);
extern atomic_long_t num_poisoned_pages __read_mostly;
extern int soft_offline_page(struct page *page, int flags);


/*
 * Error handlers for various types of pages.
 */
enum mf_result {
	MF_IGNORED,	/* Error: cannot be handled */
	MF_FAILED,	/* Error: handling failed */
	MF_DELAYED,	/* Will be handled later */
	MF_RECOVERED,	/* Successfully recovered */
};

enum mf_action_page_type {
	MF_MSG_KERNEL,
	MF_MSG_KERNEL_HIGH_ORDER,
	MF_MSG_SLAB,
	MF_MSG_DIFFERENT_COMPOUND,
	MF_MSG_POISONED_HUGE,
	MF_MSG_HUGE,
	MF_MSG_FREE_HUGE,
	MF_MSG_NON_PMD_HUGE,
	MF_MSG_UNMAP_FAILED,
	MF_MSG_DIRTY_SWAPCACHE,
	MF_MSG_CLEAN_SWAPCACHE,
	MF_MSG_DIRTY_MLOCKED_LRU,
	MF_MSG_CLEAN_MLOCKED_LRU,
	MF_MSG_DIRTY_UNEVICTABLE_LRU,
	MF_MSG_CLEAN_UNEVICTABLE_LRU,
	MF_MSG_DIRTY_LRU,
	MF_MSG_CLEAN_LRU,
	MF_MSG_TRUNCATED_LRU,
	MF_MSG_BUDDY,
	MF_MSG_BUDDY_2ND,
	MF_MSG_DAX,
	MF_MSG_UNKNOWN,
};

#if defined(CONFIG_TRANSPARENT_HUGEPAGE) || defined(CONFIG_HUGETLBFS)
extern void clear_huge_page(struct page *page,
			    unsigned long addr_hint,
			    unsigned int pages_per_huge_page);
extern void copy_user_huge_page(struct page *dst, struct page *src,
				unsigned long addr_hint,
				struct vm_area_struct *vma,
				unsigned int pages_per_huge_page);
extern long copy_huge_page_from_user(struct page *dst_page,
				const void __user *usr_src,
				unsigned int pages_per_huge_page,
				bool allow_pagefault);
#endif /* CONFIG_TRANSPARENT_HUGEPAGE || CONFIG_HUGETLBFS */

extern struct page_ext_operations debug_guardpage_ops;

#ifdef CONFIG_DEBUG_PAGEALLOC
extern unsigned int _debug_guardpage_minorder;
extern bool _debug_guardpage_enabled;

static inline unsigned int debug_guardpage_minorder(void)
{
	return _debug_guardpage_minorder;
}

static inline bool debug_guardpage_enabled(void)
{
	return _debug_guardpage_enabled;
}

static inline bool page_is_guard(struct page *page)
{
	struct page_ext *page_ext;

	if (!debug_guardpage_enabled())
		return false;

	page_ext = lookup_page_ext(page);
	if (unlikely(!page_ext))
		return false;

	return test_bit(PAGE_EXT_DEBUG_GUARD, &page_ext->flags);
}
#else
static inline unsigned int debug_guardpage_minorder(void) { return 0; }
static inline bool debug_guardpage_enabled(void) { return false; }
static inline bool page_is_guard(struct page *page) { return false; }
#endif /* CONFIG_DEBUG_PAGEALLOC */

#if MAX_NUMNODES > 1
void __init setup_nr_node_ids(void);
#else
static inline void setup_nr_node_ids(void) {}
#endif

#endif /* __KERNEL__ */
#endif /* _LINUX_MM_H */<|MERGE_RESOLUTION|>--- conflicted
+++ resolved
@@ -1021,19 +1021,7 @@
 	 * requires to already have an elevated page->_refcount.
 	 */
 	VM_BUG_ON_PAGE(page_ref_zero_or_close_to_overflow(page), page);
-<<<<<<< HEAD
 	page_ref_inc(page);
-}
-
-static inline __must_check bool try_get_page(struct page *page)
-{
-	page = compound_head(page);
-	if (WARN_ON_ONCE(page_ref_count(page) <= 0))
-		return false;
-=======
->>>>>>> 0ecfebd2
-	page_ref_inc(page);
-	return true;
 }
 
 static inline __must_check bool try_get_page(struct page *page)
@@ -1583,22 +1571,6 @@
 		    unsigned int gup_flags, struct page **pages, int *locked);
 long get_user_pages_unlocked(unsigned long start, unsigned long nr_pages,
 		    struct page **pages, unsigned int gup_flags);
-<<<<<<< HEAD
-
-#if defined(CONFIG_FS_DAX) || defined(CONFIG_CMA)
-long get_user_pages_longterm(unsigned long start, unsigned long nr_pages,
-			    unsigned int gup_flags, struct page **pages,
-			    struct vm_area_struct **vmas);
-#else
-static inline long get_user_pages_longterm(unsigned long start,
-		unsigned long nr_pages, unsigned int gup_flags,
-		struct page **pages, struct vm_area_struct **vmas)
-{
-	return get_user_pages(start, nr_pages, gup_flags, pages, vmas);
-}
-#endif /* CONFIG_FS_DAX */
-=======
->>>>>>> 0ecfebd2
 
 int get_user_pages_fast(unsigned long start, int nr_pages,
 			unsigned int gup_flags, struct page **pages);
