--- conflicted
+++ resolved
@@ -52,14 +52,8 @@
 				  | MNT_READONLY | MNT_NOSYMFOLLOW,
 	MNT_ATIME_MASK = MNT_NOATIME | MNT_NODIRATIME | MNT_RELATIME,
 
-<<<<<<< HEAD
-	MNT_INTERNAL_FLAGS = MNT_SHARED | MNT_WRITE_HOLD | MNT_INTERNAL |
-			     MNT_DOOMED | MNT_SYNC_UMOUNT | MNT_MARKED |
-			     MNT_LOCKED,
-=======
 	MNT_INTERNAL_FLAGS = MNT_WRITE_HOLD | MNT_INTERNAL | MNT_DOOMED |
 			     MNT_SYNC_UMOUNT | MNT_LOCKED
->>>>>>> a7fc15ed
 };
 
 struct vfsmount {
