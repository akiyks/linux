/* SPDX-License-Identifier: GPL-2.0-only */
#ifndef _LINUX_TRACEPOINT_H
#define _LINUX_TRACEPOINT_H

/*
 * Kernel Tracepoint API.
 *
 * See Documentation/trace/tracepoints.rst.
 *
 * Copyright (C) 2008-2014 Mathieu Desnoyers <mathieu.desnoyers@efficios.com>
 *
 * Heavily inspired from the Linux Kernel Markers.
 */

#include <linux/smp.h>
#include <linux/srcu.h>
#include <linux/errno.h>
#include <linux/types.h>
#include <linux/rcupdate.h>
#include <linux/rcupdate_trace.h>
#include <linux/tracepoint-defs.h>
#include <linux/static_call.h>

struct module;
struct tracepoint;
struct notifier_block;

struct trace_eval_map {
	const char		*system;
	const char		*eval_string;
	unsigned long		eval_value;
};

#define TRACEPOINT_DEFAULT_PRIO	10

extern struct srcu_struct tracepoint_srcu;

extern int
tracepoint_probe_register(struct tracepoint *tp, void *probe, void *data);
extern int
tracepoint_probe_register_prio(struct tracepoint *tp, void *probe, void *data,
			       int prio);
extern int
tracepoint_probe_register_prio_may_exist(struct tracepoint *tp, void *probe, void *data,
					 int prio);
extern int
tracepoint_probe_unregister(struct tracepoint *tp, void *probe, void *data);
static inline int
tracepoint_probe_register_may_exist(struct tracepoint *tp, void *probe,
				    void *data)
{
	return tracepoint_probe_register_prio_may_exist(tp, probe, data,
							TRACEPOINT_DEFAULT_PRIO);
}
extern void
for_each_kernel_tracepoint(void (*fct)(struct tracepoint *tp, void *priv),
		void *priv);

#ifdef CONFIG_MODULES
struct tp_module {
	struct list_head list;
	struct module *mod;
};

bool trace_module_has_bad_taint(struct module *mod);
extern int register_tracepoint_module_notifier(struct notifier_block *nb);
extern int unregister_tracepoint_module_notifier(struct notifier_block *nb);
void for_each_module_tracepoint(void (*fct)(struct tracepoint *,
					struct module *, void *),
				void *priv);
void for_each_tracepoint_in_module(struct module *,
				   void (*fct)(struct tracepoint *,
					struct module *, void *),
				   void *priv);
#else
static inline bool trace_module_has_bad_taint(struct module *mod)
{
	return false;
}
static inline
int register_tracepoint_module_notifier(struct notifier_block *nb)
{
	return 0;
}
static inline
int unregister_tracepoint_module_notifier(struct notifier_block *nb)
{
	return 0;
}
static inline
void for_each_module_tracepoint(void (*fct)(struct tracepoint *,
					struct module *, void *),
				void *priv)
{
}
static inline
void for_each_tracepoint_in_module(struct module *mod,
				   void (*fct)(struct tracepoint *,
					struct module *, void *),
				   void *priv)
{
}
#endif /* CONFIG_MODULES */

/*
 * tracepoint_synchronize_unregister must be called between the last tracepoint
 * probe unregistration and the end of module exit to make sure there is no
 * caller executing a probe when it is freed.
 *
 * An alternative is to use the following for batch reclaim associated
 * with a given tracepoint:
 *
 * - tracepoint_is_faultable() == false: call_rcu()
 * - tracepoint_is_faultable() == true:  call_rcu_tasks_trace()
 */
#ifdef CONFIG_TRACEPOINTS
static inline void tracepoint_synchronize_unregister(void)
{
	synchronize_rcu_tasks_trace();
	if (IS_ENABLED(CONFIG_PREEMPT_RT))
		synchronize_srcu(&tracepoint_srcu);
	else
		synchronize_rcu();
}
static inline bool tracepoint_is_faultable(struct tracepoint *tp)
{
	return tp->ext && tp->ext->faultable;
}
#else
static inline void tracepoint_synchronize_unregister(void)
{ }
static inline bool tracepoint_is_faultable(struct tracepoint *tp)
{
	return false;
}
#endif

#ifdef CONFIG_HAVE_SYSCALL_TRACEPOINTS
extern int syscall_regfunc(void);
extern void syscall_unregfunc(void);
#endif /* CONFIG_HAVE_SYSCALL_TRACEPOINTS */

#ifndef PARAMS
#define PARAMS(args...) args
#endif

#define TRACE_DEFINE_ENUM(x)
#define TRACE_DEFINE_SIZEOF(x)

#ifdef CONFIG_HAVE_ARCH_PREL32_RELOCATIONS
static inline struct tracepoint *tracepoint_ptr_deref(tracepoint_ptr_t *p)
{
	return offset_to_ptr(p);
}

#define __TRACEPOINT_ENTRY(name)					\
	asm("	.section \"__tracepoints_ptrs\", \"a\"		\n"	\
	    "	.balign 4					\n"	\
	    "	.long 	__tracepoint_" #name " - .		\n"	\
	    "	.previous					\n")
#else
static inline struct tracepoint *tracepoint_ptr_deref(tracepoint_ptr_t *p)
{
	return *p;
}

#define __TRACEPOINT_ENTRY(name)					 \
	static tracepoint_ptr_t __tracepoint_ptr_##name __used		 \
	__section("__tracepoints_ptrs") = &__tracepoint_##name
#endif

#endif /* _LINUX_TRACEPOINT_H */

/*
 * Note: we keep the TRACE_EVENT and DECLARE_TRACE outside the include
 *  file ifdef protection.
 *  This is due to the way trace events work. If a file includes two
 *  trace event headers under one "CREATE_TRACE_POINTS" the first include
 *  will override the TRACE_EVENT and break the second include.
 */

#ifndef DECLARE_TRACE

#define TP_PROTO(args...)	args
#define TP_ARGS(args...)	args
#define TP_CONDITION(args...)	args

/*
 * Individual subsystem my have a separate configuration to
 * enable their tracepoints. By default, this file will create
 * the tracepoints if CONFIG_TRACEPOINTS is defined. If a subsystem
 * wants to be able to disable its tracepoints from being created
 * it can define NOTRACE before including the tracepoint headers.
 */
#if defined(CONFIG_TRACEPOINTS) && !defined(NOTRACE)
#define TRACEPOINTS_ENABLED
#endif

#ifdef TRACEPOINTS_ENABLED

#ifdef CONFIG_HAVE_STATIC_CALL
#define __DO_TRACE_CALL(name, args)					\
	do {								\
		struct tracepoint_func *it_func_ptr;			\
		void *__data;						\
		it_func_ptr =						\
			rcu_dereference_raw((&__tracepoint_##name)->funcs); \
		if (it_func_ptr) {					\
			__data = (it_func_ptr)->data;			\
			static_call(tp_func_##name)(__data, args);	\
		}							\
	} while (0)
#else
#define __DO_TRACE_CALL(name, args)	__traceiter_##name(NULL, args)
#endif /* CONFIG_HAVE_STATIC_CALL */

/*
 * Declare an exported function that Rust code can call to trigger this
 * tracepoint. This function does not include the static branch; that is done
 * in Rust to avoid a function call when the tracepoint is disabled.
 */
#define DEFINE_RUST_DO_TRACE(name, proto, args)
#define __DEFINE_RUST_DO_TRACE(name, proto, args)			\
	notrace void rust_do_trace_##name(proto)			\
	{								\
		__do_trace_##name(args);				\
	}

/*
 * When a tracepoint is used, it's name is added to the __tracepoint_check
 * section. This section is only used at build time to make sure all
 * defined tracepoints are used. It is discarded after the build.
 */
# define TRACEPOINT_CHECK(name)						\
	static const char __used __section("__tracepoint_check")	\
	__trace_check_##name[] = #name;

/*
 * Make sure the alignment of the structure in the __tracepoints section will
 * not add unwanted padding between the beginning of the section and the
 * structure. Force alignment to the same alignment as the section start.
 *
 * When lockdep is enabled, we make sure to always test if RCU is
 * "watching" regardless if the tracepoint is enabled or not. Tracepoints
 * require RCU to be active, and it should always warn at the tracepoint
 * site if it is not watching, as it will need to be active when the
 * tracepoint is enabled.
 */
#define __DECLARE_TRACE_COMMON(name, proto, args, data_proto)		\
	extern int __traceiter_##name(data_proto);			\
	DECLARE_STATIC_CALL(tp_func_##name, __traceiter_##name);	\
	extern struct tracepoint __tracepoint_##name;			\
	extern void rust_do_trace_##name(proto);			\
	static inline int						\
	register_trace_##name(void (*probe)(data_proto), void *data)	\
	{								\
		return tracepoint_probe_register(&__tracepoint_##name,	\
						(void *)probe, data);	\
	}								\
	static inline int						\
	register_trace_prio_##name(void (*probe)(data_proto), void *data,\
				   int prio)				\
	{								\
		return tracepoint_probe_register_prio(&__tracepoint_##name, \
					      (void *)probe, data, prio); \
	}								\
	static inline int						\
	unregister_trace_##name(void (*probe)(data_proto), void *data)	\
	{								\
		return tracepoint_probe_unregister(&__tracepoint_##name,\
						(void *)probe, data);	\
	}								\
	static inline void						\
	check_trace_callback_type_##name(void (*cb)(data_proto))	\
	{								\
	}								\
	static inline bool						\
	trace_##name##_enabled(void)					\
	{								\
		return static_branch_unlikely(&__tracepoint_##name.key);\
	}

#define __DECLARE_TRACE(name, proto, args, cond, data_proto)			\
	__DECLARE_TRACE_COMMON(name, PARAMS(proto), PARAMS(args), PARAMS(data_proto)) \
<<<<<<< HEAD
	static inline void __do_trace_##name(proto)			\
	{								\
		TRACEPOINT_CHECK(name)					\
		if (cond) {						\
			guard(preempt_notrace)();			\
			__DO_TRACE_CALL(name, TP_ARGS(args));		\
		}							\
	}								\
	static inline void trace_##name(proto)				\
	{								\
		if (static_branch_unlikely(&__tracepoint_##name.key))	\
			__do_trace_##name(args);			\
		if (IS_ENABLED(CONFIG_LOCKDEP) && (cond)) {		\
			WARN_ONCE(!rcu_is_watching(),			\
				  "RCU not watching for tracepoint");	\
		}							\
=======
	static inline void __do_trace_##name(proto)				\
	{									\
		if (cond) {							\
			if (IS_ENABLED(CONFIG_PREEMPT_RT) && preemptible()) {	\
				guard(srcu_fast_notrace)(&tracepoint_srcu);	\
				guard(migrate)();				\
				__DO_TRACE_CALL(name, TP_ARGS(args));		\
			} else {						\
				guard(preempt_notrace)();			\
				__DO_TRACE_CALL(name, TP_ARGS(args));		\
			}							\
		}								\
	}									\
	static inline void trace_##name(proto)					\
	{									\
		if (static_branch_unlikely(&__tracepoint_##name.key))		\
			__do_trace_##name(args);				\
		if (IS_ENABLED(CONFIG_LOCKDEP) && (cond)) {			\
			WARN_ONCE(!rcu_is_watching(),				\
				  "RCU not watching for tracepoint");		\
		}								\
>>>>>>> dd7d91d1
	}

#define __DECLARE_TRACE_SYSCALL(name, proto, args, data_proto)		\
	__DECLARE_TRACE_COMMON(name, PARAMS(proto), PARAMS(args), PARAMS(data_proto)) \
	static inline void __do_trace_##name(proto)			\
	{								\
		TRACEPOINT_CHECK(name)					\
		guard(rcu_tasks_trace)();				\
		__DO_TRACE_CALL(name, TP_ARGS(args));			\
	}								\
	static inline void trace_##name(proto)				\
	{								\
		might_fault();						\
		if (static_branch_unlikely(&__tracepoint_##name.key))	\
			__do_trace_##name(args);			\
		if (IS_ENABLED(CONFIG_LOCKDEP)) {			\
			WARN_ONCE(!rcu_is_watching(),			\
				  "RCU not watching for tracepoint");	\
		}							\
	}

/*
 * We have no guarantee that gcc and the linker won't up-align the tracepoint
 * structures, so we create an array of pointers that will be used for iteration
 * on the tracepoints.
 *
 * it_func[0] is never NULL because there is at least one element in the array
 * when the array itself is non NULL.
 */
#define __DEFINE_TRACE_EXT(_name, _ext, proto, args)			\
	static const char __tpstrtab_##_name[]				\
	__section("__tracepoints_strings") = #_name;			\
	extern struct static_call_key STATIC_CALL_KEY(tp_func_##_name);	\
	int __traceiter_##_name(void *__data, proto);			\
	void __probestub_##_name(void *__data, proto);			\
	struct tracepoint __tracepoint_##_name	__used			\
	__section("__tracepoints") = {					\
		.name = __tpstrtab_##_name,				\
		.key = STATIC_KEY_FALSE_INIT,				\
		.static_call_key = &STATIC_CALL_KEY(tp_func_##_name),	\
		.static_call_tramp = STATIC_CALL_TRAMP_ADDR(tp_func_##_name), \
		.iterator = &__traceiter_##_name,			\
		.probestub = &__probestub_##_name,			\
		.funcs = NULL,						\
		.ext = _ext,						\
	};								\
	__TRACEPOINT_ENTRY(_name);					\
	int __traceiter_##_name(void *__data, proto)			\
	{								\
		struct tracepoint_func *it_func_ptr;			\
		void *it_func;						\
									\
		it_func_ptr =						\
			rcu_dereference_raw((&__tracepoint_##_name)->funcs); \
		if (it_func_ptr) {					\
			do {						\
				it_func = READ_ONCE((it_func_ptr)->func); \
				__data = (it_func_ptr)->data;		\
				((void(*)(void *, proto))(it_func))(__data, args); \
			} while ((++it_func_ptr)->func);		\
		}							\
		return 0;						\
	}								\
	void __probestub_##_name(void *__data, proto)			\
	{								\
	}								\
	DEFINE_STATIC_CALL(tp_func_##_name, __traceiter_##_name);	\
	DEFINE_RUST_DO_TRACE(_name, TP_PROTO(proto), TP_ARGS(args))

#define DEFINE_TRACE_FN(_name, _reg, _unreg, _proto, _args)		\
	static struct tracepoint_ext __tracepoint_ext_##_name = {	\
		.regfunc = _reg,					\
		.unregfunc = _unreg,					\
		.faultable = false,					\
	};								\
	__DEFINE_TRACE_EXT(_name, &__tracepoint_ext_##_name, PARAMS(_proto), PARAMS(_args));

#define DEFINE_TRACE_SYSCALL(_name, _reg, _unreg, _proto, _args)	\
	static struct tracepoint_ext __tracepoint_ext_##_name = {	\
		.regfunc = _reg,					\
		.unregfunc = _unreg,					\
		.faultable = true,					\
	};								\
	__DEFINE_TRACE_EXT(_name, &__tracepoint_ext_##_name, PARAMS(_proto), PARAMS(_args));

#define DEFINE_TRACE(_name, _proto, _args)				\
	__DEFINE_TRACE_EXT(_name, NULL, PARAMS(_proto), PARAMS(_args));

#define EXPORT_TRACEPOINT_SYMBOL_GPL(name)				\
	TRACEPOINT_CHECK(name)						\
	EXPORT_SYMBOL_GPL(__tracepoint_##name);				\
	EXPORT_SYMBOL_GPL(__traceiter_##name);				\
	EXPORT_STATIC_CALL_GPL(tp_func_##name)
#define EXPORT_TRACEPOINT_SYMBOL(name)					\
	TRACEPOINT_CHECK(name)						\
	EXPORT_SYMBOL(__tracepoint_##name);				\
	EXPORT_SYMBOL(__traceiter_##name);				\
	EXPORT_STATIC_CALL(tp_func_##name)


#else /* !TRACEPOINTS_ENABLED */
#define __DECLARE_TRACE_COMMON(name, proto, args, data_proto)		\
	static inline void trace_##name(proto)				\
	{ }								\
	static inline int						\
	register_trace_##name(void (*probe)(data_proto),		\
			      void *data)				\
	{								\
		return -ENOSYS;						\
	}								\
	static inline int						\
	unregister_trace_##name(void (*probe)(data_proto),		\
				void *data)				\
	{								\
		return -ENOSYS;						\
	}								\
	static inline void check_trace_callback_type_##name(void (*cb)(data_proto)) \
	{								\
	}								\
	static inline bool						\
	trace_##name##_enabled(void)					\
	{								\
		return false;						\
	}

#define __DECLARE_TRACE(name, proto, args, cond, data_proto)		\
	__DECLARE_TRACE_COMMON(name, PARAMS(proto), PARAMS(args), PARAMS(data_proto))

#define __DECLARE_TRACE_SYSCALL(name, proto, args, data_proto)		\
	__DECLARE_TRACE_COMMON(name, PARAMS(proto), PARAMS(args), PARAMS(data_proto))

#define DEFINE_TRACE_FN(name, reg, unreg, proto, args)
#define DEFINE_TRACE_SYSCALL(name, reg, unreg, proto, args)
#define DEFINE_TRACE(name, proto, args)
#define EXPORT_TRACEPOINT_SYMBOL_GPL(name)
#define EXPORT_TRACEPOINT_SYMBOL(name)

#endif /* TRACEPOINTS_ENABLED */

#ifdef CONFIG_TRACING
/**
 * tracepoint_string - register constant persistent string to trace system
 * @str - a constant persistent string that will be referenced in tracepoints
 *
 * If constant strings are being used in tracepoints, it is faster and
 * more efficient to just save the pointer to the string and reference
 * that with a printf "%s" instead of saving the string in the ring buffer
 * and wasting space and time.
 *
 * The problem with the above approach is that userspace tools that read
 * the binary output of the trace buffers do not have access to the string.
 * Instead they just show the address of the string which is not very
 * useful to users.
 *
 * With tracepoint_string(), the string will be registered to the tracing
 * system and exported to userspace via the debugfs/tracing/printk_formats
 * file that maps the string address to the string text. This way userspace
 * tools that read the binary buffers have a way to map the pointers to
 * the ASCII strings they represent.
 *
 * The @str used must be a constant string and persistent as it would not
 * make sense to show a string that no longer exists. But it is still fine
 * to be used with modules, because when modules are unloaded, if they
 * had tracepoints, the ring buffers are cleared too. As long as the string
 * does not change during the life of the module, it is fine to use
 * tracepoint_string() within a module.
 */
#define tracepoint_string(str)						\
	({								\
		static const char *___tp_str __tracepoint_string = str; \
		___tp_str;						\
	})
#define __tracepoint_string	__used __section("__tracepoint_str")
#else
/*
 * tracepoint_string() is used to save the string address for userspace
 * tracing tools. When tracing isn't configured, there's no need to save
 * anything.
 */
# define tracepoint_string(str) str
# define __tracepoint_string
#endif

#define DECLARE_TRACE(name, proto, args)				\
	__DECLARE_TRACE(name##_tp, PARAMS(proto), PARAMS(args),		\
			cpu_online(raw_smp_processor_id()),		\
			PARAMS(void *__data, proto))

#define DECLARE_TRACE_CONDITION(name, proto, args, cond)		\
	__DECLARE_TRACE(name##_tp, PARAMS(proto), PARAMS(args),		\
			cpu_online(raw_smp_processor_id()) && (PARAMS(cond)), \
			PARAMS(void *__data, proto))

#define DECLARE_TRACE_SYSCALL(name, proto, args)			\
	__DECLARE_TRACE_SYSCALL(name##_tp, PARAMS(proto), PARAMS(args),	\
				PARAMS(void *__data, proto))

#define DECLARE_TRACE_EVENT(name, proto, args)				\
	__DECLARE_TRACE(name, PARAMS(proto), PARAMS(args),		\
			cpu_online(raw_smp_processor_id()),		\
			PARAMS(void *__data, proto))

#define DECLARE_TRACE_EVENT_CONDITION(name, proto, args, cond)		\
	__DECLARE_TRACE(name, PARAMS(proto), PARAMS(args),		\
			cpu_online(raw_smp_processor_id()) && (PARAMS(cond)), \
			PARAMS(void *__data, proto))

#define DECLARE_TRACE_EVENT_SYSCALL(name, proto, args)			\
	__DECLARE_TRACE_SYSCALL(name, PARAMS(proto), PARAMS(args),	\
				PARAMS(void *__data, proto))

#define TRACE_EVENT_FLAGS(event, flag)

#define TRACE_EVENT_PERF_PERM(event, expr...)

#endif /* DECLARE_TRACE */

#ifndef TRACE_EVENT
/*
 * For use with the TRACE_EVENT macro:
 *
 * We define a tracepoint, its arguments, its printk format
 * and its 'fast binary record' layout.
 *
 * Firstly, name your tracepoint via TRACE_EVENT(name : the
 * 'subsystem_event' notation is fine.
 *
 * Think about this whole construct as the
 * 'trace_sched_switch() function' from now on.
 *
 *
 *  TRACE_EVENT(sched_switch,
 *
 *	*
 *	* A function has a regular function arguments
 *	* prototype, declare it via TP_PROTO():
 *	*
 *
 *	TP_PROTO(struct rq *rq, struct task_struct *prev,
 *		 struct task_struct *next),
 *
 *	*
 *	* Define the call signature of the 'function'.
 *	* (Design sidenote: we use this instead of a
 *	*  TP_PROTO1/TP_PROTO2/TP_PROTO3 ugliness.)
 *	*
 *
 *	TP_ARGS(rq, prev, next),
 *
 *	*
 *	* Fast binary tracing: define the trace record via
 *	* TP_STRUCT__entry(). You can think about it like a
 *	* regular C structure local variable definition.
 *	*
 *	* This is how the trace record is structured and will
 *	* be saved into the ring buffer. These are the fields
 *	* that will be exposed to user-space in
 *	* /sys/kernel/tracing/events/<*>/format.
 *	*
 *	* The declared 'local variable' is called '__entry'
 *	*
 *	* __field(pid_t, prev_pid) is equivalent to a standard declaration:
 *	*
 *	*	pid_t	prev_pid;
 *	*
 *	* __array(char, prev_comm, TASK_COMM_LEN) is equivalent to:
 *	*
 *	*	char	prev_comm[TASK_COMM_LEN];
 *	*
 *
 *	TP_STRUCT__entry(
 *		__array(	char,	prev_comm,	TASK_COMM_LEN	)
 *		__field(	pid_t,	prev_pid			)
 *		__field(	int,	prev_prio			)
 *		__array(	char,	next_comm,	TASK_COMM_LEN	)
 *		__field(	pid_t,	next_pid			)
 *		__field(	int,	next_prio			)
 *	),
 *
 *	*
 *	* Assign the entry into the trace record, by embedding
 *	* a full C statement block into TP_fast_assign(). You
 *	* can refer to the trace record as '__entry' -
 *	* otherwise you can put arbitrary C code in here.
 *	*
 *	* Note: this C code will execute every time a trace event
 *	* happens, on an active tracepoint.
 *	*
 *
 *	TP_fast_assign(
 *		memcpy(__entry->next_comm, next->comm, TASK_COMM_LEN);
 *		__entry->prev_pid	= prev->pid;
 *		__entry->prev_prio	= prev->prio;
 *		memcpy(__entry->prev_comm, prev->comm, TASK_COMM_LEN);
 *		__entry->next_pid	= next->pid;
 *		__entry->next_prio	= next->prio;
 *	),
 *
 *	*
 *	* Formatted output of a trace record via TP_printk().
 *	* This is how the tracepoint will appear under ftrace
 *	* plugins that make use of this tracepoint.
 *	*
 *	* (raw-binary tracing wont actually perform this step.)
 *	*
 *
 *	TP_printk("task %s:%d [%d] ==> %s:%d [%d]",
 *		__entry->prev_comm, __entry->prev_pid, __entry->prev_prio,
 *		__entry->next_comm, __entry->next_pid, __entry->next_prio),
 *
 * );
 *
 * This macro construct is thus used for the regular printk format
 * tracing setup, it is used to construct a function pointer based
 * tracepoint callback (this is used by programmatic plugins and
 * can also by used by generic instrumentation like SystemTap), and
 * it is also used to expose a structured trace record in
 * /sys/kernel/tracing/events/.
 *
 * A set of (un)registration functions can be passed to the variant
 * TRACE_EVENT_FN to perform any (un)registration work.
 */

#define DECLARE_EVENT_CLASS(name, proto, args, tstruct, assign, print)
#define DEFINE_EVENT(template, name, proto, args)		\
	DECLARE_TRACE_EVENT(name, PARAMS(proto), PARAMS(args))
#define DEFINE_EVENT_FN(template, name, proto, args, reg, unreg)\
	DECLARE_TRACE_EVENT(name, PARAMS(proto), PARAMS(args))
#define DEFINE_EVENT_PRINT(template, name, proto, args, print)	\
	DECLARE_TRACE_EVENT(name, PARAMS(proto), PARAMS(args))
#define DEFINE_EVENT_CONDITION(template, name, proto,		\
			       args, cond)			\
	DECLARE_TRACE_EVENT_CONDITION(name, PARAMS(proto),	\
				PARAMS(args), PARAMS(cond))

#define TRACE_EVENT(name, proto, args, struct, assign, print)	\
	DECLARE_TRACE_EVENT(name, PARAMS(proto), PARAMS(args))
#define TRACE_EVENT_FN(name, proto, args, struct,		\
		assign, print, reg, unreg)			\
	DECLARE_TRACE_EVENT(name, PARAMS(proto), PARAMS(args))
#define TRACE_EVENT_FN_COND(name, proto, args, cond, struct,	\
		assign, print, reg, unreg)			\
	DECLARE_TRACE_EVENT_CONDITION(name, PARAMS(proto),	\
			PARAMS(args), PARAMS(cond))
#define TRACE_EVENT_CONDITION(name, proto, args, cond,		\
			      struct, assign, print)		\
	DECLARE_TRACE_EVENT_CONDITION(name, PARAMS(proto),	\
				PARAMS(args), PARAMS(cond))
#define TRACE_EVENT_SYSCALL(name, proto, args, struct, assign,	\
			    print, reg, unreg)			\
	DECLARE_TRACE_EVENT_SYSCALL(name, PARAMS(proto), PARAMS(args))

#define TRACE_EVENT_FLAGS(event, flag)

#define TRACE_EVENT_PERF_PERM(event, expr...)

#define DECLARE_EVENT_NOP(name, proto, args)				\
	static inline void trace_##name(proto)				\
	{ }								\
	static inline bool trace_##name##_enabled(void)			\
	{								\
		return false;						\
	}

#define TRACE_EVENT_NOP(name, proto, args, struct, assign, print)	\
	DECLARE_EVENT_NOP(name, PARAMS(proto), PARAMS(args))

#define DECLARE_EVENT_CLASS_NOP(name, proto, args, tstruct, assign, print)
#define DEFINE_EVENT_NOP(template, name, proto, args)			\
	DECLARE_EVENT_NOP(name, PARAMS(proto), PARAMS(args))

#endif /* ifdef TRACE_EVENT (see note above) */<|MERGE_RESOLUTION|>--- conflicted
+++ resolved
@@ -282,26 +282,9 @@
 
 #define __DECLARE_TRACE(name, proto, args, cond, data_proto)			\
 	__DECLARE_TRACE_COMMON(name, PARAMS(proto), PARAMS(args), PARAMS(data_proto)) \
-<<<<<<< HEAD
-	static inline void __do_trace_##name(proto)			\
-	{								\
-		TRACEPOINT_CHECK(name)					\
-		if (cond) {						\
-			guard(preempt_notrace)();			\
-			__DO_TRACE_CALL(name, TP_ARGS(args));		\
-		}							\
-	}								\
-	static inline void trace_##name(proto)				\
-	{								\
-		if (static_branch_unlikely(&__tracepoint_##name.key))	\
-			__do_trace_##name(args);			\
-		if (IS_ENABLED(CONFIG_LOCKDEP) && (cond)) {		\
-			WARN_ONCE(!rcu_is_watching(),			\
-				  "RCU not watching for tracepoint");	\
-		}							\
-=======
 	static inline void __do_trace_##name(proto)				\
 	{									\
+		TRACEPOINT_CHECK(name)						\
 		if (cond) {							\
 			if (IS_ENABLED(CONFIG_PREEMPT_RT) && preemptible()) {	\
 				guard(srcu_fast_notrace)(&tracepoint_srcu);	\
@@ -321,7 +304,6 @@
 			WARN_ONCE(!rcu_is_watching(),				\
 				  "RCU not watching for tracepoint");		\
 		}								\
->>>>>>> dd7d91d1
 	}
 
 #define __DECLARE_TRACE_SYSCALL(name, proto, args, data_proto)		\
