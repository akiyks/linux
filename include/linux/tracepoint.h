/* SPDX-License-Identifier: GPL-2.0-only */
#ifndef _LINUX_TRACEPOINT_H
#define _LINUX_TRACEPOINT_H

/*
 * Kernel Tracepoint API.
 *
 * See Documentation/trace/tracepoints.rst.
 *
 * Copyright (C) 2008-2014 Mathieu Desnoyers <mathieu.desnoyers@efficios.com>
 *
 * Heavily inspired from the Linux Kernel Markers.
 */

#include <linux/smp.h>
#include <linux/srcu.h>
#include <linux/errno.h>
#include <linux/types.h>
#include <linux/rcupdate.h>
#include <linux/rcupdate_trace.h>
#include <linux/tracepoint-defs.h>
#include <linux/static_call.h>

struct module;
struct tracepoint;
struct notifier_block;

struct trace_eval_map {
	const char		*system;
	const char		*eval_string;
	unsigned long		eval_value;
};

#define TRACEPOINT_DEFAULT_PRIO	10

extern struct srcu_struct tracepoint_srcu;

extern int
tracepoint_probe_register(struct tracepoint *tp, void *probe, void *data);
extern int
tracepoint_probe_register_prio(struct tracepoint *tp, void *probe, void *data,
			       int prio);
extern int
tracepoint_probe_register_prio_may_exist(struct tracepoint *tp, void *probe, void *data,
					 int prio);
extern int
tracepoint_probe_unregister(struct tracepoint *tp, void *probe, void *data);
static inline int
tracepoint_probe_register_may_exist(struct tracepoint *tp, void *probe,
				    void *data)
{
	return tracepoint_probe_register_prio_may_exist(tp, probe, data,
							TRACEPOINT_DEFAULT_PRIO);
}
extern void
for_each_kernel_tracepoint(void (*fct)(struct tracepoint *tp, void *priv),
		void *priv);

#ifdef CONFIG_MODULES
struct tp_module {
	struct list_head list;
	struct module *mod;
};

bool trace_module_has_bad_taint(struct module *mod);
extern int register_tracepoint_module_notifier(struct notifier_block *nb);
extern int unregister_tracepoint_module_notifier(struct notifier_block *nb);
void for_each_module_tracepoint(void (*fct)(struct tracepoint *,
					struct module *, void *),
				void *priv);
void for_each_tracepoint_in_module(struct module *,
				   void (*fct)(struct tracepoint *,
					struct module *, void *),
				   void *priv);
#else
static inline bool trace_module_has_bad_taint(struct module *mod)
{
	return false;
}
static inline
int register_tracepoint_module_notifier(struct notifier_block *nb)
{
	return 0;
}
static inline
int unregister_tracepoint_module_notifier(struct notifier_block *nb)
{
	return 0;
}
static inline
void for_each_module_tracepoint(void (*fct)(struct tracepoint *,
					struct module *, void *),
				void *priv)
{
}
static inline
void for_each_tracepoint_in_module(struct module *mod,
				   void (*fct)(struct tracepoint *,
					struct module *, void *),
				   void *priv)
{
}
#endif /* CONFIG_MODULES */

/*
 * BPF programs can attach to the tracepoint callbacks. But if the
 * callbacks are called with preemption disabled, the BPF programs
 * can cause quite a bit of latency. When PREEMPT_RT is enabled,
 * instead of disabling preemption, use srcu_fast_notrace() for
 * synchronization. As BPF programs that are attached to tracepoints
 * expect to stay on the same CPU, also disable migration.
 */
#ifdef CONFIG_PREEMPT_RT
extern struct srcu_struct tracepoint_srcu;
# define tracepoint_sync() synchronize_srcu(&tracepoint_srcu);
# define tracepoint_guard()				\
	guard(srcu_fast_notrace)(&tracepoint_srcu);	\
	guard(migrate)()
#else
# define tracepoint_sync() synchronize_rcu();
# define tracepoint_guard() guard(preempt_notrace)()
#endif

/*
 * tracepoint_synchronize_unregister must be called between the last tracepoint
 * probe unregistration and the end of module exit to make sure there is no
 * caller executing a probe when it is freed.
 *
 * An alternative is to use the following for batch reclaim associated
 * with a given tracepoint:
 *
 * - tracepoint_is_faultable() == false: call_rcu()
 * - tracepoint_is_faultable() == true:  call_rcu_tasks_trace()
 */
#ifdef CONFIG_TRACEPOINTS
static inline void tracepoint_synchronize_unregister(void)
{
	synchronize_rcu_tasks_trace();
<<<<<<< HEAD
	if (IS_ENABLED(CONFIG_PREEMPT_RT))
		synchronize_srcu(&tracepoint_srcu);
	else
		synchronize_rcu();
=======
	tracepoint_sync();
>>>>>>> b6bf6a9f
}
static inline bool tracepoint_is_faultable(struct tracepoint *tp)
{
	return tp->ext && tp->ext->faultable;
}
#else
static inline void tracepoint_synchronize_unregister(void)
{ }
static inline bool tracepoint_is_faultable(struct tracepoint *tp)
{
	return false;
}
#endif

#ifdef CONFIG_HAVE_SYSCALL_TRACEPOINTS
extern int syscall_regfunc(void);
extern void syscall_unregfunc(void);
#endif /* CONFIG_HAVE_SYSCALL_TRACEPOINTS */

#ifndef PARAMS
#define PARAMS(args...) args
#endif

#define TRACE_DEFINE_ENUM(x)
#define TRACE_DEFINE_SIZEOF(x)

#ifdef CONFIG_HAVE_ARCH_PREL32_RELOCATIONS
static inline struct tracepoint *tracepoint_ptr_deref(tracepoint_ptr_t *p)
{
	return offset_to_ptr(p);
}

#define __TRACEPOINT_ENTRY(name)					\
	asm("	.section \"__tracepoints_ptrs\", \"a\"		\n"	\
	    "	.balign 4					\n"	\
	    "	.long 	__tracepoint_" #name " - .		\n"	\
	    "	.previous					\n")
#else
static inline struct tracepoint *tracepoint_ptr_deref(tracepoint_ptr_t *p)
{
	return *p;
}

#define __TRACEPOINT_ENTRY(name)					 \
	static tracepoint_ptr_t __tracepoint_ptr_##name __used		 \
	__section("__tracepoints_ptrs") = &__tracepoint_##name
#endif

#endif /* _LINUX_TRACEPOINT_H */

/*
 * Note: we keep the TRACE_EVENT and DECLARE_TRACE outside the include
 *  file ifdef protection.
 *  This is due to the way trace events work. If a file includes two
 *  trace event headers under one "CREATE_TRACE_POINTS" the first include
 *  will override the TRACE_EVENT and break the second include.
 */

#ifndef DECLARE_TRACE

#define TP_PROTO(args...)	args
#define TP_ARGS(args...)	args
#define TP_CONDITION(args...)	args

/*
 * Individual subsystem my have a separate configuration to
 * enable their tracepoints. By default, this file will create
 * the tracepoints if CONFIG_TRACEPOINTS is defined. If a subsystem
 * wants to be able to disable its tracepoints from being created
 * it can define NOTRACE before including the tracepoint headers.
 */
#if defined(CONFIG_TRACEPOINTS) && !defined(NOTRACE)
#define TRACEPOINTS_ENABLED
#endif

#ifdef TRACEPOINTS_ENABLED

#ifdef CONFIG_HAVE_STATIC_CALL
#define __DO_TRACE_CALL(name, args)					\
	do {								\
		struct tracepoint_func *it_func_ptr;			\
		void *__data;						\
		it_func_ptr =						\
			rcu_dereference_raw((&__tracepoint_##name)->funcs); \
		if (it_func_ptr) {					\
			__data = (it_func_ptr)->data;			\
			static_call(tp_func_##name)(__data, args);	\
		}							\
	} while (0)
#else
#define __DO_TRACE_CALL(name, args)	__traceiter_##name(NULL, args)
#endif /* CONFIG_HAVE_STATIC_CALL */

/*
 * Declare an exported function that Rust code can call to trigger this
 * tracepoint. This function does not include the static branch; that is done
 * in Rust to avoid a function call when the tracepoint is disabled.
 */
#define DEFINE_RUST_DO_TRACE(name, proto, args)
#define __DEFINE_RUST_DO_TRACE(name, proto, args)			\
	notrace void rust_do_trace_##name(proto)			\
	{								\
		__do_trace_##name(args);				\
	}

/*
 * When a tracepoint is used, it's name is added to the __tracepoint_check
 * section. This section is only used at build time to make sure all
 * defined tracepoints are used. It is discarded after the build.
 */
# define TRACEPOINT_CHECK(name)						\
	static const char __used __section("__tracepoint_check")	\
	__trace_check_##name[] = #name;

/*
 * Make sure the alignment of the structure in the __tracepoints section will
 * not add unwanted padding between the beginning of the section and the
 * structure. Force alignment to the same alignment as the section start.
 *
 * When lockdep is enabled, we make sure to always test if RCU is
 * "watching" regardless if the tracepoint is enabled or not. Tracepoints
 * require RCU to be active, and it should always warn at the tracepoint
 * site if it is not watching, as it will need to be active when the
 * tracepoint is enabled.
 */
#define __DECLARE_TRACE_COMMON(name, proto, args, data_proto)		\
	extern int __traceiter_##name(data_proto);			\
	DECLARE_STATIC_CALL(tp_func_##name, __traceiter_##name);	\
	extern struct tracepoint __tracepoint_##name;			\
	extern void rust_do_trace_##name(proto);			\
	static inline int						\
	register_trace_##name(void (*probe)(data_proto), void *data)	\
	{								\
		return tracepoint_probe_register(&__tracepoint_##name,	\
						(void *)probe, data);	\
	}								\
	static inline int						\
	register_trace_prio_##name(void (*probe)(data_proto), void *data,\
				   int prio)				\
	{								\
		return tracepoint_probe_register_prio(&__tracepoint_##name, \
					      (void *)probe, data, prio); \
	}								\
	static inline int						\
	unregister_trace_##name(void (*probe)(data_proto), void *data)	\
	{								\
		return tracepoint_probe_unregister(&__tracepoint_##name,\
						(void *)probe, data);	\
	}								\
	static inline void						\
	check_trace_callback_type_##name(void (*cb)(data_proto))	\
	{								\
	}								\
	static inline bool						\
	trace_##name##_enabled(void)					\
	{								\
		return static_branch_unlikely(&__tracepoint_##name.key);\
	}

#define __DECLARE_TRACE(name, proto, args, cond, data_proto)			\
	__DECLARE_TRACE_COMMON(name, PARAMS(proto), PARAMS(args), PARAMS(data_proto)) \
<<<<<<< HEAD
	static inline void __do_trace_##name(proto)				\
	{									\
		TRACEPOINT_CHECK(name)						\
		if (cond) {							\
			if (IS_ENABLED(CONFIG_PREEMPT_RT) && preemptible()) {	\
				guard(srcu_fast_notrace)(&tracepoint_srcu);	\
				guard(migrate)();				\
				__DO_TRACE_CALL(name, TP_ARGS(args));		\
			} else {						\
				guard(preempt_notrace)();			\
				__DO_TRACE_CALL(name, TP_ARGS(args));		\
			}							\
		}								\
	}									\
	static inline void trace_##name(proto)					\
	{									\
		if (static_branch_unlikely(&__tracepoint_##name.key))		\
			__do_trace_##name(args);				\
		if (IS_ENABLED(CONFIG_LOCKDEP) && (cond)) {			\
			WARN_ONCE(!rcu_is_watching(),				\
				  "RCU not watching for tracepoint");		\
		}								\
=======
	static inline void __do_trace_##name(proto)			\
	{								\
		if (cond) {						\
			tracepoint_guard();				\
			__DO_TRACE_CALL(name, TP_ARGS(args));		\
		}							\
	}								\
	static inline void trace_##name(proto)				\
	{								\
		if (static_branch_unlikely(&__tracepoint_##name.key))	\
			__do_trace_##name(args);			\
		if (IS_ENABLED(CONFIG_LOCKDEP) && (cond)) {		\
			WARN_ONCE(!rcu_is_watching(),			\
				  "RCU not watching for tracepoint");	\
		}							\
>>>>>>> b6bf6a9f
	}

#define __DECLARE_TRACE_SYSCALL(name, proto, args, data_proto)		\
	__DECLARE_TRACE_COMMON(name, PARAMS(proto), PARAMS(args), PARAMS(data_proto)) \
	static inline void __do_trace_##name(proto)			\
	{								\
		TRACEPOINT_CHECK(name)					\
		guard(rcu_tasks_trace)();				\
		__DO_TRACE_CALL(name, TP_ARGS(args));			\
	}								\
	static inline void trace_##name(proto)				\
	{								\
		might_fault();						\
		if (static_branch_unlikely(&__tracepoint_##name.key))	\
			__do_trace_##name(args);			\
		if (IS_ENABLED(CONFIG_LOCKDEP)) {			\
			WARN_ONCE(!rcu_is_watching(),			\
				  "RCU not watching for tracepoint");	\
		}							\
	}

/*
 * We have no guarantee that gcc and the linker won't up-align the tracepoint
 * structures, so we create an array of pointers that will be used for iteration
 * on the tracepoints.
 *
 * it_func[0] is never NULL because there is at least one element in the array
 * when the array itself is non NULL.
 */
#define __DEFINE_TRACE_EXT(_name, _ext, proto, args)			\
	static const char __tpstrtab_##_name[]				\
	__section("__tracepoints_strings") = #_name;			\
	extern struct static_call_key STATIC_CALL_KEY(tp_func_##_name);	\
	int __traceiter_##_name(void *__data, proto);			\
	void __probestub_##_name(void *__data, proto);			\
	struct tracepoint __tracepoint_##_name	__used			\
	__section("__tracepoints") = {					\
		.name = __tpstrtab_##_name,				\
		.key = STATIC_KEY_FALSE_INIT,				\
		.static_call_key = &STATIC_CALL_KEY(tp_func_##_name),	\
		.static_call_tramp = STATIC_CALL_TRAMP_ADDR(tp_func_##_name), \
		.iterator = &__traceiter_##_name,			\
		.probestub = &__probestub_##_name,			\
		.funcs = NULL,						\
		.ext = _ext,						\
	};								\
	__TRACEPOINT_ENTRY(_name);					\
	int __traceiter_##_name(void *__data, proto)			\
	{								\
		struct tracepoint_func *it_func_ptr;			\
		void *it_func;						\
									\
		it_func_ptr =						\
			rcu_dereference_raw((&__tracepoint_##_name)->funcs); \
		if (it_func_ptr) {					\
			do {						\
				it_func = READ_ONCE((it_func_ptr)->func); \
				__data = (it_func_ptr)->data;		\
				((void(*)(void *, proto))(it_func))(__data, args); \
			} while ((++it_func_ptr)->func);		\
		}							\
		return 0;						\
	}								\
	void __probestub_##_name(void *__data, proto)			\
	{								\
	}								\
	DEFINE_STATIC_CALL(tp_func_##_name, __traceiter_##_name);	\
	DEFINE_RUST_DO_TRACE(_name, TP_PROTO(proto), TP_ARGS(args))

#define DEFINE_TRACE_FN(_name, _reg, _unreg, _proto, _args)		\
	static struct tracepoint_ext __tracepoint_ext_##_name = {	\
		.regfunc = _reg,					\
		.unregfunc = _unreg,					\
		.faultable = false,					\
	};								\
	__DEFINE_TRACE_EXT(_name, &__tracepoint_ext_##_name, PARAMS(_proto), PARAMS(_args));

#define DEFINE_TRACE_SYSCALL(_name, _reg, _unreg, _proto, _args)	\
	static struct tracepoint_ext __tracepoint_ext_##_name = {	\
		.regfunc = _reg,					\
		.unregfunc = _unreg,					\
		.faultable = true,					\
	};								\
	__DEFINE_TRACE_EXT(_name, &__tracepoint_ext_##_name, PARAMS(_proto), PARAMS(_args));

#define DEFINE_TRACE(_name, _proto, _args)				\
	__DEFINE_TRACE_EXT(_name, NULL, PARAMS(_proto), PARAMS(_args));

#define EXPORT_TRACEPOINT_SYMBOL_GPL(name)				\
	TRACEPOINT_CHECK(name)						\
	EXPORT_SYMBOL_GPL(__tracepoint_##name);				\
	EXPORT_SYMBOL_GPL(__traceiter_##name);				\
	EXPORT_STATIC_CALL_GPL(tp_func_##name)
#define EXPORT_TRACEPOINT_SYMBOL(name)					\
	TRACEPOINT_CHECK(name)						\
	EXPORT_SYMBOL(__tracepoint_##name);				\
	EXPORT_SYMBOL(__traceiter_##name);				\
	EXPORT_STATIC_CALL(tp_func_##name)


#else /* !TRACEPOINTS_ENABLED */
#define __DECLARE_TRACE_COMMON(name, proto, args, data_proto)		\
	static inline void trace_##name(proto)				\
	{ }								\
	static inline int						\
	register_trace_##name(void (*probe)(data_proto),		\
			      void *data)				\
	{								\
		return -ENOSYS;						\
	}								\
	static inline int						\
	unregister_trace_##name(void (*probe)(data_proto),		\
				void *data)				\
	{								\
		return -ENOSYS;						\
	}								\
	static inline void check_trace_callback_type_##name(void (*cb)(data_proto)) \
	{								\
	}								\
	static inline bool						\
	trace_##name##_enabled(void)					\
	{								\
		return false;						\
	}

#define __DECLARE_TRACE(name, proto, args, cond, data_proto)		\
	__DECLARE_TRACE_COMMON(name, PARAMS(proto), PARAMS(args), PARAMS(data_proto))

#define __DECLARE_TRACE_SYSCALL(name, proto, args, data_proto)		\
	__DECLARE_TRACE_COMMON(name, PARAMS(proto), PARAMS(args), PARAMS(data_proto))

#define DEFINE_TRACE_FN(name, reg, unreg, proto, args)
#define DEFINE_TRACE_SYSCALL(name, reg, unreg, proto, args)
#define DEFINE_TRACE(name, proto, args)
#define EXPORT_TRACEPOINT_SYMBOL_GPL(name)
#define EXPORT_TRACEPOINT_SYMBOL(name)

#endif /* TRACEPOINTS_ENABLED */

#ifdef CONFIG_TRACING
/**
 * tracepoint_string - register constant persistent string to trace system
 * @str - a constant persistent string that will be referenced in tracepoints
 *
 * If constant strings are being used in tracepoints, it is faster and
 * more efficient to just save the pointer to the string and reference
 * that with a printf "%s" instead of saving the string in the ring buffer
 * and wasting space and time.
 *
 * The problem with the above approach is that userspace tools that read
 * the binary output of the trace buffers do not have access to the string.
 * Instead they just show the address of the string which is not very
 * useful to users.
 *
 * With tracepoint_string(), the string will be registered to the tracing
 * system and exported to userspace via the debugfs/tracing/printk_formats
 * file that maps the string address to the string text. This way userspace
 * tools that read the binary buffers have a way to map the pointers to
 * the ASCII strings they represent.
 *
 * The @str used must be a constant string and persistent as it would not
 * make sense to show a string that no longer exists. But it is still fine
 * to be used with modules, because when modules are unloaded, if they
 * had tracepoints, the ring buffers are cleared too. As long as the string
 * does not change during the life of the module, it is fine to use
 * tracepoint_string() within a module.
 */
#define tracepoint_string(str)						\
	({								\
		static const char *___tp_str __tracepoint_string = str; \
		___tp_str;						\
	})
#define __tracepoint_string	__used __section("__tracepoint_str")
#else
/*
 * tracepoint_string() is used to save the string address for userspace
 * tracing tools. When tracing isn't configured, there's no need to save
 * anything.
 */
# define tracepoint_string(str) str
# define __tracepoint_string
#endif

#define DECLARE_TRACE(name, proto, args)				\
	__DECLARE_TRACE(name##_tp, PARAMS(proto), PARAMS(args),		\
			cpu_online(raw_smp_processor_id()),		\
			PARAMS(void *__data, proto))

#define DECLARE_TRACE_CONDITION(name, proto, args, cond)		\
	__DECLARE_TRACE(name##_tp, PARAMS(proto), PARAMS(args),		\
			cpu_online(raw_smp_processor_id()) && (PARAMS(cond)), \
			PARAMS(void *__data, proto))

#define DECLARE_TRACE_SYSCALL(name, proto, args)			\
	__DECLARE_TRACE_SYSCALL(name##_tp, PARAMS(proto), PARAMS(args),	\
				PARAMS(void *__data, proto))

#define DECLARE_TRACE_EVENT(name, proto, args)				\
	__DECLARE_TRACE(name, PARAMS(proto), PARAMS(args),		\
			cpu_online(raw_smp_processor_id()),		\
			PARAMS(void *__data, proto))

#define DECLARE_TRACE_EVENT_CONDITION(name, proto, args, cond)		\
	__DECLARE_TRACE(name, PARAMS(proto), PARAMS(args),		\
			cpu_online(raw_smp_processor_id()) && (PARAMS(cond)), \
			PARAMS(void *__data, proto))

#define DECLARE_TRACE_EVENT_SYSCALL(name, proto, args)			\
	__DECLARE_TRACE_SYSCALL(name, PARAMS(proto), PARAMS(args),	\
				PARAMS(void *__data, proto))

#define TRACE_EVENT_FLAGS(event, flag)

#define TRACE_EVENT_PERF_PERM(event, expr...)

#endif /* DECLARE_TRACE */

#ifndef TRACE_EVENT
/*
 * For use with the TRACE_EVENT macro:
 *
 * We define a tracepoint, its arguments, its printk format
 * and its 'fast binary record' layout.
 *
 * Firstly, name your tracepoint via TRACE_EVENT(name : the
 * 'subsystem_event' notation is fine.
 *
 * Think about this whole construct as the
 * 'trace_sched_switch() function' from now on.
 *
 *
 *  TRACE_EVENT(sched_switch,
 *
 *	*
 *	* A function has a regular function arguments
 *	* prototype, declare it via TP_PROTO():
 *	*
 *
 *	TP_PROTO(struct rq *rq, struct task_struct *prev,
 *		 struct task_struct *next),
 *
 *	*
 *	* Define the call signature of the 'function'.
 *	* (Design sidenote: we use this instead of a
 *	*  TP_PROTO1/TP_PROTO2/TP_PROTO3 ugliness.)
 *	*
 *
 *	TP_ARGS(rq, prev, next),
 *
 *	*
 *	* Fast binary tracing: define the trace record via
 *	* TP_STRUCT__entry(). You can think about it like a
 *	* regular C structure local variable definition.
 *	*
 *	* This is how the trace record is structured and will
 *	* be saved into the ring buffer. These are the fields
 *	* that will be exposed to user-space in
 *	* /sys/kernel/tracing/events/<*>/format.
 *	*
 *	* The declared 'local variable' is called '__entry'
 *	*
 *	* __field(pid_t, prev_pid) is equivalent to a standard declaration:
 *	*
 *	*	pid_t	prev_pid;
 *	*
 *	* __array(char, prev_comm, TASK_COMM_LEN) is equivalent to:
 *	*
 *	*	char	prev_comm[TASK_COMM_LEN];
 *	*
 *
 *	TP_STRUCT__entry(
 *		__array(	char,	prev_comm,	TASK_COMM_LEN	)
 *		__field(	pid_t,	prev_pid			)
 *		__field(	int,	prev_prio			)
 *		__array(	char,	next_comm,	TASK_COMM_LEN	)
 *		__field(	pid_t,	next_pid			)
 *		__field(	int,	next_prio			)
 *	),
 *
 *	*
 *	* Assign the entry into the trace record, by embedding
 *	* a full C statement block into TP_fast_assign(). You
 *	* can refer to the trace record as '__entry' -
 *	* otherwise you can put arbitrary C code in here.
 *	*
 *	* Note: this C code will execute every time a trace event
 *	* happens, on an active tracepoint.
 *	*
 *
 *	TP_fast_assign(
 *		memcpy(__entry->next_comm, next->comm, TASK_COMM_LEN);
 *		__entry->prev_pid	= prev->pid;
 *		__entry->prev_prio	= prev->prio;
 *		memcpy(__entry->prev_comm, prev->comm, TASK_COMM_LEN);
 *		__entry->next_pid	= next->pid;
 *		__entry->next_prio	= next->prio;
 *	),
 *
 *	*
 *	* Formatted output of a trace record via TP_printk().
 *	* This is how the tracepoint will appear under ftrace
 *	* plugins that make use of this tracepoint.
 *	*
 *	* (raw-binary tracing wont actually perform this step.)
 *	*
 *
 *	TP_printk("task %s:%d [%d] ==> %s:%d [%d]",
 *		__entry->prev_comm, __entry->prev_pid, __entry->prev_prio,
 *		__entry->next_comm, __entry->next_pid, __entry->next_prio),
 *
 * );
 *
 * This macro construct is thus used for the regular printk format
 * tracing setup, it is used to construct a function pointer based
 * tracepoint callback (this is used by programmatic plugins and
 * can also by used by generic instrumentation like SystemTap), and
 * it is also used to expose a structured trace record in
 * /sys/kernel/tracing/events/.
 *
 * A set of (un)registration functions can be passed to the variant
 * TRACE_EVENT_FN to perform any (un)registration work.
 */

#define DECLARE_EVENT_CLASS(name, proto, args, tstruct, assign, print)
#define DEFINE_EVENT(template, name, proto, args)		\
	DECLARE_TRACE_EVENT(name, PARAMS(proto), PARAMS(args))
#define DEFINE_EVENT_FN(template, name, proto, args, reg, unreg)\
	DECLARE_TRACE_EVENT(name, PARAMS(proto), PARAMS(args))
#define DEFINE_EVENT_PRINT(template, name, proto, args, print)	\
	DECLARE_TRACE_EVENT(name, PARAMS(proto), PARAMS(args))
#define DEFINE_EVENT_CONDITION(template, name, proto,		\
			       args, cond)			\
	DECLARE_TRACE_EVENT_CONDITION(name, PARAMS(proto),	\
				PARAMS(args), PARAMS(cond))

#define TRACE_EVENT(name, proto, args, struct, assign, print)	\
	DECLARE_TRACE_EVENT(name, PARAMS(proto), PARAMS(args))
#define TRACE_EVENT_FN(name, proto, args, struct,		\
		assign, print, reg, unreg)			\
	DECLARE_TRACE_EVENT(name, PARAMS(proto), PARAMS(args))
#define TRACE_EVENT_FN_COND(name, proto, args, cond, struct,	\
		assign, print, reg, unreg)			\
	DECLARE_TRACE_EVENT_CONDITION(name, PARAMS(proto),	\
			PARAMS(args), PARAMS(cond))
#define TRACE_EVENT_CONDITION(name, proto, args, cond,		\
			      struct, assign, print)		\
	DECLARE_TRACE_EVENT_CONDITION(name, PARAMS(proto),	\
				PARAMS(args), PARAMS(cond))
#define TRACE_EVENT_SYSCALL(name, proto, args, struct, assign,	\
			    print, reg, unreg)			\
	DECLARE_TRACE_EVENT_SYSCALL(name, PARAMS(proto), PARAMS(args))

#define TRACE_EVENT_FLAGS(event, flag)

#define TRACE_EVENT_PERF_PERM(event, expr...)

#define DECLARE_EVENT_NOP(name, proto, args)				\
	static inline void trace_##name(proto)				\
	{ }								\
	static inline bool trace_##name##_enabled(void)			\
	{								\
		return false;						\
	}

#define TRACE_EVENT_NOP(name, proto, args, struct, assign, print)	\
	DECLARE_EVENT_NOP(name, PARAMS(proto), PARAMS(args))

#define DECLARE_EVENT_CLASS_NOP(name, proto, args, tstruct, assign, print)
#define DEFINE_EVENT_NOP(template, name, proto, args)			\
	DECLARE_EVENT_NOP(name, PARAMS(proto), PARAMS(args))

#endif /* ifdef TRACE_EVENT (see note above) */<|MERGE_RESOLUTION|>--- conflicted
+++ resolved
@@ -136,14 +136,7 @@
 static inline void tracepoint_synchronize_unregister(void)
 {
 	synchronize_rcu_tasks_trace();
-<<<<<<< HEAD
-	if (IS_ENABLED(CONFIG_PREEMPT_RT))
-		synchronize_srcu(&tracepoint_srcu);
-	else
-		synchronize_rcu();
-=======
 	tracepoint_sync();
->>>>>>> b6bf6a9f
 }
 static inline bool tracepoint_is_faultable(struct tracepoint *tp)
 {
@@ -305,30 +298,6 @@
 
 #define __DECLARE_TRACE(name, proto, args, cond, data_proto)			\
 	__DECLARE_TRACE_COMMON(name, PARAMS(proto), PARAMS(args), PARAMS(data_proto)) \
-<<<<<<< HEAD
-	static inline void __do_trace_##name(proto)				\
-	{									\
-		TRACEPOINT_CHECK(name)						\
-		if (cond) {							\
-			if (IS_ENABLED(CONFIG_PREEMPT_RT) && preemptible()) {	\
-				guard(srcu_fast_notrace)(&tracepoint_srcu);	\
-				guard(migrate)();				\
-				__DO_TRACE_CALL(name, TP_ARGS(args));		\
-			} else {						\
-				guard(preempt_notrace)();			\
-				__DO_TRACE_CALL(name, TP_ARGS(args));		\
-			}							\
-		}								\
-	}									\
-	static inline void trace_##name(proto)					\
-	{									\
-		if (static_branch_unlikely(&__tracepoint_##name.key))		\
-			__do_trace_##name(args);				\
-		if (IS_ENABLED(CONFIG_LOCKDEP) && (cond)) {			\
-			WARN_ONCE(!rcu_is_watching(),				\
-				  "RCU not watching for tracepoint");		\
-		}								\
-=======
 	static inline void __do_trace_##name(proto)			\
 	{								\
 		if (cond) {						\
@@ -344,7 +313,6 @@
 			WARN_ONCE(!rcu_is_watching(),			\
 				  "RCU not watching for tracepoint");	\
 		}							\
->>>>>>> b6bf6a9f
 	}
 
 #define __DECLARE_TRACE_SYSCALL(name, proto, args, data_proto)		\
