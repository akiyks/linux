--- conflicted
+++ resolved
@@ -56,12 +56,9 @@
 #endif
 	_SLAB_OBJECT_POISON,
 	_SLAB_CMPXCHG_DOUBLE,
-<<<<<<< HEAD
-=======
 #ifdef CONFIG_SLAB_OBJ_EXT
 	_SLAB_NO_OBJ_EXT,
 #endif
->>>>>>> 0c383648
 	_SLAB_FLAGS_LAST_BIT
 };
 
@@ -660,11 +657,7 @@
 			return kmalloc_large_noprof(size, flags);
 
 		index = kmalloc_index(size);
-<<<<<<< HEAD
-		return kmalloc_trace(
-=======
 		return kmalloc_trace_noprof(
->>>>>>> 0c383648
 				kmalloc_caches[kmalloc_type(flags, _RET_IP_)][index],
 				flags, size);
 	}
@@ -681,11 +674,7 @@
 			return kmalloc_large_node_noprof(size, flags, node);
 
 		index = kmalloc_index(size);
-<<<<<<< HEAD
-		return kmalloc_node_trace(
-=======
 		return kmalloc_node_trace_noprof(
->>>>>>> 0c383648
 				kmalloc_caches[kmalloc_type(flags, _RET_IP_)][index],
 				flags, node, size);
 	}
