--- conflicted
+++ resolved
@@ -273,11 +273,7 @@
  * @npwm: number of PWMs controlled by this chip
  * @of_xlate: request a PWM device given a device tree PWM specifier
  * @atomic: can the driver's ->apply() be called in atomic context
-<<<<<<< HEAD
- * @driver_data: Private pointer for driver specific info
-=======
  * @uses_pwmchip_alloc: signals if pwmchip_allow was used to allocate this chip
->>>>>>> 0c383648
  * @pwms: array of PWM devices allocated by the framework
  */
 struct pwm_chip {
@@ -292,48 +288,23 @@
 	bool atomic;
 
 	/* only used internally by the PWM framework */
-<<<<<<< HEAD
-	void *driver_data;
-	struct pwm_device *pwms;
-=======
 	bool uses_pwmchip_alloc;
 	struct pwm_device pwms[] __counted_by(npwm);
->>>>>>> 0c383648
 };
 
 static inline struct device *pwmchip_parent(const struct pwm_chip *chip)
 {
-<<<<<<< HEAD
-	return chip->dev;
-=======
 	return chip->dev.parent;
->>>>>>> 0c383648
 }
 
 static inline void *pwmchip_get_drvdata(struct pwm_chip *chip)
 {
-<<<<<<< HEAD
-	/*
-	 * After pwm_chip got a dedicated struct device, this can be replaced by
-	 * dev_get_drvdata(&chip->dev);
-	 */
-	return chip->driver_data;
-=======
 	return dev_get_drvdata(&chip->dev);
->>>>>>> 0c383648
 }
 
 static inline void pwmchip_set_drvdata(struct pwm_chip *chip, void *data)
 {
-<<<<<<< HEAD
-	/*
-	 * After pwm_chip got a dedicated struct device, this can be replaced by
-	 * dev_set_drvdata(&chip->dev, data);
-	 */
-	chip->driver_data = data;
-=======
 	dev_set_drvdata(&chip->dev, data);
->>>>>>> 0c383648
 }
 
 #if IS_ENABLED(CONFIG_PWM)
