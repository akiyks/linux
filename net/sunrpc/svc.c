--- conflicted
+++ resolved
@@ -1378,11 +1378,6 @@
 	case SVC_GARBAGE:
 		rqstp->rq_auth_stat = rpc_autherr_badcred;
 		goto err_bad_auth;
-<<<<<<< HEAD
-	case SVC_SYSERR:
-		goto err_system_err;
-=======
->>>>>>> a7fc15ed
 	case SVC_DENIED:
 		goto err_bad_auth;
 	case SVC_CLOSE:
@@ -1521,15 +1516,6 @@
 		serv->sv_stats->rpcbadfmt++;
 	*rqstp->rq_accept_statp = rpc_proc_unavail;
 	goto sendit;
-<<<<<<< HEAD
-
-err_system_err:
-	if (serv->sv_stats)
-		serv->sv_stats->rpcbadfmt++;
-	*rqstp->rq_accept_statp = rpc_system_err;
-	goto sendit;
-=======
->>>>>>> a7fc15ed
 }
 
 /*
