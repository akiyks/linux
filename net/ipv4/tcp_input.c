// SPDX-License-Identifier: GPL-2.0
/*
 * INET		An implementation of the TCP/IP protocol suite for the LINUX
 *		operating system.  INET is implemented using the  BSD Socket
 *		interface as the means of communication with the user level.
 *
 *		Implementation of the Transmission Control Protocol(TCP).
 *
 * Authors:	Ross Biro
 *		Fred N. van Kempen, <waltje@uWalt.NL.Mugnet.ORG>
 *		Mark Evans, <evansmp@uhura.aston.ac.uk>
 *		Corey Minyard <wf-rch!minyard@relay.EU.net>
 *		Florian La Roche, <flla@stud.uni-sb.de>
 *		Charles Hedrick, <hedrick@klinzhai.rutgers.edu>
 *		Linus Torvalds, <torvalds@cs.helsinki.fi>
 *		Alan Cox, <gw4pts@gw4pts.ampr.org>
 *		Matthew Dillon, <dillon@apollo.west.oic.com>
 *		Arnt Gulbrandsen, <agulbra@nvg.unit.no>
 *		Jorge Cwik, <jorge@laser.satlink.net>
 */

/*
 * Changes:
 *		Pedro Roque	:	Fast Retransmit/Recovery.
 *					Two receive queues.
 *					Retransmit queue handled by TCP.
 *					Better retransmit timer handling.
 *					New congestion avoidance.
 *					Header prediction.
 *					Variable renaming.
 *
 *		Eric		:	Fast Retransmit.
 *		Randy Scott	:	MSS option defines.
 *		Eric Schenk	:	Fixes to slow start algorithm.
 *		Eric Schenk	:	Yet another double ACK bug.
 *		Eric Schenk	:	Delayed ACK bug fixes.
 *		Eric Schenk	:	Floyd style fast retrans war avoidance.
 *		David S. Miller	:	Don't allow zero congestion window.
 *		Eric Schenk	:	Fix retransmitter so that it sends
 *					next packet on ack of previous packet.
 *		Andi Kleen	:	Moved open_request checking here
 *					and process RSTs for open_requests.
 *		Andi Kleen	:	Better prune_queue, and other fixes.
 *		Andrey Savochkin:	Fix RTT measurements in the presence of
 *					timestamps.
 *		Andrey Savochkin:	Check sequence numbers correctly when
 *					removing SACKs due to in sequence incoming
 *					data segments.
 *		Andi Kleen:		Make sure we never ack data there is not
 *					enough room for. Also make this condition
 *					a fatal error if it might still happen.
 *		Andi Kleen:		Add tcp_measure_rcv_mss to make
 *					connections with MSS<min(MTU,ann. MSS)
 *					work without delayed acks.
 *		Andi Kleen:		Process packets with PSH set in the
 *					fast path.
 *		J Hadi Salim:		ECN support
 *	 	Andrei Gurtov,
 *		Pasi Sarolahti,
 *		Panu Kuhlberg:		Experimental audit of TCP (re)transmission
 *					engine. Lots of bugs are found.
 *		Pasi Sarolahti:		F-RTO for dealing with spurious RTOs
 */

#define pr_fmt(fmt) "TCP: " fmt

#include <linux/mm.h>
#include <linux/slab.h>
#include <linux/module.h>
#include <linux/sysctl.h>
#include <linux/kernel.h>
#include <linux/prefetch.h>
#include <net/dst.h>
#include <net/tcp.h>
#include <net/proto_memory.h>
#include <net/inet_common.h>
#include <linux/ipsec.h>
#include <linux/unaligned.h>
#include <linux/errqueue.h>
#include <trace/events/tcp.h>
#include <linux/jump_label_ratelimit.h>
#include <net/busy_poll.h>
#include <net/mptcp.h>

int sysctl_tcp_max_orphans __read_mostly = NR_FILE;

#define FLAG_DATA		0x01 /* Incoming frame contained data.		*/
#define FLAG_WIN_UPDATE		0x02 /* Incoming ACK was a window update.	*/
#define FLAG_DATA_ACKED		0x04 /* This ACK acknowledged new data.		*/
#define FLAG_RETRANS_DATA_ACKED	0x08 /* "" "" some of which was retransmitted.	*/
#define FLAG_SYN_ACKED		0x10 /* This ACK acknowledged SYN.		*/
#define FLAG_DATA_SACKED	0x20 /* New SACK.				*/
#define FLAG_ECE		0x40 /* ECE in this ACK				*/
#define FLAG_LOST_RETRANS	0x80 /* This ACK marks some retransmission lost */
#define FLAG_SLOWPATH		0x100 /* Do not skip RFC checks for window update.*/
#define FLAG_ORIG_SACK_ACKED	0x200 /* Never retransmitted data are (s)acked	*/
#define FLAG_SND_UNA_ADVANCED	0x400 /* Snd_una was changed (!= FLAG_DATA_ACKED) */
#define FLAG_DSACKING_ACK	0x800 /* SACK blocks contained D-SACK info */
#define FLAG_SET_XMIT_TIMER	0x1000 /* Set TLP or RTO timer */
#define FLAG_SACK_RENEGING	0x2000 /* snd_una advanced to a sacked seq */
#define FLAG_UPDATE_TS_RECENT	0x4000 /* tcp_replace_ts_recent() */
#define FLAG_NO_CHALLENGE_ACK	0x8000 /* do not call tcp_send_challenge_ack()	*/
#define FLAG_ACK_MAYBE_DELAYED	0x10000 /* Likely a delayed ACK */
#define FLAG_DSACK_TLP		0x20000 /* DSACK for tail loss probe */
#define FLAG_TS_PROGRESS	0x40000 /* Positive timestamp delta */

#define FLAG_ACKED		(FLAG_DATA_ACKED|FLAG_SYN_ACKED)
#define FLAG_NOT_DUP		(FLAG_DATA|FLAG_WIN_UPDATE|FLAG_ACKED)
#define FLAG_CA_ALERT		(FLAG_DATA_SACKED|FLAG_ECE|FLAG_DSACKING_ACK)
#define FLAG_FORWARD_PROGRESS	(FLAG_ACKED|FLAG_DATA_SACKED)

#define TCP_REMNANT (TCP_FLAG_FIN|TCP_FLAG_URG|TCP_FLAG_SYN|TCP_FLAG_PSH)
#define TCP_HP_BITS (~(TCP_RESERVED_BITS|TCP_FLAG_PSH))

#define REXMIT_NONE	0 /* no loss recovery to do */
#define REXMIT_LOST	1 /* retransmit packets marked lost */
#define REXMIT_NEW	2 /* FRTO-style transmit of unsent/new packets */

#if IS_ENABLED(CONFIG_TLS_DEVICE)
static DEFINE_STATIC_KEY_DEFERRED_FALSE(clean_acked_data_enabled, HZ);

void clean_acked_data_enable(struct tcp_sock *tp,
			     void (*cad)(struct sock *sk, u32 ack_seq))
{
	tp->tcp_clean_acked = cad;
	static_branch_deferred_inc(&clean_acked_data_enabled);
}
EXPORT_SYMBOL_GPL(clean_acked_data_enable);

void clean_acked_data_disable(struct tcp_sock *tp)
{
	static_branch_slow_dec_deferred(&clean_acked_data_enabled);
	tp->tcp_clean_acked = NULL;
}
EXPORT_SYMBOL_GPL(clean_acked_data_disable);

void clean_acked_data_flush(void)
{
	static_key_deferred_flush(&clean_acked_data_enabled);
}
EXPORT_SYMBOL_GPL(clean_acked_data_flush);
#endif

#ifdef CONFIG_CGROUP_BPF
static void bpf_skops_parse_hdr(struct sock *sk, struct sk_buff *skb)
{
	bool unknown_opt = tcp_sk(sk)->rx_opt.saw_unknown &&
		BPF_SOCK_OPS_TEST_FLAG(tcp_sk(sk),
				       BPF_SOCK_OPS_PARSE_UNKNOWN_HDR_OPT_CB_FLAG);
	bool parse_all_opt = BPF_SOCK_OPS_TEST_FLAG(tcp_sk(sk),
						    BPF_SOCK_OPS_PARSE_ALL_HDR_OPT_CB_FLAG);
	struct bpf_sock_ops_kern sock_ops;

	if (likely(!unknown_opt && !parse_all_opt))
		return;

	/* The skb will be handled in the
	 * bpf_skops_established() or
	 * bpf_skops_write_hdr_opt().
	 */
	switch (sk->sk_state) {
	case TCP_SYN_RECV:
	case TCP_SYN_SENT:
	case TCP_LISTEN:
		return;
	}

	sock_owned_by_me(sk);

	memset(&sock_ops, 0, offsetof(struct bpf_sock_ops_kern, temp));
	sock_ops.op = BPF_SOCK_OPS_PARSE_HDR_OPT_CB;
	sock_ops.is_fullsock = 1;
	sock_ops.is_locked_tcp_sock = 1;
	sock_ops.sk = sk;
	bpf_skops_init_skb(&sock_ops, skb, tcp_hdrlen(skb));

	BPF_CGROUP_RUN_PROG_SOCK_OPS(&sock_ops);
}

static void bpf_skops_established(struct sock *sk, int bpf_op,
				  struct sk_buff *skb)
{
	struct bpf_sock_ops_kern sock_ops;

	sock_owned_by_me(sk);

	memset(&sock_ops, 0, offsetof(struct bpf_sock_ops_kern, temp));
	sock_ops.op = bpf_op;
	sock_ops.is_fullsock = 1;
	sock_ops.is_locked_tcp_sock = 1;
	sock_ops.sk = sk;
	/* sk with TCP_REPAIR_ON does not have skb in tcp_finish_connect */
	if (skb)
		bpf_skops_init_skb(&sock_ops, skb, tcp_hdrlen(skb));

	BPF_CGROUP_RUN_PROG_SOCK_OPS(&sock_ops);
}
#else
static void bpf_skops_parse_hdr(struct sock *sk, struct sk_buff *skb)
{
}

static void bpf_skops_established(struct sock *sk, int bpf_op,
				  struct sk_buff *skb)
{
}
#endif

static __cold void tcp_gro_dev_warn(const struct sock *sk, const struct sk_buff *skb,
				    unsigned int len)
{
	struct net_device *dev;

	rcu_read_lock();
	dev = dev_get_by_index_rcu(sock_net(sk), skb->skb_iif);
	if (!dev || len >= READ_ONCE(dev->mtu))
		pr_warn("%s: Driver has suspect GRO implementation, TCP performance may be compromised.\n",
			dev ? dev->name : "Unknown driver");
	rcu_read_unlock();
}

/* Adapt the MSS value used to make delayed ack decision to the
 * real world.
 */
static void tcp_measure_rcv_mss(struct sock *sk, const struct sk_buff *skb)
{
	struct inet_connection_sock *icsk = inet_csk(sk);
	const unsigned int lss = icsk->icsk_ack.last_seg_size;
	unsigned int len;

	icsk->icsk_ack.last_seg_size = 0;

	/* skb->len may jitter because of SACKs, even if peer
	 * sends good full-sized frames.
	 */
	len = skb_shinfo(skb)->gso_size ? : skb->len;
	if (len >= icsk->icsk_ack.rcv_mss) {
		/* Note: divides are still a bit expensive.
		 * For the moment, only adjust scaling_ratio
		 * when we update icsk_ack.rcv_mss.
		 */
		if (unlikely(len != icsk->icsk_ack.rcv_mss)) {
			u64 val = (u64)skb->len << TCP_RMEM_TO_WIN_SCALE;
			u8 old_ratio = tcp_sk(sk)->scaling_ratio;

			do_div(val, skb->truesize);
			tcp_sk(sk)->scaling_ratio = val ? val : 1;

			if (old_ratio != tcp_sk(sk)->scaling_ratio) {
				struct tcp_sock *tp = tcp_sk(sk);

				val = tcp_win_from_space(sk, sk->sk_rcvbuf);
				tcp_set_window_clamp(sk, val);

				if (tp->window_clamp < tp->rcvq_space.space)
					tp->rcvq_space.space = tp->window_clamp;
			}
		}
		icsk->icsk_ack.rcv_mss = min_t(unsigned int, len,
					       tcp_sk(sk)->advmss);
		/* Account for possibly-removed options */
		DO_ONCE_LITE_IF(len > icsk->icsk_ack.rcv_mss + MAX_TCP_OPTION_SPACE,
				tcp_gro_dev_warn, sk, skb, len);
		/* If the skb has a len of exactly 1*MSS and has the PSH bit
		 * set then it is likely the end of an application write. So
		 * more data may not be arriving soon, and yet the data sender
		 * may be waiting for an ACK if cwnd-bound or using TX zero
		 * copy. So we set ICSK_ACK_PUSHED here so that
		 * tcp_cleanup_rbuf() will send an ACK immediately if the app
		 * reads all of the data and is not ping-pong. If len > MSS
		 * then this logic does not matter (and does not hurt) because
		 * tcp_cleanup_rbuf() will always ACK immediately if the app
		 * reads data and there is more than an MSS of unACKed data.
		 */
		if (TCP_SKB_CB(skb)->tcp_flags & TCPHDR_PSH)
			icsk->icsk_ack.pending |= ICSK_ACK_PUSHED;
	} else {
		/* Otherwise, we make more careful check taking into account,
		 * that SACKs block is variable.
		 *
		 * "len" is invariant segment length, including TCP header.
		 */
		len += skb->data - skb_transport_header(skb);
		if (len >= TCP_MSS_DEFAULT + sizeof(struct tcphdr) ||
		    /* If PSH is not set, packet should be
		     * full sized, provided peer TCP is not badly broken.
		     * This observation (if it is correct 8)) allows
		     * to handle super-low mtu links fairly.
		     */
		    (len >= TCP_MIN_MSS + sizeof(struct tcphdr) &&
		     !(tcp_flag_word(tcp_hdr(skb)) & TCP_REMNANT))) {
			/* Subtract also invariant (if peer is RFC compliant),
			 * tcp header plus fixed timestamp option length.
			 * Resulting "len" is MSS free of SACK jitter.
			 */
			len -= tcp_sk(sk)->tcp_header_len;
			icsk->icsk_ack.last_seg_size = len;
			if (len == lss) {
				icsk->icsk_ack.rcv_mss = len;
				return;
			}
		}
		if (icsk->icsk_ack.pending & ICSK_ACK_PUSHED)
			icsk->icsk_ack.pending |= ICSK_ACK_PUSHED2;
		icsk->icsk_ack.pending |= ICSK_ACK_PUSHED;
	}
}

static void tcp_incr_quickack(struct sock *sk, unsigned int max_quickacks)
{
	struct inet_connection_sock *icsk = inet_csk(sk);
	unsigned int quickacks = tcp_sk(sk)->rcv_wnd / (2 * icsk->icsk_ack.rcv_mss);

	if (quickacks == 0)
		quickacks = 2;
	quickacks = min(quickacks, max_quickacks);
	if (quickacks > icsk->icsk_ack.quick)
		icsk->icsk_ack.quick = quickacks;
}

static void tcp_enter_quickack_mode(struct sock *sk, unsigned int max_quickacks)
{
	struct inet_connection_sock *icsk = inet_csk(sk);

	tcp_incr_quickack(sk, max_quickacks);
	inet_csk_exit_pingpong_mode(sk);
	icsk->icsk_ack.ato = TCP_ATO_MIN;
}

/* Send ACKs quickly, if "quick" count is not exhausted
 * and the session is not interactive.
 */

static bool tcp_in_quickack_mode(struct sock *sk)
{
	const struct inet_connection_sock *icsk = inet_csk(sk);

	return icsk->icsk_ack.dst_quick_ack ||
		(icsk->icsk_ack.quick && !inet_csk_in_pingpong_mode(sk));
}

static void tcp_ecn_queue_cwr(struct tcp_sock *tp)
{
	if (tcp_ecn_mode_rfc3168(tp))
		tp->ecn_flags |= TCP_ECN_QUEUE_CWR;
}

static void tcp_ecn_accept_cwr(struct sock *sk, const struct sk_buff *skb)
{
	if (tcp_hdr(skb)->cwr) {
		tcp_sk(sk)->ecn_flags &= ~TCP_ECN_DEMAND_CWR;

		/* If the sender is telling us it has entered CWR, then its
		 * cwnd may be very low (even just 1 packet), so we should ACK
		 * immediately.
		 */
		if (TCP_SKB_CB(skb)->seq != TCP_SKB_CB(skb)->end_seq)
			inet_csk(sk)->icsk_ack.pending |= ICSK_ACK_NOW;
	}
}

static void tcp_ecn_withdraw_cwr(struct tcp_sock *tp)
{
	tp->ecn_flags &= ~TCP_ECN_QUEUE_CWR;
}

static void tcp_data_ecn_check(struct sock *sk, const struct sk_buff *skb)
{
	struct tcp_sock *tp = tcp_sk(sk);

	if (tcp_ecn_disabled(tp))
		return;

	switch (TCP_SKB_CB(skb)->ip_dsfield & INET_ECN_MASK) {
	case INET_ECN_NOT_ECT:
		/* Funny extension: if ECT is not set on a segment,
		 * and we already seen ECT on a previous segment,
		 * it is probably a retransmit.
		 */
		if (tp->ecn_flags & TCP_ECN_SEEN)
			tcp_enter_quickack_mode(sk, 2);
		break;
	case INET_ECN_CE:
		if (tcp_ca_needs_ecn(sk))
			tcp_ca_event(sk, CA_EVENT_ECN_IS_CE);

		if (!(tp->ecn_flags & TCP_ECN_DEMAND_CWR)) {
			/* Better not delay acks, sender can have a very low cwnd */
			tcp_enter_quickack_mode(sk, 2);
			tp->ecn_flags |= TCP_ECN_DEMAND_CWR;
		}
		tp->ecn_flags |= TCP_ECN_SEEN;
		break;
	default:
		if (tcp_ca_needs_ecn(sk))
			tcp_ca_event(sk, CA_EVENT_ECN_NO_CE);
		tp->ecn_flags |= TCP_ECN_SEEN;
		break;
	}
}

static void tcp_ecn_rcv_synack(struct tcp_sock *tp, const struct tcphdr *th)
{
	if (tcp_ecn_mode_rfc3168(tp) && (!th->ece || th->cwr))
		tcp_ecn_mode_set(tp, TCP_ECN_DISABLED);
}

static void tcp_ecn_rcv_syn(struct tcp_sock *tp, const struct tcphdr *th)
{
	if (tcp_ecn_mode_rfc3168(tp) && (!th->ece || !th->cwr))
		tcp_ecn_mode_set(tp, TCP_ECN_DISABLED);
}

static bool tcp_ecn_rcv_ecn_echo(const struct tcp_sock *tp, const struct tcphdr *th)
{
	if (th->ece && !th->syn && tcp_ecn_mode_rfc3168(tp))
		return true;
	return false;
}

static void tcp_count_delivered_ce(struct tcp_sock *tp, u32 ecn_count)
{
	tp->delivered_ce += ecn_count;
}

/* Updates the delivered and delivered_ce counts */
static void tcp_count_delivered(struct tcp_sock *tp, u32 delivered,
				bool ece_ack)
{
	tp->delivered += delivered;
	if (ece_ack)
		tcp_count_delivered_ce(tp, delivered);
}

/* Buffer size and advertised window tuning.
 *
 * 1. Tuning sk->sk_sndbuf, when connection enters established state.
 */

static void tcp_sndbuf_expand(struct sock *sk)
{
	const struct tcp_sock *tp = tcp_sk(sk);
	const struct tcp_congestion_ops *ca_ops = inet_csk(sk)->icsk_ca_ops;
	int sndmem, per_mss;
	u32 nr_segs;

	/* Worst case is non GSO/TSO : each frame consumes one skb
	 * and skb->head is kmalloced using power of two area of memory
	 */
	per_mss = max_t(u32, tp->rx_opt.mss_clamp, tp->mss_cache) +
		  MAX_TCP_HEADER +
		  SKB_DATA_ALIGN(sizeof(struct skb_shared_info));

	per_mss = roundup_pow_of_two(per_mss) +
		  SKB_DATA_ALIGN(sizeof(struct sk_buff));

	nr_segs = max_t(u32, TCP_INIT_CWND, tcp_snd_cwnd(tp));
	nr_segs = max_t(u32, nr_segs, tp->reordering + 1);

	/* Fast Recovery (RFC 5681 3.2) :
	 * Cubic needs 1.7 factor, rounded to 2 to include
	 * extra cushion (application might react slowly to EPOLLOUT)
	 */
	sndmem = ca_ops->sndbuf_expand ? ca_ops->sndbuf_expand(sk) : 2;
	sndmem *= nr_segs * per_mss;

	if (sk->sk_sndbuf < sndmem)
		WRITE_ONCE(sk->sk_sndbuf,
			   min(sndmem, READ_ONCE(sock_net(sk)->ipv4.sysctl_tcp_wmem[2])));
}

/* 2. Tuning advertised window (window_clamp, rcv_ssthresh)
 *
 * All tcp_full_space() is split to two parts: "network" buffer, allocated
 * forward and advertised in receiver window (tp->rcv_wnd) and
 * "application buffer", required to isolate scheduling/application
 * latencies from network.
 * window_clamp is maximal advertised window. It can be less than
 * tcp_full_space(), in this case tcp_full_space() - window_clamp
 * is reserved for "application" buffer. The less window_clamp is
 * the smoother our behaviour from viewpoint of network, but the lower
 * throughput and the higher sensitivity of the connection to losses. 8)
 *
 * rcv_ssthresh is more strict window_clamp used at "slow start"
 * phase to predict further behaviour of this connection.
 * It is used for two goals:
 * - to enforce header prediction at sender, even when application
 *   requires some significant "application buffer". It is check #1.
 * - to prevent pruning of receive queue because of misprediction
 *   of receiver window. Check #2.
 *
 * The scheme does not work when sender sends good segments opening
 * window and then starts to feed us spaghetti. But it should work
 * in common situations. Otherwise, we have to rely on queue collapsing.
 */

/* Slow part of check#2. */
static int __tcp_grow_window(const struct sock *sk, const struct sk_buff *skb,
			     unsigned int skbtruesize)
{
	const struct tcp_sock *tp = tcp_sk(sk);
	/* Optimize this! */
	int truesize = tcp_win_from_space(sk, skbtruesize) >> 1;
	int window = tcp_win_from_space(sk, READ_ONCE(sock_net(sk)->ipv4.sysctl_tcp_rmem[2])) >> 1;

	while (tp->rcv_ssthresh <= window) {
		if (truesize <= skb->len)
			return 2 * inet_csk(sk)->icsk_ack.rcv_mss;

		truesize >>= 1;
		window >>= 1;
	}
	return 0;
}

/* Even if skb appears to have a bad len/truesize ratio, TCP coalescing
 * can play nice with us, as sk_buff and skb->head might be either
 * freed or shared with up to MAX_SKB_FRAGS segments.
 * Only give a boost to drivers using page frag(s) to hold the frame(s),
 * and if no payload was pulled in skb->head before reaching us.
 */
static u32 truesize_adjust(bool adjust, const struct sk_buff *skb)
{
	u32 truesize = skb->truesize;

	if (adjust && !skb_headlen(skb)) {
		truesize -= SKB_TRUESIZE(skb_end_offset(skb));
		/* paranoid check, some drivers might be buggy */
		if (unlikely((int)truesize < (int)skb->len))
			truesize = skb->truesize;
	}
	return truesize;
}

static void tcp_grow_window(struct sock *sk, const struct sk_buff *skb,
			    bool adjust)
{
	struct tcp_sock *tp = tcp_sk(sk);
	int room;

	room = min_t(int, tp->window_clamp, tcp_space(sk)) - tp->rcv_ssthresh;

	if (room <= 0)
		return;

	/* Check #1 */
	if (!tcp_under_memory_pressure(sk)) {
		unsigned int truesize = truesize_adjust(adjust, skb);
		int incr;

		/* Check #2. Increase window, if skb with such overhead
		 * will fit to rcvbuf in future.
		 */
		if (tcp_win_from_space(sk, truesize) <= skb->len)
			incr = 2 * tp->advmss;
		else
			incr = __tcp_grow_window(sk, skb, truesize);

		if (incr) {
			incr = max_t(int, incr, 2 * skb->len);
			tp->rcv_ssthresh += min(room, incr);
			inet_csk(sk)->icsk_ack.quick |= 1;
		}
	} else {
		/* Under pressure:
		 * Adjust rcv_ssthresh according to reserved mem
		 */
		tcp_adjust_rcv_ssthresh(sk);
	}
}

/* 3. Try to fixup all. It is made immediately after connection enters
 *    established state.
 */
static void tcp_init_buffer_space(struct sock *sk)
{
	int tcp_app_win = READ_ONCE(sock_net(sk)->ipv4.sysctl_tcp_app_win);
	struct tcp_sock *tp = tcp_sk(sk);
	int maxwin;

	if (!(sk->sk_userlocks & SOCK_SNDBUF_LOCK))
		tcp_sndbuf_expand(sk);

	tcp_mstamp_refresh(tp);
	tp->rcvq_space.time = tp->tcp_mstamp;
	tp->rcvq_space.seq = tp->copied_seq;

	maxwin = tcp_full_space(sk);

	if (tp->window_clamp >= maxwin) {
		WRITE_ONCE(tp->window_clamp, maxwin);

		if (tcp_app_win && maxwin > 4 * tp->advmss)
			WRITE_ONCE(tp->window_clamp,
				   max(maxwin - (maxwin >> tcp_app_win),
				       4 * tp->advmss));
	}

	/* Force reservation of one segment. */
	if (tcp_app_win &&
	    tp->window_clamp > 2 * tp->advmss &&
	    tp->window_clamp + tp->advmss > maxwin)
		WRITE_ONCE(tp->window_clamp,
			   max(2 * tp->advmss, maxwin - tp->advmss));

	tp->rcv_ssthresh = min(tp->rcv_ssthresh, tp->window_clamp);
	tp->snd_cwnd_stamp = tcp_jiffies32;
	tp->rcvq_space.space = min3(tp->rcv_ssthresh, tp->rcv_wnd,
				    (u32)TCP_INIT_CWND * tp->advmss);
}

/* 4. Recalculate window clamp after socket hit its memory bounds. */
static void tcp_clamp_window(struct sock *sk)
{
	struct tcp_sock *tp = tcp_sk(sk);
	struct inet_connection_sock *icsk = inet_csk(sk);
	struct net *net = sock_net(sk);
	int rmem2;

	icsk->icsk_ack.quick = 0;
	rmem2 = READ_ONCE(net->ipv4.sysctl_tcp_rmem[2]);

	if (sk->sk_rcvbuf < rmem2 &&
	    !(sk->sk_userlocks & SOCK_RCVBUF_LOCK) &&
	    !tcp_under_memory_pressure(sk) &&
	    sk_memory_allocated(sk) < sk_prot_mem_limits(sk, 0)) {
		WRITE_ONCE(sk->sk_rcvbuf,
			   min(atomic_read(&sk->sk_rmem_alloc), rmem2));
	}
	if (atomic_read(&sk->sk_rmem_alloc) > sk->sk_rcvbuf)
		tp->rcv_ssthresh = min(tp->window_clamp, 2U * tp->advmss);
}

/* Initialize RCV_MSS value.
 * RCV_MSS is an our guess about MSS used by the peer.
 * We haven't any direct information about the MSS.
 * It's better to underestimate the RCV_MSS rather than overestimate.
 * Overestimations make us ACKing less frequently than needed.
 * Underestimations are more easy to detect and fix by tcp_measure_rcv_mss().
 */
void tcp_initialize_rcv_mss(struct sock *sk)
{
	const struct tcp_sock *tp = tcp_sk(sk);
	unsigned int hint = min_t(unsigned int, tp->advmss, tp->mss_cache);

	hint = min(hint, tp->rcv_wnd / 2);
	hint = min(hint, TCP_MSS_DEFAULT);
	hint = max(hint, TCP_MIN_MSS);

	inet_csk(sk)->icsk_ack.rcv_mss = hint;
}
EXPORT_IPV6_MOD(tcp_initialize_rcv_mss);

/* Receiver "autotuning" code.
 *
 * The algorithm for RTT estimation w/o timestamps is based on
 * Dynamic Right-Sizing (DRS) by Wu Feng and Mike Fisk of LANL.
 * <https://public.lanl.gov/radiant/pubs.html#DRS>
 *
 * More detail on this code can be found at
 * <http://staff.psc.edu/jheffner/>,
 * though this reference is out of date.  A new paper
 * is pending.
 */
static void tcp_rcv_rtt_update(struct tcp_sock *tp, u32 sample, int win_dep)
{
	u32 new_sample, old_sample = tp->rcv_rtt_est.rtt_us;
	long m = sample << 3;

	if (old_sample == 0 || m < old_sample) {
		new_sample = m;
	} else {
		/* If we sample in larger samples in the non-timestamp
		 * case, we could grossly overestimate the RTT especially
		 * with chatty applications or bulk transfer apps which
		 * are stalled on filesystem I/O.
		 *
		 * Also, since we are only going for a minimum in the
		 * non-timestamp case, we do not smooth things out
		 * else with timestamps disabled convergence takes too
		 * long.
		 */
		if (win_dep)
			return;
		/* Do not use this sample if receive queue is not empty. */
		if (tp->rcv_nxt != tp->copied_seq)
			return;
		new_sample = old_sample - (old_sample >> 3) + sample;
	}

	tp->rcv_rtt_est.rtt_us = new_sample;
}

static inline void tcp_rcv_rtt_measure(struct tcp_sock *tp)
{
	u32 delta_us;

	if (tp->rcv_rtt_est.time == 0)
		goto new_measure;
	if (before(tp->rcv_nxt, tp->rcv_rtt_est.seq))
		return;
	delta_us = tcp_stamp_us_delta(tp->tcp_mstamp, tp->rcv_rtt_est.time);
	if (!delta_us)
		delta_us = 1;
	tcp_rcv_rtt_update(tp, delta_us, 1);

new_measure:
	tp->rcv_rtt_est.seq = tp->rcv_nxt + tp->rcv_wnd;
	tp->rcv_rtt_est.time = tp->tcp_mstamp;
}

static s32 tcp_rtt_tsopt_us(const struct tcp_sock *tp, u32 min_delta)
{
	u32 delta, delta_us;

	delta = tcp_time_stamp_ts(tp) - tp->rx_opt.rcv_tsecr;
	if (tp->tcp_usec_ts)
		return delta;

	if (likely(delta < INT_MAX / (USEC_PER_SEC / TCP_TS_HZ))) {
		if (!delta)
			delta = min_delta;
		delta_us = delta * (USEC_PER_SEC / TCP_TS_HZ);
		return delta_us;
	}
	return -1;
}

static inline void tcp_rcv_rtt_measure_ts(struct sock *sk,
					  const struct sk_buff *skb)
{
	struct tcp_sock *tp = tcp_sk(sk);

	if (tp->rx_opt.rcv_tsecr == tp->rcv_rtt_last_tsecr)
		return;
	tp->rcv_rtt_last_tsecr = tp->rx_opt.rcv_tsecr;

	if (TCP_SKB_CB(skb)->end_seq -
	    TCP_SKB_CB(skb)->seq >= inet_csk(sk)->icsk_ack.rcv_mss) {
		s32 delta = tcp_rtt_tsopt_us(tp, 0);

		if (delta > 0)
			tcp_rcv_rtt_update(tp, delta, 0);
	}
}

static void tcp_rcvbuf_grow(struct sock *sk)
{
	const struct net *net = sock_net(sk);
	struct tcp_sock *tp = tcp_sk(sk);
	int rcvwin, rcvbuf, cap;

	if (!READ_ONCE(net->ipv4.sysctl_tcp_moderate_rcvbuf) ||
	    (sk->sk_userlocks & SOCK_RCVBUF_LOCK))
		return;

	/* slow start: allow the sender to double its rate. */
	rcvwin = tp->rcvq_space.space << 1;

	if (!RB_EMPTY_ROOT(&tp->out_of_order_queue))
		rcvwin += TCP_SKB_CB(tp->ooo_last_skb)->end_seq - tp->rcv_nxt;

	cap = READ_ONCE(net->ipv4.sysctl_tcp_rmem[2]);

	rcvbuf = min_t(u32, tcp_space_from_win(sk, rcvwin), cap);
	if (rcvbuf > sk->sk_rcvbuf) {
		WRITE_ONCE(sk->sk_rcvbuf, rcvbuf);
		/* Make the window clamp follow along.  */
		WRITE_ONCE(tp->window_clamp,
			   tcp_win_from_space(sk, rcvbuf));
	}
}
/*
 * This function should be called every time data is copied to user space.
 * It calculates the appropriate TCP receive buffer space.
 */
void tcp_rcv_space_adjust(struct sock *sk)
{
	struct tcp_sock *tp = tcp_sk(sk);
	int time, inq, copied;

	trace_tcp_rcv_space_adjust(sk);

	tcp_mstamp_refresh(tp);
	time = tcp_stamp_us_delta(tp->tcp_mstamp, tp->rcvq_space.time);
	if (time < (tp->rcv_rtt_est.rtt_us >> 3) || tp->rcv_rtt_est.rtt_us == 0)
		return;

	/* Number of bytes copied to user in last RTT */
	copied = tp->copied_seq - tp->rcvq_space.seq;
	/* Number of bytes in receive queue. */
	inq = tp->rcv_nxt - tp->copied_seq;
	copied -= inq;
	if (copied <= tp->rcvq_space.space)
		goto new_measure;

	trace_tcp_rcvbuf_grow(sk, time);

	tp->rcvq_space.space = copied;

	tcp_rcvbuf_grow(sk);

new_measure:
	tp->rcvq_space.seq = tp->copied_seq;
	tp->rcvq_space.time = tp->tcp_mstamp;
}

static void tcp_save_lrcv_flowlabel(struct sock *sk, const struct sk_buff *skb)
{
#if IS_ENABLED(CONFIG_IPV6)
	struct inet_connection_sock *icsk = inet_csk(sk);

	if (skb->protocol == htons(ETH_P_IPV6))
		icsk->icsk_ack.lrcv_flowlabel = ntohl(ip6_flowlabel(ipv6_hdr(skb)));
#endif
}

/* There is something which you must keep in mind when you analyze the
 * behavior of the tp->ato delayed ack timeout interval.  When a
 * connection starts up, we want to ack as quickly as possible.  The
 * problem is that "good" TCP's do slow start at the beginning of data
 * transmission.  The means that until we send the first few ACK's the
 * sender will sit on his end and only queue most of his data, because
 * he can only send snd_cwnd unacked packets at any given time.  For
 * each ACK we send, he increments snd_cwnd and transmits more of his
 * queue.  -DaveM
 */
static void tcp_event_data_recv(struct sock *sk, struct sk_buff *skb)
{
	struct tcp_sock *tp = tcp_sk(sk);
	struct inet_connection_sock *icsk = inet_csk(sk);
	u32 now;

	inet_csk_schedule_ack(sk);

	tcp_measure_rcv_mss(sk, skb);

	tcp_rcv_rtt_measure(tp);

	now = tcp_jiffies32;

	if (!icsk->icsk_ack.ato) {
		/* The _first_ data packet received, initialize
		 * delayed ACK engine.
		 */
		tcp_incr_quickack(sk, TCP_MAX_QUICKACKS);
		icsk->icsk_ack.ato = TCP_ATO_MIN;
	} else {
		int m = now - icsk->icsk_ack.lrcvtime;

		if (m <= TCP_ATO_MIN / 2) {
			/* The fastest case is the first. */
			icsk->icsk_ack.ato = (icsk->icsk_ack.ato >> 1) + TCP_ATO_MIN / 2;
		} else if (m < icsk->icsk_ack.ato) {
			icsk->icsk_ack.ato = (icsk->icsk_ack.ato >> 1) + m;
			if (icsk->icsk_ack.ato > icsk->icsk_rto)
				icsk->icsk_ack.ato = icsk->icsk_rto;
		} else if (m > icsk->icsk_rto) {
			/* Too long gap. Apparently sender failed to
			 * restart window, so that we send ACKs quickly.
			 */
			tcp_incr_quickack(sk, TCP_MAX_QUICKACKS);
		}
	}
	icsk->icsk_ack.lrcvtime = now;
	tcp_save_lrcv_flowlabel(sk, skb);

	tcp_data_ecn_check(sk, skb);

	if (skb->len >= 128)
		tcp_grow_window(sk, skb, true);
}

/* Called to compute a smoothed rtt estimate. The data fed to this
 * routine either comes from timestamps, or from segments that were
 * known _not_ to have been retransmitted [see Karn/Partridge
 * Proceedings SIGCOMM 87]. The algorithm is from the SIGCOMM 88
 * piece by Van Jacobson.
 * NOTE: the next three routines used to be one big routine.
 * To save cycles in the RFC 1323 implementation it was better to break
 * it up into three procedures. -- erics
 */
static void tcp_rtt_estimator(struct sock *sk, long mrtt_us)
{
	struct tcp_sock *tp = tcp_sk(sk);
	long m = mrtt_us; /* RTT */
	u32 srtt = tp->srtt_us;

	/*	The following amusing code comes from Jacobson's
	 *	article in SIGCOMM '88.  Note that rtt and mdev
	 *	are scaled versions of rtt and mean deviation.
	 *	This is designed to be as fast as possible
	 *	m stands for "measurement".
	 *
	 *	On a 1990 paper the rto value is changed to:
	 *	RTO = rtt + 4 * mdev
	 *
	 * Funny. This algorithm seems to be very broken.
	 * These formulae increase RTO, when it should be decreased, increase
	 * too slowly, when it should be increased quickly, decrease too quickly
	 * etc. I guess in BSD RTO takes ONE value, so that it is absolutely
	 * does not matter how to _calculate_ it. Seems, it was trap
	 * that VJ failed to avoid. 8)
	 */
	if (srtt != 0) {
		m -= (srtt >> 3);	/* m is now error in rtt est */
		srtt += m;		/* rtt = 7/8 rtt + 1/8 new */
		if (m < 0) {
			m = -m;		/* m is now abs(error) */
			m -= (tp->mdev_us >> 2);   /* similar update on mdev */
			/* This is similar to one of Eifel findings.
			 * Eifel blocks mdev updates when rtt decreases.
			 * This solution is a bit different: we use finer gain
			 * for mdev in this case (alpha*beta).
			 * Like Eifel it also prevents growth of rto,
			 * but also it limits too fast rto decreases,
			 * happening in pure Eifel.
			 */
			if (m > 0)
				m >>= 3;
		} else {
			m -= (tp->mdev_us >> 2);   /* similar update on mdev */
		}
		tp->mdev_us += m;		/* mdev = 3/4 mdev + 1/4 new */
		if (tp->mdev_us > tp->mdev_max_us) {
			tp->mdev_max_us = tp->mdev_us;
			if (tp->mdev_max_us > tp->rttvar_us)
				tp->rttvar_us = tp->mdev_max_us;
		}
		if (after(tp->snd_una, tp->rtt_seq)) {
			if (tp->mdev_max_us < tp->rttvar_us)
				tp->rttvar_us -= (tp->rttvar_us - tp->mdev_max_us) >> 2;
			tp->rtt_seq = tp->snd_nxt;
			tp->mdev_max_us = tcp_rto_min_us(sk);

			tcp_bpf_rtt(sk, mrtt_us, srtt);
		}
	} else {
		/* no previous measure. */
		srtt = m << 3;		/* take the measured time to be rtt */
		tp->mdev_us = m << 1;	/* make sure rto = 3*rtt */
		tp->rttvar_us = max(tp->mdev_us, tcp_rto_min_us(sk));
		tp->mdev_max_us = tp->rttvar_us;
		tp->rtt_seq = tp->snd_nxt;

		tcp_bpf_rtt(sk, mrtt_us, srtt);
	}
	tp->srtt_us = max(1U, srtt);
}

static void tcp_update_pacing_rate(struct sock *sk)
{
	const struct tcp_sock *tp = tcp_sk(sk);
	u64 rate;

	/* set sk_pacing_rate to 200 % of current rate (mss * cwnd / srtt) */
	rate = (u64)tp->mss_cache * ((USEC_PER_SEC / 100) << 3);

	/* current rate is (cwnd * mss) / srtt
	 * In Slow Start [1], set sk_pacing_rate to 200 % the current rate.
	 * In Congestion Avoidance phase, set it to 120 % the current rate.
	 *
	 * [1] : Normal Slow Start condition is (tp->snd_cwnd < tp->snd_ssthresh)
	 *	 If snd_cwnd >= (tp->snd_ssthresh / 2), we are approaching
	 *	 end of slow start and should slow down.
	 */
	if (tcp_snd_cwnd(tp) < tp->snd_ssthresh / 2)
		rate *= READ_ONCE(sock_net(sk)->ipv4.sysctl_tcp_pacing_ss_ratio);
	else
		rate *= READ_ONCE(sock_net(sk)->ipv4.sysctl_tcp_pacing_ca_ratio);

	rate *= max(tcp_snd_cwnd(tp), tp->packets_out);

	if (likely(tp->srtt_us))
		do_div(rate, tp->srtt_us);

	/* WRITE_ONCE() is needed because sch_fq fetches sk_pacing_rate
	 * without any lock. We want to make sure compiler wont store
	 * intermediate values in this location.
	 */
	WRITE_ONCE(sk->sk_pacing_rate,
		   min_t(u64, rate, READ_ONCE(sk->sk_max_pacing_rate)));
}

/* Calculate rto without backoff.  This is the second half of Van Jacobson's
 * routine referred to above.
 */
static void tcp_set_rto(struct sock *sk)
{
	const struct tcp_sock *tp = tcp_sk(sk);
	/* Old crap is replaced with new one. 8)
	 *
	 * More seriously:
	 * 1. If rtt variance happened to be less 50msec, it is hallucination.
	 *    It cannot be less due to utterly erratic ACK generation made
	 *    at least by solaris and freebsd. "Erratic ACKs" has _nothing_
	 *    to do with delayed acks, because at cwnd>2 true delack timeout
	 *    is invisible. Actually, Linux-2.4 also generates erratic
	 *    ACKs in some circumstances.
	 */
	inet_csk(sk)->icsk_rto = __tcp_set_rto(tp);

	/* 2. Fixups made earlier cannot be right.
	 *    If we do not estimate RTO correctly without them,
	 *    all the algo is pure shit and should be replaced
	 *    with correct one. It is exactly, which we pretend to do.
	 */

	/* NOTE: clamping at TCP_RTO_MIN is not required, current algo
	 * guarantees that rto is higher.
	 */
	tcp_bound_rto(sk);
}

__u32 tcp_init_cwnd(const struct tcp_sock *tp, const struct dst_entry *dst)
{
	__u32 cwnd = (dst ? dst_metric(dst, RTAX_INITCWND) : 0);

	if (!cwnd)
		cwnd = TCP_INIT_CWND;
	return min_t(__u32, cwnd, tp->snd_cwnd_clamp);
}

struct tcp_sacktag_state {
	/* Timestamps for earliest and latest never-retransmitted segment
	 * that was SACKed. RTO needs the earliest RTT to stay conservative,
	 * but congestion control should still get an accurate delay signal.
	 */
	u64	first_sackt;
	u64	last_sackt;
	u32	reord;
	u32	sack_delivered;
	int	flag;
	unsigned int mss_now;
	struct rate_sample *rate;
};

/* Take a notice that peer is sending D-SACKs. Skip update of data delivery
 * and spurious retransmission information if this DSACK is unlikely caused by
 * sender's action:
 * - DSACKed sequence range is larger than maximum receiver's window.
 * - Total no. of DSACKed segments exceed the total no. of retransmitted segs.
 */
static u32 tcp_dsack_seen(struct tcp_sock *tp, u32 start_seq,
			  u32 end_seq, struct tcp_sacktag_state *state)
{
	u32 seq_len, dup_segs = 1;

	if (!before(start_seq, end_seq))
		return 0;

	seq_len = end_seq - start_seq;
	/* Dubious DSACK: DSACKed range greater than maximum advertised rwnd */
	if (seq_len > tp->max_window)
		return 0;
	if (seq_len > tp->mss_cache)
		dup_segs = DIV_ROUND_UP(seq_len, tp->mss_cache);
	else if (tp->tlp_high_seq && tp->tlp_high_seq == end_seq)
		state->flag |= FLAG_DSACK_TLP;

	tp->dsack_dups += dup_segs;
	/* Skip the DSACK if dup segs weren't retransmitted by sender */
	if (tp->dsack_dups > tp->total_retrans)
		return 0;

	tp->rx_opt.sack_ok |= TCP_DSACK_SEEN;
	/* We increase the RACK ordering window in rounds where we receive
	 * DSACKs that may have been due to reordering causing RACK to trigger
	 * a spurious fast recovery. Thus RACK ignores DSACKs that happen
	 * without having seen reordering, or that match TLP probes (TLP
	 * is timer-driven, not triggered by RACK).
	 */
	if (tp->reord_seen && !(state->flag & FLAG_DSACK_TLP))
		tp->rack.dsack_seen = 1;

	state->flag |= FLAG_DSACKING_ACK;
	/* A spurious retransmission is delivered */
	state->sack_delivered += dup_segs;

	return dup_segs;
}

/* It's reordering when higher sequence was delivered (i.e. sacked) before
 * some lower never-retransmitted sequence ("low_seq"). The maximum reordering
 * distance is approximated in full-mss packet distance ("reordering").
 */
static void tcp_check_sack_reordering(struct sock *sk, const u32 low_seq,
				      const int ts)
{
	struct tcp_sock *tp = tcp_sk(sk);
	const u32 mss = tp->mss_cache;
	u32 fack, metric;

	fack = tcp_highest_sack_seq(tp);
	if (!before(low_seq, fack))
		return;

	metric = fack - low_seq;
	if ((metric > tp->reordering * mss) && mss) {
#if FASTRETRANS_DEBUG > 1
		pr_debug("Disorder%d %d %u f%u s%u rr%d\n",
			 tp->rx_opt.sack_ok, inet_csk(sk)->icsk_ca_state,
			 tp->reordering,
			 0,
			 tp->sacked_out,
			 tp->undo_marker ? tp->undo_retrans : 0);
#endif
		tp->reordering = min_t(u32, (metric + mss - 1) / mss,
				       READ_ONCE(sock_net(sk)->ipv4.sysctl_tcp_max_reordering));
	}

	/* This exciting event is worth to be remembered. 8) */
	tp->reord_seen++;
	NET_INC_STATS(sock_net(sk),
		      ts ? LINUX_MIB_TCPTSREORDER : LINUX_MIB_TCPSACKREORDER);
}

 /* This must be called before lost_out or retrans_out are updated
  * on a new loss, because we want to know if all skbs previously
  * known to be lost have already been retransmitted, indicating
  * that this newly lost skb is our next skb to retransmit.
  */
static void tcp_verify_retransmit_hint(struct tcp_sock *tp, struct sk_buff *skb)
{
	if ((!tp->retransmit_skb_hint && tp->retrans_out >= tp->lost_out) ||
	    (tp->retransmit_skb_hint &&
	     before(TCP_SKB_CB(skb)->seq,
		    TCP_SKB_CB(tp->retransmit_skb_hint)->seq)))
		tp->retransmit_skb_hint = skb;
}

/* Sum the number of packets on the wire we have marked as lost, and
 * notify the congestion control module that the given skb was marked lost.
 */
static void tcp_notify_skb_loss_event(struct tcp_sock *tp, const struct sk_buff *skb)
{
	tp->lost += tcp_skb_pcount(skb);
}

void tcp_mark_skb_lost(struct sock *sk, struct sk_buff *skb)
{
	__u8 sacked = TCP_SKB_CB(skb)->sacked;
	struct tcp_sock *tp = tcp_sk(sk);

	if (sacked & TCPCB_SACKED_ACKED)
		return;

	tcp_verify_retransmit_hint(tp, skb);
	if (sacked & TCPCB_LOST) {
		if (sacked & TCPCB_SACKED_RETRANS) {
			/* Account for retransmits that are lost again */
			TCP_SKB_CB(skb)->sacked &= ~TCPCB_SACKED_RETRANS;
			tp->retrans_out -= tcp_skb_pcount(skb);
			NET_ADD_STATS(sock_net(sk), LINUX_MIB_TCPLOSTRETRANSMIT,
				      tcp_skb_pcount(skb));
			tcp_notify_skb_loss_event(tp, skb);
		}
	} else {
		tp->lost_out += tcp_skb_pcount(skb);
		TCP_SKB_CB(skb)->sacked |= TCPCB_LOST;
		tcp_notify_skb_loss_event(tp, skb);
	}
}

/* This procedure tags the retransmission queue when SACKs arrive.
 *
 * We have three tag bits: SACKED(S), RETRANS(R) and LOST(L).
 * Packets in queue with these bits set are counted in variables
 * sacked_out, retrans_out and lost_out, correspondingly.
 *
 * Valid combinations are:
 * Tag  InFlight	Description
 * 0	1		- orig segment is in flight.
 * S	0		- nothing flies, orig reached receiver.
 * L	0		- nothing flies, orig lost by net.
 * R	2		- both orig and retransmit are in flight.
 * L|R	1		- orig is lost, retransmit is in flight.
 * S|R  1		- orig reached receiver, retrans is still in flight.
 * (L|S|R is logically valid, it could occur when L|R is sacked,
 *  but it is equivalent to plain S and code short-circuits it to S.
 *  L|S is logically invalid, it would mean -1 packet in flight 8))
 *
 * These 6 states form finite state machine, controlled by the following events:
 * 1. New ACK (+SACK) arrives. (tcp_sacktag_write_queue())
 * 2. Retransmission. (tcp_retransmit_skb(), tcp_xmit_retransmit_queue())
 * 3. Loss detection event of two flavors:
 *	A. Scoreboard estimator decided the packet is lost.
 *	   A'. Reno "three dupacks" marks head of queue lost.
 *	B. SACK arrives sacking SND.NXT at the moment, when the
 *	   segment was retransmitted.
 * 4. D-SACK added new rule: D-SACK changes any tag to S.
 *
 * It is pleasant to note, that state diagram turns out to be commutative,
 * so that we are allowed not to be bothered by order of our actions,
 * when multiple events arrive simultaneously. (see the function below).
 *
 * Reordering detection.
 * --------------------
 * Reordering metric is maximal distance, which a packet can be displaced
 * in packet stream. With SACKs we can estimate it:
 *
 * 1. SACK fills old hole and the corresponding segment was not
 *    ever retransmitted -> reordering. Alas, we cannot use it
 *    when segment was retransmitted.
 * 2. The last flaw is solved with D-SACK. D-SACK arrives
 *    for retransmitted and already SACKed segment -> reordering..
 * Both of these heuristics are not used in Loss state, when we cannot
 * account for retransmits accurately.
 *
 * SACK block validation.
 * ----------------------
 *
 * SACK block range validation checks that the received SACK block fits to
 * the expected sequence limits, i.e., it is between SND.UNA and SND.NXT.
 * Note that SND.UNA is not included to the range though being valid because
 * it means that the receiver is rather inconsistent with itself reporting
 * SACK reneging when it should advance SND.UNA. Such SACK block this is
 * perfectly valid, however, in light of RFC2018 which explicitly states
 * that "SACK block MUST reflect the newest segment.  Even if the newest
 * segment is going to be discarded ...", not that it looks very clever
 * in case of head skb. Due to potentional receiver driven attacks, we
 * choose to avoid immediate execution of a walk in write queue due to
 * reneging and defer head skb's loss recovery to standard loss recovery
 * procedure that will eventually trigger (nothing forbids us doing this).
 *
 * Implements also blockage to start_seq wrap-around. Problem lies in the
 * fact that though start_seq (s) is before end_seq (i.e., not reversed),
 * there's no guarantee that it will be before snd_nxt (n). The problem
 * happens when start_seq resides between end_seq wrap (e_w) and snd_nxt
 * wrap (s_w):
 *
 *         <- outs wnd ->                          <- wrapzone ->
 *         u     e      n                         u_w   e_w  s n_w
 *         |     |      |                          |     |   |  |
 * |<------------+------+----- TCP seqno space --------------+---------->|
 * ...-- <2^31 ->|                                           |<--------...
 * ...---- >2^31 ------>|                                    |<--------...
 *
 * Current code wouldn't be vulnerable but it's better still to discard such
 * crazy SACK blocks. Doing this check for start_seq alone closes somewhat
 * similar case (end_seq after snd_nxt wrap) as earlier reversed check in
 * snd_nxt wrap -> snd_una region will then become "well defined", i.e.,
 * equal to the ideal case (infinite seqno space without wrap caused issues).
 *
 * With D-SACK the lower bound is extended to cover sequence space below
 * SND.UNA down to undo_marker, which is the last point of interest. Yet
 * again, D-SACK block must not to go across snd_una (for the same reason as
 * for the normal SACK blocks, explained above). But there all simplicity
 * ends, TCP might receive valid D-SACKs below that. As long as they reside
 * fully below undo_marker they do not affect behavior in anyway and can
 * therefore be safely ignored. In rare cases (which are more or less
 * theoretical ones), the D-SACK will nicely cross that boundary due to skb
 * fragmentation and packet reordering past skb's retransmission. To consider
 * them correctly, the acceptable range must be extended even more though
 * the exact amount is rather hard to quantify. However, tp->max_window can
 * be used as an exaggerated estimate.
 */
static bool tcp_is_sackblock_valid(struct tcp_sock *tp, bool is_dsack,
				   u32 start_seq, u32 end_seq)
{
	/* Too far in future, or reversed (interpretation is ambiguous) */
	if (after(end_seq, tp->snd_nxt) || !before(start_seq, end_seq))
		return false;

	/* Nasty start_seq wrap-around check (see comments above) */
	if (!before(start_seq, tp->snd_nxt))
		return false;

	/* In outstanding window? ...This is valid exit for D-SACKs too.
	 * start_seq == snd_una is non-sensical (see comments above)
	 */
	if (after(start_seq, tp->snd_una))
		return true;

	if (!is_dsack || !tp->undo_marker)
		return false;

	/* ...Then it's D-SACK, and must reside below snd_una completely */
	if (after(end_seq, tp->snd_una))
		return false;

	if (!before(start_seq, tp->undo_marker))
		return true;

	/* Too old */
	if (!after(end_seq, tp->undo_marker))
		return false;

	/* Undo_marker boundary crossing (overestimates a lot). Known already:
	 *   start_seq < undo_marker and end_seq >= undo_marker.
	 */
	return !before(start_seq, end_seq - tp->max_window);
}

static bool tcp_check_dsack(struct sock *sk, const struct sk_buff *ack_skb,
			    struct tcp_sack_block_wire *sp, int num_sacks,
			    u32 prior_snd_una, struct tcp_sacktag_state *state)
{
	struct tcp_sock *tp = tcp_sk(sk);
	u32 start_seq_0 = get_unaligned_be32(&sp[0].start_seq);
	u32 end_seq_0 = get_unaligned_be32(&sp[0].end_seq);
	u32 dup_segs;

	if (before(start_seq_0, TCP_SKB_CB(ack_skb)->ack_seq)) {
		NET_INC_STATS(sock_net(sk), LINUX_MIB_TCPDSACKRECV);
	} else if (num_sacks > 1) {
		u32 end_seq_1 = get_unaligned_be32(&sp[1].end_seq);
		u32 start_seq_1 = get_unaligned_be32(&sp[1].start_seq);

		if (after(end_seq_0, end_seq_1) || before(start_seq_0, start_seq_1))
			return false;
		NET_INC_STATS(sock_net(sk), LINUX_MIB_TCPDSACKOFORECV);
	} else {
		return false;
	}

	dup_segs = tcp_dsack_seen(tp, start_seq_0, end_seq_0, state);
	if (!dup_segs) {	/* Skip dubious DSACK */
		NET_INC_STATS(sock_net(sk), LINUX_MIB_TCPDSACKIGNOREDDUBIOUS);
		return false;
	}

	NET_ADD_STATS(sock_net(sk), LINUX_MIB_TCPDSACKRECVSEGS, dup_segs);

	/* D-SACK for already forgotten data... Do dumb counting. */
	if (tp->undo_marker && tp->undo_retrans > 0 &&
	    !after(end_seq_0, prior_snd_una) &&
	    after(end_seq_0, tp->undo_marker))
		tp->undo_retrans = max_t(int, 0, tp->undo_retrans - dup_segs);

	return true;
}

/* Check if skb is fully within the SACK block. In presence of GSO skbs,
 * the incoming SACK may not exactly match but we can find smaller MSS
 * aligned portion of it that matches. Therefore we might need to fragment
 * which may fail and creates some hassle (caller must handle error case
 * returns).
 *
 * FIXME: this could be merged to shift decision code
 */
static int tcp_match_skb_to_sack(struct sock *sk, struct sk_buff *skb,
				  u32 start_seq, u32 end_seq)
{
	int err;
	bool in_sack;
	unsigned int pkt_len;
	unsigned int mss;

	in_sack = !after(start_seq, TCP_SKB_CB(skb)->seq) &&
		  !before(end_seq, TCP_SKB_CB(skb)->end_seq);

	if (tcp_skb_pcount(skb) > 1 && !in_sack &&
	    after(TCP_SKB_CB(skb)->end_seq, start_seq)) {
		mss = tcp_skb_mss(skb);
		in_sack = !after(start_seq, TCP_SKB_CB(skb)->seq);

		if (!in_sack) {
			pkt_len = start_seq - TCP_SKB_CB(skb)->seq;
			if (pkt_len < mss)
				pkt_len = mss;
		} else {
			pkt_len = end_seq - TCP_SKB_CB(skb)->seq;
			if (pkt_len < mss)
				return -EINVAL;
		}

		/* Round if necessary so that SACKs cover only full MSSes
		 * and/or the remaining small portion (if present)
		 */
		if (pkt_len > mss) {
			unsigned int new_len = (pkt_len / mss) * mss;
			if (!in_sack && new_len < pkt_len)
				new_len += mss;
			pkt_len = new_len;
		}

		if (pkt_len >= skb->len && !in_sack)
			return 0;

		err = tcp_fragment(sk, TCP_FRAG_IN_RTX_QUEUE, skb,
				   pkt_len, mss, GFP_ATOMIC);
		if (err < 0)
			return err;
	}

	return in_sack;
}

/* Mark the given newly-SACKed range as such, adjusting counters and hints. */
static u8 tcp_sacktag_one(struct sock *sk,
			  struct tcp_sacktag_state *state, u8 sacked,
			  u32 start_seq, u32 end_seq,
			  int dup_sack, int pcount,
			  u64 xmit_time)
{
	struct tcp_sock *tp = tcp_sk(sk);

	/* Account D-SACK for retransmitted packet. */
	if (dup_sack && (sacked & TCPCB_RETRANS)) {
		if (tp->undo_marker && tp->undo_retrans > 0 &&
		    after(end_seq, tp->undo_marker))
			tp->undo_retrans = max_t(int, 0, tp->undo_retrans - pcount);
		if ((sacked & TCPCB_SACKED_ACKED) &&
		    before(start_seq, state->reord))
				state->reord = start_seq;
	}

	/* Nothing to do; acked frame is about to be dropped (was ACKed). */
	if (!after(end_seq, tp->snd_una))
		return sacked;

	if (!(sacked & TCPCB_SACKED_ACKED)) {
		tcp_rack_advance(tp, sacked, end_seq, xmit_time);

		if (sacked & TCPCB_SACKED_RETRANS) {
			/* If the segment is not tagged as lost,
			 * we do not clear RETRANS, believing
			 * that retransmission is still in flight.
			 */
			if (sacked & TCPCB_LOST) {
				sacked &= ~(TCPCB_LOST|TCPCB_SACKED_RETRANS);
				tp->lost_out -= pcount;
				tp->retrans_out -= pcount;
			}
		} else {
			if (!(sacked & TCPCB_RETRANS)) {
				/* New sack for not retransmitted frame,
				 * which was in hole. It is reordering.
				 */
				if (before(start_seq,
					   tcp_highest_sack_seq(tp)) &&
				    before(start_seq, state->reord))
					state->reord = start_seq;

				if (!after(end_seq, tp->high_seq))
					state->flag |= FLAG_ORIG_SACK_ACKED;
				if (state->first_sackt == 0)
					state->first_sackt = xmit_time;
				state->last_sackt = xmit_time;
			}

			if (sacked & TCPCB_LOST) {
				sacked &= ~TCPCB_LOST;
				tp->lost_out -= pcount;
			}
		}

		sacked |= TCPCB_SACKED_ACKED;
		state->flag |= FLAG_DATA_SACKED;
		tp->sacked_out += pcount;
		/* Out-of-order packets delivered */
		state->sack_delivered += pcount;
	}

	/* D-SACK. We can detect redundant retransmission in S|R and plain R
	 * frames and clear it. undo_retrans is decreased above, L|R frames
	 * are accounted above as well.
	 */
	if (dup_sack && (sacked & TCPCB_SACKED_RETRANS)) {
		sacked &= ~TCPCB_SACKED_RETRANS;
		tp->retrans_out -= pcount;
	}

	return sacked;
}

/* Shift newly-SACKed bytes from this skb to the immediately previous
 * already-SACKed sk_buff. Mark the newly-SACKed bytes as such.
 */
static bool tcp_shifted_skb(struct sock *sk, struct sk_buff *prev,
			    struct sk_buff *skb,
			    struct tcp_sacktag_state *state,
			    unsigned int pcount, int shifted, int mss,
			    bool dup_sack)
{
	struct tcp_sock *tp = tcp_sk(sk);
	u32 start_seq = TCP_SKB_CB(skb)->seq;	/* start of newly-SACKed */
	u32 end_seq = start_seq + shifted;	/* end of newly-SACKed */

	BUG_ON(!pcount);

	/* Adjust counters and hints for the newly sacked sequence
	 * range but discard the return value since prev is already
	 * marked. We must tag the range first because the seq
	 * advancement below implicitly advances
	 * tcp_highest_sack_seq() when skb is highest_sack.
	 */
	tcp_sacktag_one(sk, state, TCP_SKB_CB(skb)->sacked,
			start_seq, end_seq, dup_sack, pcount,
			tcp_skb_timestamp_us(skb));
	tcp_rate_skb_delivered(sk, skb, state->rate);

	TCP_SKB_CB(prev)->end_seq += shifted;
	TCP_SKB_CB(skb)->seq += shifted;

	tcp_skb_pcount_add(prev, pcount);
	WARN_ON_ONCE(tcp_skb_pcount(skb) < pcount);
	tcp_skb_pcount_add(skb, -pcount);

	/* When we're adding to gso_segs == 1, gso_size will be zero,
	 * in theory this shouldn't be necessary but as long as DSACK
	 * code can come after this skb later on it's better to keep
	 * setting gso_size to something.
	 */
	if (!TCP_SKB_CB(prev)->tcp_gso_size)
		TCP_SKB_CB(prev)->tcp_gso_size = mss;

	/* CHECKME: To clear or not to clear? Mimics normal skb currently */
	if (tcp_skb_pcount(skb) <= 1)
		TCP_SKB_CB(skb)->tcp_gso_size = 0;

	/* Difference in this won't matter, both ACKed by the same cumul. ACK */
	TCP_SKB_CB(prev)->sacked |= (TCP_SKB_CB(skb)->sacked & TCPCB_EVER_RETRANS);

	if (skb->len > 0) {
		BUG_ON(!tcp_skb_pcount(skb));
		NET_INC_STATS(sock_net(sk), LINUX_MIB_SACKSHIFTED);
		return false;
	}

	/* Whole SKB was eaten :-) */

	if (skb == tp->retransmit_skb_hint)
		tp->retransmit_skb_hint = prev;

	TCP_SKB_CB(prev)->tcp_flags |= TCP_SKB_CB(skb)->tcp_flags;
	TCP_SKB_CB(prev)->eor = TCP_SKB_CB(skb)->eor;
	if (TCP_SKB_CB(skb)->tcp_flags & TCPHDR_FIN)
		TCP_SKB_CB(prev)->end_seq++;

	if (skb == tcp_highest_sack(sk))
		tcp_advance_highest_sack(sk, skb);

	tcp_skb_collapse_tstamp(prev, skb);
	if (unlikely(TCP_SKB_CB(prev)->tx.delivered_mstamp))
		TCP_SKB_CB(prev)->tx.delivered_mstamp = 0;

	tcp_rtx_queue_unlink_and_free(skb, sk);

	NET_INC_STATS(sock_net(sk), LINUX_MIB_SACKMERGED);

	return true;
}

/* I wish gso_size would have a bit more sane initialization than
 * something-or-zero which complicates things
 */
static int tcp_skb_seglen(const struct sk_buff *skb)
{
	return tcp_skb_pcount(skb) == 1 ? skb->len : tcp_skb_mss(skb);
}

/* Shifting pages past head area doesn't work */
static int skb_can_shift(const struct sk_buff *skb)
{
	return !skb_headlen(skb) && skb_is_nonlinear(skb);
}

int tcp_skb_shift(struct sk_buff *to, struct sk_buff *from,
		  int pcount, int shiftlen)
{
	/* TCP min gso_size is 8 bytes (TCP_MIN_GSO_SIZE)
	 * Since TCP_SKB_CB(skb)->tcp_gso_segs is 16 bits, we need
	 * to make sure not storing more than 65535 * 8 bytes per skb,
	 * even if current MSS is bigger.
	 */
	if (unlikely(to->len + shiftlen >= 65535 * TCP_MIN_GSO_SIZE))
		return 0;
	if (unlikely(tcp_skb_pcount(to) + pcount > 65535))
		return 0;
	return skb_shift(to, from, shiftlen);
}

/* Try collapsing SACK blocks spanning across multiple skbs to a single
 * skb.
 */
static struct sk_buff *tcp_shift_skb_data(struct sock *sk, struct sk_buff *skb,
					  struct tcp_sacktag_state *state,
					  u32 start_seq, u32 end_seq,
					  bool dup_sack)
{
	struct tcp_sock *tp = tcp_sk(sk);
	struct sk_buff *prev;
	int mss;
	int pcount = 0;
	int len;
	int in_sack;

	/* Normally R but no L won't result in plain S */
	if (!dup_sack &&
	    (TCP_SKB_CB(skb)->sacked & (TCPCB_LOST|TCPCB_SACKED_RETRANS)) == TCPCB_SACKED_RETRANS)
		goto fallback;
	if (!skb_can_shift(skb))
		goto fallback;
	/* This frame is about to be dropped (was ACKed). */
	if (!after(TCP_SKB_CB(skb)->end_seq, tp->snd_una))
		goto fallback;

	/* Can only happen with delayed DSACK + discard craziness */
	prev = skb_rb_prev(skb);
	if (!prev)
		goto fallback;

	if ((TCP_SKB_CB(prev)->sacked & TCPCB_TAGBITS) != TCPCB_SACKED_ACKED)
		goto fallback;

	if (!tcp_skb_can_collapse(prev, skb))
		goto fallback;

	in_sack = !after(start_seq, TCP_SKB_CB(skb)->seq) &&
		  !before(end_seq, TCP_SKB_CB(skb)->end_seq);

	if (in_sack) {
		len = skb->len;
		pcount = tcp_skb_pcount(skb);
		mss = tcp_skb_seglen(skb);

		/* TODO: Fix DSACKs to not fragment already SACKed and we can
		 * drop this restriction as unnecessary
		 */
		if (mss != tcp_skb_seglen(prev))
			goto fallback;
	} else {
		if (!after(TCP_SKB_CB(skb)->end_seq, start_seq))
			goto noop;
		/* CHECKME: This is non-MSS split case only?, this will
		 * cause skipped skbs due to advancing loop btw, original
		 * has that feature too
		 */
		if (tcp_skb_pcount(skb) <= 1)
			goto noop;

		in_sack = !after(start_seq, TCP_SKB_CB(skb)->seq);
		if (!in_sack) {
			/* TODO: head merge to next could be attempted here
			 * if (!after(TCP_SKB_CB(skb)->end_seq, end_seq)),
			 * though it might not be worth of the additional hassle
			 *
			 * ...we can probably just fallback to what was done
			 * previously. We could try merging non-SACKed ones
			 * as well but it probably isn't going to buy off
			 * because later SACKs might again split them, and
			 * it would make skb timestamp tracking considerably
			 * harder problem.
			 */
			goto fallback;
		}

		len = end_seq - TCP_SKB_CB(skb)->seq;
		BUG_ON(len < 0);
		BUG_ON(len > skb->len);

		/* MSS boundaries should be honoured or else pcount will
		 * severely break even though it makes things bit trickier.
		 * Optimize common case to avoid most of the divides
		 */
		mss = tcp_skb_mss(skb);

		/* TODO: Fix DSACKs to not fragment already SACKed and we can
		 * drop this restriction as unnecessary
		 */
		if (mss != tcp_skb_seglen(prev))
			goto fallback;

		if (len == mss) {
			pcount = 1;
		} else if (len < mss) {
			goto noop;
		} else {
			pcount = len / mss;
			len = pcount * mss;
		}
	}

	/* tcp_sacktag_one() won't SACK-tag ranges below snd_una */
	if (!after(TCP_SKB_CB(skb)->seq + len, tp->snd_una))
		goto fallback;

	if (!tcp_skb_shift(prev, skb, pcount, len))
		goto fallback;
	if (!tcp_shifted_skb(sk, prev, skb, state, pcount, len, mss, dup_sack))
		goto out;

	/* Hole filled allows collapsing with the next as well, this is very
	 * useful when hole on every nth skb pattern happens
	 */
	skb = skb_rb_next(prev);
	if (!skb)
		goto out;

	if (!skb_can_shift(skb) ||
	    ((TCP_SKB_CB(skb)->sacked & TCPCB_TAGBITS) != TCPCB_SACKED_ACKED) ||
	    (mss != tcp_skb_seglen(skb)))
		goto out;

	if (!tcp_skb_can_collapse(prev, skb))
		goto out;
	len = skb->len;
	pcount = tcp_skb_pcount(skb);
	if (tcp_skb_shift(prev, skb, pcount, len))
		tcp_shifted_skb(sk, prev, skb, state, pcount,
				len, mss, 0);

out:
	return prev;

noop:
	return skb;

fallback:
	NET_INC_STATS(sock_net(sk), LINUX_MIB_SACKSHIFTFALLBACK);
	return NULL;
}

static struct sk_buff *tcp_sacktag_walk(struct sk_buff *skb, struct sock *sk,
					struct tcp_sack_block *next_dup,
					struct tcp_sacktag_state *state,
					u32 start_seq, u32 end_seq,
					bool dup_sack_in)
{
	struct tcp_sock *tp = tcp_sk(sk);
	struct sk_buff *tmp;

	skb_rbtree_walk_from(skb) {
		int in_sack = 0;
		bool dup_sack = dup_sack_in;

		/* queue is in-order => we can short-circuit the walk early */
		if (!before(TCP_SKB_CB(skb)->seq, end_seq))
			break;

		if (next_dup  &&
		    before(TCP_SKB_CB(skb)->seq, next_dup->end_seq)) {
			in_sack = tcp_match_skb_to_sack(sk, skb,
							next_dup->start_seq,
							next_dup->end_seq);
			if (in_sack > 0)
				dup_sack = true;
		}

		/* skb reference here is a bit tricky to get right, since
		 * shifting can eat and free both this skb and the next,
		 * so not even _safe variant of the loop is enough.
		 */
		if (in_sack <= 0) {
			tmp = tcp_shift_skb_data(sk, skb, state,
						 start_seq, end_seq, dup_sack);
			if (tmp) {
				if (tmp != skb) {
					skb = tmp;
					continue;
				}

				in_sack = 0;
			} else {
				in_sack = tcp_match_skb_to_sack(sk, skb,
								start_seq,
								end_seq);
			}
		}

		if (unlikely(in_sack < 0))
			break;

		if (in_sack) {
			TCP_SKB_CB(skb)->sacked =
				tcp_sacktag_one(sk,
						state,
						TCP_SKB_CB(skb)->sacked,
						TCP_SKB_CB(skb)->seq,
						TCP_SKB_CB(skb)->end_seq,
						dup_sack,
						tcp_skb_pcount(skb),
						tcp_skb_timestamp_us(skb));
			tcp_rate_skb_delivered(sk, skb, state->rate);
			if (TCP_SKB_CB(skb)->sacked & TCPCB_SACKED_ACKED)
				list_del_init(&skb->tcp_tsorted_anchor);

			if (!before(TCP_SKB_CB(skb)->seq,
				    tcp_highest_sack_seq(tp)))
				tcp_advance_highest_sack(sk, skb);
		}
	}
	return skb;
}

static struct sk_buff *tcp_sacktag_bsearch(struct sock *sk, u32 seq)
{
	struct rb_node *parent, **p = &sk->tcp_rtx_queue.rb_node;
	struct sk_buff *skb;

	while (*p) {
		parent = *p;
		skb = rb_to_skb(parent);
		if (before(seq, TCP_SKB_CB(skb)->seq)) {
			p = &parent->rb_left;
			continue;
		}
		if (!before(seq, TCP_SKB_CB(skb)->end_seq)) {
			p = &parent->rb_right;
			continue;
		}
		return skb;
	}
	return NULL;
}

static struct sk_buff *tcp_sacktag_skip(struct sk_buff *skb, struct sock *sk,
					u32 skip_to_seq)
{
	if (skb && after(TCP_SKB_CB(skb)->seq, skip_to_seq))
		return skb;

	return tcp_sacktag_bsearch(sk, skip_to_seq);
}

static struct sk_buff *tcp_maybe_skipping_dsack(struct sk_buff *skb,
						struct sock *sk,
						struct tcp_sack_block *next_dup,
						struct tcp_sacktag_state *state,
						u32 skip_to_seq)
{
	if (!next_dup)
		return skb;

	if (before(next_dup->start_seq, skip_to_seq)) {
		skb = tcp_sacktag_skip(skb, sk, next_dup->start_seq);
		skb = tcp_sacktag_walk(skb, sk, NULL, state,
				       next_dup->start_seq, next_dup->end_seq,
				       1);
	}

	return skb;
}

static int tcp_sack_cache_ok(const struct tcp_sock *tp, const struct tcp_sack_block *cache)
{
	return cache < tp->recv_sack_cache + ARRAY_SIZE(tp->recv_sack_cache);
}

static int
tcp_sacktag_write_queue(struct sock *sk, const struct sk_buff *ack_skb,
			u32 prior_snd_una, struct tcp_sacktag_state *state)
{
	struct tcp_sock *tp = tcp_sk(sk);
	const unsigned char *ptr = (skb_transport_header(ack_skb) +
				    TCP_SKB_CB(ack_skb)->sacked);
	struct tcp_sack_block_wire *sp_wire = (struct tcp_sack_block_wire *)(ptr+2);
	struct tcp_sack_block sp[TCP_NUM_SACKS];
	struct tcp_sack_block *cache;
	struct sk_buff *skb;
	int num_sacks = min(TCP_NUM_SACKS, (ptr[1] - TCPOLEN_SACK_BASE) >> 3);
	int used_sacks;
	bool found_dup_sack = false;
	int i, j;
	int first_sack_index;

	state->flag = 0;
	state->reord = tp->snd_nxt;

	if (!tp->sacked_out)
		tcp_highest_sack_reset(sk);

	found_dup_sack = tcp_check_dsack(sk, ack_skb, sp_wire,
					 num_sacks, prior_snd_una, state);

	/* Eliminate too old ACKs, but take into
	 * account more or less fresh ones, they can
	 * contain valid SACK info.
	 */
	if (before(TCP_SKB_CB(ack_skb)->ack_seq, prior_snd_una - tp->max_window))
		return 0;

	if (!tp->packets_out)
		goto out;

	used_sacks = 0;
	first_sack_index = 0;
	for (i = 0; i < num_sacks; i++) {
		bool dup_sack = !i && found_dup_sack;

		sp[used_sacks].start_seq = get_unaligned_be32(&sp_wire[i].start_seq);
		sp[used_sacks].end_seq = get_unaligned_be32(&sp_wire[i].end_seq);

		if (!tcp_is_sackblock_valid(tp, dup_sack,
					    sp[used_sacks].start_seq,
					    sp[used_sacks].end_seq)) {
			int mib_idx;

			if (dup_sack) {
				if (!tp->undo_marker)
					mib_idx = LINUX_MIB_TCPDSACKIGNOREDNOUNDO;
				else
					mib_idx = LINUX_MIB_TCPDSACKIGNOREDOLD;
			} else {
				/* Don't count olds caused by ACK reordering */
				if ((TCP_SKB_CB(ack_skb)->ack_seq != tp->snd_una) &&
				    !after(sp[used_sacks].end_seq, tp->snd_una))
					continue;
				mib_idx = LINUX_MIB_TCPSACKDISCARD;
			}

			NET_INC_STATS(sock_net(sk), mib_idx);
			if (i == 0)
				first_sack_index = -1;
			continue;
		}

		/* Ignore very old stuff early */
		if (!after(sp[used_sacks].end_seq, prior_snd_una)) {
			if (i == 0)
				first_sack_index = -1;
			continue;
		}

		used_sacks++;
	}

	/* order SACK blocks to allow in order walk of the retrans queue */
	for (i = used_sacks - 1; i > 0; i--) {
		for (j = 0; j < i; j++) {
			if (after(sp[j].start_seq, sp[j + 1].start_seq)) {
				swap(sp[j], sp[j + 1]);

				/* Track where the first SACK block goes to */
				if (j == first_sack_index)
					first_sack_index = j + 1;
			}
		}
	}

	state->mss_now = tcp_current_mss(sk);
	skb = NULL;
	i = 0;

	if (!tp->sacked_out) {
		/* It's already past, so skip checking against it */
		cache = tp->recv_sack_cache + ARRAY_SIZE(tp->recv_sack_cache);
	} else {
		cache = tp->recv_sack_cache;
		/* Skip empty blocks in at head of the cache */
		while (tcp_sack_cache_ok(tp, cache) && !cache->start_seq &&
		       !cache->end_seq)
			cache++;
	}

	while (i < used_sacks) {
		u32 start_seq = sp[i].start_seq;
		u32 end_seq = sp[i].end_seq;
		bool dup_sack = (found_dup_sack && (i == first_sack_index));
		struct tcp_sack_block *next_dup = NULL;

		if (found_dup_sack && ((i + 1) == first_sack_index))
			next_dup = &sp[i + 1];

		/* Skip too early cached blocks */
		while (tcp_sack_cache_ok(tp, cache) &&
		       !before(start_seq, cache->end_seq))
			cache++;

		/* Can skip some work by looking recv_sack_cache? */
		if (tcp_sack_cache_ok(tp, cache) && !dup_sack &&
		    after(end_seq, cache->start_seq)) {

			/* Head todo? */
			if (before(start_seq, cache->start_seq)) {
				skb = tcp_sacktag_skip(skb, sk, start_seq);
				skb = tcp_sacktag_walk(skb, sk, next_dup,
						       state,
						       start_seq,
						       cache->start_seq,
						       dup_sack);
			}

			/* Rest of the block already fully processed? */
			if (!after(end_seq, cache->end_seq))
				goto advance_sp;

			skb = tcp_maybe_skipping_dsack(skb, sk, next_dup,
						       state,
						       cache->end_seq);

			/* ...tail remains todo... */
			if (tcp_highest_sack_seq(tp) == cache->end_seq) {
				/* ...but better entrypoint exists! */
				skb = tcp_highest_sack(sk);
				if (!skb)
					break;
				cache++;
				goto walk;
			}

			skb = tcp_sacktag_skip(skb, sk, cache->end_seq);
			/* Check overlap against next cached too (past this one already) */
			cache++;
			continue;
		}

		if (!before(start_seq, tcp_highest_sack_seq(tp))) {
			skb = tcp_highest_sack(sk);
			if (!skb)
				break;
		}
		skb = tcp_sacktag_skip(skb, sk, start_seq);

walk:
		skb = tcp_sacktag_walk(skb, sk, next_dup, state,
				       start_seq, end_seq, dup_sack);

advance_sp:
		i++;
	}

	/* Clear the head of the cache sack blocks so we can skip it next time */
	for (i = 0; i < ARRAY_SIZE(tp->recv_sack_cache) - used_sacks; i++) {
		tp->recv_sack_cache[i].start_seq = 0;
		tp->recv_sack_cache[i].end_seq = 0;
	}
	for (j = 0; j < used_sacks; j++)
		tp->recv_sack_cache[i++] = sp[j];

	if (inet_csk(sk)->icsk_ca_state != TCP_CA_Loss || tp->undo_marker)
		tcp_check_sack_reordering(sk, state->reord, 0);

	tcp_verify_left_out(tp);
out:

#if FASTRETRANS_DEBUG > 0
	WARN_ON((int)tp->sacked_out < 0);
	WARN_ON((int)tp->lost_out < 0);
	WARN_ON((int)tp->retrans_out < 0);
	WARN_ON((int)tcp_packets_in_flight(tp) < 0);
#endif
	return state->flag;
}

/* Limits sacked_out so that sum with lost_out isn't ever larger than
 * packets_out. Returns false if sacked_out adjustement wasn't necessary.
 */
static bool tcp_limit_reno_sacked(struct tcp_sock *tp)
{
	u32 holes;

	holes = max(tp->lost_out, 1U);
	holes = min(holes, tp->packets_out);

	if ((tp->sacked_out + holes) > tp->packets_out) {
		tp->sacked_out = tp->packets_out - holes;
		return true;
	}
	return false;
}

/* If we receive more dupacks than we expected counting segments
 * in assumption of absent reordering, interpret this as reordering.
 * The only another reason could be bug in receiver TCP.
 */
static void tcp_check_reno_reordering(struct sock *sk, const int addend)
{
	struct tcp_sock *tp = tcp_sk(sk);

	if (!tcp_limit_reno_sacked(tp))
		return;

	tp->reordering = min_t(u32, tp->packets_out + addend,
			       READ_ONCE(sock_net(sk)->ipv4.sysctl_tcp_max_reordering));
	tp->reord_seen++;
	NET_INC_STATS(sock_net(sk), LINUX_MIB_TCPRENOREORDER);
}

/* Emulate SACKs for SACKless connection: account for a new dupack. */

static void tcp_add_reno_sack(struct sock *sk, int num_dupack, bool ece_ack)
{
	if (num_dupack) {
		struct tcp_sock *tp = tcp_sk(sk);
		u32 prior_sacked = tp->sacked_out;
		s32 delivered;

		tp->sacked_out += num_dupack;
		tcp_check_reno_reordering(sk, 0);
		delivered = tp->sacked_out - prior_sacked;
		if (delivered > 0)
			tcp_count_delivered(tp, delivered, ece_ack);
		tcp_verify_left_out(tp);
	}
}

/* Account for ACK, ACKing some data in Reno Recovery phase. */

static void tcp_remove_reno_sacks(struct sock *sk, int acked, bool ece_ack)
{
	struct tcp_sock *tp = tcp_sk(sk);

	if (acked > 0) {
		/* One ACK acked hole. The rest eat duplicate ACKs. */
		tcp_count_delivered(tp, max_t(int, acked - tp->sacked_out, 1),
				    ece_ack);
		if (acked - 1 >= tp->sacked_out)
			tp->sacked_out = 0;
		else
			tp->sacked_out -= acked - 1;
	}
	tcp_check_reno_reordering(sk, acked);
	tcp_verify_left_out(tp);
}

static inline void tcp_reset_reno_sack(struct tcp_sock *tp)
{
	tp->sacked_out = 0;
}

void tcp_clear_retrans(struct tcp_sock *tp)
{
	tp->retrans_out = 0;
	tp->lost_out = 0;
	tp->undo_marker = 0;
	tp->undo_retrans = -1;
	tp->sacked_out = 0;
	tp->rto_stamp = 0;
	tp->total_rto = 0;
	tp->total_rto_recoveries = 0;
	tp->total_rto_time = 0;
}

static inline void tcp_init_undo(struct tcp_sock *tp)
{
	tp->undo_marker = tp->snd_una;

	/* Retransmission still in flight may cause DSACKs later. */
	/* First, account for regular retransmits in flight: */
	tp->undo_retrans = tp->retrans_out;
	/* Next, account for TLP retransmits in flight: */
	if (tp->tlp_high_seq && tp->tlp_retrans)
		tp->undo_retrans++;
	/* Finally, avoid 0, because undo_retrans==0 means "can undo now": */
	if (!tp->undo_retrans)
		tp->undo_retrans = -1;
}

/* If we detect SACK reneging, forget all SACK information
 * and reset tags completely, otherwise preserve SACKs. If receiver
 * dropped its ofo queue, we will know this due to reneging detection.
 */
static void tcp_timeout_mark_lost(struct sock *sk)
{
	struct tcp_sock *tp = tcp_sk(sk);
	struct sk_buff *skb, *head;
	bool is_reneg;			/* is receiver reneging on SACKs? */

	head = tcp_rtx_queue_head(sk);
	is_reneg = head && (TCP_SKB_CB(head)->sacked & TCPCB_SACKED_ACKED);
	if (is_reneg) {
		NET_INC_STATS(sock_net(sk), LINUX_MIB_TCPSACKRENEGING);
		tp->sacked_out = 0;
		/* Mark SACK reneging until we recover from this loss event. */
		tp->is_sack_reneg = 1;
	} else if (tcp_is_reno(tp)) {
		tcp_reset_reno_sack(tp);
	}

	skb = head;
	skb_rbtree_walk_from(skb) {
		if (is_reneg)
			TCP_SKB_CB(skb)->sacked &= ~TCPCB_SACKED_ACKED;
		else if (skb != head && tcp_rack_skb_timeout(tp, skb, 0) > 0)
			continue; /* Don't mark recently sent ones lost yet */
		tcp_mark_skb_lost(sk, skb);
	}
	tcp_verify_left_out(tp);
	tcp_clear_all_retrans_hints(tp);
}

/* Enter Loss state. */
void tcp_enter_loss(struct sock *sk)
{
	const struct inet_connection_sock *icsk = inet_csk(sk);
	struct tcp_sock *tp = tcp_sk(sk);
	struct net *net = sock_net(sk);
	bool new_recovery = icsk->icsk_ca_state < TCP_CA_Recovery;
	u8 reordering;

	tcp_timeout_mark_lost(sk);

	/* Reduce ssthresh if it has not yet been made inside this window. */
	if (icsk->icsk_ca_state <= TCP_CA_Disorder ||
	    !after(tp->high_seq, tp->snd_una) ||
	    (icsk->icsk_ca_state == TCP_CA_Loss && !icsk->icsk_retransmits)) {
		tp->prior_ssthresh = tcp_current_ssthresh(sk);
		tp->prior_cwnd = tcp_snd_cwnd(tp);
		tp->snd_ssthresh = icsk->icsk_ca_ops->ssthresh(sk);
		tcp_ca_event(sk, CA_EVENT_LOSS);
		tcp_init_undo(tp);
	}
	tcp_snd_cwnd_set(tp, tcp_packets_in_flight(tp) + 1);
	tp->snd_cwnd_cnt   = 0;
	tp->snd_cwnd_stamp = tcp_jiffies32;

	/* Timeout in disordered state after receiving substantial DUPACKs
	 * suggests that the degree of reordering is over-estimated.
	 */
	reordering = READ_ONCE(net->ipv4.sysctl_tcp_reordering);
	if (icsk->icsk_ca_state <= TCP_CA_Disorder &&
	    tp->sacked_out >= reordering)
		tp->reordering = min_t(unsigned int, tp->reordering,
				       reordering);

	tcp_set_ca_state(sk, TCP_CA_Loss);
	tp->high_seq = tp->snd_nxt;
	tp->tlp_high_seq = 0;
	tcp_ecn_queue_cwr(tp);

	/* F-RTO RFC5682 sec 3.1 step 1: retransmit SND.UNA if no previous
	 * loss recovery is underway except recurring timeout(s) on
	 * the same SND.UNA (sec 3.2). Disable F-RTO on path MTU probing
	 */
	tp->frto = READ_ONCE(net->ipv4.sysctl_tcp_frto) &&
		   (new_recovery || icsk->icsk_retransmits) &&
		   !inet_csk(sk)->icsk_mtup.probe_size;
}

/* If ACK arrived pointing to a remembered SACK, it means that our
 * remembered SACKs do not reflect real state of receiver i.e.
 * receiver _host_ is heavily congested (or buggy).
 *
 * To avoid big spurious retransmission bursts due to transient SACK
 * scoreboard oddities that look like reneging, we give the receiver a
 * little time (max(RTT/2, 10ms)) to send us some more ACKs that will
 * restore sanity to the SACK scoreboard. If the apparent reneging
 * persists until this RTO then we'll clear the SACK scoreboard.
 */
static bool tcp_check_sack_reneging(struct sock *sk, int *ack_flag)
{
	if (*ack_flag & FLAG_SACK_RENEGING &&
	    *ack_flag & FLAG_SND_UNA_ADVANCED) {
		struct tcp_sock *tp = tcp_sk(sk);
		unsigned long delay = max(usecs_to_jiffies(tp->srtt_us >> 4),
					  msecs_to_jiffies(10));

		tcp_reset_xmit_timer(sk, ICSK_TIME_RETRANS, delay, false);
		*ack_flag &= ~FLAG_SET_XMIT_TIMER;
		return true;
	}
	return false;
}

/* Linux NewReno/SACK/ECN state machine.
 * --------------------------------------
 *
 * "Open"	Normal state, no dubious events, fast path.
 * "Disorder"   In all the respects it is "Open",
 *		but requires a bit more attention. It is entered when
 *		we see some SACKs or dupacks. It is split of "Open"
 *		mainly to move some processing from fast path to slow one.
 * "CWR"	CWND was reduced due to some Congestion Notification event.
 *		It can be ECN, ICMP source quench, local device congestion.
 * "Recovery"	CWND was reduced, we are fast-retransmitting.
 * "Loss"	CWND was reduced due to RTO timeout or SACK reneging.
 *
 * tcp_fastretrans_alert() is entered:
 * - each incoming ACK, if state is not "Open"
 * - when arrived ACK is unusual, namely:
 *	* SACK
 *	* Duplicate ACK.
 *	* ECN ECE.
 *
 * Counting packets in flight is pretty simple.
 *
 *	in_flight = packets_out - left_out + retrans_out
 *
 *	packets_out is SND.NXT-SND.UNA counted in packets.
 *
 *	retrans_out is number of retransmitted segments.
 *
 *	left_out is number of segments left network, but not ACKed yet.
 *
 *		left_out = sacked_out + lost_out
 *
 *     sacked_out: Packets, which arrived to receiver out of order
 *		   and hence not ACKed. With SACKs this number is simply
 *		   amount of SACKed data. Even without SACKs
 *		   it is easy to give pretty reliable estimate of this number,
 *		   counting duplicate ACKs.
 *
 *       lost_out: Packets lost by network. TCP has no explicit
 *		   "loss notification" feedback from network (for now).
 *		   It means that this number can be only _guessed_.
 *		   Actually, it is the heuristics to predict lossage that
 *		   distinguishes different algorithms.
 *
 *	F.e. after RTO, when all the queue is considered as lost,
 *	lost_out = packets_out and in_flight = retrans_out.
 *
 *		Essentially, we have now a few algorithms detecting
 *		lost packets.
 *
 *		If the receiver supports SACK:
 *
 *		RACK (RFC8985): RACK is a newer loss detection algorithm
 *		(2017-) that checks timing instead of counting DUPACKs.
 *		Essentially a packet is considered lost if it's not S/ACKed
 *		after RTT + reordering_window, where both metrics are
 *		dynamically measured and adjusted. This is implemented in
 *		tcp_rack_mark_lost.
 *
 *		If the receiver does not support SACK:
 *
 *		NewReno (RFC6582): in Recovery we assume that one segment
 *		is lost (classic Reno). While we are in Recovery and
 *		a partial ACK arrives, we assume that one more packet
 *		is lost (NewReno). This heuristics are the same in NewReno
 *		and SACK.
 *
 * The really tricky (and requiring careful tuning) part of the algorithm
 * is hidden in the RACK code in tcp_recovery.c and tcp_xmit_retransmit_queue().
 * The first determines the moment _when_ we should reduce CWND and,
 * hence, slow down forward transmission. In fact, it determines the moment
 * when we decide that hole is caused by loss, rather than by a reorder.
 *
 * tcp_xmit_retransmit_queue() decides, _what_ we should retransmit to fill
 * holes, caused by lost packets.
 *
 * And the most logically complicated part of algorithm is undo
 * heuristics. We detect false retransmits due to both too early
 * fast retransmit (reordering) and underestimated RTO, analyzing
 * timestamps and D-SACKs. When we detect that some segments were
 * retransmitted by mistake and CWND reduction was wrong, we undo
 * window reduction and abort recovery phase. This logic is hidden
 * inside several functions named tcp_try_undo_<something>.
 */

/* This function decides, when we should leave Disordered state
 * and enter Recovery phase, reducing congestion window.
 *
 * Main question: may we further continue forward transmission
 * with the same cwnd?
 */
static bool tcp_time_to_recover(const struct tcp_sock *tp)
{
	/* Has loss detection marked at least one packet lost? */
	return tp->lost_out != 0;
}

static bool tcp_tsopt_ecr_before(const struct tcp_sock *tp, u32 when)
{
	return tp->rx_opt.saw_tstamp && tp->rx_opt.rcv_tsecr &&
	       before(tp->rx_opt.rcv_tsecr, when);
}

/* skb is spurious retransmitted if the returned timestamp echo
 * reply is prior to the skb transmission time
 */
static bool tcp_skb_spurious_retrans(const struct tcp_sock *tp,
				     const struct sk_buff *skb)
{
	return (TCP_SKB_CB(skb)->sacked & TCPCB_RETRANS) &&
	       tcp_tsopt_ecr_before(tp, tcp_skb_timestamp_ts(tp->tcp_usec_ts, skb));
}

/* Nothing was retransmitted or returned timestamp is less
 * than timestamp of the first retransmission.
 */
static inline bool tcp_packet_delayed(const struct tcp_sock *tp)
{
	const struct sock *sk = (const struct sock *)tp;

	/* Received an echoed timestamp before the first retransmission? */
	if (tp->retrans_stamp)
		return tcp_tsopt_ecr_before(tp, tp->retrans_stamp);

	/* We set tp->retrans_stamp upon the first retransmission of a loss
	 * recovery episode, so normally if tp->retrans_stamp is 0 then no
	 * retransmission has happened yet (likely due to TSQ, which can cause
	 * fast retransmits to be delayed). So if snd_una advanced while
	 * (tp->retrans_stamp is 0 then apparently a packet was merely delayed,
	 * not lost. But there are exceptions where we retransmit but then
	 * clear tp->retrans_stamp, so we check for those exceptions.
<<<<<<< HEAD
	 */

	/* (1) For non-SACK connections, tcp_is_non_sack_preventing_reopen()
	 * clears tp->retrans_stamp when snd_una == high_seq.
	 */
	if (!tcp_is_sack(tp) && !before(tp->snd_una, tp->high_seq))
		return false;

=======
	 */

	/* (1) For non-SACK connections, tcp_is_non_sack_preventing_reopen()
	 * clears tp->retrans_stamp when snd_una == high_seq.
	 */
	if (!tcp_is_sack(tp) && !before(tp->snd_una, tp->high_seq))
		return false;

>>>>>>> a7fc15ed
	/* (2) In TCP_SYN_SENT tcp_clean_rtx_queue() clears tp->retrans_stamp
	 * when setting FLAG_SYN_ACKED is set, even if the SYN was
	 * retransmitted.
	 */
	if (sk->sk_state == TCP_SYN_SENT)
		return false;

	return true;	/* tp->retrans_stamp is zero; no retransmit yet */
}

/* Undo procedures. */

/* We can clear retrans_stamp when there are no retransmissions in the
 * window. It would seem that it is trivially available for us in
 * tp->retrans_out, however, that kind of assumptions doesn't consider
 * what will happen if errors occur when sending retransmission for the
 * second time. ...It could the that such segment has only
 * TCPCB_EVER_RETRANS set at the present time. It seems that checking
 * the head skb is enough except for some reneging corner cases that
 * are not worth the effort.
 *
 * Main reason for all this complexity is the fact that connection dying
 * time now depends on the validity of the retrans_stamp, in particular,
 * that successive retransmissions of a segment must not advance
 * retrans_stamp under any conditions.
 */
static bool tcp_any_retrans_done(const struct sock *sk)
{
	const struct tcp_sock *tp = tcp_sk(sk);
	struct sk_buff *skb;

	if (tp->retrans_out)
		return true;

	skb = tcp_rtx_queue_head(sk);
	if (unlikely(skb && TCP_SKB_CB(skb)->sacked & TCPCB_EVER_RETRANS))
		return true;

	return false;
}

/* If loss recovery is finished and there are no retransmits out in the
 * network, then we clear retrans_stamp so that upon the next loss recovery
 * retransmits_timed_out() and timestamp-undo are using the correct value.
 */
static void tcp_retrans_stamp_cleanup(struct sock *sk)
{
	if (!tcp_any_retrans_done(sk))
		tcp_sk(sk)->retrans_stamp = 0;
}

static void DBGUNDO(struct sock *sk, const char *msg)
{
#if FASTRETRANS_DEBUG > 1
	struct tcp_sock *tp = tcp_sk(sk);
	struct inet_sock *inet = inet_sk(sk);

	if (sk->sk_family == AF_INET) {
		pr_debug("Undo %s %pI4/%u c%u l%u ss%u/%u p%u\n",
			 msg,
			 &inet->inet_daddr, ntohs(inet->inet_dport),
			 tcp_snd_cwnd(tp), tcp_left_out(tp),
			 tp->snd_ssthresh, tp->prior_ssthresh,
			 tp->packets_out);
	}
#if IS_ENABLED(CONFIG_IPV6)
	else if (sk->sk_family == AF_INET6) {
		pr_debug("Undo %s %pI6/%u c%u l%u ss%u/%u p%u\n",
			 msg,
			 &sk->sk_v6_daddr, ntohs(inet->inet_dport),
			 tcp_snd_cwnd(tp), tcp_left_out(tp),
			 tp->snd_ssthresh, tp->prior_ssthresh,
			 tp->packets_out);
	}
#endif
#endif
}

static void tcp_undo_cwnd_reduction(struct sock *sk, bool unmark_loss)
{
	struct tcp_sock *tp = tcp_sk(sk);

	if (unmark_loss) {
		struct sk_buff *skb;

		skb_rbtree_walk(skb, &sk->tcp_rtx_queue) {
			TCP_SKB_CB(skb)->sacked &= ~TCPCB_LOST;
		}
		tp->lost_out = 0;
		tcp_clear_all_retrans_hints(tp);
	}

	if (tp->prior_ssthresh) {
		const struct inet_connection_sock *icsk = inet_csk(sk);

		tcp_snd_cwnd_set(tp, icsk->icsk_ca_ops->undo_cwnd(sk));

		if (tp->prior_ssthresh > tp->snd_ssthresh) {
			tp->snd_ssthresh = tp->prior_ssthresh;
			tcp_ecn_withdraw_cwr(tp);
		}
	}
	tp->snd_cwnd_stamp = tcp_jiffies32;
	tp->undo_marker = 0;
	tp->rack.advanced = 1; /* Force RACK to re-exam losses */
}

static inline bool tcp_may_undo(const struct tcp_sock *tp)
{
	return tp->undo_marker && (!tp->undo_retrans || tcp_packet_delayed(tp));
}

static bool tcp_is_non_sack_preventing_reopen(struct sock *sk)
{
	struct tcp_sock *tp = tcp_sk(sk);

	if (tp->snd_una == tp->high_seq && tcp_is_reno(tp)) {
		/* Hold old state until something *above* high_seq
		 * is ACKed. For Reno it is MUST to prevent false
		 * fast retransmits (RFC2582). SACK TCP is safe. */
		if (!tcp_any_retrans_done(sk))
			tp->retrans_stamp = 0;
		return true;
	}
	return false;
}

/* People celebrate: "We love our President!" */
static bool tcp_try_undo_recovery(struct sock *sk)
{
	struct tcp_sock *tp = tcp_sk(sk);

	if (tcp_may_undo(tp)) {
		int mib_idx;

		/* Happy end! We did not retransmit anything
		 * or our original transmission succeeded.
		 */
		DBGUNDO(sk, inet_csk(sk)->icsk_ca_state == TCP_CA_Loss ? "loss" : "retrans");
		tcp_undo_cwnd_reduction(sk, false);
		if (inet_csk(sk)->icsk_ca_state == TCP_CA_Loss)
			mib_idx = LINUX_MIB_TCPLOSSUNDO;
		else
			mib_idx = LINUX_MIB_TCPFULLUNDO;

		NET_INC_STATS(sock_net(sk), mib_idx);
	} else if (tp->rack.reo_wnd_persist) {
		tp->rack.reo_wnd_persist--;
	}
	if (tcp_is_non_sack_preventing_reopen(sk))
		return true;
	tcp_set_ca_state(sk, TCP_CA_Open);
	tp->is_sack_reneg = 0;
	return false;
}

/* Try to undo cwnd reduction, because D-SACKs acked all retransmitted data */
static bool tcp_try_undo_dsack(struct sock *sk)
{
	struct tcp_sock *tp = tcp_sk(sk);

	if (tp->undo_marker && !tp->undo_retrans) {
		tp->rack.reo_wnd_persist = min(TCP_RACK_RECOVERY_THRESH,
					       tp->rack.reo_wnd_persist + 1);
		DBGUNDO(sk, "D-SACK");
		tcp_undo_cwnd_reduction(sk, false);
		NET_INC_STATS(sock_net(sk), LINUX_MIB_TCPDSACKUNDO);
		return true;
	}
	return false;
}

/* Undo during loss recovery after partial ACK or using F-RTO. */
static bool tcp_try_undo_loss(struct sock *sk, bool frto_undo)
{
	struct tcp_sock *tp = tcp_sk(sk);

	if (frto_undo || tcp_may_undo(tp)) {
		tcp_undo_cwnd_reduction(sk, true);

		DBGUNDO(sk, "partial loss");
		NET_INC_STATS(sock_net(sk), LINUX_MIB_TCPLOSSUNDO);
		if (frto_undo)
			NET_INC_STATS(sock_net(sk),
					LINUX_MIB_TCPSPURIOUSRTOS);
		inet_csk(sk)->icsk_retransmits = 0;
		if (tcp_is_non_sack_preventing_reopen(sk))
			return true;
		if (frto_undo || tcp_is_sack(tp)) {
			tcp_set_ca_state(sk, TCP_CA_Open);
			tp->is_sack_reneg = 0;
		}
		return true;
	}
	return false;
}

/* The cwnd reduction in CWR and Recovery uses the PRR algorithm in RFC 6937.
 * It computes the number of packets to send (sndcnt) based on packets newly
 * delivered:
 *   1) If the packets in flight is larger than ssthresh, PRR spreads the
 *	cwnd reductions across a full RTT.
 *   2) Otherwise PRR uses packet conservation to send as much as delivered.
 *      But when SND_UNA is acked without further losses,
 *      slow starts cwnd up to ssthresh to speed up the recovery.
 */
static void tcp_init_cwnd_reduction(struct sock *sk)
{
	struct tcp_sock *tp = tcp_sk(sk);

	tp->high_seq = tp->snd_nxt;
	tp->tlp_high_seq = 0;
	tp->snd_cwnd_cnt = 0;
	tp->prior_cwnd = tcp_snd_cwnd(tp);
	tp->prr_delivered = 0;
	tp->prr_out = 0;
	tp->snd_ssthresh = inet_csk(sk)->icsk_ca_ops->ssthresh(sk);
	tcp_ecn_queue_cwr(tp);
}

void tcp_cwnd_reduction(struct sock *sk, int newly_acked_sacked, int newly_lost, int flag)
{
	struct tcp_sock *tp = tcp_sk(sk);
	int sndcnt = 0;
	int delta = tp->snd_ssthresh - tcp_packets_in_flight(tp);

	if (newly_acked_sacked <= 0 || WARN_ON_ONCE(!tp->prior_cwnd))
		return;

	trace_tcp_cwnd_reduction_tp(sk, newly_acked_sacked, newly_lost, flag);

	tp->prr_delivered += newly_acked_sacked;
	if (delta < 0) {
		u64 dividend = (u64)tp->snd_ssthresh * tp->prr_delivered +
			       tp->prior_cwnd - 1;
		sndcnt = div_u64(dividend, tp->prior_cwnd) - tp->prr_out;
	} else {
		sndcnt = max_t(int, tp->prr_delivered - tp->prr_out,
			       newly_acked_sacked);
		if (flag & FLAG_SND_UNA_ADVANCED && !newly_lost)
			sndcnt++;
		sndcnt = min(delta, sndcnt);
	}
	/* Force a fast retransmit upon entering fast recovery */
	sndcnt = max(sndcnt, (tp->prr_out ? 0 : 1));
	tcp_snd_cwnd_set(tp, tcp_packets_in_flight(tp) + sndcnt);
}

static inline void tcp_end_cwnd_reduction(struct sock *sk)
{
	struct tcp_sock *tp = tcp_sk(sk);

	if (inet_csk(sk)->icsk_ca_ops->cong_control)
		return;

	/* Reset cwnd to ssthresh in CWR or Recovery (unless it's undone) */
	if (tp->snd_ssthresh < TCP_INFINITE_SSTHRESH &&
	    (inet_csk(sk)->icsk_ca_state == TCP_CA_CWR || tp->undo_marker)) {
		tcp_snd_cwnd_set(tp, tp->snd_ssthresh);
		tp->snd_cwnd_stamp = tcp_jiffies32;
	}
	tcp_ca_event(sk, CA_EVENT_COMPLETE_CWR);
}

/* Enter CWR state. Disable cwnd undo since congestion is proven with ECN */
void tcp_enter_cwr(struct sock *sk)
{
	struct tcp_sock *tp = tcp_sk(sk);

	tp->prior_ssthresh = 0;
	if (inet_csk(sk)->icsk_ca_state < TCP_CA_CWR) {
		tp->undo_marker = 0;
		tcp_init_cwnd_reduction(sk);
		tcp_set_ca_state(sk, TCP_CA_CWR);
	}
}
EXPORT_SYMBOL(tcp_enter_cwr);

static void tcp_try_keep_open(struct sock *sk)
{
	struct tcp_sock *tp = tcp_sk(sk);
	int state = TCP_CA_Open;

	if (tcp_left_out(tp) || tcp_any_retrans_done(sk))
		state = TCP_CA_Disorder;

	if (inet_csk(sk)->icsk_ca_state != state) {
		tcp_set_ca_state(sk, state);
		tp->high_seq = tp->snd_nxt;
	}
}

static void tcp_try_to_open(struct sock *sk, int flag)
{
	struct tcp_sock *tp = tcp_sk(sk);

	tcp_verify_left_out(tp);

	if (!tcp_any_retrans_done(sk))
		tp->retrans_stamp = 0;

	if (flag & FLAG_ECE)
		tcp_enter_cwr(sk);

	if (inet_csk(sk)->icsk_ca_state != TCP_CA_CWR) {
		tcp_try_keep_open(sk);
	}
}

static void tcp_mtup_probe_failed(struct sock *sk)
{
	struct inet_connection_sock *icsk = inet_csk(sk);

	icsk->icsk_mtup.search_high = icsk->icsk_mtup.probe_size - 1;
	icsk->icsk_mtup.probe_size = 0;
	NET_INC_STATS(sock_net(sk), LINUX_MIB_TCPMTUPFAIL);
}

static void tcp_mtup_probe_success(struct sock *sk)
{
	struct tcp_sock *tp = tcp_sk(sk);
	struct inet_connection_sock *icsk = inet_csk(sk);
	u64 val;

	tp->prior_ssthresh = tcp_current_ssthresh(sk);

	val = (u64)tcp_snd_cwnd(tp) * tcp_mss_to_mtu(sk, tp->mss_cache);
	do_div(val, icsk->icsk_mtup.probe_size);
	DEBUG_NET_WARN_ON_ONCE((u32)val != val);
	tcp_snd_cwnd_set(tp, max_t(u32, 1U, val));

	tp->snd_cwnd_cnt = 0;
	tp->snd_cwnd_stamp = tcp_jiffies32;
	tp->snd_ssthresh = tcp_current_ssthresh(sk);

	icsk->icsk_mtup.search_low = icsk->icsk_mtup.probe_size;
	icsk->icsk_mtup.probe_size = 0;
	tcp_sync_mss(sk, icsk->icsk_pmtu_cookie);
	NET_INC_STATS(sock_net(sk), LINUX_MIB_TCPMTUPSUCCESS);
}

/* Sometimes we deduce that packets have been dropped due to reasons other than
 * congestion, like path MTU reductions or failed client TFO attempts. In these
 * cases we call this function to retransmit as many packets as cwnd allows,
 * without reducing cwnd. Given that retransmits will set retrans_stamp to a
 * non-zero value (and may do so in a later calling context due to TSQ), we
 * also enter CA_Loss so that we track when all retransmitted packets are ACKed
 * and clear retrans_stamp when that happens (to ensure later recurring RTOs
 * are using the correct retrans_stamp and don't declare ETIMEDOUT
 * prematurely).
 */
static void tcp_non_congestion_loss_retransmit(struct sock *sk)
{
	const struct inet_connection_sock *icsk = inet_csk(sk);
	struct tcp_sock *tp = tcp_sk(sk);

	if (icsk->icsk_ca_state != TCP_CA_Loss) {
		tp->high_seq = tp->snd_nxt;
		tp->snd_ssthresh = tcp_current_ssthresh(sk);
		tp->prior_ssthresh = 0;
		tp->undo_marker = 0;
		tcp_set_ca_state(sk, TCP_CA_Loss);
	}
	tcp_xmit_retransmit_queue(sk);
}

/* Do a simple retransmit without using the backoff mechanisms in
 * tcp_timer. This is used for path mtu discovery.
 * The socket is already locked here.
 */
void tcp_simple_retransmit(struct sock *sk)
{
	struct tcp_sock *tp = tcp_sk(sk);
	struct sk_buff *skb;
	int mss;

	/* A fastopen SYN request is stored as two separate packets within
	 * the retransmit queue, this is done by tcp_send_syn_data().
	 * As a result simply checking the MSS of the frames in the queue
	 * will not work for the SYN packet.
	 *
	 * Us being here is an indication of a path MTU issue so we can
	 * assume that the fastopen SYN was lost and just mark all the
	 * frames in the retransmit queue as lost. We will use an MSS of
	 * -1 to mark all frames as lost, otherwise compute the current MSS.
	 */
	if (tp->syn_data && sk->sk_state == TCP_SYN_SENT)
		mss = -1;
	else
		mss = tcp_current_mss(sk);

	skb_rbtree_walk(skb, &sk->tcp_rtx_queue) {
		if (tcp_skb_seglen(skb) > mss)
			tcp_mark_skb_lost(sk, skb);
	}

	if (!tp->lost_out)
		return;

	if (tcp_is_reno(tp))
		tcp_limit_reno_sacked(tp);

	tcp_verify_left_out(tp);

	/* Don't muck with the congestion window here.
	 * Reason is that we do not increase amount of _data_
	 * in network, but units changed and effective
	 * cwnd/ssthresh really reduced now.
	 */
	tcp_non_congestion_loss_retransmit(sk);
}
EXPORT_IPV6_MOD(tcp_simple_retransmit);

void tcp_enter_recovery(struct sock *sk, bool ece_ack)
{
	struct tcp_sock *tp = tcp_sk(sk);
	int mib_idx;

	/* Start the clock with our fast retransmit, for undo and ETIMEDOUT. */
	tcp_retrans_stamp_cleanup(sk);

	if (tcp_is_reno(tp))
		mib_idx = LINUX_MIB_TCPRENORECOVERY;
	else
		mib_idx = LINUX_MIB_TCPSACKRECOVERY;

	NET_INC_STATS(sock_net(sk), mib_idx);

	tp->prior_ssthresh = 0;
	tcp_init_undo(tp);

	if (!tcp_in_cwnd_reduction(sk)) {
		if (!ece_ack)
			tp->prior_ssthresh = tcp_current_ssthresh(sk);
		tcp_init_cwnd_reduction(sk);
	}
	tcp_set_ca_state(sk, TCP_CA_Recovery);
}

static void tcp_update_rto_time(struct tcp_sock *tp)
{
	if (tp->rto_stamp) {
		tp->total_rto_time += tcp_time_stamp_ms(tp) - tp->rto_stamp;
		tp->rto_stamp = 0;
	}
}

/* Process an ACK in CA_Loss state. Move to CA_Open if lost data are
 * recovered or spurious. Otherwise retransmits more on partial ACKs.
 */
static void tcp_process_loss(struct sock *sk, int flag, int num_dupack,
			     int *rexmit)
{
	struct tcp_sock *tp = tcp_sk(sk);
	bool recovered = !before(tp->snd_una, tp->high_seq);

	if ((flag & FLAG_SND_UNA_ADVANCED || rcu_access_pointer(tp->fastopen_rsk)) &&
	    tcp_try_undo_loss(sk, false))
		return;

	if (tp->frto) { /* F-RTO RFC5682 sec 3.1 (sack enhanced version). */
		/* Step 3.b. A timeout is spurious if not all data are
		 * lost, i.e., never-retransmitted data are (s)acked.
		 */
		if ((flag & FLAG_ORIG_SACK_ACKED) &&
		    tcp_try_undo_loss(sk, true))
			return;

		if (after(tp->snd_nxt, tp->high_seq)) {
			if (flag & FLAG_DATA_SACKED || num_dupack)
				tp->frto = 0; /* Step 3.a. loss was real */
		} else if (flag & FLAG_SND_UNA_ADVANCED && !recovered) {
			tp->high_seq = tp->snd_nxt;
			/* Step 2.b. Try send new data (but deferred until cwnd
			 * is updated in tcp_ack()). Otherwise fall back to
			 * the conventional recovery.
			 */
			if (!tcp_write_queue_empty(sk) &&
			    after(tcp_wnd_end(tp), tp->snd_nxt)) {
				*rexmit = REXMIT_NEW;
				return;
			}
			tp->frto = 0;
		}
	}

	if (recovered) {
		/* F-RTO RFC5682 sec 3.1 step 2.a and 1st part of step 3.a */
		tcp_try_undo_recovery(sk);
		return;
	}
	if (tcp_is_reno(tp)) {
		/* A Reno DUPACK means new data in F-RTO step 2.b above are
		 * delivered. Lower inflight to clock out (re)transmissions.
		 */
		if (after(tp->snd_nxt, tp->high_seq) && num_dupack)
			tcp_add_reno_sack(sk, num_dupack, flag & FLAG_ECE);
		else if (flag & FLAG_SND_UNA_ADVANCED)
			tcp_reset_reno_sack(tp);
	}
	*rexmit = REXMIT_LOST;
}

/* Undo during fast recovery after partial ACK. */
static bool tcp_try_undo_partial(struct sock *sk, u32 prior_snd_una)
{
	struct tcp_sock *tp = tcp_sk(sk);

	if (tp->undo_marker && tcp_packet_delayed(tp)) {
		/* Plain luck! Hole if filled with delayed
		 * packet, rather than with a retransmit. Check reordering.
		 */
		tcp_check_sack_reordering(sk, prior_snd_una, 1);

		/* We are getting evidence that the reordering degree is higher
		 * than we realized. If there are no retransmits out then we
		 * can undo. Otherwise we clock out new packets but do not
		 * mark more packets lost or retransmit more.
		 */
		if (tp->retrans_out)
			return true;

		if (!tcp_any_retrans_done(sk))
			tp->retrans_stamp = 0;

		DBGUNDO(sk, "partial recovery");
		tcp_undo_cwnd_reduction(sk, true);
		NET_INC_STATS(sock_net(sk), LINUX_MIB_TCPPARTIALUNDO);
		tcp_try_keep_open(sk);
	}
	return false;
}

static void tcp_identify_packet_loss(struct sock *sk, int *ack_flag)
{
	struct tcp_sock *tp = tcp_sk(sk);

	if (tcp_rtx_queue_empty(sk))
		return;

	if (unlikely(tcp_is_reno(tp))) {
		tcp_newreno_mark_lost(sk, *ack_flag & FLAG_SND_UNA_ADVANCED);
	} else {
		u32 prior_retrans = tp->retrans_out;

		if (tcp_rack_mark_lost(sk))
			*ack_flag &= ~FLAG_SET_XMIT_TIMER;
		if (prior_retrans > tp->retrans_out)
			*ack_flag |= FLAG_LOST_RETRANS;
	}
}

/* Process an event, which can update packets-in-flight not trivially.
 * Main goal of this function is to calculate new estimate for left_out,
 * taking into account both packets sitting in receiver's buffer and
 * packets lost by network.
 *
 * Besides that it updates the congestion state when packet loss or ECN
 * is detected. But it does not reduce the cwnd, it is done by the
 * congestion control later.
 *
 * It does _not_ decide what to send, it is made in function
 * tcp_xmit_retransmit_queue().
 */
static void tcp_fastretrans_alert(struct sock *sk, const u32 prior_snd_una,
				  int num_dupack, int *ack_flag, int *rexmit)
{
	struct inet_connection_sock *icsk = inet_csk(sk);
	struct tcp_sock *tp = tcp_sk(sk);
	int flag = *ack_flag;
	bool ece_ack = flag & FLAG_ECE;

	if (!tp->packets_out && tp->sacked_out)
		tp->sacked_out = 0;

	/* Now state machine starts.
	 * A. ECE, hence prohibit cwnd undoing, the reduction is required. */
	if (ece_ack)
		tp->prior_ssthresh = 0;

	/* B. In all the states check for reneging SACKs. */
	if (tcp_check_sack_reneging(sk, ack_flag))
		return;

	/* C. Check consistency of the current state. */
	tcp_verify_left_out(tp);

	/* D. Check state exit conditions. State can be terminated
	 *    when high_seq is ACKed. */
	if (icsk->icsk_ca_state == TCP_CA_Open) {
		WARN_ON(tp->retrans_out != 0 && !tp->syn_data);
		tp->retrans_stamp = 0;
	} else if (!before(tp->snd_una, tp->high_seq)) {
		switch (icsk->icsk_ca_state) {
		case TCP_CA_CWR:
			/* CWR is to be held something *above* high_seq
			 * is ACKed for CWR bit to reach receiver. */
			if (tp->snd_una != tp->high_seq) {
				tcp_end_cwnd_reduction(sk);
				tcp_set_ca_state(sk, TCP_CA_Open);
			}
			break;

		case TCP_CA_Recovery:
			if (tcp_is_reno(tp))
				tcp_reset_reno_sack(tp);
			if (tcp_try_undo_recovery(sk))
				return;
			tcp_end_cwnd_reduction(sk);
			break;
		}
	}

	/* E. Process state. */
	switch (icsk->icsk_ca_state) {
	case TCP_CA_Recovery:
		if (!(flag & FLAG_SND_UNA_ADVANCED)) {
			if (tcp_is_reno(tp))
				tcp_add_reno_sack(sk, num_dupack, ece_ack);
		} else if (tcp_try_undo_partial(sk, prior_snd_una))
			return;

		if (tcp_try_undo_dsack(sk))
			tcp_try_to_open(sk, flag);

		tcp_identify_packet_loss(sk, ack_flag);
		if (icsk->icsk_ca_state != TCP_CA_Recovery) {
			if (!tcp_time_to_recover(tp))
				return;
			/* Undo reverts the recovery state. If loss is evident,
			 * starts a new recovery (e.g. reordering then loss);
			 */
			tcp_enter_recovery(sk, ece_ack);
		}
		break;
	case TCP_CA_Loss:
		tcp_process_loss(sk, flag, num_dupack, rexmit);
		if (icsk->icsk_ca_state != TCP_CA_Loss)
			tcp_update_rto_time(tp);
		tcp_identify_packet_loss(sk, ack_flag);
		if (!(icsk->icsk_ca_state == TCP_CA_Open ||
		      (*ack_flag & FLAG_LOST_RETRANS)))
			return;
		/* Change state if cwnd is undone or retransmits are lost */
		fallthrough;
	default:
		if (tcp_is_reno(tp)) {
			if (flag & FLAG_SND_UNA_ADVANCED)
				tcp_reset_reno_sack(tp);
			tcp_add_reno_sack(sk, num_dupack, ece_ack);
		}

		if (icsk->icsk_ca_state <= TCP_CA_Disorder)
			tcp_try_undo_dsack(sk);

		tcp_identify_packet_loss(sk, ack_flag);
		if (!tcp_time_to_recover(tp)) {
			tcp_try_to_open(sk, flag);
			return;
		}

		/* MTU probe failure: don't reduce cwnd */
		if (icsk->icsk_ca_state < TCP_CA_CWR &&
		    icsk->icsk_mtup.probe_size &&
		    tp->snd_una == tp->mtu_probe.probe_seq_start) {
			tcp_mtup_probe_failed(sk);
			/* Restores the reduction we did in tcp_mtup_probe() */
			tcp_snd_cwnd_set(tp, tcp_snd_cwnd(tp) + 1);
			tcp_simple_retransmit(sk);
			return;
		}

		/* Otherwise enter Recovery state */
		tcp_enter_recovery(sk, ece_ack);
	}

	*rexmit = REXMIT_LOST;
}

static void tcp_update_rtt_min(struct sock *sk, u32 rtt_us, const int flag)
{
	u32 wlen = READ_ONCE(sock_net(sk)->ipv4.sysctl_tcp_min_rtt_wlen) * HZ;
	struct tcp_sock *tp = tcp_sk(sk);

	if ((flag & FLAG_ACK_MAYBE_DELAYED) && rtt_us > tcp_min_rtt(tp)) {
		/* If the remote keeps returning delayed ACKs, eventually
		 * the min filter would pick it up and overestimate the
		 * prop. delay when it expires. Skip suspected delayed ACKs.
		 */
		return;
	}
	minmax_running_min(&tp->rtt_min, wlen, tcp_jiffies32,
			   rtt_us ? : jiffies_to_usecs(1));
}

static bool tcp_ack_update_rtt(struct sock *sk, const int flag,
			       long seq_rtt_us, long sack_rtt_us,
			       long ca_rtt_us, struct rate_sample *rs)
{
	const struct tcp_sock *tp = tcp_sk(sk);

	/* Prefer RTT measured from ACK's timing to TS-ECR. This is because
	 * broken middle-boxes or peers may corrupt TS-ECR fields. But
	 * Karn's algorithm forbids taking RTT if some retransmitted data
	 * is acked (RFC6298).
	 */
	if (seq_rtt_us < 0)
		seq_rtt_us = sack_rtt_us;

	/* RTTM Rule: A TSecr value received in a segment is used to
	 * update the averaged RTT measurement only if the segment
	 * acknowledges some new data, i.e., only if it advances the
	 * left edge of the send window.
	 * See draft-ietf-tcplw-high-performance-00, section 3.3.
	 */
	if (seq_rtt_us < 0 && tp->rx_opt.saw_tstamp &&
	    tp->rx_opt.rcv_tsecr && flag & FLAG_ACKED)
		seq_rtt_us = ca_rtt_us = tcp_rtt_tsopt_us(tp, 1);

	rs->rtt_us = ca_rtt_us; /* RTT of last (S)ACKed packet (or -1) */
	if (seq_rtt_us < 0)
		return false;

	/* ca_rtt_us >= 0 is counting on the invariant that ca_rtt_us is
	 * always taken together with ACK, SACK, or TS-opts. Any negative
	 * values will be skipped with the seq_rtt_us < 0 check above.
	 */
	tcp_update_rtt_min(sk, ca_rtt_us, flag);
	tcp_rtt_estimator(sk, seq_rtt_us);
	tcp_set_rto(sk);

	/* RFC6298: only reset backoff on valid RTT measurement. */
	inet_csk(sk)->icsk_backoff = 0;
	return true;
}

/* Compute time elapsed between (last) SYNACK and the ACK completing 3WHS. */
void tcp_synack_rtt_meas(struct sock *sk, struct request_sock *req)
{
	struct rate_sample rs;
	long rtt_us = -1L;

	if (req && !req->num_retrans && tcp_rsk(req)->snt_synack)
		rtt_us = tcp_stamp_us_delta(tcp_clock_us(), tcp_rsk(req)->snt_synack);

	tcp_ack_update_rtt(sk, FLAG_SYN_ACKED, rtt_us, -1L, rtt_us, &rs);
}


static void tcp_cong_avoid(struct sock *sk, u32 ack, u32 acked)
{
	const struct inet_connection_sock *icsk = inet_csk(sk);

	icsk->icsk_ca_ops->cong_avoid(sk, ack, acked);
	tcp_sk(sk)->snd_cwnd_stamp = tcp_jiffies32;
}

/* Restart timer after forward progress on connection.
 * RFC2988 recommends to restart timer to now+rto.
 */
void tcp_rearm_rto(struct sock *sk)
{
	const struct inet_connection_sock *icsk = inet_csk(sk);
	struct tcp_sock *tp = tcp_sk(sk);

	/* If the retrans timer is currently being used by Fast Open
	 * for SYN-ACK retrans purpose, stay put.
	 */
	if (rcu_access_pointer(tp->fastopen_rsk))
		return;

	if (!tp->packets_out) {
		inet_csk_clear_xmit_timer(sk, ICSK_TIME_RETRANS);
	} else {
		u32 rto = inet_csk(sk)->icsk_rto;
		/* Offset the time elapsed after installing regular RTO */
		if (icsk->icsk_pending == ICSK_TIME_REO_TIMEOUT ||
		    icsk->icsk_pending == ICSK_TIME_LOSS_PROBE) {
			s64 delta_us = tcp_rto_delta_us(sk);
			/* delta_us may not be positive if the socket is locked
			 * when the retrans timer fires and is rescheduled.
			 */
			rto = usecs_to_jiffies(max_t(int, delta_us, 1));
		}
		tcp_reset_xmit_timer(sk, ICSK_TIME_RETRANS, rto, true);
	}
}

/* Try to schedule a loss probe; if that doesn't work, then schedule an RTO. */
static void tcp_set_xmit_timer(struct sock *sk)
{
	if (!tcp_schedule_loss_probe(sk, true))
		tcp_rearm_rto(sk);
}

/* If we get here, the whole TSO packet has not been acked. */
static u32 tcp_tso_acked(struct sock *sk, struct sk_buff *skb)
{
	struct tcp_sock *tp = tcp_sk(sk);
	u32 packets_acked;

	BUG_ON(!after(TCP_SKB_CB(skb)->end_seq, tp->snd_una));

	packets_acked = tcp_skb_pcount(skb);
	if (tcp_trim_head(sk, skb, tp->snd_una - TCP_SKB_CB(skb)->seq))
		return 0;
	packets_acked -= tcp_skb_pcount(skb);

	if (packets_acked) {
		BUG_ON(tcp_skb_pcount(skb) == 0);
		BUG_ON(!before(TCP_SKB_CB(skb)->seq, TCP_SKB_CB(skb)->end_seq));
	}

	return packets_acked;
}

static void tcp_ack_tstamp(struct sock *sk, struct sk_buff *skb,
			   const struct sk_buff *ack_skb, u32 prior_snd_una)
{
	const struct skb_shared_info *shinfo;

	/* Avoid cache line misses to get skb_shinfo() and shinfo->tx_flags */
	if (likely(!TCP_SKB_CB(skb)->txstamp_ack))
		return;

	shinfo = skb_shinfo(skb);
	if (!before(shinfo->tskey, prior_snd_una) &&
	    before(shinfo->tskey, tcp_sk(sk)->snd_una)) {
		tcp_skb_tsorted_save(skb) {
			__skb_tstamp_tx(skb, ack_skb, NULL, sk, SCM_TSTAMP_ACK);
		} tcp_skb_tsorted_restore(skb);
	}
}

/* Remove acknowledged frames from the retransmission queue. If our packet
 * is before the ack sequence we can discard it as it's confirmed to have
 * arrived at the other end.
 */
static int tcp_clean_rtx_queue(struct sock *sk, const struct sk_buff *ack_skb,
			       u32 prior_fack, u32 prior_snd_una,
			       struct tcp_sacktag_state *sack, bool ece_ack)
{
	const struct inet_connection_sock *icsk = inet_csk(sk);
	u64 first_ackt, last_ackt;
	struct tcp_sock *tp = tcp_sk(sk);
	u32 prior_sacked = tp->sacked_out;
	u32 reord = tp->snd_nxt; /* lowest acked un-retx un-sacked seq */
	struct sk_buff *skb, *next;
	bool fully_acked = true;
	long sack_rtt_us = -1L;
	long seq_rtt_us = -1L;
	long ca_rtt_us = -1L;
	u32 pkts_acked = 0;
	bool rtt_update;
	int flag = 0;

	first_ackt = 0;

	for (skb = skb_rb_first(&sk->tcp_rtx_queue); skb; skb = next) {
		struct tcp_skb_cb *scb = TCP_SKB_CB(skb);
		const u32 start_seq = scb->seq;
		u8 sacked = scb->sacked;
		u32 acked_pcount;

		/* Determine how many packets and what bytes were acked, tso and else */
		if (after(scb->end_seq, tp->snd_una)) {
			if (tcp_skb_pcount(skb) == 1 ||
			    !after(tp->snd_una, scb->seq))
				break;

			acked_pcount = tcp_tso_acked(sk, skb);
			if (!acked_pcount)
				break;
			fully_acked = false;
		} else {
			acked_pcount = tcp_skb_pcount(skb);
		}

		if (unlikely(sacked & TCPCB_RETRANS)) {
			if (sacked & TCPCB_SACKED_RETRANS)
				tp->retrans_out -= acked_pcount;
			flag |= FLAG_RETRANS_DATA_ACKED;
		} else if (!(sacked & TCPCB_SACKED_ACKED)) {
			last_ackt = tcp_skb_timestamp_us(skb);
			WARN_ON_ONCE(last_ackt == 0);
			if (!first_ackt)
				first_ackt = last_ackt;

			if (before(start_seq, reord))
				reord = start_seq;
			if (!after(scb->end_seq, tp->high_seq))
				flag |= FLAG_ORIG_SACK_ACKED;
		}

		if (sacked & TCPCB_SACKED_ACKED) {
			tp->sacked_out -= acked_pcount;
		} else if (tcp_is_sack(tp)) {
			tcp_count_delivered(tp, acked_pcount, ece_ack);
			if (!tcp_skb_spurious_retrans(tp, skb))
				tcp_rack_advance(tp, sacked, scb->end_seq,
						 tcp_skb_timestamp_us(skb));
		}
		if (sacked & TCPCB_LOST)
			tp->lost_out -= acked_pcount;

		tp->packets_out -= acked_pcount;
		pkts_acked += acked_pcount;
		tcp_rate_skb_delivered(sk, skb, sack->rate);

		/* Initial outgoing SYN's get put onto the write_queue
		 * just like anything else we transmit.  It is not
		 * true data, and if we misinform our callers that
		 * this ACK acks real data, we will erroneously exit
		 * connection startup slow start one packet too
		 * quickly.  This is severely frowned upon behavior.
		 */
		if (likely(!(scb->tcp_flags & TCPHDR_SYN))) {
			flag |= FLAG_DATA_ACKED;
		} else {
			flag |= FLAG_SYN_ACKED;
			tp->retrans_stamp = 0;
		}

		if (!fully_acked)
			break;

		tcp_ack_tstamp(sk, skb, ack_skb, prior_snd_una);

		next = skb_rb_next(skb);
		if (unlikely(skb == tp->retransmit_skb_hint))
			tp->retransmit_skb_hint = NULL;
		tcp_highest_sack_replace(sk, skb, next);
		tcp_rtx_queue_unlink_and_free(skb, sk);
	}

	if (!skb)
		tcp_chrono_stop(sk, TCP_CHRONO_BUSY);

	if (likely(between(tp->snd_up, prior_snd_una, tp->snd_una)))
		tp->snd_up = tp->snd_una;

	if (skb) {
		tcp_ack_tstamp(sk, skb, ack_skb, prior_snd_una);
		if (TCP_SKB_CB(skb)->sacked & TCPCB_SACKED_ACKED)
			flag |= FLAG_SACK_RENEGING;
	}

	if (likely(first_ackt) && !(flag & FLAG_RETRANS_DATA_ACKED)) {
		seq_rtt_us = tcp_stamp_us_delta(tp->tcp_mstamp, first_ackt);
		ca_rtt_us = tcp_stamp_us_delta(tp->tcp_mstamp, last_ackt);

		if (pkts_acked == 1 && fully_acked && !prior_sacked &&
		    (tp->snd_una - prior_snd_una) < tp->mss_cache &&
		    sack->rate->prior_delivered + 1 == tp->delivered &&
		    !(flag & (FLAG_CA_ALERT | FLAG_SYN_ACKED))) {
			/* Conservatively mark a delayed ACK. It's typically
			 * from a lone runt packet over the round trip to
			 * a receiver w/o out-of-order or CE events.
			 */
			flag |= FLAG_ACK_MAYBE_DELAYED;
		}
	}
	if (sack->first_sackt) {
		sack_rtt_us = tcp_stamp_us_delta(tp->tcp_mstamp, sack->first_sackt);
		ca_rtt_us = tcp_stamp_us_delta(tp->tcp_mstamp, sack->last_sackt);
	}
	rtt_update = tcp_ack_update_rtt(sk, flag, seq_rtt_us, sack_rtt_us,
					ca_rtt_us, sack->rate);

	if (flag & FLAG_ACKED) {
		flag |= FLAG_SET_XMIT_TIMER;  /* set TLP or RTO timer */
		if (unlikely(icsk->icsk_mtup.probe_size &&
			     !after(tp->mtu_probe.probe_seq_end, tp->snd_una))) {
			tcp_mtup_probe_success(sk);
		}

		if (tcp_is_reno(tp)) {
			tcp_remove_reno_sacks(sk, pkts_acked, ece_ack);

			/* If any of the cumulatively ACKed segments was
			 * retransmitted, non-SACK case cannot confirm that
			 * progress was due to original transmission due to
			 * lack of TCPCB_SACKED_ACKED bits even if some of
			 * the packets may have been never retransmitted.
			 */
			if (flag & FLAG_RETRANS_DATA_ACKED)
				flag &= ~FLAG_ORIG_SACK_ACKED;
		} else {
			/* Non-retransmitted hole got filled? That's reordering */
			if (before(reord, prior_fack))
				tcp_check_sack_reordering(sk, reord, 0);
		}
	} else if (skb && rtt_update && sack_rtt_us >= 0 &&
		   sack_rtt_us > tcp_stamp_us_delta(tp->tcp_mstamp,
						    tcp_skb_timestamp_us(skb))) {
		/* Do not re-arm RTO if the sack RTT is measured from data sent
		 * after when the head was last (re)transmitted. Otherwise the
		 * timeout may continue to extend in loss recovery.
		 */
		flag |= FLAG_SET_XMIT_TIMER;  /* set TLP or RTO timer */
	}

	if (icsk->icsk_ca_ops->pkts_acked) {
		struct ack_sample sample = { .pkts_acked = pkts_acked,
					     .rtt_us = sack->rate->rtt_us };

		sample.in_flight = tp->mss_cache *
			(tp->delivered - sack->rate->prior_delivered);
		icsk->icsk_ca_ops->pkts_acked(sk, &sample);
	}

#if FASTRETRANS_DEBUG > 0
	WARN_ON((int)tp->sacked_out < 0);
	WARN_ON((int)tp->lost_out < 0);
	WARN_ON((int)tp->retrans_out < 0);
	if (!tp->packets_out && tcp_is_sack(tp)) {
		icsk = inet_csk(sk);
		if (tp->lost_out) {
			pr_debug("Leak l=%u %d\n",
				 tp->lost_out, icsk->icsk_ca_state);
			tp->lost_out = 0;
		}
		if (tp->sacked_out) {
			pr_debug("Leak s=%u %d\n",
				 tp->sacked_out, icsk->icsk_ca_state);
			tp->sacked_out = 0;
		}
		if (tp->retrans_out) {
			pr_debug("Leak r=%u %d\n",
				 tp->retrans_out, icsk->icsk_ca_state);
			tp->retrans_out = 0;
		}
	}
#endif
	return flag;
}

static void tcp_ack_probe(struct sock *sk)
{
	struct inet_connection_sock *icsk = inet_csk(sk);
	struct sk_buff *head = tcp_send_head(sk);
	const struct tcp_sock *tp = tcp_sk(sk);

	/* Was it a usable window open? */
	if (!head)
		return;
	if (!after(TCP_SKB_CB(head)->end_seq, tcp_wnd_end(tp))) {
		icsk->icsk_backoff = 0;
		icsk->icsk_probes_tstamp = 0;
		inet_csk_clear_xmit_timer(sk, ICSK_TIME_PROBE0);
		/* Socket must be waked up by subsequent tcp_data_snd_check().
		 * This function is not for random using!
		 */
	} else {
		unsigned long when = tcp_probe0_when(sk, tcp_rto_max(sk));

		when = tcp_clamp_probe0_to_user_timeout(sk, when);
		tcp_reset_xmit_timer(sk, ICSK_TIME_PROBE0, when, true);
	}
}

static inline bool tcp_ack_is_dubious(const struct sock *sk, const int flag)
{
	return !(flag & FLAG_NOT_DUP) || (flag & FLAG_CA_ALERT) ||
		inet_csk(sk)->icsk_ca_state != TCP_CA_Open;
}

/* Decide wheather to run the increase function of congestion control. */
static inline bool tcp_may_raise_cwnd(const struct sock *sk, const int flag)
{
	/* If reordering is high then always grow cwnd whenever data is
	 * delivered regardless of its ordering. Otherwise stay conservative
	 * and only grow cwnd on in-order delivery (RFC5681). A stretched ACK w/
	 * new SACK or ECE mark may first advance cwnd here and later reduce
	 * cwnd in tcp_fastretrans_alert() based on more states.
	 */
	if (tcp_sk(sk)->reordering >
	    READ_ONCE(sock_net(sk)->ipv4.sysctl_tcp_reordering))
		return flag & FLAG_FORWARD_PROGRESS;

	return flag & FLAG_DATA_ACKED;
}

/* The "ultimate" congestion control function that aims to replace the rigid
 * cwnd increase and decrease control (tcp_cong_avoid,tcp_*cwnd_reduction).
 * It's called toward the end of processing an ACK with precise rate
 * information. All transmission or retransmission are delayed afterwards.
 */
static void tcp_cong_control(struct sock *sk, u32 ack, u32 acked_sacked,
			     int flag, const struct rate_sample *rs)
{
	const struct inet_connection_sock *icsk = inet_csk(sk);

	if (icsk->icsk_ca_ops->cong_control) {
		icsk->icsk_ca_ops->cong_control(sk, ack, flag, rs);
		return;
	}

	if (tcp_in_cwnd_reduction(sk)) {
		/* Reduce cwnd if state mandates */
		tcp_cwnd_reduction(sk, acked_sacked, rs->losses, flag);
	} else if (tcp_may_raise_cwnd(sk, flag)) {
		/* Advance cwnd if state allows */
		tcp_cong_avoid(sk, ack, acked_sacked);
	}
	tcp_update_pacing_rate(sk);
}

/* Check that window update is acceptable.
 * The function assumes that snd_una<=ack<=snd_next.
 */
static inline bool tcp_may_update_window(const struct tcp_sock *tp,
					const u32 ack, const u32 ack_seq,
					const u32 nwin)
{
	return	after(ack, tp->snd_una) ||
		after(ack_seq, tp->snd_wl1) ||
		(ack_seq == tp->snd_wl1 && (nwin > tp->snd_wnd || !nwin));
}

static void tcp_snd_sne_update(struct tcp_sock *tp, u32 ack)
{
#ifdef CONFIG_TCP_AO
	struct tcp_ao_info *ao;

	if (!static_branch_unlikely(&tcp_ao_needed.key))
		return;

	ao = rcu_dereference_protected(tp->ao_info,
				       lockdep_sock_is_held((struct sock *)tp));
	if (ao && ack < tp->snd_una) {
		ao->snd_sne++;
		trace_tcp_ao_snd_sne_update((struct sock *)tp, ao->snd_sne);
	}
#endif
}

/* If we update tp->snd_una, also update tp->bytes_acked */
static void tcp_snd_una_update(struct tcp_sock *tp, u32 ack)
{
	u32 delta = ack - tp->snd_una;

	sock_owned_by_me((struct sock *)tp);
	tp->bytes_acked += delta;
	tcp_snd_sne_update(tp, ack);
	tp->snd_una = ack;
}

static void tcp_rcv_sne_update(struct tcp_sock *tp, u32 seq)
{
#ifdef CONFIG_TCP_AO
	struct tcp_ao_info *ao;

	if (!static_branch_unlikely(&tcp_ao_needed.key))
		return;

	ao = rcu_dereference_protected(tp->ao_info,
				       lockdep_sock_is_held((struct sock *)tp));
	if (ao && seq < tp->rcv_nxt) {
		ao->rcv_sne++;
		trace_tcp_ao_rcv_sne_update((struct sock *)tp, ao->rcv_sne);
	}
#endif
}

/* If we update tp->rcv_nxt, also update tp->bytes_received */
static void tcp_rcv_nxt_update(struct tcp_sock *tp, u32 seq)
{
	u32 delta = seq - tp->rcv_nxt;

	sock_owned_by_me((struct sock *)tp);
	tp->bytes_received += delta;
	tcp_rcv_sne_update(tp, seq);
	WRITE_ONCE(tp->rcv_nxt, seq);
}

/* Update our send window.
 *
 * Window update algorithm, described in RFC793/RFC1122 (used in linux-2.2
 * and in FreeBSD. NetBSD's one is even worse.) is wrong.
 */
static int tcp_ack_update_window(struct sock *sk, const struct sk_buff *skb, u32 ack,
				 u32 ack_seq)
{
	struct tcp_sock *tp = tcp_sk(sk);
	int flag = 0;
	u32 nwin = ntohs(tcp_hdr(skb)->window);

	if (likely(!tcp_hdr(skb)->syn))
		nwin <<= tp->rx_opt.snd_wscale;

	if (tcp_may_update_window(tp, ack, ack_seq, nwin)) {
		flag |= FLAG_WIN_UPDATE;
		tcp_update_wl(tp, ack_seq);

		if (tp->snd_wnd != nwin) {
			tp->snd_wnd = nwin;

			/* Note, it is the only place, where
			 * fast path is recovered for sending TCP.
			 */
			tp->pred_flags = 0;
			tcp_fast_path_check(sk);

			if (!tcp_write_queue_empty(sk))
				tcp_slow_start_after_idle_check(sk);

			if (nwin > tp->max_window) {
				tp->max_window = nwin;
				tcp_sync_mss(sk, inet_csk(sk)->icsk_pmtu_cookie);
			}
		}
	}

	tcp_snd_una_update(tp, ack);

	return flag;
}

static bool __tcp_oow_rate_limited(struct net *net, int mib_idx,
				   u32 *last_oow_ack_time)
{
	/* Paired with the WRITE_ONCE() in this function. */
	u32 val = READ_ONCE(*last_oow_ack_time);

	if (val) {
		s32 elapsed = (s32)(tcp_jiffies32 - val);

		if (0 <= elapsed &&
		    elapsed < READ_ONCE(net->ipv4.sysctl_tcp_invalid_ratelimit)) {
			NET_INC_STATS(net, mib_idx);
			return true;	/* rate-limited: don't send yet! */
		}
	}

	/* Paired with the prior READ_ONCE() and with itself,
	 * as we might be lockless.
	 */
	WRITE_ONCE(*last_oow_ack_time, tcp_jiffies32);

	return false;	/* not rate-limited: go ahead, send dupack now! */
}

/* Return true if we're currently rate-limiting out-of-window ACKs and
 * thus shouldn't send a dupack right now. We rate-limit dupacks in
 * response to out-of-window SYNs or ACKs to mitigate ACK loops or DoS
 * attacks that send repeated SYNs or ACKs for the same connection. To
 * do this, we do not send a duplicate SYNACK or ACK if the remote
 * endpoint is sending out-of-window SYNs or pure ACKs at a high rate.
 */
bool tcp_oow_rate_limited(struct net *net, const struct sk_buff *skb,
			  int mib_idx, u32 *last_oow_ack_time)
{
	/* Data packets without SYNs are not likely part of an ACK loop. */
	if ((TCP_SKB_CB(skb)->seq != TCP_SKB_CB(skb)->end_seq) &&
	    !tcp_hdr(skb)->syn)
		return false;

	return __tcp_oow_rate_limited(net, mib_idx, last_oow_ack_time);
}

/* RFC 5961 7 [ACK Throttling] */
static void tcp_send_challenge_ack(struct sock *sk)
{
	struct tcp_sock *tp = tcp_sk(sk);
	struct net *net = sock_net(sk);
	u32 count, now, ack_limit;

	/* First check our per-socket dupack rate limit. */
	if (__tcp_oow_rate_limited(net,
				   LINUX_MIB_TCPACKSKIPPEDCHALLENGE,
				   &tp->last_oow_ack_time))
		return;

	ack_limit = READ_ONCE(net->ipv4.sysctl_tcp_challenge_ack_limit);
	if (ack_limit == INT_MAX)
		goto send_ack;

	/* Then check host-wide RFC 5961 rate limit. */
	now = jiffies / HZ;
	if (now != READ_ONCE(net->ipv4.tcp_challenge_timestamp)) {
		u32 half = (ack_limit + 1) >> 1;

		WRITE_ONCE(net->ipv4.tcp_challenge_timestamp, now);
		WRITE_ONCE(net->ipv4.tcp_challenge_count,
			   get_random_u32_inclusive(half, ack_limit + half - 1));
	}
	count = READ_ONCE(net->ipv4.tcp_challenge_count);
	if (count > 0) {
		WRITE_ONCE(net->ipv4.tcp_challenge_count, count - 1);
send_ack:
		NET_INC_STATS(net, LINUX_MIB_TCPCHALLENGEACK);
		tcp_send_ack(sk);
	}
}

static void tcp_store_ts_recent(struct tcp_sock *tp)
{
	tp->rx_opt.ts_recent = tp->rx_opt.rcv_tsval;
	tp->rx_opt.ts_recent_stamp = ktime_get_seconds();
}

static int __tcp_replace_ts_recent(struct tcp_sock *tp, s32 tstamp_delta)
{
	tcp_store_ts_recent(tp);
	return tstamp_delta > 0 ? FLAG_TS_PROGRESS : 0;
}

static int tcp_replace_ts_recent(struct tcp_sock *tp, u32 seq)
{
	s32 delta;

	if (tp->rx_opt.saw_tstamp && !after(seq, tp->rcv_wup)) {
		/* PAWS bug workaround wrt. ACK frames, the PAWS discard
		 * extra check below makes sure this can only happen
		 * for pure ACK frames.  -DaveM
		 *
		 * Not only, also it occurs for expired timestamps.
		 */

		if (tcp_paws_check(&tp->rx_opt, 0)) {
			delta = tp->rx_opt.rcv_tsval - tp->rx_opt.ts_recent;
			return __tcp_replace_ts_recent(tp, delta);
		}
	}

	return 0;
}

/* This routine deals with acks during a TLP episode and ends an episode by
 * resetting tlp_high_seq. Ref: TLP algorithm in RFC8985
 */
static void tcp_process_tlp_ack(struct sock *sk, u32 ack, int flag)
{
	struct tcp_sock *tp = tcp_sk(sk);

	if (before(ack, tp->tlp_high_seq))
		return;

	if (!tp->tlp_retrans) {
		/* TLP of new data has been acknowledged */
		tp->tlp_high_seq = 0;
	} else if (flag & FLAG_DSACK_TLP) {
		/* This DSACK means original and TLP probe arrived; no loss */
		tp->tlp_high_seq = 0;
	} else if (after(ack, tp->tlp_high_seq)) {
		/* ACK advances: there was a loss, so reduce cwnd. Reset
		 * tlp_high_seq in tcp_init_cwnd_reduction()
		 */
		tcp_init_cwnd_reduction(sk);
		tcp_set_ca_state(sk, TCP_CA_CWR);
		tcp_end_cwnd_reduction(sk);
		tcp_try_keep_open(sk);
		NET_INC_STATS(sock_net(sk),
				LINUX_MIB_TCPLOSSPROBERECOVERY);
	} else if (!(flag & (FLAG_SND_UNA_ADVANCED |
			     FLAG_NOT_DUP | FLAG_DATA_SACKED))) {
		/* Pure dupack: original and TLP probe arrived; no loss */
		tp->tlp_high_seq = 0;
	}
}

static void tcp_in_ack_event(struct sock *sk, int flag)
{
	const struct inet_connection_sock *icsk = inet_csk(sk);

	if (icsk->icsk_ca_ops->in_ack_event) {
		u32 ack_ev_flags = 0;

		if (flag & FLAG_WIN_UPDATE)
			ack_ev_flags |= CA_ACK_WIN_UPDATE;
		if (flag & FLAG_SLOWPATH) {
			ack_ev_flags |= CA_ACK_SLOWPATH;
			if (flag & FLAG_ECE)
				ack_ev_flags |= CA_ACK_ECE;
		}

		icsk->icsk_ca_ops->in_ack_event(sk, ack_ev_flags);
	}
}

/* Congestion control has updated the cwnd already. So if we're in
 * loss recovery then now we do any new sends (for FRTO) or
 * retransmits (for CA_Loss or CA_recovery) that make sense.
 */
static void tcp_xmit_recovery(struct sock *sk, int rexmit)
{
	struct tcp_sock *tp = tcp_sk(sk);

	if (rexmit == REXMIT_NONE || sk->sk_state == TCP_SYN_SENT)
		return;

	if (unlikely(rexmit == REXMIT_NEW)) {
		__tcp_push_pending_frames(sk, tcp_current_mss(sk),
					  TCP_NAGLE_OFF);
		if (after(tp->snd_nxt, tp->high_seq))
			return;
		tp->frto = 0;
	}
	tcp_xmit_retransmit_queue(sk);
}

/* Returns the number of packets newly acked or sacked by the current ACK */
static u32 tcp_newly_delivered(struct sock *sk, u32 prior_delivered, int flag)
{
	const struct net *net = sock_net(sk);
	struct tcp_sock *tp = tcp_sk(sk);
	u32 delivered;

	delivered = tp->delivered - prior_delivered;
	NET_ADD_STATS(net, LINUX_MIB_TCPDELIVERED, delivered);
	if (flag & FLAG_ECE)
		NET_ADD_STATS(net, LINUX_MIB_TCPDELIVEREDCE, delivered);

	return delivered;
}

/* This routine deals with incoming acks, but not outgoing ones. */
static int tcp_ack(struct sock *sk, const struct sk_buff *skb, int flag)
{
	struct inet_connection_sock *icsk = inet_csk(sk);
	struct tcp_sock *tp = tcp_sk(sk);
	struct tcp_sacktag_state sack_state;
	struct rate_sample rs = { .prior_delivered = 0 };
	u32 prior_snd_una = tp->snd_una;
	bool is_sack_reneg = tp->is_sack_reneg;
	u32 ack_seq = TCP_SKB_CB(skb)->seq;
	u32 ack = TCP_SKB_CB(skb)->ack_seq;
	int num_dupack = 0;
	int prior_packets = tp->packets_out;
	u32 delivered = tp->delivered;
	u32 lost = tp->lost;
	int rexmit = REXMIT_NONE; /* Flag to (re)transmit to recover losses */
	u32 prior_fack;

	sack_state.first_sackt = 0;
	sack_state.rate = &rs;
	sack_state.sack_delivered = 0;

	/* We very likely will need to access rtx queue. */
	prefetch(sk->tcp_rtx_queue.rb_node);

	/* If the ack is older than previous acks
	 * then we can probably ignore it.
	 */
	if (before(ack, prior_snd_una)) {
		u32 max_window;

		/* do not accept ACK for bytes we never sent. */
		max_window = min_t(u64, tp->max_window, tp->bytes_acked);
		/* RFC 5961 5.2 [Blind Data Injection Attack].[Mitigation] */
		if (before(ack, prior_snd_una - max_window)) {
			if (!(flag & FLAG_NO_CHALLENGE_ACK))
				tcp_send_challenge_ack(sk);
			return -SKB_DROP_REASON_TCP_TOO_OLD_ACK;
		}
		goto old_ack;
	}

	/* If the ack includes data we haven't sent yet, discard
	 * this segment (RFC793 Section 3.9).
	 */
	if (after(ack, tp->snd_nxt))
		return -SKB_DROP_REASON_TCP_ACK_UNSENT_DATA;

	if (after(ack, prior_snd_una)) {
		flag |= FLAG_SND_UNA_ADVANCED;
		icsk->icsk_retransmits = 0;

#if IS_ENABLED(CONFIG_TLS_DEVICE)
		if (static_branch_unlikely(&clean_acked_data_enabled.key))
			if (tp->tcp_clean_acked)
				tp->tcp_clean_acked(sk, ack);
#endif
	}

	prior_fack = tcp_is_sack(tp) ? tcp_highest_sack_seq(tp) : tp->snd_una;
	rs.prior_in_flight = tcp_packets_in_flight(tp);

	/* ts_recent update must be made after we are sure that the packet
	 * is in window.
	 */
	if (flag & FLAG_UPDATE_TS_RECENT)
		flag |= tcp_replace_ts_recent(tp, TCP_SKB_CB(skb)->seq);

	if ((flag & (FLAG_SLOWPATH | FLAG_SND_UNA_ADVANCED)) ==
	    FLAG_SND_UNA_ADVANCED) {
		/* Window is constant, pure forward advance.
		 * No more checks are required.
		 * Note, we use the fact that SND.UNA>=SND.WL2.
		 */
		tcp_update_wl(tp, ack_seq);
		tcp_snd_una_update(tp, ack);
		flag |= FLAG_WIN_UPDATE;

		NET_INC_STATS(sock_net(sk), LINUX_MIB_TCPHPACKS);
	} else {
		if (ack_seq != TCP_SKB_CB(skb)->end_seq)
			flag |= FLAG_DATA;
		else
			NET_INC_STATS(sock_net(sk), LINUX_MIB_TCPPUREACKS);

		flag |= tcp_ack_update_window(sk, skb, ack, ack_seq);

		if (TCP_SKB_CB(skb)->sacked)
			flag |= tcp_sacktag_write_queue(sk, skb, prior_snd_una,
							&sack_state);

		if (tcp_ecn_rcv_ecn_echo(tp, tcp_hdr(skb)))
			flag |= FLAG_ECE;

		if (sack_state.sack_delivered)
			tcp_count_delivered(tp, sack_state.sack_delivered,
					    flag & FLAG_ECE);
	}

	/* This is a deviation from RFC3168 since it states that:
	 * "When the TCP data sender is ready to set the CWR bit after reducing
	 * the congestion window, it SHOULD set the CWR bit only on the first
	 * new data packet that it transmits."
	 * We accept CWR on pure ACKs to be more robust
	 * with widely-deployed TCP implementations that do this.
	 */
	tcp_ecn_accept_cwr(sk, skb);

	/* We passed data and got it acked, remove any soft error
	 * log. Something worked...
	 */
	WRITE_ONCE(sk->sk_err_soft, 0);
	icsk->icsk_probes_out = 0;
	tp->rcv_tstamp = tcp_jiffies32;
	if (!prior_packets)
		goto no_queue;

	/* See if we can take anything off of the retransmit queue. */
	flag |= tcp_clean_rtx_queue(sk, skb, prior_fack, prior_snd_una,
				    &sack_state, flag & FLAG_ECE);

	tcp_rack_update_reo_wnd(sk, &rs);

	tcp_in_ack_event(sk, flag);

	if (tp->tlp_high_seq)
		tcp_process_tlp_ack(sk, ack, flag);

	if (tcp_ack_is_dubious(sk, flag)) {
		if (!(flag & (FLAG_SND_UNA_ADVANCED |
			      FLAG_NOT_DUP | FLAG_DSACKING_ACK))) {
			num_dupack = 1;
			/* Consider if pure acks were aggregated in tcp_add_backlog() */
			if (!(flag & FLAG_DATA))
				num_dupack = max_t(u16, 1, skb_shinfo(skb)->gso_segs);
		}
		tcp_fastretrans_alert(sk, prior_snd_una, num_dupack, &flag,
				      &rexmit);
	}

	/* If needed, reset TLP/RTO timer when RACK doesn't set. */
	if (flag & FLAG_SET_XMIT_TIMER)
		tcp_set_xmit_timer(sk);

	if ((flag & FLAG_FORWARD_PROGRESS) || !(flag & FLAG_NOT_DUP))
		sk_dst_confirm(sk);

	delivered = tcp_newly_delivered(sk, delivered, flag);
	lost = tp->lost - lost;			/* freshly marked lost */
	rs.is_ack_delayed = !!(flag & FLAG_ACK_MAYBE_DELAYED);
	tcp_rate_gen(sk, delivered, lost, is_sack_reneg, sack_state.rate);
	tcp_cong_control(sk, ack, delivered, flag, sack_state.rate);
	tcp_xmit_recovery(sk, rexmit);
	return 1;

no_queue:
	tcp_in_ack_event(sk, flag);
	/* If data was DSACKed, see if we can undo a cwnd reduction. */
	if (flag & FLAG_DSACKING_ACK) {
		tcp_fastretrans_alert(sk, prior_snd_una, num_dupack, &flag,
				      &rexmit);
		tcp_newly_delivered(sk, delivered, flag);
	}
	/* If this ack opens up a zero window, clear backoff.  It was
	 * being used to time the probes, and is probably far higher than
	 * it needs to be for normal retransmission.
	 */
	tcp_ack_probe(sk);

	if (tp->tlp_high_seq)
		tcp_process_tlp_ack(sk, ack, flag);
	return 1;

old_ack:
	/* If data was SACKed, tag it and see if we should send more data.
	 * If data was DSACKed, see if we can undo a cwnd reduction.
	 */
	if (TCP_SKB_CB(skb)->sacked) {
		flag |= tcp_sacktag_write_queue(sk, skb, prior_snd_una,
						&sack_state);
		tcp_fastretrans_alert(sk, prior_snd_una, num_dupack, &flag,
				      &rexmit);
		tcp_newly_delivered(sk, delivered, flag);
		tcp_xmit_recovery(sk, rexmit);
	}

	return 0;
}

static void tcp_parse_fastopen_option(int len, const unsigned char *cookie,
				      bool syn, struct tcp_fastopen_cookie *foc,
				      bool exp_opt)
{
	/* Valid only in SYN or SYN-ACK with an even length.  */
	if (!foc || !syn || len < 0 || (len & 1))
		return;

	if (len >= TCP_FASTOPEN_COOKIE_MIN &&
	    len <= TCP_FASTOPEN_COOKIE_MAX)
		memcpy(foc->val, cookie, len);
	else if (len != 0)
		len = -1;
	foc->len = len;
	foc->exp = exp_opt;
}

static bool smc_parse_options(const struct tcphdr *th,
			      struct tcp_options_received *opt_rx,
			      const unsigned char *ptr,
			      int opsize)
{
#if IS_ENABLED(CONFIG_SMC)
	if (static_branch_unlikely(&tcp_have_smc)) {
		if (th->syn && !(opsize & 1) &&
		    opsize >= TCPOLEN_EXP_SMC_BASE &&
		    get_unaligned_be32(ptr) == TCPOPT_SMC_MAGIC) {
			opt_rx->smc_ok = 1;
			return true;
		}
	}
#endif
	return false;
}

/* Try to parse the MSS option from the TCP header. Return 0 on failure, clamped
 * value on success.
 */
u16 tcp_parse_mss_option(const struct tcphdr *th, u16 user_mss)
{
	const unsigned char *ptr = (const unsigned char *)(th + 1);
	int length = (th->doff * 4) - sizeof(struct tcphdr);
	u16 mss = 0;

	while (length > 0) {
		int opcode = *ptr++;
		int opsize;

		switch (opcode) {
		case TCPOPT_EOL:
			return mss;
		case TCPOPT_NOP:	/* Ref: RFC 793 section 3.1 */
			length--;
			continue;
		default:
			if (length < 2)
				return mss;
			opsize = *ptr++;
			if (opsize < 2) /* "silly options" */
				return mss;
			if (opsize > length)
				return mss;	/* fail on partial options */
			if (opcode == TCPOPT_MSS && opsize == TCPOLEN_MSS) {
				u16 in_mss = get_unaligned_be16(ptr);

				if (in_mss) {
					if (user_mss && user_mss < in_mss)
						in_mss = user_mss;
					mss = in_mss;
				}
			}
			ptr += opsize - 2;
			length -= opsize;
		}
	}
	return mss;
}

/* Look for tcp options. Normally only called on SYN and SYNACK packets.
 * But, this can also be called on packets in the established flow when
 * the fast version below fails.
 */
void tcp_parse_options(const struct net *net,
		       const struct sk_buff *skb,
		       struct tcp_options_received *opt_rx, int estab,
		       struct tcp_fastopen_cookie *foc)
{
	const unsigned char *ptr;
	const struct tcphdr *th = tcp_hdr(skb);
	int length = (th->doff * 4) - sizeof(struct tcphdr);

	ptr = (const unsigned char *)(th + 1);
	opt_rx->saw_tstamp = 0;
	opt_rx->saw_unknown = 0;

	while (length > 0) {
		int opcode = *ptr++;
		int opsize;

		switch (opcode) {
		case TCPOPT_EOL:
			return;
		case TCPOPT_NOP:	/* Ref: RFC 793 section 3.1 */
			length--;
			continue;
		default:
			if (length < 2)
				return;
			opsize = *ptr++;
			if (opsize < 2) /* "silly options" */
				return;
			if (opsize > length)
				return;	/* don't parse partial options */
			switch (opcode) {
			case TCPOPT_MSS:
				if (opsize == TCPOLEN_MSS && th->syn && !estab) {
					u16 in_mss = get_unaligned_be16(ptr);
					if (in_mss) {
						if (opt_rx->user_mss &&
						    opt_rx->user_mss < in_mss)
							in_mss = opt_rx->user_mss;
						opt_rx->mss_clamp = in_mss;
					}
				}
				break;
			case TCPOPT_WINDOW:
				if (opsize == TCPOLEN_WINDOW && th->syn &&
				    !estab && READ_ONCE(net->ipv4.sysctl_tcp_window_scaling)) {
					__u8 snd_wscale = *(__u8 *)ptr;
					opt_rx->wscale_ok = 1;
					if (snd_wscale > TCP_MAX_WSCALE) {
						net_info_ratelimited("%s: Illegal window scaling value %d > %u received\n",
								     __func__,
								     snd_wscale,
								     TCP_MAX_WSCALE);
						snd_wscale = TCP_MAX_WSCALE;
					}
					opt_rx->snd_wscale = snd_wscale;
				}
				break;
			case TCPOPT_TIMESTAMP:
				if ((opsize == TCPOLEN_TIMESTAMP) &&
				    ((estab && opt_rx->tstamp_ok) ||
				     (!estab && READ_ONCE(net->ipv4.sysctl_tcp_timestamps)))) {
					opt_rx->saw_tstamp = 1;
					opt_rx->rcv_tsval = get_unaligned_be32(ptr);
					opt_rx->rcv_tsecr = get_unaligned_be32(ptr + 4);
				}
				break;
			case TCPOPT_SACK_PERM:
				if (opsize == TCPOLEN_SACK_PERM && th->syn &&
				    !estab && READ_ONCE(net->ipv4.sysctl_tcp_sack)) {
					opt_rx->sack_ok = TCP_SACK_SEEN;
					tcp_sack_reset(opt_rx);
				}
				break;

			case TCPOPT_SACK:
				if ((opsize >= (TCPOLEN_SACK_BASE + TCPOLEN_SACK_PERBLOCK)) &&
				   !((opsize - TCPOLEN_SACK_BASE) % TCPOLEN_SACK_PERBLOCK) &&
				   opt_rx->sack_ok) {
					TCP_SKB_CB(skb)->sacked = (ptr - 2) - (unsigned char *)th;
				}
				break;
#ifdef CONFIG_TCP_MD5SIG
			case TCPOPT_MD5SIG:
				/* The MD5 Hash has already been
				 * checked (see tcp_v{4,6}_rcv()).
				 */
				break;
#endif
#ifdef CONFIG_TCP_AO
			case TCPOPT_AO:
				/* TCP AO has already been checked
				 * (see tcp_inbound_ao_hash()).
				 */
				break;
#endif
			case TCPOPT_FASTOPEN:
				tcp_parse_fastopen_option(
					opsize - TCPOLEN_FASTOPEN_BASE,
					ptr, th->syn, foc, false);
				break;

			case TCPOPT_EXP:
				/* Fast Open option shares code 254 using a
				 * 16 bits magic number.
				 */
				if (opsize >= TCPOLEN_EXP_FASTOPEN_BASE &&
				    get_unaligned_be16(ptr) ==
				    TCPOPT_FASTOPEN_MAGIC) {
					tcp_parse_fastopen_option(opsize -
						TCPOLEN_EXP_FASTOPEN_BASE,
						ptr + 2, th->syn, foc, true);
					break;
				}

				if (smc_parse_options(th, opt_rx, ptr, opsize))
					break;

				opt_rx->saw_unknown = 1;
				break;

			default:
				opt_rx->saw_unknown = 1;
			}
			ptr += opsize-2;
			length -= opsize;
		}
	}
}
EXPORT_SYMBOL(tcp_parse_options);

static bool tcp_parse_aligned_timestamp(struct tcp_sock *tp, const struct tcphdr *th)
{
	const __be32 *ptr = (const __be32 *)(th + 1);

	if (*ptr == htonl((TCPOPT_NOP << 24) | (TCPOPT_NOP << 16)
			  | (TCPOPT_TIMESTAMP << 8) | TCPOLEN_TIMESTAMP)) {
		tp->rx_opt.saw_tstamp = 1;
		++ptr;
		tp->rx_opt.rcv_tsval = ntohl(*ptr);
		++ptr;
		if (*ptr)
			tp->rx_opt.rcv_tsecr = ntohl(*ptr) - tp->tsoffset;
		else
			tp->rx_opt.rcv_tsecr = 0;
		return true;
	}
	return false;
}

/* Fast parse options. This hopes to only see timestamps.
 * If it is wrong it falls back on tcp_parse_options().
 */
static bool tcp_fast_parse_options(const struct net *net,
				   const struct sk_buff *skb,
				   const struct tcphdr *th, struct tcp_sock *tp)
{
	/* In the spirit of fast parsing, compare doff directly to constant
	 * values.  Because equality is used, short doff can be ignored here.
	 */
	if (th->doff == (sizeof(*th) / 4)) {
		tp->rx_opt.saw_tstamp = 0;
		return false;
	} else if (tp->rx_opt.tstamp_ok &&
		   th->doff == ((sizeof(*th) + TCPOLEN_TSTAMP_ALIGNED) / 4)) {
		if (tcp_parse_aligned_timestamp(tp, th))
			return true;
	}

	tcp_parse_options(net, skb, &tp->rx_opt, 1, NULL);
	if (tp->rx_opt.saw_tstamp && tp->rx_opt.rcv_tsecr)
		tp->rx_opt.rcv_tsecr -= tp->tsoffset;

	return true;
}

#if defined(CONFIG_TCP_MD5SIG) || defined(CONFIG_TCP_AO)
/*
 * Parse Signature options
 */
int tcp_do_parse_auth_options(const struct tcphdr *th,
			      const u8 **md5_hash, const u8 **ao_hash)
{
	int length = (th->doff << 2) - sizeof(*th);
	const u8 *ptr = (const u8 *)(th + 1);
	unsigned int minlen = TCPOLEN_MD5SIG;

	if (IS_ENABLED(CONFIG_TCP_AO))
		minlen = sizeof(struct tcp_ao_hdr) + 1;

	*md5_hash = NULL;
	*ao_hash = NULL;

	/* If not enough data remaining, we can short cut */
	while (length >= minlen) {
		int opcode = *ptr++;
		int opsize;

		switch (opcode) {
		case TCPOPT_EOL:
			return 0;
		case TCPOPT_NOP:
			length--;
			continue;
		default:
			opsize = *ptr++;
			if (opsize < 2 || opsize > length)
				return -EINVAL;
			if (opcode == TCPOPT_MD5SIG) {
				if (opsize != TCPOLEN_MD5SIG)
					return -EINVAL;
				if (unlikely(*md5_hash || *ao_hash))
					return -EEXIST;
				*md5_hash = ptr;
			} else if (opcode == TCPOPT_AO) {
				if (opsize <= sizeof(struct tcp_ao_hdr))
					return -EINVAL;
				if (unlikely(*md5_hash || *ao_hash))
					return -EEXIST;
				*ao_hash = ptr;
			}
		}
		ptr += opsize - 2;
		length -= opsize;
	}
	return 0;
}
EXPORT_SYMBOL(tcp_do_parse_auth_options);
#endif

/* Sorry, PAWS as specified is broken wrt. pure-ACKs -DaveM
 *
 * It is not fatal. If this ACK does _not_ change critical state (seqs, window)
 * it can pass through stack. So, the following predicate verifies that
 * this segment is not used for anything but congestion avoidance or
 * fast retransmit. Moreover, we even are able to eliminate most of such
 * second order effects, if we apply some small "replay" window (~RTO)
 * to timestamp space.
 *
 * All these measures still do not guarantee that we reject wrapped ACKs
 * on networks with high bandwidth, when sequence space is recycled fastly,
 * but it guarantees that such events will be very rare and do not affect
 * connection seriously. This doesn't look nice, but alas, PAWS is really
 * buggy extension.
 *
 * [ Later note. Even worse! It is buggy for segments _with_ data. RFC
 * states that events when retransmit arrives after original data are rare.
 * It is a blatant lie. VJ forgot about fast retransmit! 8)8) It is
 * the biggest problem on large power networks even with minor reordering.
 * OK, let's give it small replay window. If peer clock is even 1hz, it is safe
 * up to bandwidth of 18Gigabit/sec. 8) ]
 */

/* Estimates max number of increments of remote peer TSval in
 * a replay window (based on our current RTO estimation).
 */
static u32 tcp_tsval_replay(const struct sock *sk)
{
	/* If we use usec TS resolution,
	 * then expect the remote peer to use the same resolution.
	 */
	if (tcp_sk(sk)->tcp_usec_ts)
		return inet_csk(sk)->icsk_rto * (USEC_PER_SEC / HZ);

	/* RFC 7323 recommends a TSval clock between 1ms and 1sec.
	 * We know that some OS (including old linux) can use 1200 Hz.
	 */
	return inet_csk(sk)->icsk_rto * 1200 / HZ;
}

static enum skb_drop_reason tcp_disordered_ack_check(const struct sock *sk,
						     const struct sk_buff *skb)
{
	const struct tcp_sock *tp = tcp_sk(sk);
	const struct tcphdr *th = tcp_hdr(skb);
	SKB_DR_INIT(reason, TCP_RFC7323_PAWS);
	u32 ack = TCP_SKB_CB(skb)->ack_seq;
	u32 seq = TCP_SKB_CB(skb)->seq;

	/* 1. Is this not a pure ACK ? */
	if (!th->ack || seq != TCP_SKB_CB(skb)->end_seq)
		return reason;

	/* 2. Is its sequence not the expected one ? */
	if (seq != tp->rcv_nxt)
		return before(seq, tp->rcv_nxt) ?
			SKB_DROP_REASON_TCP_RFC7323_PAWS_ACK :
			reason;

	/* 3. Is this not a duplicate ACK ? */
	if (ack != tp->snd_una)
		return reason;

	/* 4. Is this updating the window ? */
	if (tcp_may_update_window(tp, ack, seq, ntohs(th->window) <<
						tp->rx_opt.snd_wscale))
		return reason;

	/* 5. Is this not in the replay window ? */
	if ((s32)(tp->rx_opt.ts_recent - tp->rx_opt.rcv_tsval) >
	    tcp_tsval_replay(sk))
		return reason;

	return 0;
}

/* Check segment sequence number for validity.
 *
 * Segment controls are considered valid, if the segment
 * fits to the window after truncation to the window. Acceptability
 * of data (and SYN, FIN, of course) is checked separately.
 * See tcp_data_queue(), for example.
 *
 * Also, controls (RST is main one) are accepted using RCV.WUP instead
 * of RCV.NXT. Peer still did not advance his SND.UNA when we
 * delayed ACK, so that hisSND.UNA<=ourRCV.WUP.
 * (borrowed from freebsd)
 */

static enum skb_drop_reason tcp_sequence(const struct sock *sk,
					 u32 seq, u32 end_seq)
{
	const struct tcp_sock *tp = tcp_sk(sk);

	if (before(end_seq, tp->rcv_wup))
		return SKB_DROP_REASON_TCP_OLD_SEQUENCE;

	if (after(end_seq, tp->rcv_nxt + tcp_receive_window(tp))) {
		if (after(seq, tp->rcv_nxt + tcp_receive_window(tp)))
			return SKB_DROP_REASON_TCP_INVALID_SEQUENCE;

		/* Only accept this packet if receive queue is empty. */
		if (skb_queue_len(&sk->sk_receive_queue))
			return SKB_DROP_REASON_TCP_INVALID_END_SEQUENCE;
	}

	return SKB_NOT_DROPPED_YET;
}


void tcp_done_with_error(struct sock *sk, int err)
{
	/* This barrier is coupled with smp_rmb() in tcp_poll() */
	WRITE_ONCE(sk->sk_err, err);
	smp_wmb();

	tcp_write_queue_purge(sk);
	tcp_done(sk);

	if (!sock_flag(sk, SOCK_DEAD))
		sk_error_report(sk);
}
EXPORT_IPV6_MOD(tcp_done_with_error);

/* When we get a reset we do this. */
void tcp_reset(struct sock *sk, struct sk_buff *skb)
{
	int err;

	trace_tcp_receive_reset(sk);

	/* mptcp can't tell us to ignore reset pkts,
	 * so just ignore the return value of mptcp_incoming_options().
	 */
	if (sk_is_mptcp(sk))
		mptcp_incoming_options(sk, skb);

	/* We want the right error as BSD sees it (and indeed as we do). */
	switch (sk->sk_state) {
	case TCP_SYN_SENT:
		err = ECONNREFUSED;
		break;
	case TCP_CLOSE_WAIT:
		err = EPIPE;
		break;
	case TCP_CLOSE:
		return;
	default:
		err = ECONNRESET;
	}
	tcp_done_with_error(sk, err);
}

/*
 * 	Process the FIN bit. This now behaves as it is supposed to work
 *	and the FIN takes effect when it is validly part of sequence
 *	space. Not before when we get holes.
 *
 *	If we are ESTABLISHED, a received fin moves us to CLOSE-WAIT
 *	(and thence onto LAST-ACK and finally, CLOSE, we never enter
 *	TIME-WAIT)
 *
 *	If we are in FINWAIT-1, a received FIN indicates simultaneous
 *	close and we go into CLOSING (and later onto TIME-WAIT)
 *
 *	If we are in FINWAIT-2, a received FIN moves us to TIME-WAIT.
 */
void tcp_fin(struct sock *sk)
{
	struct tcp_sock *tp = tcp_sk(sk);

	inet_csk_schedule_ack(sk);

	WRITE_ONCE(sk->sk_shutdown, sk->sk_shutdown | RCV_SHUTDOWN);
	sock_set_flag(sk, SOCK_DONE);

	switch (sk->sk_state) {
	case TCP_SYN_RECV:
	case TCP_ESTABLISHED:
		/* Move to CLOSE_WAIT */
		tcp_set_state(sk, TCP_CLOSE_WAIT);
		inet_csk_enter_pingpong_mode(sk);
		break;

	case TCP_CLOSE_WAIT:
	case TCP_CLOSING:
		/* Received a retransmission of the FIN, do
		 * nothing.
		 */
		break;
	case TCP_LAST_ACK:
		/* RFC793: Remain in the LAST-ACK state. */
		break;

	case TCP_FIN_WAIT1:
		/* This case occurs when a simultaneous close
		 * happens, we must ack the received FIN and
		 * enter the CLOSING state.
		 */
		tcp_send_ack(sk);
		tcp_set_state(sk, TCP_CLOSING);
		break;
	case TCP_FIN_WAIT2:
		/* Received a FIN -- send ACK and enter TIME_WAIT. */
		tcp_send_ack(sk);
		tcp_time_wait(sk, TCP_TIME_WAIT, 0);
		break;
	default:
		/* Only TCP_LISTEN and TCP_CLOSE are left, in these
		 * cases we should never reach this piece of code.
		 */
		pr_err("%s: Impossible, sk->sk_state=%d\n",
		       __func__, sk->sk_state);
		break;
	}

	/* It _is_ possible, that we have something out-of-order _after_ FIN.
	 * Probably, we should reset in this case. For now drop them.
	 */
	skb_rbtree_purge(&tp->out_of_order_queue);
	if (tcp_is_sack(tp))
		tcp_sack_reset(&tp->rx_opt);

	if (!sock_flag(sk, SOCK_DEAD)) {
		sk->sk_state_change(sk);

		/* Do not send POLL_HUP for half duplex close. */
		if (sk->sk_shutdown == SHUTDOWN_MASK ||
		    sk->sk_state == TCP_CLOSE)
			sk_wake_async(sk, SOCK_WAKE_WAITD, POLL_HUP);
		else
			sk_wake_async(sk, SOCK_WAKE_WAITD, POLL_IN);
	}
}

static inline bool tcp_sack_extend(struct tcp_sack_block *sp, u32 seq,
				  u32 end_seq)
{
	if (!after(seq, sp->end_seq) && !after(sp->start_seq, end_seq)) {
		if (before(seq, sp->start_seq))
			sp->start_seq = seq;
		if (after(end_seq, sp->end_seq))
			sp->end_seq = end_seq;
		return true;
	}
	return false;
}

static void tcp_dsack_set(struct sock *sk, u32 seq, u32 end_seq)
{
	struct tcp_sock *tp = tcp_sk(sk);

	if (tcp_is_sack(tp) && READ_ONCE(sock_net(sk)->ipv4.sysctl_tcp_dsack)) {
		int mib_idx;

		if (before(seq, tp->rcv_nxt))
			mib_idx = LINUX_MIB_TCPDSACKOLDSENT;
		else
			mib_idx = LINUX_MIB_TCPDSACKOFOSENT;

		NET_INC_STATS(sock_net(sk), mib_idx);

		tp->rx_opt.dsack = 1;
		tp->duplicate_sack[0].start_seq = seq;
		tp->duplicate_sack[0].end_seq = end_seq;
	}
}

static void tcp_dsack_extend(struct sock *sk, u32 seq, u32 end_seq)
{
	struct tcp_sock *tp = tcp_sk(sk);

	if (!tp->rx_opt.dsack)
		tcp_dsack_set(sk, seq, end_seq);
	else
		tcp_sack_extend(tp->duplicate_sack, seq, end_seq);
}

static void tcp_rcv_spurious_retrans(struct sock *sk, const struct sk_buff *skb)
{
	/* When the ACK path fails or drops most ACKs, the sender would
	 * timeout and spuriously retransmit the same segment repeatedly.
	 * If it seems our ACKs are not reaching the other side,
	 * based on receiving a duplicate data segment with new flowlabel
	 * (suggesting the sender suffered an RTO), and we are not already
	 * repathing due to our own RTO, then rehash the socket to repath our
	 * packets.
	 */
#if IS_ENABLED(CONFIG_IPV6)
	if (inet_csk(sk)->icsk_ca_state != TCP_CA_Loss &&
	    skb->protocol == htons(ETH_P_IPV6) &&
	    (tcp_sk(sk)->inet_conn.icsk_ack.lrcv_flowlabel !=
	     ntohl(ip6_flowlabel(ipv6_hdr(skb)))) &&
	    sk_rethink_txhash(sk))
		NET_INC_STATS(sock_net(sk), LINUX_MIB_TCPDUPLICATEDATAREHASH);

	/* Save last flowlabel after a spurious retrans. */
	tcp_save_lrcv_flowlabel(sk, skb);
#endif
}

static void tcp_send_dupack(struct sock *sk, const struct sk_buff *skb)
{
	struct tcp_sock *tp = tcp_sk(sk);

	if (TCP_SKB_CB(skb)->end_seq != TCP_SKB_CB(skb)->seq &&
	    before(TCP_SKB_CB(skb)->seq, tp->rcv_nxt)) {
		NET_INC_STATS(sock_net(sk), LINUX_MIB_DELAYEDACKLOST);
		tcp_enter_quickack_mode(sk, TCP_MAX_QUICKACKS);

		if (tcp_is_sack(tp) && READ_ONCE(sock_net(sk)->ipv4.sysctl_tcp_dsack)) {
			u32 end_seq = TCP_SKB_CB(skb)->end_seq;

			tcp_rcv_spurious_retrans(sk, skb);
			if (after(TCP_SKB_CB(skb)->end_seq, tp->rcv_nxt))
				end_seq = tp->rcv_nxt;
			tcp_dsack_set(sk, TCP_SKB_CB(skb)->seq, end_seq);
		}
	}

	tcp_send_ack(sk);
}

/* These routines update the SACK block as out-of-order packets arrive or
 * in-order packets close up the sequence space.
 */
static void tcp_sack_maybe_coalesce(struct tcp_sock *tp)
{
	int this_sack;
	struct tcp_sack_block *sp = &tp->selective_acks[0];
	struct tcp_sack_block *swalk = sp + 1;

	/* See if the recent change to the first SACK eats into
	 * or hits the sequence space of other SACK blocks, if so coalesce.
	 */
	for (this_sack = 1; this_sack < tp->rx_opt.num_sacks;) {
		if (tcp_sack_extend(sp, swalk->start_seq, swalk->end_seq)) {
			int i;

			/* Zap SWALK, by moving every further SACK up by one slot.
			 * Decrease num_sacks.
			 */
			tp->rx_opt.num_sacks--;
			for (i = this_sack; i < tp->rx_opt.num_sacks; i++)
				sp[i] = sp[i + 1];
			continue;
		}
		this_sack++;
		swalk++;
	}
}

void tcp_sack_compress_send_ack(struct sock *sk)
{
	struct tcp_sock *tp = tcp_sk(sk);

	if (!tp->compressed_ack)
		return;

	if (hrtimer_try_to_cancel(&tp->compressed_ack_timer) == 1)
		__sock_put(sk);

	/* Since we have to send one ack finally,
	 * substract one from tp->compressed_ack to keep
	 * LINUX_MIB_TCPACKCOMPRESSED accurate.
	 */
	NET_ADD_STATS(sock_net(sk), LINUX_MIB_TCPACKCOMPRESSED,
		      tp->compressed_ack - 1);

	tp->compressed_ack = 0;
	tcp_send_ack(sk);
}

/* Reasonable amount of sack blocks included in TCP SACK option
 * The max is 4, but this becomes 3 if TCP timestamps are there.
 * Given that SACK packets might be lost, be conservative and use 2.
 */
#define TCP_SACK_BLOCKS_EXPECTED 2

static void tcp_sack_new_ofo_skb(struct sock *sk, u32 seq, u32 end_seq)
{
	struct tcp_sock *tp = tcp_sk(sk);
	struct tcp_sack_block *sp = &tp->selective_acks[0];
	int cur_sacks = tp->rx_opt.num_sacks;
	int this_sack;

	if (!cur_sacks)
		goto new_sack;

	for (this_sack = 0; this_sack < cur_sacks; this_sack++, sp++) {
		if (tcp_sack_extend(sp, seq, end_seq)) {
			if (this_sack >= TCP_SACK_BLOCKS_EXPECTED)
				tcp_sack_compress_send_ack(sk);
			/* Rotate this_sack to the first one. */
			for (; this_sack > 0; this_sack--, sp--)
				swap(*sp, *(sp - 1));
			if (cur_sacks > 1)
				tcp_sack_maybe_coalesce(tp);
			return;
		}
	}

	if (this_sack >= TCP_SACK_BLOCKS_EXPECTED)
		tcp_sack_compress_send_ack(sk);

	/* Could not find an adjacent existing SACK, build a new one,
	 * put it at the front, and shift everyone else down.  We
	 * always know there is at least one SACK present already here.
	 *
	 * If the sack array is full, forget about the last one.
	 */
	if (this_sack >= TCP_NUM_SACKS) {
		this_sack--;
		tp->rx_opt.num_sacks--;
		sp--;
	}
	for (; this_sack > 0; this_sack--, sp--)
		*sp = *(sp - 1);

new_sack:
	/* Build the new head SACK, and we're done. */
	sp->start_seq = seq;
	sp->end_seq = end_seq;
	tp->rx_opt.num_sacks++;
}

/* RCV.NXT advances, some SACKs should be eaten. */

static void tcp_sack_remove(struct tcp_sock *tp)
{
	struct tcp_sack_block *sp = &tp->selective_acks[0];
	int num_sacks = tp->rx_opt.num_sacks;
	int this_sack;

	/* Empty ofo queue, hence, all the SACKs are eaten. Clear. */
	if (RB_EMPTY_ROOT(&tp->out_of_order_queue)) {
		tp->rx_opt.num_sacks = 0;
		return;
	}

	for (this_sack = 0; this_sack < num_sacks;) {
		/* Check if the start of the sack is covered by RCV.NXT. */
		if (!before(tp->rcv_nxt, sp->start_seq)) {
			int i;

			/* RCV.NXT must cover all the block! */
			WARN_ON(before(tp->rcv_nxt, sp->end_seq));

			/* Zap this SACK, by moving forward any other SACKS. */
			for (i = this_sack+1; i < num_sacks; i++)
				tp->selective_acks[i-1] = tp->selective_acks[i];
			num_sacks--;
			continue;
		}
		this_sack++;
		sp++;
	}
	tp->rx_opt.num_sacks = num_sacks;
}

/**
 * tcp_try_coalesce - try to merge skb to prior one
 * @sk: socket
 * @to: prior buffer
 * @from: buffer to add in queue
 * @fragstolen: pointer to boolean
 *
 * Before queueing skb @from after @to, try to merge them
 * to reduce overall memory use and queue lengths, if cost is small.
 * Packets in ofo or receive queues can stay a long time.
 * Better try to coalesce them right now to avoid future collapses.
 * Returns true if caller should free @from instead of queueing it
 */
static bool tcp_try_coalesce(struct sock *sk,
			     struct sk_buff *to,
			     struct sk_buff *from,
			     bool *fragstolen)
{
	int delta;

	*fragstolen = false;

	/* Its possible this segment overlaps with prior segment in queue */
	if (TCP_SKB_CB(from)->seq != TCP_SKB_CB(to)->end_seq)
		return false;

	if (!tcp_skb_can_collapse_rx(to, from))
		return false;

	if (!skb_try_coalesce(to, from, fragstolen, &delta))
		return false;

	atomic_add(delta, &sk->sk_rmem_alloc);
	sk_mem_charge(sk, delta);
	NET_INC_STATS(sock_net(sk), LINUX_MIB_TCPRCVCOALESCE);
	TCP_SKB_CB(to)->end_seq = TCP_SKB_CB(from)->end_seq;
	TCP_SKB_CB(to)->ack_seq = TCP_SKB_CB(from)->ack_seq;
	TCP_SKB_CB(to)->tcp_flags |= TCP_SKB_CB(from)->tcp_flags;

	if (TCP_SKB_CB(from)->has_rxtstamp) {
		TCP_SKB_CB(to)->has_rxtstamp = true;
		to->tstamp = from->tstamp;
		skb_hwtstamps(to)->hwtstamp = skb_hwtstamps(from)->hwtstamp;
	}

	return true;
}

static bool tcp_ooo_try_coalesce(struct sock *sk,
			     struct sk_buff *to,
			     struct sk_buff *from,
			     bool *fragstolen)
{
	bool res = tcp_try_coalesce(sk, to, from, fragstolen);

	/* In case tcp_drop_reason() is called later, update to->gso_segs */
	if (res) {
		u32 gso_segs = max_t(u16, 1, skb_shinfo(to)->gso_segs) +
			       max_t(u16, 1, skb_shinfo(from)->gso_segs);

		skb_shinfo(to)->gso_segs = min_t(u32, gso_segs, 0xFFFF);
	}
	return res;
}

noinline_for_tracing static void
tcp_drop_reason(struct sock *sk, struct sk_buff *skb, enum skb_drop_reason reason)
{
	sk_drops_add(sk, skb);
	sk_skb_reason_drop(sk, skb, reason);
}

/* This one checks to see if we can put data from the
 * out_of_order queue into the receive_queue.
 */
static void tcp_ofo_queue(struct sock *sk)
{
	struct tcp_sock *tp = tcp_sk(sk);
	__u32 dsack_high = tp->rcv_nxt;
	bool fin, fragstolen, eaten;
	struct sk_buff *skb, *tail;
	struct rb_node *p;

	p = rb_first(&tp->out_of_order_queue);
	while (p) {
		skb = rb_to_skb(p);
		if (after(TCP_SKB_CB(skb)->seq, tp->rcv_nxt))
			break;

		if (before(TCP_SKB_CB(skb)->seq, dsack_high)) {
			__u32 dsack = dsack_high;

			if (before(TCP_SKB_CB(skb)->end_seq, dsack_high))
				dsack = TCP_SKB_CB(skb)->end_seq;
			tcp_dsack_extend(sk, TCP_SKB_CB(skb)->seq, dsack);
		}
		p = rb_next(p);
		rb_erase(&skb->rbnode, &tp->out_of_order_queue);

		if (unlikely(!after(TCP_SKB_CB(skb)->end_seq, tp->rcv_nxt))) {
			tcp_drop_reason(sk, skb, SKB_DROP_REASON_TCP_OFO_DROP);
			continue;
		}

		tail = skb_peek_tail(&sk->sk_receive_queue);
		eaten = tail && tcp_try_coalesce(sk, tail, skb, &fragstolen);
		tcp_rcv_nxt_update(tp, TCP_SKB_CB(skb)->end_seq);
		fin = TCP_SKB_CB(skb)->tcp_flags & TCPHDR_FIN;
		if (!eaten)
			tcp_add_receive_queue(sk, skb);
		else
			kfree_skb_partial(skb, fragstolen);

		if (unlikely(fin)) {
			tcp_fin(sk);
			/* tcp_fin() purges tp->out_of_order_queue,
			 * so we must end this loop right now.
			 */
			break;
		}
	}
}

static bool tcp_prune_ofo_queue(struct sock *sk, const struct sk_buff *in_skb);
static int tcp_prune_queue(struct sock *sk, const struct sk_buff *in_skb);

/* Check if this incoming skb can be added to socket receive queues
 * while satisfying sk->sk_rcvbuf limit.
 */
static bool tcp_can_ingest(const struct sock *sk, const struct sk_buff *skb)
{
	unsigned int new_mem = atomic_read(&sk->sk_rmem_alloc) + skb->truesize;

	return new_mem <= sk->sk_rcvbuf;
}

static int tcp_try_rmem_schedule(struct sock *sk, const struct sk_buff *skb,
				 unsigned int size)
{
	if (!tcp_can_ingest(sk, skb) ||
	    !sk_rmem_schedule(sk, skb, size)) {

		if (tcp_prune_queue(sk, skb) < 0)
			return -1;

		while (!sk_rmem_schedule(sk, skb, size)) {
			if (!tcp_prune_ofo_queue(sk, skb))
				return -1;
		}
	}
	return 0;
}

static void tcp_data_queue_ofo(struct sock *sk, struct sk_buff *skb)
{
	struct tcp_sock *tp = tcp_sk(sk);
	struct rb_node **p, *parent;
	struct sk_buff *skb1;
	u32 seq, end_seq;
	bool fragstolen;

	tcp_save_lrcv_flowlabel(sk, skb);
	tcp_data_ecn_check(sk, skb);

	if (unlikely(tcp_try_rmem_schedule(sk, skb, skb->truesize))) {
		NET_INC_STATS(sock_net(sk), LINUX_MIB_TCPOFODROP);
		sk->sk_data_ready(sk);
		tcp_drop_reason(sk, skb, SKB_DROP_REASON_PROTO_MEM);
		return;
	}

	tcp_measure_rcv_mss(sk, skb);
	/* Disable header prediction. */
	tp->pred_flags = 0;
	inet_csk_schedule_ack(sk);

	tp->rcv_ooopack += max_t(u16, 1, skb_shinfo(skb)->gso_segs);
	NET_INC_STATS(sock_net(sk), LINUX_MIB_TCPOFOQUEUE);
	seq = TCP_SKB_CB(skb)->seq;
	end_seq = TCP_SKB_CB(skb)->end_seq;

	p = &tp->out_of_order_queue.rb_node;
	if (RB_EMPTY_ROOT(&tp->out_of_order_queue)) {
		/* Initial out of order segment, build 1 SACK. */
		if (tcp_is_sack(tp)) {
			tp->rx_opt.num_sacks = 1;
			tp->selective_acks[0].start_seq = seq;
			tp->selective_acks[0].end_seq = end_seq;
		}
		rb_link_node(&skb->rbnode, NULL, p);
		rb_insert_color(&skb->rbnode, &tp->out_of_order_queue);
		tp->ooo_last_skb = skb;
		goto end;
	}

	/* In the typical case, we are adding an skb to the end of the list.
	 * Use of ooo_last_skb avoids the O(Log(N)) rbtree lookup.
	 */
	if (tcp_ooo_try_coalesce(sk, tp->ooo_last_skb,
				 skb, &fragstolen)) {
coalesce_done:
		/* For non sack flows, do not grow window to force DUPACK
		 * and trigger fast retransmit.
		 */
		if (tcp_is_sack(tp))
			tcp_grow_window(sk, skb, true);
		kfree_skb_partial(skb, fragstolen);
		skb = NULL;
		goto add_sack;
	}
	/* Can avoid an rbtree lookup if we are adding skb after ooo_last_skb */
	if (!before(seq, TCP_SKB_CB(tp->ooo_last_skb)->end_seq)) {
		parent = &tp->ooo_last_skb->rbnode;
		p = &parent->rb_right;
		goto insert;
	}

	/* Find place to insert this segment. Handle overlaps on the way. */
	parent = NULL;
	while (*p) {
		parent = *p;
		skb1 = rb_to_skb(parent);
		if (before(seq, TCP_SKB_CB(skb1)->seq)) {
			p = &parent->rb_left;
			continue;
		}
		if (before(seq, TCP_SKB_CB(skb1)->end_seq)) {
			if (!after(end_seq, TCP_SKB_CB(skb1)->end_seq)) {
				/* All the bits are present. Drop. */
				NET_INC_STATS(sock_net(sk),
					      LINUX_MIB_TCPOFOMERGE);
				tcp_drop_reason(sk, skb,
						SKB_DROP_REASON_TCP_OFOMERGE);
				skb = NULL;
				tcp_dsack_set(sk, seq, end_seq);
				goto add_sack;
			}
			if (after(seq, TCP_SKB_CB(skb1)->seq)) {
				/* Partial overlap. */
				tcp_dsack_set(sk, seq, TCP_SKB_CB(skb1)->end_seq);
			} else {
				/* skb's seq == skb1's seq and skb covers skb1.
				 * Replace skb1 with skb.
				 */
				rb_replace_node(&skb1->rbnode, &skb->rbnode,
						&tp->out_of_order_queue);
				tcp_dsack_extend(sk,
						 TCP_SKB_CB(skb1)->seq,
						 TCP_SKB_CB(skb1)->end_seq);
				NET_INC_STATS(sock_net(sk),
					      LINUX_MIB_TCPOFOMERGE);
				tcp_drop_reason(sk, skb1,
						SKB_DROP_REASON_TCP_OFOMERGE);
				goto merge_right;
			}
		} else if (tcp_ooo_try_coalesce(sk, skb1,
						skb, &fragstolen)) {
			goto coalesce_done;
		}
		p = &parent->rb_right;
	}
insert:
	/* Insert segment into RB tree. */
	rb_link_node(&skb->rbnode, parent, p);
	rb_insert_color(&skb->rbnode, &tp->out_of_order_queue);

merge_right:
	/* Remove other segments covered by skb. */
	while ((skb1 = skb_rb_next(skb)) != NULL) {
		if (!after(end_seq, TCP_SKB_CB(skb1)->seq))
			break;
		if (before(end_seq, TCP_SKB_CB(skb1)->end_seq)) {
			tcp_dsack_extend(sk, TCP_SKB_CB(skb1)->seq,
					 end_seq);
			break;
		}
		rb_erase(&skb1->rbnode, &tp->out_of_order_queue);
		tcp_dsack_extend(sk, TCP_SKB_CB(skb1)->seq,
				 TCP_SKB_CB(skb1)->end_seq);
		NET_INC_STATS(sock_net(sk), LINUX_MIB_TCPOFOMERGE);
		tcp_drop_reason(sk, skb1, SKB_DROP_REASON_TCP_OFOMERGE);
	}
	/* If there is no skb after us, we are the last_skb ! */
	if (!skb1)
		tp->ooo_last_skb = skb;

add_sack:
	if (tcp_is_sack(tp))
		tcp_sack_new_ofo_skb(sk, seq, end_seq);
end:
	if (skb) {
		/* For non sack flows, do not grow window to force DUPACK
		 * and trigger fast retransmit.
		 */
		if (tcp_is_sack(tp))
			tcp_grow_window(sk, skb, false);
		skb_condense(skb);
		skb_set_owner_r(skb, sk);
	}
	/* do not grow rcvbuf for not-yet-accepted or orphaned sockets. */
	if (sk->sk_socket)
		tcp_rcvbuf_grow(sk);
}

static int __must_check tcp_queue_rcv(struct sock *sk, struct sk_buff *skb,
				      bool *fragstolen)
{
	int eaten;
	struct sk_buff *tail = skb_peek_tail(&sk->sk_receive_queue);

	eaten = (tail &&
		 tcp_try_coalesce(sk, tail,
				  skb, fragstolen)) ? 1 : 0;
	tcp_rcv_nxt_update(tcp_sk(sk), TCP_SKB_CB(skb)->end_seq);
	if (!eaten) {
		tcp_add_receive_queue(sk, skb);
		skb_set_owner_r(skb, sk);
	}
	return eaten;
}

int tcp_send_rcvq(struct sock *sk, struct msghdr *msg, size_t size)
{
	struct sk_buff *skb;
	int err = -ENOMEM;
	int data_len = 0;
	bool fragstolen;

	if (size == 0)
		return 0;

	if (size > PAGE_SIZE) {
		int npages = min_t(size_t, size >> PAGE_SHIFT, MAX_SKB_FRAGS);

		data_len = npages << PAGE_SHIFT;
		size = data_len + (size & ~PAGE_MASK);
	}
	skb = alloc_skb_with_frags(size - data_len, data_len,
				   PAGE_ALLOC_COSTLY_ORDER,
				   &err, sk->sk_allocation);
	if (!skb)
		goto err;

	skb_put(skb, size - data_len);
	skb->data_len = data_len;
	skb->len = size;

	if (tcp_try_rmem_schedule(sk, skb, skb->truesize)) {
		NET_INC_STATS(sock_net(sk), LINUX_MIB_TCPRCVQDROP);
		goto err_free;
	}

	err = skb_copy_datagram_from_iter(skb, 0, &msg->msg_iter, size);
	if (err)
		goto err_free;

	TCP_SKB_CB(skb)->seq = tcp_sk(sk)->rcv_nxt;
	TCP_SKB_CB(skb)->end_seq = TCP_SKB_CB(skb)->seq + size;
	TCP_SKB_CB(skb)->ack_seq = tcp_sk(sk)->snd_una - 1;

	if (tcp_queue_rcv(sk, skb, &fragstolen)) {
		WARN_ON_ONCE(fragstolen); /* should not happen */
		__kfree_skb(skb);
	}
	return size;

err_free:
	kfree_skb(skb);
err:
	return err;

}

void tcp_data_ready(struct sock *sk)
{
	if (tcp_epollin_ready(sk, sk->sk_rcvlowat) || sock_flag(sk, SOCK_DONE))
		sk->sk_data_ready(sk);
}

static void tcp_data_queue(struct sock *sk, struct sk_buff *skb)
{
	struct tcp_sock *tp = tcp_sk(sk);
	enum skb_drop_reason reason;
	bool fragstolen;
	int eaten;

	/* If a subflow has been reset, the packet should not continue
	 * to be processed, drop the packet.
	 */
	if (sk_is_mptcp(sk) && !mptcp_incoming_options(sk, skb)) {
		__kfree_skb(skb);
		return;
	}

	if (TCP_SKB_CB(skb)->seq == TCP_SKB_CB(skb)->end_seq) {
		__kfree_skb(skb);
		return;
	}
	tcp_cleanup_skb(skb);
	__skb_pull(skb, tcp_hdr(skb)->doff * 4);

	reason = SKB_DROP_REASON_NOT_SPECIFIED;
	tp->rx_opt.dsack = 0;

	/*  Queue data for delivery to the user.
	 *  Packets in sequence go to the receive queue.
	 *  Out of sequence packets to the out_of_order_queue.
	 */
	if (TCP_SKB_CB(skb)->seq == tp->rcv_nxt) {
		if (tcp_receive_window(tp) == 0) {
			/* Some stacks are known to send bare FIN packets
			 * in a loop even if we send RWIN 0 in our ACK.
			 * Accepting this FIN does not hurt memory pressure
			 * because the FIN flag will simply be merged to the
			 * receive queue tail skb in most cases.
			 */
			if (!skb->len &&
			    (TCP_SKB_CB(skb)->tcp_flags & TCPHDR_FIN))
				goto queue_and_out;

			reason = SKB_DROP_REASON_TCP_ZEROWINDOW;
			NET_INC_STATS(sock_net(sk), LINUX_MIB_TCPZEROWINDOWDROP);
			goto out_of_window;
		}

		/* Ok. In sequence. In window. */
queue_and_out:
		if (tcp_try_rmem_schedule(sk, skb, skb->truesize)) {
			/* TODO: maybe ratelimit these WIN 0 ACK ? */
			inet_csk(sk)->icsk_ack.pending |=
					(ICSK_ACK_NOMEM | ICSK_ACK_NOW);
			inet_csk_schedule_ack(sk);
			sk->sk_data_ready(sk);

			if (skb_queue_len(&sk->sk_receive_queue) && skb->len) {
				reason = SKB_DROP_REASON_PROTO_MEM;
				NET_INC_STATS(sock_net(sk), LINUX_MIB_TCPRCVQDROP);
				goto drop;
			}
			sk_forced_mem_schedule(sk, skb->truesize);
		}

		eaten = tcp_queue_rcv(sk, skb, &fragstolen);
		if (skb->len)
			tcp_event_data_recv(sk, skb);
		if (TCP_SKB_CB(skb)->tcp_flags & TCPHDR_FIN)
			tcp_fin(sk);

		if (!RB_EMPTY_ROOT(&tp->out_of_order_queue)) {
			tcp_ofo_queue(sk);

			/* RFC5681. 4.2. SHOULD send immediate ACK, when
			 * gap in queue is filled.
			 */
			if (RB_EMPTY_ROOT(&tp->out_of_order_queue))
				inet_csk(sk)->icsk_ack.pending |= ICSK_ACK_NOW;
		}

		if (tp->rx_opt.num_sacks)
			tcp_sack_remove(tp);

		tcp_fast_path_check(sk);

		if (eaten > 0)
			kfree_skb_partial(skb, fragstolen);
		if (!sock_flag(sk, SOCK_DEAD))
			tcp_data_ready(sk);
		return;
	}

	if (!after(TCP_SKB_CB(skb)->end_seq, tp->rcv_nxt)) {
		tcp_rcv_spurious_retrans(sk, skb);
		/* A retransmit, 2nd most common case.  Force an immediate ack. */
		reason = SKB_DROP_REASON_TCP_OLD_DATA;
		NET_INC_STATS(sock_net(sk), LINUX_MIB_DELAYEDACKLOST);
		tcp_dsack_set(sk, TCP_SKB_CB(skb)->seq, TCP_SKB_CB(skb)->end_seq);

out_of_window:
		tcp_enter_quickack_mode(sk, TCP_MAX_QUICKACKS);
		inet_csk_schedule_ack(sk);
drop:
		tcp_drop_reason(sk, skb, reason);
		return;
	}

	/* Out of window. F.e. zero window probe. */
	if (!before(TCP_SKB_CB(skb)->seq,
		    tp->rcv_nxt + tcp_receive_window(tp))) {
		reason = SKB_DROP_REASON_TCP_OVERWINDOW;
		goto out_of_window;
	}

	if (before(TCP_SKB_CB(skb)->seq, tp->rcv_nxt)) {
		/* Partial packet, seq < rcv_next < end_seq */
		tcp_dsack_set(sk, TCP_SKB_CB(skb)->seq, tp->rcv_nxt);

		/* If window is closed, drop tail of packet. But after
		 * remembering D-SACK for its head made in previous line.
		 */
		if (!tcp_receive_window(tp)) {
			reason = SKB_DROP_REASON_TCP_ZEROWINDOW;
			NET_INC_STATS(sock_net(sk), LINUX_MIB_TCPZEROWINDOWDROP);
			goto out_of_window;
		}
		goto queue_and_out;
	}

	tcp_data_queue_ofo(sk, skb);
}

static struct sk_buff *tcp_skb_next(struct sk_buff *skb, struct sk_buff_head *list)
{
	if (list)
		return !skb_queue_is_last(list, skb) ? skb->next : NULL;

	return skb_rb_next(skb);
}

static struct sk_buff *tcp_collapse_one(struct sock *sk, struct sk_buff *skb,
					struct sk_buff_head *list,
					struct rb_root *root)
{
	struct sk_buff *next = tcp_skb_next(skb, list);

	if (list)
		__skb_unlink(skb, list);
	else
		rb_erase(&skb->rbnode, root);

	__kfree_skb(skb);
	NET_INC_STATS(sock_net(sk), LINUX_MIB_TCPRCVCOLLAPSED);

	return next;
}

/* Insert skb into rb tree, ordered by TCP_SKB_CB(skb)->seq */
void tcp_rbtree_insert(struct rb_root *root, struct sk_buff *skb)
{
	struct rb_node **p = &root->rb_node;
	struct rb_node *parent = NULL;
	struct sk_buff *skb1;

	while (*p) {
		parent = *p;
		skb1 = rb_to_skb(parent);
		if (before(TCP_SKB_CB(skb)->seq, TCP_SKB_CB(skb1)->seq))
			p = &parent->rb_left;
		else
			p = &parent->rb_right;
	}
	rb_link_node(&skb->rbnode, parent, p);
	rb_insert_color(&skb->rbnode, root);
}

/* Collapse contiguous sequence of skbs head..tail with
 * sequence numbers start..end.
 *
 * If tail is NULL, this means until the end of the queue.
 *
 * Segments with FIN/SYN are not collapsed (only because this
 * simplifies code)
 */
static void
tcp_collapse(struct sock *sk, struct sk_buff_head *list, struct rb_root *root,
	     struct sk_buff *head, struct sk_buff *tail, u32 start, u32 end)
{
	struct sk_buff *skb = head, *n;
	struct sk_buff_head tmp;
	bool end_of_skbs;

	/* First, check that queue is collapsible and find
	 * the point where collapsing can be useful.
	 */
restart:
	for (end_of_skbs = true; skb != NULL && skb != tail; skb = n) {
		n = tcp_skb_next(skb, list);

		if (!skb_frags_readable(skb))
			goto skip_this;

		/* No new bits? It is possible on ofo queue. */
		if (!before(start, TCP_SKB_CB(skb)->end_seq)) {
			skb = tcp_collapse_one(sk, skb, list, root);
			if (!skb)
				break;
			goto restart;
		}

		/* The first skb to collapse is:
		 * - not SYN/FIN and
		 * - bloated or contains data before "start" or
		 *   overlaps to the next one and mptcp allow collapsing.
		 */
		if (!(TCP_SKB_CB(skb)->tcp_flags & (TCPHDR_SYN | TCPHDR_FIN)) &&
		    (tcp_win_from_space(sk, skb->truesize) > skb->len ||
		     before(TCP_SKB_CB(skb)->seq, start))) {
			end_of_skbs = false;
			break;
		}

		if (n && n != tail && skb_frags_readable(n) &&
		    tcp_skb_can_collapse_rx(skb, n) &&
		    TCP_SKB_CB(skb)->end_seq != TCP_SKB_CB(n)->seq) {
			end_of_skbs = false;
			break;
		}

skip_this:
		/* Decided to skip this, advance start seq. */
		start = TCP_SKB_CB(skb)->end_seq;
	}
	if (end_of_skbs ||
	    (TCP_SKB_CB(skb)->tcp_flags & (TCPHDR_SYN | TCPHDR_FIN)) ||
	    !skb_frags_readable(skb))
		return;

	__skb_queue_head_init(&tmp);

	while (before(start, end)) {
		int copy = min_t(int, SKB_MAX_ORDER(0, 0), end - start);
		struct sk_buff *nskb;

		nskb = alloc_skb(copy, GFP_ATOMIC);
		if (!nskb)
			break;

		memcpy(nskb->cb, skb->cb, sizeof(skb->cb));
		skb_copy_decrypted(nskb, skb);
		TCP_SKB_CB(nskb)->seq = TCP_SKB_CB(nskb)->end_seq = start;
		if (list)
			__skb_queue_before(list, skb, nskb);
		else
			__skb_queue_tail(&tmp, nskb); /* defer rbtree insertion */
		skb_set_owner_r(nskb, sk);
		mptcp_skb_ext_move(nskb, skb);

		/* Copy data, releasing collapsed skbs. */
		while (copy > 0) {
			int offset = start - TCP_SKB_CB(skb)->seq;
			int size = TCP_SKB_CB(skb)->end_seq - start;

			BUG_ON(offset < 0);
			if (size > 0) {
				size = min(copy, size);
				if (skb_copy_bits(skb, offset, skb_put(nskb, size), size))
					BUG();
				TCP_SKB_CB(nskb)->end_seq += size;
				copy -= size;
				start += size;
			}
			if (!before(start, TCP_SKB_CB(skb)->end_seq)) {
				skb = tcp_collapse_one(sk, skb, list, root);
				if (!skb ||
				    skb == tail ||
				    !tcp_skb_can_collapse_rx(nskb, skb) ||
				    (TCP_SKB_CB(skb)->tcp_flags & (TCPHDR_SYN | TCPHDR_FIN)) ||
				    !skb_frags_readable(skb))
					goto end;
			}
		}
	}
end:
	skb_queue_walk_safe(&tmp, skb, n)
		tcp_rbtree_insert(root, skb);
}

/* Collapse ofo queue. Algorithm: select contiguous sequence of skbs
 * and tcp_collapse() them until all the queue is collapsed.
 */
static void tcp_collapse_ofo_queue(struct sock *sk)
{
	struct tcp_sock *tp = tcp_sk(sk);
	u32 range_truesize, sum_tiny = 0;
	struct sk_buff *skb, *head;
	u32 start, end;

	skb = skb_rb_first(&tp->out_of_order_queue);
new_range:
	if (!skb) {
		tp->ooo_last_skb = skb_rb_last(&tp->out_of_order_queue);
		return;
	}
	start = TCP_SKB_CB(skb)->seq;
	end = TCP_SKB_CB(skb)->end_seq;
	range_truesize = skb->truesize;

	for (head = skb;;) {
		skb = skb_rb_next(skb);

		/* Range is terminated when we see a gap or when
		 * we are at the queue end.
		 */
		if (!skb ||
		    after(TCP_SKB_CB(skb)->seq, end) ||
		    before(TCP_SKB_CB(skb)->end_seq, start)) {
			/* Do not attempt collapsing tiny skbs */
			if (range_truesize != head->truesize ||
			    end - start >= SKB_WITH_OVERHEAD(PAGE_SIZE)) {
				tcp_collapse(sk, NULL, &tp->out_of_order_queue,
					     head, skb, start, end);
			} else {
				sum_tiny += range_truesize;
				if (sum_tiny > sk->sk_rcvbuf >> 3)
					return;
			}
			goto new_range;
		}

		range_truesize += skb->truesize;
		if (unlikely(before(TCP_SKB_CB(skb)->seq, start)))
			start = TCP_SKB_CB(skb)->seq;
		if (after(TCP_SKB_CB(skb)->end_seq, end))
			end = TCP_SKB_CB(skb)->end_seq;
	}
}

/*
 * Clean the out-of-order queue to make room.
 * We drop high sequences packets to :
 * 1) Let a chance for holes to be filled.
 *    This means we do not drop packets from ooo queue if their sequence
 *    is before incoming packet sequence.
 * 2) not add too big latencies if thousands of packets sit there.
 *    (But if application shrinks SO_RCVBUF, we could still end up
 *     freeing whole queue here)
 * 3) Drop at least 12.5 % of sk_rcvbuf to avoid malicious attacks.
 *
 * Return true if queue has shrunk.
 */
static bool tcp_prune_ofo_queue(struct sock *sk, const struct sk_buff *in_skb)
{
	struct tcp_sock *tp = tcp_sk(sk);
	struct rb_node *node, *prev;
	bool pruned = false;
	int goal;

	if (RB_EMPTY_ROOT(&tp->out_of_order_queue))
		return false;

	goal = sk->sk_rcvbuf >> 3;
	node = &tp->ooo_last_skb->rbnode;

	do {
		struct sk_buff *skb = rb_to_skb(node);

		/* If incoming skb would land last in ofo queue, stop pruning. */
		if (after(TCP_SKB_CB(in_skb)->seq, TCP_SKB_CB(skb)->seq))
			break;
		pruned = true;
		prev = rb_prev(node);
		rb_erase(node, &tp->out_of_order_queue);
		goal -= skb->truesize;
		tcp_drop_reason(sk, skb, SKB_DROP_REASON_TCP_OFO_QUEUE_PRUNE);
		tp->ooo_last_skb = rb_to_skb(prev);
		if (!prev || goal <= 0) {
			if (tcp_can_ingest(sk, in_skb) &&
			    !tcp_under_memory_pressure(sk))
				break;
			goal = sk->sk_rcvbuf >> 3;
		}
		node = prev;
	} while (node);

	if (pruned) {
		NET_INC_STATS(sock_net(sk), LINUX_MIB_OFOPRUNED);
		/* Reset SACK state.  A conforming SACK implementation will
		 * do the same at a timeout based retransmit.  When a connection
		 * is in a sad state like this, we care only about integrity
		 * of the connection not performance.
		 */
		if (tp->rx_opt.sack_ok)
			tcp_sack_reset(&tp->rx_opt);
	}
	return pruned;
}

/* Reduce allocated memory if we can, trying to get
 * the socket within its memory limits again.
 *
 * Return less than zero if we should start dropping frames
 * until the socket owning process reads some of the data
 * to stabilize the situation.
 */
static int tcp_prune_queue(struct sock *sk, const struct sk_buff *in_skb)
{
	struct tcp_sock *tp = tcp_sk(sk);

	/* Do nothing if our queues are empty. */
	if (!atomic_read(&sk->sk_rmem_alloc))
		return -1;

	NET_INC_STATS(sock_net(sk), LINUX_MIB_PRUNECALLED);

	if (!tcp_can_ingest(sk, in_skb))
		tcp_clamp_window(sk);
	else if (tcp_under_memory_pressure(sk))
		tcp_adjust_rcv_ssthresh(sk);

	if (tcp_can_ingest(sk, in_skb))
		return 0;

	tcp_collapse_ofo_queue(sk);
	if (!skb_queue_empty(&sk->sk_receive_queue))
		tcp_collapse(sk, &sk->sk_receive_queue, NULL,
			     skb_peek(&sk->sk_receive_queue),
			     NULL,
			     tp->copied_seq, tp->rcv_nxt);

	if (tcp_can_ingest(sk, in_skb))
		return 0;

	/* Collapsing did not help, destructive actions follow.
	 * This must not ever occur. */

	tcp_prune_ofo_queue(sk, in_skb);

	if (tcp_can_ingest(sk, in_skb))
		return 0;

	/* If we are really being abused, tell the caller to silently
	 * drop receive data on the floor.  It will get retransmitted
	 * and hopefully then we'll have sufficient space.
	 */
	NET_INC_STATS(sock_net(sk), LINUX_MIB_RCVPRUNED);

	/* Massive buffer overcommit. */
	tp->pred_flags = 0;
	return -1;
}

static bool tcp_should_expand_sndbuf(struct sock *sk)
{
	const struct tcp_sock *tp = tcp_sk(sk);

	/* If the user specified a specific send buffer setting, do
	 * not modify it.
	 */
	if (sk->sk_userlocks & SOCK_SNDBUF_LOCK)
		return false;

	/* If we are under global TCP memory pressure, do not expand.  */
	if (tcp_under_memory_pressure(sk)) {
		int unused_mem = sk_unused_reserved_mem(sk);

		/* Adjust sndbuf according to reserved mem. But make sure
		 * it never goes below SOCK_MIN_SNDBUF.
		 * See sk_stream_moderate_sndbuf() for more details.
		 */
		if (unused_mem > SOCK_MIN_SNDBUF)
			WRITE_ONCE(sk->sk_sndbuf, unused_mem);

		return false;
	}

	/* If we are under soft global TCP memory pressure, do not expand.  */
	if (sk_memory_allocated(sk) >= sk_prot_mem_limits(sk, 0))
		return false;

	/* If we filled the congestion window, do not expand.  */
	if (tcp_packets_in_flight(tp) >= tcp_snd_cwnd(tp))
		return false;

	return true;
}

static void tcp_new_space(struct sock *sk)
{
	struct tcp_sock *tp = tcp_sk(sk);

	if (tcp_should_expand_sndbuf(sk)) {
		tcp_sndbuf_expand(sk);
		tp->snd_cwnd_stamp = tcp_jiffies32;
	}

	INDIRECT_CALL_1(sk->sk_write_space, sk_stream_write_space, sk);
}

/* Caller made space either from:
 * 1) Freeing skbs in rtx queues (after tp->snd_una has advanced)
 * 2) Sent skbs from output queue (and thus advancing tp->snd_nxt)
 *
 * We might be able to generate EPOLLOUT to the application if:
 * 1) Space consumed in output/rtx queues is below sk->sk_sndbuf/2
 * 2) notsent amount (tp->write_seq - tp->snd_nxt) became
 *    small enough that tcp_stream_memory_free() decides it
 *    is time to generate EPOLLOUT.
 */
void tcp_check_space(struct sock *sk)
{
	/* pairs with tcp_poll() */
	smp_mb();
	if (sk->sk_socket &&
	    test_bit(SOCK_NOSPACE, &sk->sk_socket->flags)) {
		tcp_new_space(sk);
		if (!test_bit(SOCK_NOSPACE, &sk->sk_socket->flags))
			tcp_chrono_stop(sk, TCP_CHRONO_SNDBUF_LIMITED);
	}
}

static inline void tcp_data_snd_check(struct sock *sk)
{
	tcp_push_pending_frames(sk);
	tcp_check_space(sk);
}

/*
 * Check if sending an ack is needed.
 */
static void __tcp_ack_snd_check(struct sock *sk, int ofo_possible)
{
	struct tcp_sock *tp = tcp_sk(sk);
	unsigned long rtt, delay;

	    /* More than one full frame received... */
	if (((tp->rcv_nxt - tp->rcv_wup) > inet_csk(sk)->icsk_ack.rcv_mss &&
	     /* ... and right edge of window advances far enough.
	      * (tcp_recvmsg() will send ACK otherwise).
	      * If application uses SO_RCVLOWAT, we want send ack now if
	      * we have not received enough bytes to satisfy the condition.
	      */
	    (tp->rcv_nxt - tp->copied_seq < sk->sk_rcvlowat ||
	     __tcp_select_window(sk) >= tp->rcv_wnd)) ||
	    /* We ACK each frame or... */
	    tcp_in_quickack_mode(sk) ||
	    /* Protocol state mandates a one-time immediate ACK */
	    inet_csk(sk)->icsk_ack.pending & ICSK_ACK_NOW) {
		/* If we are running from __release_sock() in user context,
		 * Defer the ack until tcp_release_cb().
		 */
		if (sock_owned_by_user_nocheck(sk) &&
		    READ_ONCE(sock_net(sk)->ipv4.sysctl_tcp_backlog_ack_defer)) {
			set_bit(TCP_ACK_DEFERRED, &sk->sk_tsq_flags);
			return;
		}
send_now:
		tcp_send_ack(sk);
		return;
	}

	if (!ofo_possible || RB_EMPTY_ROOT(&tp->out_of_order_queue)) {
		tcp_send_delayed_ack(sk);
		return;
	}

	if (!tcp_is_sack(tp) ||
	    tp->compressed_ack >= READ_ONCE(sock_net(sk)->ipv4.sysctl_tcp_comp_sack_nr))
		goto send_now;

	if (tp->compressed_ack_rcv_nxt != tp->rcv_nxt) {
		tp->compressed_ack_rcv_nxt = tp->rcv_nxt;
		tp->dup_ack_counter = 0;
	}
	if (tp->dup_ack_counter < TCP_FASTRETRANS_THRESH) {
		tp->dup_ack_counter++;
		goto send_now;
	}
	tp->compressed_ack++;
	if (hrtimer_is_queued(&tp->compressed_ack_timer))
		return;

	/* compress ack timer : 5 % of rtt, but no more than tcp_comp_sack_delay_ns */

	rtt = tp->rcv_rtt_est.rtt_us;
	if (tp->srtt_us && tp->srtt_us < rtt)
		rtt = tp->srtt_us;

	delay = min_t(unsigned long,
		      READ_ONCE(sock_net(sk)->ipv4.sysctl_tcp_comp_sack_delay_ns),
		      rtt * (NSEC_PER_USEC >> 3)/20);
	sock_hold(sk);
	hrtimer_start_range_ns(&tp->compressed_ack_timer, ns_to_ktime(delay),
			       READ_ONCE(sock_net(sk)->ipv4.sysctl_tcp_comp_sack_slack_ns),
			       HRTIMER_MODE_REL_PINNED_SOFT);
}

static inline void tcp_ack_snd_check(struct sock *sk)
{
	if (!inet_csk_ack_scheduled(sk)) {
		/* We sent a data segment already. */
		return;
	}
	__tcp_ack_snd_check(sk, 1);
}

/*
 *	This routine is only called when we have urgent data
 *	signaled. Its the 'slow' part of tcp_urg. It could be
 *	moved inline now as tcp_urg is only called from one
 *	place. We handle URGent data wrong. We have to - as
 *	BSD still doesn't use the correction from RFC961.
 *	For 1003.1g we should support a new option TCP_STDURG to permit
 *	either form (or just set the sysctl tcp_stdurg).
 */

static void tcp_check_urg(struct sock *sk, const struct tcphdr *th)
{
	struct tcp_sock *tp = tcp_sk(sk);
	u32 ptr = ntohs(th->urg_ptr);

	if (ptr && !READ_ONCE(sock_net(sk)->ipv4.sysctl_tcp_stdurg))
		ptr--;
	ptr += ntohl(th->seq);

	/* Ignore urgent data that we've already seen and read. */
	if (after(tp->copied_seq, ptr))
		return;

	/* Do not replay urg ptr.
	 *
	 * NOTE: interesting situation not covered by specs.
	 * Misbehaving sender may send urg ptr, pointing to segment,
	 * which we already have in ofo queue. We are not able to fetch
	 * such data and will stay in TCP_URG_NOTYET until will be eaten
	 * by recvmsg(). Seems, we are not obliged to handle such wicked
	 * situations. But it is worth to think about possibility of some
	 * DoSes using some hypothetical application level deadlock.
	 */
	if (before(ptr, tp->rcv_nxt))
		return;

	/* Do we already have a newer (or duplicate) urgent pointer? */
	if (tp->urg_data && !after(ptr, tp->urg_seq))
		return;

	/* Tell the world about our new urgent pointer. */
	sk_send_sigurg(sk);

	/* We may be adding urgent data when the last byte read was
	 * urgent. To do this requires some care. We cannot just ignore
	 * tp->copied_seq since we would read the last urgent byte again
	 * as data, nor can we alter copied_seq until this data arrives
	 * or we break the semantics of SIOCATMARK (and thus sockatmark())
	 *
	 * NOTE. Double Dutch. Rendering to plain English: author of comment
	 * above did something sort of 	send("A", MSG_OOB); send("B", MSG_OOB);
	 * and expect that both A and B disappear from stream. This is _wrong_.
	 * Though this happens in BSD with high probability, this is occasional.
	 * Any application relying on this is buggy. Note also, that fix "works"
	 * only in this artificial test. Insert some normal data between A and B and we will
	 * decline of BSD again. Verdict: it is better to remove to trap
	 * buggy users.
	 */
	if (tp->urg_seq == tp->copied_seq && tp->urg_data &&
	    !sock_flag(sk, SOCK_URGINLINE) && tp->copied_seq != tp->rcv_nxt) {
		struct sk_buff *skb = skb_peek(&sk->sk_receive_queue);
		tp->copied_seq++;
		if (skb && !before(tp->copied_seq, TCP_SKB_CB(skb)->end_seq)) {
			__skb_unlink(skb, &sk->sk_receive_queue);
			__kfree_skb(skb);
		}
	}

	WRITE_ONCE(tp->urg_data, TCP_URG_NOTYET);
	WRITE_ONCE(tp->urg_seq, ptr);

	/* Disable header prediction. */
	tp->pred_flags = 0;
}

/* This is the 'fast' part of urgent handling. */
static void tcp_urg(struct sock *sk, struct sk_buff *skb, const struct tcphdr *th)
{
	struct tcp_sock *tp = tcp_sk(sk);

	/* Check if we get a new urgent pointer - normally not. */
	if (unlikely(th->urg))
		tcp_check_urg(sk, th);

	/* Do we wait for any urgent data? - normally not... */
	if (unlikely(tp->urg_data == TCP_URG_NOTYET)) {
		u32 ptr = tp->urg_seq - ntohl(th->seq) + (th->doff * 4) -
			  th->syn;

		/* Is the urgent pointer pointing into this packet? */
		if (ptr < skb->len) {
			u8 tmp;
			if (skb_copy_bits(skb, ptr, &tmp, 1))
				BUG();
			WRITE_ONCE(tp->urg_data, TCP_URG_VALID | tmp);
			if (!sock_flag(sk, SOCK_DEAD))
				sk->sk_data_ready(sk);
		}
	}
}

/* Accept RST for rcv_nxt - 1 after a FIN.
 * When tcp connections are abruptly terminated from Mac OSX (via ^C), a
 * FIN is sent followed by a RST packet. The RST is sent with the same
 * sequence number as the FIN, and thus according to RFC 5961 a challenge
 * ACK should be sent. However, Mac OSX rate limits replies to challenge
 * ACKs on the closed socket. In addition middleboxes can drop either the
 * challenge ACK or a subsequent RST.
 */
static bool tcp_reset_check(const struct sock *sk, const struct sk_buff *skb)
{
	const struct tcp_sock *tp = tcp_sk(sk);

	return unlikely(TCP_SKB_CB(skb)->seq == (tp->rcv_nxt - 1) &&
			(1 << sk->sk_state) & (TCPF_CLOSE_WAIT | TCPF_LAST_ACK |
					       TCPF_CLOSING));
}

/* Does PAWS and seqno based validation of an incoming segment, flags will
 * play significant role here.
 */
static bool tcp_validate_incoming(struct sock *sk, struct sk_buff *skb,
				  const struct tcphdr *th, int syn_inerr)
{
	struct tcp_sock *tp = tcp_sk(sk);
	SKB_DR(reason);

	/* RFC1323: H1. Apply PAWS check first. */
	if (!tcp_fast_parse_options(sock_net(sk), skb, th, tp) ||
	    !tp->rx_opt.saw_tstamp ||
	    tcp_paws_check(&tp->rx_opt, TCP_PAWS_WINDOW))
		goto step1;

	reason = tcp_disordered_ack_check(sk, skb);
	if (!reason)
		goto step1;
	/* Reset is accepted even if it did not pass PAWS. */
	if (th->rst)
		goto step1;
	if (unlikely(th->syn))
		goto syn_challenge;

	/* Old ACK are common, increment PAWS_OLD_ACK
	 * and do not send a dupack.
	 */
	if (reason == SKB_DROP_REASON_TCP_RFC7323_PAWS_ACK) {
		NET_INC_STATS(sock_net(sk), LINUX_MIB_PAWS_OLD_ACK);
		goto discard;
	}
	NET_INC_STATS(sock_net(sk), LINUX_MIB_PAWSESTABREJECTED);
	if (!tcp_oow_rate_limited(sock_net(sk), skb,
				  LINUX_MIB_TCPACKSKIPPEDPAWS,
				  &tp->last_oow_ack_time))
		tcp_send_dupack(sk, skb);
	goto discard;

step1:
	/* Step 1: check sequence number */
	reason = tcp_sequence(sk, TCP_SKB_CB(skb)->seq, TCP_SKB_CB(skb)->end_seq);
	if (reason) {
		/* RFC793, page 37: "In all states except SYN-SENT, all reset
		 * (RST) segments are validated by checking their SEQ-fields."
		 * And page 69: "If an incoming segment is not acceptable,
		 * an acknowledgment should be sent in reply (unless the RST
		 * bit is set, if so drop the segment and return)".
		 */
		if (!th->rst) {
			if (th->syn)
				goto syn_challenge;

			if (reason == SKB_DROP_REASON_TCP_INVALID_SEQUENCE ||
			    reason == SKB_DROP_REASON_TCP_INVALID_END_SEQUENCE)
				NET_INC_STATS(sock_net(sk),
					      LINUX_MIB_BEYOND_WINDOW);
			if (!tcp_oow_rate_limited(sock_net(sk), skb,
						  LINUX_MIB_TCPACKSKIPPEDSEQ,
						  &tp->last_oow_ack_time))
				tcp_send_dupack(sk, skb);
		} else if (tcp_reset_check(sk, skb)) {
			goto reset;
		}
		goto discard;
	}

	/* Step 2: check RST bit */
	if (th->rst) {
		/* RFC 5961 3.2 (extend to match against (RCV.NXT - 1) after a
		 * FIN and SACK too if available):
		 * If seq num matches RCV.NXT or (RCV.NXT - 1) after a FIN, or
		 * the right-most SACK block,
		 * then
		 *     RESET the connection
		 * else
		 *     Send a challenge ACK
		 */
		if (TCP_SKB_CB(skb)->seq == tp->rcv_nxt ||
		    tcp_reset_check(sk, skb))
			goto reset;

		if (tcp_is_sack(tp) && tp->rx_opt.num_sacks > 0) {
			struct tcp_sack_block *sp = &tp->selective_acks[0];
			int max_sack = sp[0].end_seq;
			int this_sack;

			for (this_sack = 1; this_sack < tp->rx_opt.num_sacks;
			     ++this_sack) {
				max_sack = after(sp[this_sack].end_seq,
						 max_sack) ?
					sp[this_sack].end_seq : max_sack;
			}

			if (TCP_SKB_CB(skb)->seq == max_sack)
				goto reset;
		}

		/* Disable TFO if RST is out-of-order
		 * and no data has been received
		 * for current active TFO socket
		 */
		if (tp->syn_fastopen && !tp->data_segs_in &&
		    sk->sk_state == TCP_ESTABLISHED)
			tcp_fastopen_active_disable(sk);
		tcp_send_challenge_ack(sk);
		SKB_DR_SET(reason, TCP_RESET);
		goto discard;
	}

	/* step 3: check security and precedence [ignored] */

	/* step 4: Check for a SYN
	 * RFC 5961 4.2 : Send a challenge ack
	 */
	if (th->syn) {
		if (sk->sk_state == TCP_SYN_RECV && sk->sk_socket && th->ack &&
		    TCP_SKB_CB(skb)->seq + 1 == TCP_SKB_CB(skb)->end_seq &&
		    TCP_SKB_CB(skb)->seq + 1 == tp->rcv_nxt &&
		    TCP_SKB_CB(skb)->ack_seq == tp->snd_nxt)
			goto pass;
syn_challenge:
		if (syn_inerr)
			TCP_INC_STATS(sock_net(sk), TCP_MIB_INERRS);
		NET_INC_STATS(sock_net(sk), LINUX_MIB_TCPSYNCHALLENGE);
		tcp_send_challenge_ack(sk);
		SKB_DR_SET(reason, TCP_INVALID_SYN);
		goto discard;
	}

pass:
	bpf_skops_parse_hdr(sk, skb);

	return true;

discard:
	tcp_drop_reason(sk, skb, reason);
	return false;

reset:
	tcp_reset(sk, skb);
	__kfree_skb(skb);
	return false;
}

/*
 *	TCP receive function for the ESTABLISHED state.
 *
 *	It is split into a fast path and a slow path. The fast path is
 * 	disabled when:
 *	- A zero window was announced from us - zero window probing
 *        is only handled properly in the slow path.
 *	- Out of order segments arrived.
 *	- Urgent data is expected.
 *	- There is no buffer space left
 *	- Unexpected TCP flags/window values/header lengths are received
 *	  (detected by checking the TCP header against pred_flags)
 *	- Data is sent in both directions. Fast path only supports pure senders
 *	  or pure receivers (this means either the sequence number or the ack
 *	  value must stay constant)
 *	- Unexpected TCP option.
 *
 *	When these conditions are not satisfied it drops into a standard
 *	receive procedure patterned after RFC793 to handle all cases.
 *	The first three cases are guaranteed by proper pred_flags setting,
 *	the rest is checked inline. Fast processing is turned on in
 *	tcp_data_queue when everything is OK.
 */
void tcp_rcv_established(struct sock *sk, struct sk_buff *skb)
{
	enum skb_drop_reason reason = SKB_DROP_REASON_NOT_SPECIFIED;
	const struct tcphdr *th = (const struct tcphdr *)skb->data;
	struct tcp_sock *tp = tcp_sk(sk);
	unsigned int len = skb->len;

	/* TCP congestion window tracking */
	trace_tcp_probe(sk, skb);

	tcp_mstamp_refresh(tp);
	if (unlikely(!rcu_access_pointer(sk->sk_rx_dst)))
		inet_csk(sk)->icsk_af_ops->sk_rx_dst_set(sk, skb);
	/*
	 *	Header prediction.
	 *	The code loosely follows the one in the famous
	 *	"30 instruction TCP receive" Van Jacobson mail.
	 *
	 *	Van's trick is to deposit buffers into socket queue
	 *	on a device interrupt, to call tcp_recv function
	 *	on the receive process context and checksum and copy
	 *	the buffer to user space. smart...
	 *
	 *	Our current scheme is not silly either but we take the
	 *	extra cost of the net_bh soft interrupt processing...
	 *	We do checksum and copy also but from device to kernel.
	 */

	tp->rx_opt.saw_tstamp = 0;

	/*	pred_flags is 0xS?10 << 16 + snd_wnd
	 *	if header_prediction is to be made
	 *	'S' will always be tp->tcp_header_len >> 2
	 *	'?' will be 0 for the fast path, otherwise pred_flags is 0 to
	 *  turn it off	(when there are holes in the receive
	 *	 space for instance)
	 *	PSH flag is ignored.
	 */

	if ((tcp_flag_word(th) & TCP_HP_BITS) == tp->pred_flags &&
	    TCP_SKB_CB(skb)->seq == tp->rcv_nxt &&
	    !after(TCP_SKB_CB(skb)->ack_seq, tp->snd_nxt)) {
		int tcp_header_len = tp->tcp_header_len;
		s32 delta = 0;
		int flag = 0;

		/* Timestamp header prediction: tcp_header_len
		 * is automatically equal to th->doff*4 due to pred_flags
		 * match.
		 */

		/* Check timestamp */
		if (tcp_header_len == sizeof(struct tcphdr) + TCPOLEN_TSTAMP_ALIGNED) {
			/* No? Slow path! */
			if (!tcp_parse_aligned_timestamp(tp, th))
				goto slow_path;

			delta = tp->rx_opt.rcv_tsval -
				tp->rx_opt.ts_recent;
			/* If PAWS failed, check it more carefully in slow path */
			if (delta < 0)
				goto slow_path;

			/* DO NOT update ts_recent here, if checksum fails
			 * and timestamp was corrupted part, it will result
			 * in a hung connection since we will drop all
			 * future packets due to the PAWS test.
			 */
		}

		if (len <= tcp_header_len) {
			/* Bulk data transfer: sender */
			if (len == tcp_header_len) {
				/* Predicted packet is in window by definition.
				 * seq == rcv_nxt and rcv_wup <= rcv_nxt.
				 * Hence, check seq<=rcv_wup reduces to:
				 */
				if (tcp_header_len ==
				    (sizeof(struct tcphdr) + TCPOLEN_TSTAMP_ALIGNED) &&
				    tp->rcv_nxt == tp->rcv_wup)
					flag |= __tcp_replace_ts_recent(tp,
									delta);

				/* We know that such packets are checksummed
				 * on entry.
				 */
				tcp_ack(sk, skb, flag);
				__kfree_skb(skb);
				tcp_data_snd_check(sk);
				/* When receiving pure ack in fast path, update
				 * last ts ecr directly instead of calling
				 * tcp_rcv_rtt_measure_ts()
				 */
				tp->rcv_rtt_last_tsecr = tp->rx_opt.rcv_tsecr;
				return;
			} else { /* Header too small */
				reason = SKB_DROP_REASON_PKT_TOO_SMALL;
				TCP_INC_STATS(sock_net(sk), TCP_MIB_INERRS);
				goto discard;
			}
		} else {
			int eaten = 0;
			bool fragstolen = false;

			if (tcp_checksum_complete(skb))
				goto csum_error;

			if (after(TCP_SKB_CB(skb)->end_seq,
				  tp->rcv_nxt + tcp_receive_window(tp)))
				goto validate;

			if ((int)skb->truesize > sk->sk_forward_alloc)
				goto step5;

			/* Predicted packet is in window by definition.
			 * seq == rcv_nxt and rcv_wup <= rcv_nxt.
			 * Hence, check seq<=rcv_wup reduces to:
			 */
			if (tcp_header_len ==
			    (sizeof(struct tcphdr) + TCPOLEN_TSTAMP_ALIGNED) &&
			    tp->rcv_nxt == tp->rcv_wup)
				flag |= __tcp_replace_ts_recent(tp,
								delta);

			tcp_rcv_rtt_measure_ts(sk, skb);

			NET_INC_STATS(sock_net(sk), LINUX_MIB_TCPHPHITS);

			/* Bulk data transfer: receiver */
			tcp_cleanup_skb(skb);
			__skb_pull(skb, tcp_header_len);
			eaten = tcp_queue_rcv(sk, skb, &fragstolen);

			tcp_event_data_recv(sk, skb);

			if (TCP_SKB_CB(skb)->ack_seq != tp->snd_una) {
				/* Well, only one small jumplet in fast path... */
				tcp_ack(sk, skb, flag | FLAG_DATA);
				tcp_data_snd_check(sk);
				if (!inet_csk_ack_scheduled(sk))
					goto no_ack;
			} else {
				tcp_update_wl(tp, TCP_SKB_CB(skb)->seq);
			}

			__tcp_ack_snd_check(sk, 0);
no_ack:
			if (eaten)
				kfree_skb_partial(skb, fragstolen);
			tcp_data_ready(sk);
			return;
		}
	}

slow_path:
	if (len < (th->doff << 2) || tcp_checksum_complete(skb))
		goto csum_error;

	if (!th->ack && !th->rst && !th->syn) {
		reason = SKB_DROP_REASON_TCP_FLAGS;
		goto discard;
	}

	/*
	 *	Standard slow path.
	 */
validate:
	if (!tcp_validate_incoming(sk, skb, th, 1))
		return;

step5:
	reason = tcp_ack(sk, skb, FLAG_SLOWPATH | FLAG_UPDATE_TS_RECENT);
	if ((int)reason < 0) {
		reason = -reason;
		goto discard;
	}
	tcp_rcv_rtt_measure_ts(sk, skb);

	/* Process urgent data. */
	tcp_urg(sk, skb, th);

	/* step 7: process the segment text */
	tcp_data_queue(sk, skb);

	tcp_data_snd_check(sk);
	tcp_ack_snd_check(sk);
	return;

csum_error:
	reason = SKB_DROP_REASON_TCP_CSUM;
	trace_tcp_bad_csum(skb);
	TCP_INC_STATS(sock_net(sk), TCP_MIB_CSUMERRORS);
	TCP_INC_STATS(sock_net(sk), TCP_MIB_INERRS);

discard:
	tcp_drop_reason(sk, skb, reason);
}
EXPORT_IPV6_MOD(tcp_rcv_established);

void tcp_init_transfer(struct sock *sk, int bpf_op, struct sk_buff *skb)
{
	struct inet_connection_sock *icsk = inet_csk(sk);
	struct tcp_sock *tp = tcp_sk(sk);

	tcp_mtup_init(sk);
	icsk->icsk_af_ops->rebuild_header(sk);
	tcp_init_metrics(sk);

	/* Initialize the congestion window to start the transfer.
	 * Cut cwnd down to 1 per RFC5681 if SYN or SYN-ACK has been
	 * retransmitted. In light of RFC6298 more aggressive 1sec
	 * initRTO, we only reset cwnd when more than 1 SYN/SYN-ACK
	 * retransmission has occurred.
	 */
	if (tp->total_retrans > 1 && tp->undo_marker)
		tcp_snd_cwnd_set(tp, 1);
	else
		tcp_snd_cwnd_set(tp, tcp_init_cwnd(tp, __sk_dst_get(sk)));
	tp->snd_cwnd_stamp = tcp_jiffies32;

	bpf_skops_established(sk, bpf_op, skb);
	/* Initialize congestion control unless BPF initialized it already: */
	if (!icsk->icsk_ca_initialized)
		tcp_init_congestion_control(sk);
	tcp_init_buffer_space(sk);
}

void tcp_finish_connect(struct sock *sk, struct sk_buff *skb)
{
	struct tcp_sock *tp = tcp_sk(sk);
	struct inet_connection_sock *icsk = inet_csk(sk);

	tcp_ao_finish_connect(sk, skb);
	tcp_set_state(sk, TCP_ESTABLISHED);
	icsk->icsk_ack.lrcvtime = tcp_jiffies32;

	if (skb) {
		icsk->icsk_af_ops->sk_rx_dst_set(sk, skb);
		security_inet_conn_established(sk, skb);
		sk_mark_napi_id(sk, skb);
	}

	tcp_init_transfer(sk, BPF_SOCK_OPS_ACTIVE_ESTABLISHED_CB, skb);

	/* Prevent spurious tcp_cwnd_restart() on first data
	 * packet.
	 */
	tp->lsndtime = tcp_jiffies32;

	if (sock_flag(sk, SOCK_KEEPOPEN))
		tcp_reset_keepalive_timer(sk, keepalive_time_when(tp));

	if (!tp->rx_opt.snd_wscale)
		__tcp_fast_path_on(tp, tp->snd_wnd);
	else
		tp->pred_flags = 0;
}

static bool tcp_rcv_fastopen_synack(struct sock *sk, struct sk_buff *synack,
				    struct tcp_fastopen_cookie *cookie)
{
	struct tcp_sock *tp = tcp_sk(sk);
	struct sk_buff *data = tp->syn_data ? tcp_rtx_queue_head(sk) : NULL;
	u16 mss = tp->rx_opt.mss_clamp, try_exp = 0;
	bool syn_drop = false;

	if (mss == tp->rx_opt.user_mss) {
		struct tcp_options_received opt;

		/* Get original SYNACK MSS value if user MSS sets mss_clamp */
		tcp_clear_options(&opt);
		opt.user_mss = opt.mss_clamp = 0;
		tcp_parse_options(sock_net(sk), synack, &opt, 0, NULL);
		mss = opt.mss_clamp;
	}

	if (!tp->syn_fastopen) {
		/* Ignore an unsolicited cookie */
		cookie->len = -1;
	} else if (tp->total_retrans) {
		/* SYN timed out and the SYN-ACK neither has a cookie nor
		 * acknowledges data. Presumably the remote received only
		 * the retransmitted (regular) SYNs: either the original
		 * SYN-data or the corresponding SYN-ACK was dropped.
		 */
		syn_drop = (cookie->len < 0 && data);
	} else if (cookie->len < 0 && !tp->syn_data) {
		/* We requested a cookie but didn't get it. If we did not use
		 * the (old) exp opt format then try so next time (try_exp=1).
		 * Otherwise we go back to use the RFC7413 opt (try_exp=2).
		 */
		try_exp = tp->syn_fastopen_exp ? 2 : 1;
	}

	tcp_fastopen_cache_set(sk, mss, cookie, syn_drop, try_exp);

	if (data) { /* Retransmit unacked data in SYN */
		if (tp->total_retrans)
			tp->fastopen_client_fail = TFO_SYN_RETRANSMITTED;
		else
			tp->fastopen_client_fail = TFO_DATA_NOT_ACKED;
		skb_rbtree_walk_from(data)
			 tcp_mark_skb_lost(sk, data);
		tcp_non_congestion_loss_retransmit(sk);
		NET_INC_STATS(sock_net(sk),
				LINUX_MIB_TCPFASTOPENACTIVEFAIL);
		return true;
	}
	tp->syn_data_acked = tp->syn_data;
	if (tp->syn_data_acked) {
		NET_INC_STATS(sock_net(sk), LINUX_MIB_TCPFASTOPENACTIVE);
		/* SYN-data is counted as two separate packets in tcp_ack() */
		if (tp->delivered > 1)
			--tp->delivered;
	}

	tcp_fastopen_add_skb(sk, synack);

	return false;
}

static void smc_check_reset_syn(struct tcp_sock *tp)
{
#if IS_ENABLED(CONFIG_SMC)
	if (static_branch_unlikely(&tcp_have_smc)) {
		if (tp->syn_smc && !tp->rx_opt.smc_ok)
			tp->syn_smc = 0;
	}
#endif
}

static void tcp_try_undo_spurious_syn(struct sock *sk)
{
	struct tcp_sock *tp = tcp_sk(sk);
	u32 syn_stamp;

	/* undo_marker is set when SYN or SYNACK times out. The timeout is
	 * spurious if the ACK's timestamp option echo value matches the
	 * original SYN timestamp.
	 */
	syn_stamp = tp->retrans_stamp;
	if (tp->undo_marker && syn_stamp && tp->rx_opt.saw_tstamp &&
	    syn_stamp == tp->rx_opt.rcv_tsecr)
		tp->undo_marker = 0;
}

static int tcp_rcv_synsent_state_process(struct sock *sk, struct sk_buff *skb,
					 const struct tcphdr *th)
{
	struct inet_connection_sock *icsk = inet_csk(sk);
	struct tcp_sock *tp = tcp_sk(sk);
	struct tcp_fastopen_cookie foc = { .len = -1 };
	int saved_clamp = tp->rx_opt.mss_clamp;
	bool fastopen_fail;
	SKB_DR(reason);

	tcp_parse_options(sock_net(sk), skb, &tp->rx_opt, 0, &foc);
	if (tp->rx_opt.saw_tstamp && tp->rx_opt.rcv_tsecr)
		tp->rx_opt.rcv_tsecr -= tp->tsoffset;

	if (th->ack) {
		/* rfc793:
		 * "If the state is SYN-SENT then
		 *    first check the ACK bit
		 *      If the ACK bit is set
		 *	  If SEG.ACK =< ISS, or SEG.ACK > SND.NXT, send
		 *        a reset (unless the RST bit is set, if so drop
		 *        the segment and return)"
		 */
		if (!after(TCP_SKB_CB(skb)->ack_seq, tp->snd_una) ||
		    after(TCP_SKB_CB(skb)->ack_seq, tp->snd_nxt)) {
			/* Previous FIN/ACK or RST/ACK might be ignored. */
			if (icsk->icsk_retransmits == 0)
				tcp_reset_xmit_timer(sk, ICSK_TIME_RETRANS,
						     TCP_TIMEOUT_MIN, false);
			SKB_DR_SET(reason, TCP_INVALID_ACK_SEQUENCE);
			goto reset_and_undo;
		}

		if (tp->rx_opt.saw_tstamp && tp->rx_opt.rcv_tsecr &&
		    !between(tp->rx_opt.rcv_tsecr, tp->retrans_stamp,
			     tcp_time_stamp_ts(tp))) {
			NET_INC_STATS(sock_net(sk),
					LINUX_MIB_PAWSACTIVEREJECTED);
			SKB_DR_SET(reason, TCP_RFC7323_PAWS);
			goto reset_and_undo;
		}

		/* Now ACK is acceptable.
		 *
		 * "If the RST bit is set
		 *    If the ACK was acceptable then signal the user "error:
		 *    connection reset", drop the segment, enter CLOSED state,
		 *    delete TCB, and return."
		 */

		if (th->rst) {
			tcp_reset(sk, skb);
consume:
			__kfree_skb(skb);
			return 0;
		}

		/* rfc793:
		 *   "fifth, if neither of the SYN or RST bits is set then
		 *    drop the segment and return."
		 *
		 *    See note below!
		 *                                        --ANK(990513)
		 */
		if (!th->syn) {
			SKB_DR_SET(reason, TCP_FLAGS);
			goto discard_and_undo;
		}
		/* rfc793:
		 *   "If the SYN bit is on ...
		 *    are acceptable then ...
		 *    (our SYN has been ACKed), change the connection
		 *    state to ESTABLISHED..."
		 */

		tcp_ecn_rcv_synack(tp, th);

		tcp_init_wl(tp, TCP_SKB_CB(skb)->seq);
		tcp_try_undo_spurious_syn(sk);
		tcp_ack(sk, skb, FLAG_SLOWPATH);

		/* Ok.. it's good. Set up sequence numbers and
		 * move to established.
		 */
		WRITE_ONCE(tp->rcv_nxt, TCP_SKB_CB(skb)->seq + 1);
		tp->rcv_wup = TCP_SKB_CB(skb)->seq + 1;

		/* RFC1323: The window in SYN & SYN/ACK segments is
		 * never scaled.
		 */
		tp->snd_wnd = ntohs(th->window);

		if (!tp->rx_opt.wscale_ok) {
			tp->rx_opt.snd_wscale = tp->rx_opt.rcv_wscale = 0;
			WRITE_ONCE(tp->window_clamp,
				   min(tp->window_clamp, 65535U));
		}

		if (tp->rx_opt.saw_tstamp) {
			tp->rx_opt.tstamp_ok	   = 1;
			tp->tcp_header_len =
				sizeof(struct tcphdr) + TCPOLEN_TSTAMP_ALIGNED;
			tp->advmss	    -= TCPOLEN_TSTAMP_ALIGNED;
			tcp_store_ts_recent(tp);
		} else {
			tp->tcp_header_len = sizeof(struct tcphdr);
		}

		tcp_sync_mss(sk, icsk->icsk_pmtu_cookie);
		tcp_initialize_rcv_mss(sk);

		/* Remember, tcp_poll() does not lock socket!
		 * Change state from SYN-SENT only after copied_seq
		 * is initialized. */
		WRITE_ONCE(tp->copied_seq, tp->rcv_nxt);

		smc_check_reset_syn(tp);

		smp_mb();

		tcp_finish_connect(sk, skb);

		fastopen_fail = (tp->syn_fastopen || tp->syn_data) &&
				tcp_rcv_fastopen_synack(sk, skb, &foc);

		if (!sock_flag(sk, SOCK_DEAD)) {
			sk->sk_state_change(sk);
			sk_wake_async(sk, SOCK_WAKE_IO, POLL_OUT);
		}
		if (fastopen_fail)
			return -1;
		if (sk->sk_write_pending ||
		    READ_ONCE(icsk->icsk_accept_queue.rskq_defer_accept) ||
		    inet_csk_in_pingpong_mode(sk)) {
			/* Save one ACK. Data will be ready after
			 * several ticks, if write_pending is set.
			 *
			 * It may be deleted, but with this feature tcpdumps
			 * look so _wonderfully_ clever, that I was not able
			 * to stand against the temptation 8)     --ANK
			 */
			inet_csk_schedule_ack(sk);
			tcp_enter_quickack_mode(sk, TCP_MAX_QUICKACKS);
			tcp_reset_xmit_timer(sk, ICSK_TIME_DACK,
					     TCP_DELACK_MAX, false);
			goto consume;
		}
		tcp_send_ack(sk);
		return -1;
	}

	/* No ACK in the segment */

	if (th->rst) {
		/* rfc793:
		 * "If the RST bit is set
		 *
		 *      Otherwise (no ACK) drop the segment and return."
		 */
		SKB_DR_SET(reason, TCP_RESET);
		goto discard_and_undo;
	}

	/* PAWS check. */
	if (tp->rx_opt.ts_recent_stamp && tp->rx_opt.saw_tstamp &&
	    tcp_paws_reject(&tp->rx_opt, 0)) {
		SKB_DR_SET(reason, TCP_RFC7323_PAWS);
		goto discard_and_undo;
	}
	if (th->syn) {
		/* We see SYN without ACK. It is attempt of
		 * simultaneous connect with crossed SYNs.
		 * Particularly, it can be connect to self.
		 */
#ifdef CONFIG_TCP_AO
		struct tcp_ao_info *ao;

		ao = rcu_dereference_protected(tp->ao_info,
					       lockdep_sock_is_held(sk));
		if (ao) {
			WRITE_ONCE(ao->risn, th->seq);
			ao->rcv_sne = 0;
		}
#endif
		tcp_set_state(sk, TCP_SYN_RECV);

		if (tp->rx_opt.saw_tstamp) {
			tp->rx_opt.tstamp_ok = 1;
			tcp_store_ts_recent(tp);
			tp->tcp_header_len =
				sizeof(struct tcphdr) + TCPOLEN_TSTAMP_ALIGNED;
		} else {
			tp->tcp_header_len = sizeof(struct tcphdr);
		}

		WRITE_ONCE(tp->rcv_nxt, TCP_SKB_CB(skb)->seq + 1);
		WRITE_ONCE(tp->copied_seq, tp->rcv_nxt);
		tp->rcv_wup = TCP_SKB_CB(skb)->seq + 1;

		/* RFC1323: The window in SYN & SYN/ACK segments is
		 * never scaled.
		 */
		tp->snd_wnd    = ntohs(th->window);
		tp->snd_wl1    = TCP_SKB_CB(skb)->seq;
		tp->max_window = tp->snd_wnd;

		tcp_ecn_rcv_syn(tp, th);

		tcp_mtup_init(sk);
		tcp_sync_mss(sk, icsk->icsk_pmtu_cookie);
		tcp_initialize_rcv_mss(sk);

		tcp_send_synack(sk);
#if 0
		/* Note, we could accept data and URG from this segment.
		 * There are no obstacles to make this (except that we must
		 * either change tcp_recvmsg() to prevent it from returning data
		 * before 3WHS completes per RFC793, or employ TCP Fast Open).
		 *
		 * However, if we ignore data in ACKless segments sometimes,
		 * we have no reasons to accept it sometimes.
		 * Also, seems the code doing it in step6 of tcp_rcv_state_process
		 * is not flawless. So, discard packet for sanity.
		 * Uncomment this return to process the data.
		 */
		return -1;
#else
		goto consume;
#endif
	}
	/* "fifth, if neither of the SYN or RST bits is set then
	 * drop the segment and return."
	 */

discard_and_undo:
	tcp_clear_options(&tp->rx_opt);
	tp->rx_opt.mss_clamp = saved_clamp;
	tcp_drop_reason(sk, skb, reason);
	return 0;

reset_and_undo:
	tcp_clear_options(&tp->rx_opt);
	tp->rx_opt.mss_clamp = saved_clamp;
	/* we can reuse/return @reason to its caller to handle the exception */
	return reason;
}

static void tcp_rcv_synrecv_state_fastopen(struct sock *sk)
{
	struct tcp_sock *tp = tcp_sk(sk);
	struct request_sock *req;

	/* If we are still handling the SYNACK RTO, see if timestamp ECR allows
	 * undo. If peer SACKs triggered fast recovery, we can't undo here.
	 */
	if (inet_csk(sk)->icsk_ca_state == TCP_CA_Loss && !tp->packets_out)
		tcp_try_undo_recovery(sk);

	tcp_update_rto_time(tp);
	inet_csk(sk)->icsk_retransmits = 0;
	/* In tcp_fastopen_synack_timer() on the first SYNACK RTO we set
	 * retrans_stamp but don't enter CA_Loss, so in case that happened we
	 * need to zero retrans_stamp here to prevent spurious
	 * retransmits_timed_out(). However, if the ACK of our SYNACK caused us
	 * to enter CA_Recovery then we need to leave retrans_stamp as it was
	 * set entering CA_Recovery, for correct retransmits_timed_out() and
	 * undo behavior.
	 */
	tcp_retrans_stamp_cleanup(sk);

	/* Once we leave TCP_SYN_RECV or TCP_FIN_WAIT_1,
	 * we no longer need req so release it.
	 */
	req = rcu_dereference_protected(tp->fastopen_rsk,
					lockdep_sock_is_held(sk));
	reqsk_fastopen_remove(sk, req, false);

	/* Re-arm the timer because data may have been sent out.
	 * This is similar to the regular data transmission case
	 * when new data has just been ack'ed.
	 *
	 * (TFO) - we could try to be more aggressive and
	 * retransmitting any data sooner based on when they
	 * are sent out.
	 */
	tcp_rearm_rto(sk);
}

/*
 *	This function implements the receiving procedure of RFC 793 for
 *	all states except ESTABLISHED and TIME_WAIT.
 *	It's called from both tcp_v4_rcv and tcp_v6_rcv and should be
 *	address independent.
 */

enum skb_drop_reason
tcp_rcv_state_process(struct sock *sk, struct sk_buff *skb)
{
	struct tcp_sock *tp = tcp_sk(sk);
	struct inet_connection_sock *icsk = inet_csk(sk);
	const struct tcphdr *th = tcp_hdr(skb);
	struct request_sock *req;
	int queued = 0;
	SKB_DR(reason);

	switch (sk->sk_state) {
	case TCP_CLOSE:
		SKB_DR_SET(reason, TCP_CLOSE);
		goto discard;

	case TCP_LISTEN:
		if (th->ack)
			return SKB_DROP_REASON_TCP_FLAGS;

		if (th->rst) {
			SKB_DR_SET(reason, TCP_RESET);
			goto discard;
		}
		if (th->syn) {
			if (th->fin) {
				SKB_DR_SET(reason, TCP_FLAGS);
				goto discard;
			}
			/* It is possible that we process SYN packets from backlog,
			 * so we need to make sure to disable BH and RCU right there.
			 */
			rcu_read_lock();
			local_bh_disable();
			icsk->icsk_af_ops->conn_request(sk, skb);
			local_bh_enable();
			rcu_read_unlock();

			consume_skb(skb);
			return 0;
		}
		SKB_DR_SET(reason, TCP_FLAGS);
		goto discard;

	case TCP_SYN_SENT:
		tp->rx_opt.saw_tstamp = 0;
		tcp_mstamp_refresh(tp);
		queued = tcp_rcv_synsent_state_process(sk, skb, th);
		if (queued >= 0)
			return queued;

		/* Do step6 onward by hand. */
		tcp_urg(sk, skb, th);
		__kfree_skb(skb);
		tcp_data_snd_check(sk);
		return 0;
	}

	tcp_mstamp_refresh(tp);
	tp->rx_opt.saw_tstamp = 0;
	req = rcu_dereference_protected(tp->fastopen_rsk,
					lockdep_sock_is_held(sk));
	if (req) {
		bool req_stolen;

		WARN_ON_ONCE(sk->sk_state != TCP_SYN_RECV &&
		    sk->sk_state != TCP_FIN_WAIT1);

		SKB_DR_SET(reason, TCP_FASTOPEN);
		if (!tcp_check_req(sk, skb, req, true, &req_stolen, &reason))
			goto discard;
	}

	if (!th->ack && !th->rst && !th->syn) {
		SKB_DR_SET(reason, TCP_FLAGS);
		goto discard;
	}
	if (!tcp_validate_incoming(sk, skb, th, 0))
		return 0;

	/* step 5: check the ACK field */
	reason = tcp_ack(sk, skb, FLAG_SLOWPATH |
				  FLAG_UPDATE_TS_RECENT |
				  FLAG_NO_CHALLENGE_ACK);

	if ((int)reason <= 0) {
		if (sk->sk_state == TCP_SYN_RECV) {
			/* send one RST */
			if (!reason)
				return SKB_DROP_REASON_TCP_OLD_ACK;
			return -reason;
		}
		/* accept old ack during closing */
		if ((int)reason < 0) {
			tcp_send_challenge_ack(sk);
			reason = -reason;
			goto discard;
		}
	}
	SKB_DR_SET(reason, NOT_SPECIFIED);
	switch (sk->sk_state) {
	case TCP_SYN_RECV:
		tp->delivered++; /* SYN-ACK delivery isn't tracked in tcp_ack */
		if (!tp->srtt_us)
			tcp_synack_rtt_meas(sk, req);

		if (tp->rx_opt.tstamp_ok)
			tp->advmss -= TCPOLEN_TSTAMP_ALIGNED;

		if (req) {
			tcp_rcv_synrecv_state_fastopen(sk);
		} else {
			tcp_try_undo_spurious_syn(sk);
			tp->retrans_stamp = 0;
			tcp_init_transfer(sk, BPF_SOCK_OPS_PASSIVE_ESTABLISHED_CB,
					  skb);
			WRITE_ONCE(tp->copied_seq, tp->rcv_nxt);
		}
		tcp_ao_established(sk);
		smp_mb();
		tcp_set_state(sk, TCP_ESTABLISHED);
		sk->sk_state_change(sk);

		/* Note, that this wakeup is only for marginal crossed SYN case.
		 * Passively open sockets are not waked up, because
		 * sk->sk_sleep == NULL and sk->sk_socket == NULL.
		 */
		if (sk->sk_socket)
			sk_wake_async(sk, SOCK_WAKE_IO, POLL_OUT);

		tp->snd_una = TCP_SKB_CB(skb)->ack_seq;
		tp->snd_wnd = ntohs(th->window) << tp->rx_opt.snd_wscale;
		tcp_init_wl(tp, TCP_SKB_CB(skb)->seq);

		if (!inet_csk(sk)->icsk_ca_ops->cong_control)
			tcp_update_pacing_rate(sk);

		/* Prevent spurious tcp_cwnd_restart() on first data packet */
		tp->lsndtime = tcp_jiffies32;

		tcp_initialize_rcv_mss(sk);
		tcp_fast_path_on(tp);
		if (sk->sk_shutdown & SEND_SHUTDOWN)
			tcp_shutdown(sk, SEND_SHUTDOWN);
		break;

	case TCP_FIN_WAIT1: {
		int tmo;

		if (req)
			tcp_rcv_synrecv_state_fastopen(sk);

		if (tp->snd_una != tp->write_seq)
			break;

		tcp_set_state(sk, TCP_FIN_WAIT2);
		WRITE_ONCE(sk->sk_shutdown, sk->sk_shutdown | SEND_SHUTDOWN);

		sk_dst_confirm(sk);

		if (!sock_flag(sk, SOCK_DEAD)) {
			/* Wake up lingering close() */
			sk->sk_state_change(sk);
			break;
		}

		if (READ_ONCE(tp->linger2) < 0) {
			tcp_done(sk);
			NET_INC_STATS(sock_net(sk), LINUX_MIB_TCPABORTONDATA);
			return SKB_DROP_REASON_TCP_ABORT_ON_DATA;
		}
		if (TCP_SKB_CB(skb)->end_seq != TCP_SKB_CB(skb)->seq &&
		    after(TCP_SKB_CB(skb)->end_seq - th->fin, tp->rcv_nxt)) {
			/* Receive out of order FIN after close() */
			if (tp->syn_fastopen && th->fin)
				tcp_fastopen_active_disable(sk);
			tcp_done(sk);
			NET_INC_STATS(sock_net(sk), LINUX_MIB_TCPABORTONDATA);
			return SKB_DROP_REASON_TCP_ABORT_ON_DATA;
		}

		tmo = tcp_fin_time(sk);
		if (tmo > TCP_TIMEWAIT_LEN) {
			tcp_reset_keepalive_timer(sk, tmo - TCP_TIMEWAIT_LEN);
		} else if (th->fin || sock_owned_by_user(sk)) {
			/* Bad case. We could lose such FIN otherwise.
			 * It is not a big problem, but it looks confusing
			 * and not so rare event. We still can lose it now,
			 * if it spins in bh_lock_sock(), but it is really
			 * marginal case.
			 */
			tcp_reset_keepalive_timer(sk, tmo);
		} else {
			tcp_time_wait(sk, TCP_FIN_WAIT2, tmo);
			goto consume;
		}
		break;
	}

	case TCP_CLOSING:
		if (tp->snd_una == tp->write_seq) {
			tcp_time_wait(sk, TCP_TIME_WAIT, 0);
			goto consume;
		}
		break;

	case TCP_LAST_ACK:
		if (tp->snd_una == tp->write_seq) {
			tcp_update_metrics(sk);
			tcp_done(sk);
			goto consume;
		}
		break;
	}

	/* step 6: check the URG bit */
	tcp_urg(sk, skb, th);

	/* step 7: process the segment text */
	switch (sk->sk_state) {
	case TCP_CLOSE_WAIT:
	case TCP_CLOSING:
	case TCP_LAST_ACK:
		if (!before(TCP_SKB_CB(skb)->seq, tp->rcv_nxt)) {
			/* If a subflow has been reset, the packet should not
			 * continue to be processed, drop the packet.
			 */
			if (sk_is_mptcp(sk) && !mptcp_incoming_options(sk, skb))
				goto discard;
			break;
		}
		fallthrough;
	case TCP_FIN_WAIT1:
	case TCP_FIN_WAIT2:
		/* RFC 793 says to queue data in these states,
		 * RFC 1122 says we MUST send a reset.
		 * BSD 4.4 also does reset.
		 */
		if (sk->sk_shutdown & RCV_SHUTDOWN) {
			if (TCP_SKB_CB(skb)->end_seq != TCP_SKB_CB(skb)->seq &&
			    after(TCP_SKB_CB(skb)->end_seq - th->fin, tp->rcv_nxt)) {
				NET_INC_STATS(sock_net(sk), LINUX_MIB_TCPABORTONDATA);
				tcp_reset(sk, skb);
				return SKB_DROP_REASON_TCP_ABORT_ON_DATA;
			}
		}
		fallthrough;
	case TCP_ESTABLISHED:
		tcp_data_queue(sk, skb);
		queued = 1;
		break;
	}

	/* tcp_data could move socket to TIME-WAIT */
	if (sk->sk_state != TCP_CLOSE) {
		tcp_data_snd_check(sk);
		tcp_ack_snd_check(sk);
	}

	if (!queued) {
discard:
		tcp_drop_reason(sk, skb, reason);
	}
	return 0;

consume:
	__kfree_skb(skb);
	return 0;
}
EXPORT_IPV6_MOD(tcp_rcv_state_process);

static inline void pr_drop_req(struct request_sock *req, __u16 port, int family)
{
	struct inet_request_sock *ireq = inet_rsk(req);

	if (family == AF_INET)
		net_dbg_ratelimited("drop open request from %pI4/%u\n",
				    &ireq->ir_rmt_addr, port);
#if IS_ENABLED(CONFIG_IPV6)
	else if (family == AF_INET6)
		net_dbg_ratelimited("drop open request from %pI6/%u\n",
				    &ireq->ir_v6_rmt_addr, port);
#endif
}

/* RFC3168 : 6.1.1 SYN packets must not have ECT/ECN bits set
 *
 * If we receive a SYN packet with these bits set, it means a
 * network is playing bad games with TOS bits. In order to
 * avoid possible false congestion notifications, we disable
 * TCP ECN negotiation.
 *
 * Exception: tcp_ca wants ECN. This is required for DCTCP
 * congestion control: Linux DCTCP asserts ECT on all packets,
 * including SYN, which is most optimal solution; however,
 * others, such as FreeBSD do not.
 *
 * Exception: At least one of the reserved bits of the TCP header (th->res1) is
 * set, indicating the use of a future TCP extension (such as AccECN). See
 * RFC8311 §4.3 which updates RFC3168 to allow the development of such
 * extensions.
 */
static void tcp_ecn_create_request(struct request_sock *req,
				   const struct sk_buff *skb,
				   const struct sock *listen_sk,
				   const struct dst_entry *dst)
{
	const struct tcphdr *th = tcp_hdr(skb);
	const struct net *net = sock_net(listen_sk);
	bool th_ecn = th->ece && th->cwr;
	bool ect, ecn_ok;
	u32 ecn_ok_dst;

	if (!th_ecn)
		return;

	ect = !INET_ECN_is_not_ect(TCP_SKB_CB(skb)->ip_dsfield);
	ecn_ok_dst = dst_feature(dst, DST_FEATURE_ECN_MASK);
	ecn_ok = READ_ONCE(net->ipv4.sysctl_tcp_ecn) || ecn_ok_dst;

	if (((!ect || th->res1) && ecn_ok) || tcp_ca_needs_ecn(listen_sk) ||
	    (ecn_ok_dst & DST_FEATURE_ECN_CA) ||
	    tcp_bpf_ca_needs_ecn((struct sock *)req))
		inet_rsk(req)->ecn_ok = 1;
}

static void tcp_openreq_init(struct request_sock *req,
			     const struct tcp_options_received *rx_opt,
			     struct sk_buff *skb, const struct sock *sk)
{
	struct inet_request_sock *ireq = inet_rsk(req);

	req->rsk_rcv_wnd = 0;		/* So that tcp_send_synack() knows! */
	tcp_rsk(req)->rcv_isn = TCP_SKB_CB(skb)->seq;
	tcp_rsk(req)->rcv_nxt = TCP_SKB_CB(skb)->seq + 1;
	tcp_rsk(req)->snt_synack = 0;
	tcp_rsk(req)->snt_tsval_first = 0;
	tcp_rsk(req)->last_oow_ack_time = 0;
	req->mss = rx_opt->mss_clamp;
	req->ts_recent = rx_opt->saw_tstamp ? rx_opt->rcv_tsval : 0;
	ireq->tstamp_ok = rx_opt->tstamp_ok;
	ireq->sack_ok = rx_opt->sack_ok;
	ireq->snd_wscale = rx_opt->snd_wscale;
	ireq->wscale_ok = rx_opt->wscale_ok;
	ireq->acked = 0;
	ireq->ecn_ok = 0;
	ireq->ir_rmt_port = tcp_hdr(skb)->source;
	ireq->ir_num = ntohs(tcp_hdr(skb)->dest);
	ireq->ir_mark = inet_request_mark(sk, skb);
#if IS_ENABLED(CONFIG_SMC)
	ireq->smc_ok = rx_opt->smc_ok && !(tcp_sk(sk)->smc_hs_congested &&
			tcp_sk(sk)->smc_hs_congested(sk));
#endif
}

/*
 * Return true if a syncookie should be sent
 */
static bool tcp_syn_flood_action(struct sock *sk, const char *proto)
{
	struct request_sock_queue *queue = &inet_csk(sk)->icsk_accept_queue;
	const char *msg = "Dropping request";
	struct net *net = sock_net(sk);
	bool want_cookie = false;
	u8 syncookies;

	syncookies = READ_ONCE(net->ipv4.sysctl_tcp_syncookies);

#ifdef CONFIG_SYN_COOKIES
	if (syncookies) {
		msg = "Sending cookies";
		want_cookie = true;
		__NET_INC_STATS(sock_net(sk), LINUX_MIB_TCPREQQFULLDOCOOKIES);
	} else
#endif
		__NET_INC_STATS(sock_net(sk), LINUX_MIB_TCPREQQFULLDROP);

	if (!READ_ONCE(queue->synflood_warned) && syncookies != 2 &&
	    xchg(&queue->synflood_warned, 1) == 0) {
		if (IS_ENABLED(CONFIG_IPV6) && sk->sk_family == AF_INET6) {
			net_info_ratelimited("%s: Possible SYN flooding on port [%pI6c]:%u. %s.\n",
					proto, inet6_rcv_saddr(sk),
					sk->sk_num, msg);
		} else {
			net_info_ratelimited("%s: Possible SYN flooding on port %pI4:%u. %s.\n",
					proto, &sk->sk_rcv_saddr,
					sk->sk_num, msg);
		}
	}

	return want_cookie;
}

static void tcp_reqsk_record_syn(const struct sock *sk,
				 struct request_sock *req,
				 const struct sk_buff *skb)
{
	if (tcp_sk(sk)->save_syn) {
		u32 len = skb_network_header_len(skb) + tcp_hdrlen(skb);
		struct saved_syn *saved_syn;
		u32 mac_hdrlen;
		void *base;

		if (tcp_sk(sk)->save_syn == 2) {  /* Save full header. */
			base = skb_mac_header(skb);
			mac_hdrlen = skb_mac_header_len(skb);
			len += mac_hdrlen;
		} else {
			base = skb_network_header(skb);
			mac_hdrlen = 0;
		}

		saved_syn = kmalloc(struct_size(saved_syn, data, len),
				    GFP_ATOMIC);
		if (saved_syn) {
			saved_syn->mac_hdrlen = mac_hdrlen;
			saved_syn->network_hdrlen = skb_network_header_len(skb);
			saved_syn->tcp_hdrlen = tcp_hdrlen(skb);
			memcpy(saved_syn->data, base, len);
			req->saved_syn = saved_syn;
		}
	}
}

/* If a SYN cookie is required and supported, returns a clamped MSS value to be
 * used for SYN cookie generation.
 */
u16 tcp_get_syncookie_mss(struct request_sock_ops *rsk_ops,
			  const struct tcp_request_sock_ops *af_ops,
			  struct sock *sk, struct tcphdr *th)
{
	struct tcp_sock *tp = tcp_sk(sk);
	u16 mss;

	if (READ_ONCE(sock_net(sk)->ipv4.sysctl_tcp_syncookies) != 2 &&
	    !inet_csk_reqsk_queue_is_full(sk))
		return 0;

	if (!tcp_syn_flood_action(sk, rsk_ops->slab_name))
		return 0;

	if (sk_acceptq_is_full(sk)) {
		NET_INC_STATS(sock_net(sk), LINUX_MIB_LISTENOVERFLOWS);
		return 0;
	}

	mss = tcp_parse_mss_option(th, tp->rx_opt.user_mss);
	if (!mss)
		mss = af_ops->mss_clamp;

	return mss;
}
EXPORT_IPV6_MOD_GPL(tcp_get_syncookie_mss);

int tcp_conn_request(struct request_sock_ops *rsk_ops,
		     const struct tcp_request_sock_ops *af_ops,
		     struct sock *sk, struct sk_buff *skb)
{
	struct tcp_fastopen_cookie foc = { .len = -1 };
	struct tcp_options_received tmp_opt;
	struct tcp_sock *tp = tcp_sk(sk);
	struct net *net = sock_net(sk);
	struct sock *fastopen_sk = NULL;
	struct request_sock *req;
	bool want_cookie = false;
	struct dst_entry *dst;
	struct flowi fl;
	u8 syncookies;
	u32 isn;

#ifdef CONFIG_TCP_AO
	const struct tcp_ao_hdr *aoh;
#endif

	isn = __this_cpu_read(tcp_tw_isn);
	if (isn) {
		/* TW buckets are converted to open requests without
		 * limitations, they conserve resources and peer is
		 * evidently real one.
		 */
		__this_cpu_write(tcp_tw_isn, 0);
	} else {
		syncookies = READ_ONCE(net->ipv4.sysctl_tcp_syncookies);

		if (syncookies == 2 || inet_csk_reqsk_queue_is_full(sk)) {
			want_cookie = tcp_syn_flood_action(sk,
							   rsk_ops->slab_name);
			if (!want_cookie)
				goto drop;
		}
	}

	if (sk_acceptq_is_full(sk)) {
		NET_INC_STATS(sock_net(sk), LINUX_MIB_LISTENOVERFLOWS);
		goto drop;
	}

	req = inet_reqsk_alloc(rsk_ops, sk, !want_cookie);
	if (!req)
		goto drop;

	req->syncookie = want_cookie;
	tcp_rsk(req)->af_specific = af_ops;
	tcp_rsk(req)->ts_off = 0;
	tcp_rsk(req)->req_usec_ts = false;
#if IS_ENABLED(CONFIG_MPTCP)
	tcp_rsk(req)->is_mptcp = 0;
#endif

	tcp_clear_options(&tmp_opt);
	tmp_opt.mss_clamp = af_ops->mss_clamp;
	tmp_opt.user_mss  = tp->rx_opt.user_mss;
	tcp_parse_options(sock_net(sk), skb, &tmp_opt, 0,
			  want_cookie ? NULL : &foc);

	if (want_cookie && !tmp_opt.saw_tstamp)
		tcp_clear_options(&tmp_opt);

	if (IS_ENABLED(CONFIG_SMC) && want_cookie)
		tmp_opt.smc_ok = 0;

	tmp_opt.tstamp_ok = tmp_opt.saw_tstamp;
	tcp_openreq_init(req, &tmp_opt, skb, sk);
	inet_rsk(req)->no_srccheck = inet_test_bit(TRANSPARENT, sk);

	/* Note: tcp_v6_init_req() might override ir_iif for link locals */
	inet_rsk(req)->ir_iif = inet_request_bound_dev_if(sk, skb);

	dst = af_ops->route_req(sk, skb, &fl, req, isn);
	if (!dst)
		goto drop_and_free;

	if (tmp_opt.tstamp_ok) {
		tcp_rsk(req)->req_usec_ts = dst_tcp_usec_ts(dst);
		tcp_rsk(req)->ts_off = af_ops->init_ts_off(net, skb);
	}
	if (!want_cookie && !isn) {
		int max_syn_backlog = READ_ONCE(net->ipv4.sysctl_max_syn_backlog);

		/* Kill the following clause, if you dislike this way. */
		if (!syncookies &&
		    (max_syn_backlog - inet_csk_reqsk_queue_len(sk) <
		     (max_syn_backlog >> 2)) &&
		    !tcp_peer_is_proven(req, dst)) {
			/* Without syncookies last quarter of
			 * backlog is filled with destinations,
			 * proven to be alive.
			 * It means that we continue to communicate
			 * to destinations, already remembered
			 * to the moment of synflood.
			 */
			pr_drop_req(req, ntohs(tcp_hdr(skb)->source),
				    rsk_ops->family);
			goto drop_and_release;
		}

		isn = af_ops->init_seq(skb);
	}

	tcp_ecn_create_request(req, skb, sk, dst);

	if (want_cookie) {
		isn = cookie_init_sequence(af_ops, sk, skb, &req->mss);
		if (!tmp_opt.tstamp_ok)
			inet_rsk(req)->ecn_ok = 0;
	}

#ifdef CONFIG_TCP_AO
	if (tcp_parse_auth_options(tcp_hdr(skb), NULL, &aoh))
		goto drop_and_release; /* Invalid TCP options */
	if (aoh) {
		tcp_rsk(req)->used_tcp_ao = true;
		tcp_rsk(req)->ao_rcv_next = aoh->keyid;
		tcp_rsk(req)->ao_keyid = aoh->rnext_keyid;

	} else {
		tcp_rsk(req)->used_tcp_ao = false;
	}
#endif
	tcp_rsk(req)->snt_isn = isn;
	tcp_rsk(req)->txhash = net_tx_rndhash();
	tcp_rsk(req)->syn_tos = TCP_SKB_CB(skb)->ip_dsfield;
	tcp_openreq_init_rwin(req, sk, dst);
	sk_rx_queue_set(req_to_sk(req), skb);
	if (!want_cookie) {
		tcp_reqsk_record_syn(sk, req, skb);
		fastopen_sk = tcp_try_fastopen(sk, skb, req, &foc, dst);
	}
	if (fastopen_sk) {
		af_ops->send_synack(fastopen_sk, dst, &fl, req,
				    &foc, TCP_SYNACK_FASTOPEN, skb);
		/* Add the child socket directly into the accept queue */
		if (!inet_csk_reqsk_queue_add(sk, req, fastopen_sk)) {
			reqsk_fastopen_remove(fastopen_sk, req, false);
			bh_unlock_sock(fastopen_sk);
			sock_put(fastopen_sk);
			goto drop_and_free;
		}
		sk->sk_data_ready(sk);
		bh_unlock_sock(fastopen_sk);
		sock_put(fastopen_sk);
	} else {
		tcp_rsk(req)->tfo_listener = false;
		if (!want_cookie) {
			req->timeout = tcp_timeout_init((struct sock *)req);
			if (unlikely(!inet_csk_reqsk_queue_hash_add(sk, req,
								    req->timeout))) {
				reqsk_free(req);
				dst_release(dst);
				return 0;
			}

		}
		af_ops->send_synack(sk, dst, &fl, req, &foc,
				    !want_cookie ? TCP_SYNACK_NORMAL :
						   TCP_SYNACK_COOKIE,
				    skb);
		if (want_cookie) {
			reqsk_free(req);
			return 0;
		}
	}
	reqsk_put(req);
	return 0;

drop_and_release:
	dst_release(dst);
drop_and_free:
	__reqsk_free(req);
drop:
	tcp_listendrop(sk);
	return 0;
}
EXPORT_IPV6_MOD(tcp_conn_request);<|MERGE_RESOLUTION|>--- conflicted
+++ resolved
@@ -2376,7 +2376,6 @@
 	 * (tp->retrans_stamp is 0 then apparently a packet was merely delayed,
 	 * not lost. But there are exceptions where we retransmit but then
 	 * clear tp->retrans_stamp, so we check for those exceptions.
-<<<<<<< HEAD
 	 */
 
 	/* (1) For non-SACK connections, tcp_is_non_sack_preventing_reopen()
@@ -2385,16 +2384,6 @@
 	if (!tcp_is_sack(tp) && !before(tp->snd_una, tp->high_seq))
 		return false;
 
-=======
-	 */
-
-	/* (1) For non-SACK connections, tcp_is_non_sack_preventing_reopen()
-	 * clears tp->retrans_stamp when snd_una == high_seq.
-	 */
-	if (!tcp_is_sack(tp) && !before(tp->snd_una, tp->high_seq))
-		return false;
-
->>>>>>> a7fc15ed
 	/* (2) In TCP_SYN_SENT tcp_clean_rtx_queue() clears tp->retrans_stamp
 	 * when setting FLAG_SYN_ACKED is set, even if the SYN was
 	 * retransmitted.
