--- conflicted
+++ resolved
@@ -2047,18 +2047,12 @@
 		struct pid *pid;
 		int err;
 
-<<<<<<< HEAD
-	if (unix_may_passcred(sk) || unix_may_passcred(other) ||
-	    !other->sk_socket) {
-		UNIXCB(skb).pid = get_pid(task_tgid(current));
-=======
 		pid = task_tgid(current);
 		err = pidfs_register_pid(pid);
 		if (unlikely(err))
 			return err;
 
 		UNIXCB(skb).pid = get_pid(pid);
->>>>>>> cda2b2d6
 		current_uid_gid(&UNIXCB(skb).uid, &UNIXCB(skb).gid);
 	}
 
