// SPDX-License-Identifier: GPL-2.0-or-later
/*
 * NETLINK      Kernel-user communication protocol.
 *
 * 		Authors:	Alan Cox <alan@lxorguk.ukuu.org.uk>
 * 				Alexey Kuznetsov <kuznet@ms2.inr.ac.ru>
 * 				Patrick McHardy <kaber@trash.net>
 *
 * Tue Jun 26 14:36:48 MEST 2001 Herbert "herp" Rosmanith
 *                               added netlink_proto_exit
 * Tue Jan 22 18:32:44 BRST 2002 Arnaldo C. de Melo <acme@conectiva.com.br>
 * 				 use nlk_sk, as sk->protinfo is on a diet 8)
 * Fri Jul 22 19:51:12 MEST 2005 Harald Welte <laforge@gnumonks.org>
 * 				 - inc module use count of module that owns
 * 				   the kernel socket in case userspace opens
 * 				   socket of same protocol
 * 				 - remove all module support, since netlink is
 * 				   mandatory if CONFIG_NET=y these days
 */

#include <linux/module.h>

#include <linux/bpf.h>
#include <linux/capability.h>
#include <linux/kernel.h>
#include <linux/filter.h>
#include <linux/init.h>
#include <linux/signal.h>
#include <linux/sched.h>
#include <linux/errno.h>
#include <linux/string.h>
#include <linux/stat.h>
#include <linux/socket.h>
#include <linux/un.h>
#include <linux/fcntl.h>
#include <linux/termios.h>
#include <linux/sockios.h>
#include <linux/net.h>
#include <linux/fs.h>
#include <linux/slab.h>
#include <linux/uaccess.h>
#include <linux/skbuff.h>
#include <linux/netdevice.h>
#include <linux/rtnetlink.h>
#include <linux/proc_fs.h>
#include <linux/seq_file.h>
#include <linux/notifier.h>
#include <linux/security.h>
#include <linux/jhash.h>
#include <linux/jiffies.h>
#include <linux/random.h>
#include <linux/bitops.h>
#include <linux/mm.h>
#include <linux/types.h>
#include <linux/audit.h>
#include <linux/mutex.h>
#include <linux/vmalloc.h>
#include <linux/if_arp.h>
#include <linux/rhashtable.h>
#include <asm/cacheflush.h>
#include <linux/hash.h>
#include <linux/net_namespace.h>
#include <linux/nospec.h>
#include <linux/btf_ids.h>

#include <net/net_namespace.h>
#include <net/netns/generic.h>
#include <net/sock.h>
#include <net/scm.h>
#include <net/netlink.h>
#define CREATE_TRACE_POINTS
#include <trace/events/netlink.h>

#include "af_netlink.h"
#include "genetlink.h"

struct listeners {
	struct rcu_head		rcu;
	unsigned long		masks[];
};

/* state bits */
#define NETLINK_S_CONGESTED		0x0

static inline int netlink_is_kernel(struct sock *sk)
{
	return nlk_test_bit(KERNEL_SOCKET, sk);
}

struct netlink_table *nl_table __read_mostly;
EXPORT_SYMBOL_GPL(nl_table);

static DECLARE_WAIT_QUEUE_HEAD(nl_table_wait);

static struct lock_class_key nlk_cb_mutex_keys[MAX_LINKS];

static const char *const nlk_cb_mutex_key_strings[MAX_LINKS + 1] = {
	"nlk_cb_mutex-ROUTE",
	"nlk_cb_mutex-1",
	"nlk_cb_mutex-USERSOCK",
	"nlk_cb_mutex-FIREWALL",
	"nlk_cb_mutex-SOCK_DIAG",
	"nlk_cb_mutex-NFLOG",
	"nlk_cb_mutex-XFRM",
	"nlk_cb_mutex-SELINUX",
	"nlk_cb_mutex-ISCSI",
	"nlk_cb_mutex-AUDIT",
	"nlk_cb_mutex-FIB_LOOKUP",
	"nlk_cb_mutex-CONNECTOR",
	"nlk_cb_mutex-NETFILTER",
	"nlk_cb_mutex-IP6_FW",
	"nlk_cb_mutex-DNRTMSG",
	"nlk_cb_mutex-KOBJECT_UEVENT",
	"nlk_cb_mutex-GENERIC",
	"nlk_cb_mutex-17",
	"nlk_cb_mutex-SCSITRANSPORT",
	"nlk_cb_mutex-ECRYPTFS",
	"nlk_cb_mutex-RDMA",
	"nlk_cb_mutex-CRYPTO",
	"nlk_cb_mutex-SMC",
	"nlk_cb_mutex-23",
	"nlk_cb_mutex-24",
	"nlk_cb_mutex-25",
	"nlk_cb_mutex-26",
	"nlk_cb_mutex-27",
	"nlk_cb_mutex-28",
	"nlk_cb_mutex-29",
	"nlk_cb_mutex-30",
	"nlk_cb_mutex-31",
	"nlk_cb_mutex-MAX_LINKS"
};

static int netlink_dump(struct sock *sk, bool lock_taken);

/* nl_table locking explained:
 * Lookup and traversal are protected with an RCU read-side lock. Insertion
 * and removal are protected with per bucket lock while using RCU list
 * modification primitives and may run in parallel to RCU protected lookups.
 * Destruction of the Netlink socket may only occur *after* nl_table_lock has
 * been acquired * either during or after the socket has been removed from
 * the list and after an RCU grace period.
 */
DEFINE_RWLOCK(nl_table_lock);
EXPORT_SYMBOL_GPL(nl_table_lock);
static atomic_t nl_table_users = ATOMIC_INIT(0);

#define nl_deref_protected(X) rcu_dereference_protected(X, lockdep_is_held(&nl_table_lock));

static BLOCKING_NOTIFIER_HEAD(netlink_chain);


static const struct rhashtable_params netlink_rhashtable_params;

void do_trace_netlink_extack(const char *msg)
{
	trace_netlink_extack(msg);
}
EXPORT_SYMBOL(do_trace_netlink_extack);

static inline u32 netlink_group_mask(u32 group)
{
	if (group > 32)
		return 0;
	return group ? 1 << (group - 1) : 0;
}

static struct sk_buff *netlink_to_full_skb(const struct sk_buff *skb,
					   gfp_t gfp_mask)
{
	unsigned int len = skb->len;
	struct sk_buff *new;

	new = alloc_skb(len, gfp_mask);
	if (new == NULL)
		return NULL;

	NETLINK_CB(new).portid = NETLINK_CB(skb).portid;
	NETLINK_CB(new).dst_group = NETLINK_CB(skb).dst_group;
	NETLINK_CB(new).creds = NETLINK_CB(skb).creds;

	skb_put_data(new, skb->data, len);
	return new;
}

static unsigned int netlink_tap_net_id;

struct netlink_tap_net {
	struct list_head netlink_tap_all;
	struct mutex netlink_tap_lock;
};

int netlink_add_tap(struct netlink_tap *nt)
{
	struct net *net = dev_net(nt->dev);
	struct netlink_tap_net *nn = net_generic(net, netlink_tap_net_id);

	if (unlikely(nt->dev->type != ARPHRD_NETLINK))
		return -EINVAL;

	mutex_lock(&nn->netlink_tap_lock);
	list_add_rcu(&nt->list, &nn->netlink_tap_all);
	mutex_unlock(&nn->netlink_tap_lock);

	__module_get(nt->module);

	return 0;
}
EXPORT_SYMBOL_GPL(netlink_add_tap);

static int __netlink_remove_tap(struct netlink_tap *nt)
{
	struct net *net = dev_net(nt->dev);
	struct netlink_tap_net *nn = net_generic(net, netlink_tap_net_id);
	bool found = false;
	struct netlink_tap *tmp;

	mutex_lock(&nn->netlink_tap_lock);

	list_for_each_entry(tmp, &nn->netlink_tap_all, list) {
		if (nt == tmp) {
			list_del_rcu(&nt->list);
			found = true;
			goto out;
		}
	}

	pr_warn("__netlink_remove_tap: %p not found\n", nt);
out:
	mutex_unlock(&nn->netlink_tap_lock);

	if (found)
		module_put(nt->module);

	return found ? 0 : -ENODEV;
}

int netlink_remove_tap(struct netlink_tap *nt)
{
	int ret;

	ret = __netlink_remove_tap(nt);
	synchronize_net();

	return ret;
}
EXPORT_SYMBOL_GPL(netlink_remove_tap);

static __net_init int netlink_tap_init_net(struct net *net)
{
	struct netlink_tap_net *nn = net_generic(net, netlink_tap_net_id);

	INIT_LIST_HEAD(&nn->netlink_tap_all);
	mutex_init(&nn->netlink_tap_lock);
	return 0;
}

static struct pernet_operations netlink_tap_net_ops = {
	.init = netlink_tap_init_net,
	.id   = &netlink_tap_net_id,
	.size = sizeof(struct netlink_tap_net),
};

static bool netlink_filter_tap(const struct sk_buff *skb)
{
	struct sock *sk = skb->sk;

	/* We take the more conservative approach and
	 * whitelist socket protocols that may pass.
	 */
	switch (sk->sk_protocol) {
	case NETLINK_ROUTE:
	case NETLINK_USERSOCK:
	case NETLINK_SOCK_DIAG:
	case NETLINK_NFLOG:
	case NETLINK_XFRM:
	case NETLINK_FIB_LOOKUP:
	case NETLINK_NETFILTER:
	case NETLINK_GENERIC:
		return true;
	}

	return false;
}

static int __netlink_deliver_tap_skb(struct sk_buff *skb,
				     struct net_device *dev)
{
	struct sk_buff *nskb;
	struct sock *sk = skb->sk;
	int ret = -ENOMEM;

	if (!net_eq(dev_net(dev), sock_net(sk)))
		return 0;

	dev_hold(dev);

	if (is_vmalloc_addr(skb->head))
		nskb = netlink_to_full_skb(skb, GFP_ATOMIC);
	else
		nskb = skb_clone(skb, GFP_ATOMIC);
	if (nskb) {
		nskb->dev = dev;
		nskb->protocol = htons((u16) sk->sk_protocol);
		nskb->pkt_type = netlink_is_kernel(sk) ?
				 PACKET_KERNEL : PACKET_USER;
		skb_reset_network_header(nskb);
		ret = dev_queue_xmit(nskb);
		if (unlikely(ret > 0))
			ret = net_xmit_errno(ret);
	}

	dev_put(dev);
	return ret;
}

static void __netlink_deliver_tap(struct sk_buff *skb, struct netlink_tap_net *nn)
{
	int ret;
	struct netlink_tap *tmp;

	if (!netlink_filter_tap(skb))
		return;

	list_for_each_entry_rcu(tmp, &nn->netlink_tap_all, list) {
		ret = __netlink_deliver_tap_skb(skb, tmp->dev);
		if (unlikely(ret))
			break;
	}
}

static void netlink_deliver_tap(struct net *net, struct sk_buff *skb)
{
	struct netlink_tap_net *nn = net_generic(net, netlink_tap_net_id);

	rcu_read_lock();

	if (unlikely(!list_empty(&nn->netlink_tap_all)))
		__netlink_deliver_tap(skb, nn);

	rcu_read_unlock();
}

static void netlink_deliver_tap_kernel(struct sock *dst, struct sock *src,
				       struct sk_buff *skb)
{
	if (!(netlink_is_kernel(dst) && netlink_is_kernel(src)))
		netlink_deliver_tap(sock_net(dst), skb);
}

static void netlink_overrun(struct sock *sk)
{
	if (!nlk_test_bit(RECV_NO_ENOBUFS, sk)) {
		if (!test_and_set_bit(NETLINK_S_CONGESTED,
				      &nlk_sk(sk)->state)) {
			WRITE_ONCE(sk->sk_err, ENOBUFS);
			sk_error_report(sk);
		}
	}
	atomic_inc(&sk->sk_drops);
}

static void netlink_rcv_wake(struct sock *sk)
{
	struct netlink_sock *nlk = nlk_sk(sk);

	if (skb_queue_empty_lockless(&sk->sk_receive_queue))
		clear_bit(NETLINK_S_CONGESTED, &nlk->state);
	if (!test_bit(NETLINK_S_CONGESTED, &nlk->state))
		wake_up_interruptible(&nlk->wait);
}

static void netlink_skb_destructor(struct sk_buff *skb)
{
	if (is_vmalloc_addr(skb->head)) {
		if (!skb->cloned ||
		    !atomic_dec_return(&(skb_shinfo(skb)->dataref)))
			vfree_atomic(skb->head);

		skb->head = NULL;
	}
	if (skb->sk != NULL)
		sock_rfree(skb);
}

static void netlink_skb_set_owner_r(struct sk_buff *skb, struct sock *sk)
{
	WARN_ON(skb->sk != NULL);
	skb->sk = sk;
	skb->destructor = netlink_skb_destructor;
	sk_mem_charge(sk, skb->truesize);
}

static void netlink_sock_destruct(struct sock *sk)
{
	skb_queue_purge(&sk->sk_receive_queue);

	if (!sock_flag(sk, SOCK_DEAD)) {
		printk(KERN_ERR "Freeing alive netlink socket %p\n", sk);
		return;
	}

	WARN_ON(atomic_read(&sk->sk_rmem_alloc));
	WARN_ON(refcount_read(&sk->sk_wmem_alloc));
	WARN_ON(nlk_sk(sk)->groups);
}

/* This lock without WQ_FLAG_EXCLUSIVE is good on UP and it is _very_ bad on
 * SMP. Look, when several writers sleep and reader wakes them up, all but one
 * immediately hit write lock and grab all the cpus. Exclusive sleep solves
 * this, _but_ remember, it adds useless work on UP machines.
 */

void netlink_table_grab(void)
	__acquires(nl_table_lock)
{
	might_sleep();

	write_lock_irq(&nl_table_lock);

	if (atomic_read(&nl_table_users)) {
		DECLARE_WAITQUEUE(wait, current);

		add_wait_queue_exclusive(&nl_table_wait, &wait);
		for (;;) {
			set_current_state(TASK_UNINTERRUPTIBLE);
			if (atomic_read(&nl_table_users) == 0)
				break;
			write_unlock_irq(&nl_table_lock);
			schedule();
			write_lock_irq(&nl_table_lock);
		}

		__set_current_state(TASK_RUNNING);
		remove_wait_queue(&nl_table_wait, &wait);
	}
}

void netlink_table_ungrab(void)
	__releases(nl_table_lock)
{
	write_unlock_irq(&nl_table_lock);
	wake_up(&nl_table_wait);
}

static inline void
netlink_lock_table(void)
{
	unsigned long flags;

	/* read_lock() synchronizes us to netlink_table_grab */

	read_lock_irqsave(&nl_table_lock, flags);
	atomic_inc(&nl_table_users);
	read_unlock_irqrestore(&nl_table_lock, flags);
}

static inline void
netlink_unlock_table(void)
{
	if (atomic_dec_and_test(&nl_table_users))
		wake_up(&nl_table_wait);
}

struct netlink_compare_arg
{
	possible_net_t pnet;
	u32 portid;
};

/* Doing sizeof directly may yield 4 extra bytes on 64-bit. */
#define netlink_compare_arg_len \
	(offsetof(struct netlink_compare_arg, portid) + sizeof(u32))

static inline int netlink_compare(struct rhashtable_compare_arg *arg,
				  const void *ptr)
{
	const struct netlink_compare_arg *x = arg->key;
	const struct netlink_sock *nlk = ptr;

	return nlk->portid != x->portid ||
	       !net_eq(sock_net(&nlk->sk), read_pnet(&x->pnet));
}

static void netlink_compare_arg_init(struct netlink_compare_arg *arg,
				     struct net *net, u32 portid)
{
	memset(arg, 0, sizeof(*arg));
	write_pnet(&arg->pnet, net);
	arg->portid = portid;
}

static struct sock *__netlink_lookup(struct netlink_table *table, u32 portid,
				     struct net *net)
{
	struct netlink_compare_arg arg;

	netlink_compare_arg_init(&arg, net, portid);
	return rhashtable_lookup_fast(&table->hash, &arg,
				      netlink_rhashtable_params);
}

static int __netlink_insert(struct netlink_table *table, struct sock *sk)
{
	struct netlink_compare_arg arg;

	netlink_compare_arg_init(&arg, sock_net(sk), nlk_sk(sk)->portid);
	return rhashtable_lookup_insert_key(&table->hash, &arg,
					    &nlk_sk(sk)->node,
					    netlink_rhashtable_params);
}

static struct sock *netlink_lookup(struct net *net, int protocol, u32 portid)
{
	struct netlink_table *table = &nl_table[protocol];
	struct sock *sk;

	rcu_read_lock();
	sk = __netlink_lookup(table, portid, net);
	if (sk)
		sock_hold(sk);
	rcu_read_unlock();

	return sk;
}

static const struct proto_ops netlink_ops;

static void
netlink_update_listeners(struct sock *sk)
{
	struct netlink_table *tbl = &nl_table[sk->sk_protocol];
	unsigned long mask;
	unsigned int i;
	struct listeners *listeners;

	listeners = nl_deref_protected(tbl->listeners);
	if (!listeners)
		return;

	for (i = 0; i < NLGRPLONGS(tbl->groups); i++) {
		mask = 0;
		sk_for_each_bound(sk, &tbl->mc_list) {
			if (i < NLGRPLONGS(nlk_sk(sk)->ngroups))
				mask |= nlk_sk(sk)->groups[i];
		}
		listeners->masks[i] = mask;
	}
	/* this function is only called with the netlink table "grabbed", which
	 * makes sure updates are visible before bind or setsockopt return. */
}

static int netlink_insert(struct sock *sk, u32 portid)
{
	struct netlink_table *table = &nl_table[sk->sk_protocol];
	int err;

	lock_sock(sk);

	err = nlk_sk(sk)->portid == portid ? 0 : -EBUSY;
	if (nlk_sk(sk)->bound)
		goto err;

	/* portid can be read locklessly from netlink_getname(). */
	WRITE_ONCE(nlk_sk(sk)->portid, portid);

	sock_hold(sk);

	err = __netlink_insert(table, sk);
	if (err) {
		/* In case the hashtable backend returns with -EBUSY
		 * from here, it must not escape to the caller.
		 */
		if (unlikely(err == -EBUSY))
			err = -EOVERFLOW;
		if (err == -EEXIST)
			err = -EADDRINUSE;
		sock_put(sk);
		goto err;
	}

	/* We need to ensure that the socket is hashed and visible. */
	smp_wmb();
	/* Paired with lockless reads from netlink_bind(),
	 * netlink_connect() and netlink_sendmsg().
	 */
	WRITE_ONCE(nlk_sk(sk)->bound, portid);

err:
	release_sock(sk);
	return err;
}

static void netlink_remove(struct sock *sk)
{
	struct netlink_table *table;

	table = &nl_table[sk->sk_protocol];
	if (!rhashtable_remove_fast(&table->hash, &nlk_sk(sk)->node,
				    netlink_rhashtable_params)) {
		WARN_ON(refcount_read(&sk->sk_refcnt) == 1);
		__sock_put(sk);
	}

	netlink_table_grab();
	if (nlk_sk(sk)->subscriptions) {
		__sk_del_bind_node(sk);
		netlink_update_listeners(sk);
	}
	if (sk->sk_protocol == NETLINK_GENERIC)
		atomic_inc(&genl_sk_destructing_cnt);
	netlink_table_ungrab();
}

static struct proto netlink_proto = {
	.name	  = "NETLINK",
	.owner	  = THIS_MODULE,
	.obj_size = sizeof(struct netlink_sock),
};

static int __netlink_create(struct net *net, struct socket *sock,
			    int protocol, int kern)
{
	struct sock *sk;
	struct netlink_sock *nlk;

	sock->ops = &netlink_ops;

	sk = sk_alloc(net, PF_NETLINK, GFP_KERNEL, &netlink_proto, kern);
	if (!sk)
		return -ENOMEM;

	sock_init_data(sock, sk);

	nlk = nlk_sk(sk);
	mutex_init(&nlk->nl_cb_mutex);
	lockdep_set_class_and_name(&nlk->nl_cb_mutex,
					   nlk_cb_mutex_keys + protocol,
					   nlk_cb_mutex_key_strings[protocol]);
	init_waitqueue_head(&nlk->wait);

	sk->sk_destruct = netlink_sock_destruct;
	sk->sk_protocol = protocol;
	return 0;
}

static int netlink_create(struct net *net, struct socket *sock, int protocol,
			  int kern)
{
	struct module *module = NULL;
	struct netlink_sock *nlk;
	int (*bind)(struct net *net, int group);
	void (*unbind)(struct net *net, int group);
	void (*release)(struct sock *sock, unsigned long *groups);
	int err = 0;

	sock->state = SS_UNCONNECTED;

	if (sock->type != SOCK_RAW && sock->type != SOCK_DGRAM)
		return -ESOCKTNOSUPPORT;

	if (protocol < 0 || protocol >= MAX_LINKS)
		return -EPROTONOSUPPORT;
	protocol = array_index_nospec(protocol, MAX_LINKS);

	netlink_lock_table();
#ifdef CONFIG_MODULES
	if (!nl_table[protocol].registered) {
		netlink_unlock_table();
		request_module("net-pf-%d-proto-%d", PF_NETLINK, protocol);
		netlink_lock_table();
	}
#endif
	if (nl_table[protocol].registered &&
	    try_module_get(nl_table[protocol].module))
		module = nl_table[protocol].module;
	else
		err = -EPROTONOSUPPORT;
	bind = nl_table[protocol].bind;
	unbind = nl_table[protocol].unbind;
	release = nl_table[protocol].release;
	netlink_unlock_table();

	if (err < 0)
		goto out;

	err = __netlink_create(net, sock, protocol, kern);
	if (err < 0)
		goto out_module;

	sock_prot_inuse_add(net, &netlink_proto, 1);

	nlk = nlk_sk(sock->sk);
	nlk->module = module;
	nlk->netlink_bind = bind;
	nlk->netlink_unbind = unbind;
	nlk->netlink_release = release;
out:
	return err;

out_module:
	module_put(module);
	goto out;
}

static void deferred_put_nlk_sk(struct rcu_head *head)
{
	struct netlink_sock *nlk = container_of(head, struct netlink_sock, rcu);
	struct sock *sk = &nlk->sk;

	kfree(nlk->groups);
	nlk->groups = NULL;

	if (!refcount_dec_and_test(&sk->sk_refcnt))
		return;

	sk_free(sk);
}

static int netlink_release(struct socket *sock)
{
	struct sock *sk = sock->sk;
	struct netlink_sock *nlk;

	if (!sk)
		return 0;

	netlink_remove(sk);
	sock_orphan(sk);
	nlk = nlk_sk(sk);

	/*
	 * OK. Socket is unlinked, any packets that arrive now
	 * will be purged.
	 */
	if (nlk->netlink_release)
		nlk->netlink_release(sk, nlk->groups);

	/* must not acquire netlink_table_lock in any way again before unbind
	 * and notifying genetlink is done as otherwise it might deadlock
	 */
	if (nlk->netlink_unbind) {
		int i;

		for (i = 0; i < nlk->ngroups; i++)
			if (test_bit(i, nlk->groups))
				nlk->netlink_unbind(sock_net(sk), i + 1);
	}
	if (sk->sk_protocol == NETLINK_GENERIC &&
	    atomic_dec_return(&genl_sk_destructing_cnt) == 0)
		wake_up(&genl_sk_destructing_waitq);

	sock->sk = NULL;
	wake_up_interruptible_all(&nlk->wait);

	skb_queue_purge(&sk->sk_write_queue);

	if (nlk->portid && nlk->bound) {
		struct netlink_notify n = {
						.net = sock_net(sk),
						.protocol = sk->sk_protocol,
						.portid = nlk->portid,
					  };
		blocking_notifier_call_chain(&netlink_chain,
				NETLINK_URELEASE, &n);
	}

	/* Terminate any outstanding dump */
	if (nlk->cb_running) {
		if (nlk->cb.done)
			nlk->cb.done(&nlk->cb);
		module_put(nlk->cb.module);
		kfree_skb(nlk->cb.skb);
		WRITE_ONCE(nlk->cb_running, false);
	}

	module_put(nlk->module);

	if (netlink_is_kernel(sk)) {
		netlink_table_grab();
		BUG_ON(nl_table[sk->sk_protocol].registered == 0);
		if (--nl_table[sk->sk_protocol].registered == 0) {
			struct listeners *old;

			old = nl_deref_protected(nl_table[sk->sk_protocol].listeners);
			RCU_INIT_POINTER(nl_table[sk->sk_protocol].listeners, NULL);
			kfree_rcu(old, rcu);
			nl_table[sk->sk_protocol].module = NULL;
			nl_table[sk->sk_protocol].bind = NULL;
			nl_table[sk->sk_protocol].unbind = NULL;
			nl_table[sk->sk_protocol].flags = 0;
			nl_table[sk->sk_protocol].registered = 0;
		}
		netlink_table_ungrab();
	}

	sock_prot_inuse_add(sock_net(sk), &netlink_proto, -1);

	call_rcu(&nlk->rcu, deferred_put_nlk_sk);
	return 0;
}

static int netlink_autobind(struct socket *sock)
{
	struct sock *sk = sock->sk;
	struct net *net = sock_net(sk);
	struct netlink_table *table = &nl_table[sk->sk_protocol];
	s32 portid = task_tgid_vnr(current);
	int err;
	s32 rover = -4096;
	bool ok;

retry:
	cond_resched();
	rcu_read_lock();
	ok = !__netlink_lookup(table, portid, net);
	rcu_read_unlock();
	if (!ok) {
		/* Bind collision, search negative portid values. */
		if (rover == -4096)
			/* rover will be in range [S32_MIN, -4097] */
			rover = S32_MIN + get_random_u32_below(-4096 - S32_MIN);
		else if (rover >= -4096)
			rover = -4097;
		portid = rover--;
		goto retry;
	}

	err = netlink_insert(sk, portid);
	if (err == -EADDRINUSE)
		goto retry;

	/* If 2 threads race to autobind, that is fine.  */
	if (err == -EBUSY)
		err = 0;

	return err;
}

/**
 * __netlink_ns_capable - General netlink message capability test
 * @nsp: NETLINK_CB of the socket buffer holding a netlink command from userspace.
 * @user_ns: The user namespace of the capability to use
 * @cap: The capability to use
 *
 * Test to see if the opener of the socket we received the message
 * from had when the netlink socket was created and the sender of the
 * message has the capability @cap in the user namespace @user_ns.
 */
bool __netlink_ns_capable(const struct netlink_skb_parms *nsp,
			struct user_namespace *user_ns, int cap)
{
	return ((nsp->flags & NETLINK_SKB_DST) ||
		file_ns_capable(nsp->sk->sk_socket->file, user_ns, cap)) &&
		ns_capable(user_ns, cap);
}
EXPORT_SYMBOL(__netlink_ns_capable);

/**
 * netlink_ns_capable - General netlink message capability test
 * @skb: socket buffer holding a netlink command from userspace
 * @user_ns: The user namespace of the capability to use
 * @cap: The capability to use
 *
 * Test to see if the opener of the socket we received the message
 * from had when the netlink socket was created and the sender of the
 * message has the capability @cap in the user namespace @user_ns.
 */
bool netlink_ns_capable(const struct sk_buff *skb,
			struct user_namespace *user_ns, int cap)
{
	return __netlink_ns_capable(&NETLINK_CB(skb), user_ns, cap);
}
EXPORT_SYMBOL(netlink_ns_capable);

/**
 * netlink_capable - Netlink global message capability test
 * @skb: socket buffer holding a netlink command from userspace
 * @cap: The capability to use
 *
 * Test to see if the opener of the socket we received the message
 * from had when the netlink socket was created and the sender of the
 * message has the capability @cap in all user namespaces.
 */
bool netlink_capable(const struct sk_buff *skb, int cap)
{
	return netlink_ns_capable(skb, &init_user_ns, cap);
}
EXPORT_SYMBOL(netlink_capable);

/**
 * netlink_net_capable - Netlink network namespace message capability test
 * @skb: socket buffer holding a netlink command from userspace
 * @cap: The capability to use
 *
 * Test to see if the opener of the socket we received the message
 * from had when the netlink socket was created and the sender of the
 * message has the capability @cap over the network namespace of
 * the socket we received the message from.
 */
bool netlink_net_capable(const struct sk_buff *skb, int cap)
{
	return netlink_ns_capable(skb, sock_net(skb->sk)->user_ns, cap);
}
EXPORT_SYMBOL(netlink_net_capable);

static inline int netlink_allowed(const struct socket *sock, unsigned int flag)
{
	return (nl_table[sock->sk->sk_protocol].flags & flag) ||
		ns_capable(sock_net(sock->sk)->user_ns, CAP_NET_ADMIN);
}

static void
netlink_update_subscriptions(struct sock *sk, unsigned int subscriptions)
{
	struct netlink_sock *nlk = nlk_sk(sk);

	if (nlk->subscriptions && !subscriptions)
		__sk_del_bind_node(sk);
	else if (!nlk->subscriptions && subscriptions)
		sk_add_bind_node(sk, &nl_table[sk->sk_protocol].mc_list);
	nlk->subscriptions = subscriptions;
}

static int netlink_realloc_groups(struct sock *sk)
{
	struct netlink_sock *nlk = nlk_sk(sk);
	unsigned int groups;
	unsigned long *new_groups;
	int err = 0;

	netlink_table_grab();

	groups = nl_table[sk->sk_protocol].groups;
	if (!nl_table[sk->sk_protocol].registered) {
		err = -ENOENT;
		goto out_unlock;
	}

	if (nlk->ngroups >= groups)
		goto out_unlock;

	new_groups = krealloc(nlk->groups, NLGRPSZ(groups), GFP_ATOMIC);
	if (new_groups == NULL) {
		err = -ENOMEM;
		goto out_unlock;
	}
	memset((char *)new_groups + NLGRPSZ(nlk->ngroups), 0,
	       NLGRPSZ(groups) - NLGRPSZ(nlk->ngroups));

	nlk->groups = new_groups;
	nlk->ngroups = groups;
 out_unlock:
	netlink_table_ungrab();
	return err;
}

static void netlink_undo_bind(int group, long unsigned int groups,
			      struct sock *sk)
{
	struct netlink_sock *nlk = nlk_sk(sk);
	int undo;

	if (!nlk->netlink_unbind)
		return;

	for (undo = 0; undo < group; undo++)
		if (test_bit(undo, &groups))
			nlk->netlink_unbind(sock_net(sk), undo + 1);
}

static int netlink_bind(struct socket *sock, struct sockaddr *addr,
			int addr_len)
{
	struct sock *sk = sock->sk;
	struct net *net = sock_net(sk);
	struct netlink_sock *nlk = nlk_sk(sk);
	struct sockaddr_nl *nladdr = (struct sockaddr_nl *)addr;
	int err = 0;
	unsigned long groups;
	bool bound;

	if (addr_len < sizeof(struct sockaddr_nl))
		return -EINVAL;

	if (nladdr->nl_family != AF_NETLINK)
		return -EINVAL;
	groups = nladdr->nl_groups;

	/* Only superuser is allowed to listen multicasts */
	if (groups) {
		if (!netlink_allowed(sock, NL_CFG_F_NONROOT_RECV))
			return -EPERM;
		err = netlink_realloc_groups(sk);
		if (err)
			return err;
	}

	if (nlk->ngroups < BITS_PER_LONG)
		groups &= (1UL << nlk->ngroups) - 1;

	/* Paired with WRITE_ONCE() in netlink_insert() */
	bound = READ_ONCE(nlk->bound);
	if (bound) {
		/* Ensure nlk->portid is up-to-date. */
		smp_rmb();

		if (nladdr->nl_pid != nlk->portid)
			return -EINVAL;
	}

	if (nlk->netlink_bind && groups) {
		int group;

		/* nl_groups is a u32, so cap the maximum groups we can bind */
		for (group = 0; group < BITS_PER_TYPE(u32); group++) {
			if (!test_bit(group, &groups))
				continue;
			err = nlk->netlink_bind(net, group + 1);
			if (!err)
				continue;
			netlink_undo_bind(group, groups, sk);
			return err;
		}
	}

	/* No need for barriers here as we return to user-space without
	 * using any of the bound attributes.
	 */
	netlink_lock_table();
	if (!bound) {
		err = nladdr->nl_pid ?
			netlink_insert(sk, nladdr->nl_pid) :
			netlink_autobind(sock);
		if (err) {
			netlink_undo_bind(BITS_PER_TYPE(u32), groups, sk);
			goto unlock;
		}
	}

	if (!groups && (nlk->groups == NULL || !(u32)nlk->groups[0]))
		goto unlock;
	netlink_unlock_table();

	netlink_table_grab();
	netlink_update_subscriptions(sk, nlk->subscriptions +
					 hweight32(groups) -
					 hweight32(nlk->groups[0]));
	nlk->groups[0] = (nlk->groups[0] & ~0xffffffffUL) | groups;
	netlink_update_listeners(sk);
	netlink_table_ungrab();

	return 0;

unlock:
	netlink_unlock_table();
	return err;
}

static int netlink_connect(struct socket *sock, struct sockaddr *addr,
			   int alen, int flags)
{
	int err = 0;
	struct sock *sk = sock->sk;
	struct netlink_sock *nlk = nlk_sk(sk);
	struct sockaddr_nl *nladdr = (struct sockaddr_nl *)addr;

	if (alen < sizeof(addr->sa_family))
		return -EINVAL;

	if (addr->sa_family == AF_UNSPEC) {
		/* paired with READ_ONCE() in netlink_getsockbyportid() */
		WRITE_ONCE(sk->sk_state, NETLINK_UNCONNECTED);
		/* dst_portid and dst_group can be read locklessly */
		WRITE_ONCE(nlk->dst_portid, 0);
		WRITE_ONCE(nlk->dst_group, 0);
		return 0;
	}
	if (addr->sa_family != AF_NETLINK)
		return -EINVAL;

	if (alen < sizeof(struct sockaddr_nl))
		return -EINVAL;

	if ((nladdr->nl_groups || nladdr->nl_pid) &&
	    !netlink_allowed(sock, NL_CFG_F_NONROOT_SEND))
		return -EPERM;

	/* No need for barriers here as we return to user-space without
	 * using any of the bound attributes.
	 * Paired with WRITE_ONCE() in netlink_insert().
	 */
	if (!READ_ONCE(nlk->bound))
		err = netlink_autobind(sock);

	if (err == 0) {
		/* paired with READ_ONCE() in netlink_getsockbyportid() */
		WRITE_ONCE(sk->sk_state, NETLINK_CONNECTED);
		/* dst_portid and dst_group can be read locklessly */
		WRITE_ONCE(nlk->dst_portid, nladdr->nl_pid);
		WRITE_ONCE(nlk->dst_group, ffs(nladdr->nl_groups));
	}

	return err;
}

static int netlink_getname(struct socket *sock, struct sockaddr *addr,
			   int peer)
{
	struct sock *sk = sock->sk;
	struct netlink_sock *nlk = nlk_sk(sk);
	DECLARE_SOCKADDR(struct sockaddr_nl *, nladdr, addr);

	nladdr->nl_family = AF_NETLINK;
	nladdr->nl_pad = 0;

	if (peer) {
		/* Paired with WRITE_ONCE() in netlink_connect() */
		nladdr->nl_pid = READ_ONCE(nlk->dst_portid);
		nladdr->nl_groups = netlink_group_mask(READ_ONCE(nlk->dst_group));
	} else {
		/* Paired with WRITE_ONCE() in netlink_insert() */
		nladdr->nl_pid = READ_ONCE(nlk->portid);
		netlink_lock_table();
		nladdr->nl_groups = nlk->groups ? nlk->groups[0] : 0;
		netlink_unlock_table();
	}
	return sizeof(*nladdr);
}

static int netlink_ioctl(struct socket *sock, unsigned int cmd,
			 unsigned long arg)
{
	/* try to hand this ioctl down to the NIC drivers.
	 */
	return -ENOIOCTLCMD;
}

static struct sock *netlink_getsockbyportid(struct sock *ssk, u32 portid)
{
	struct sock *sock;
	struct netlink_sock *nlk;

	sock = netlink_lookup(sock_net(ssk), ssk->sk_protocol, portid);
	if (!sock)
		return ERR_PTR(-ECONNREFUSED);

	/* Don't bother queuing skb if kernel socket has no input function */
	nlk = nlk_sk(sock);
	/* dst_portid and sk_state can be changed in netlink_connect() */
	if (READ_ONCE(sock->sk_state) == NETLINK_CONNECTED &&
	    READ_ONCE(nlk->dst_portid) != nlk_sk(ssk)->portid) {
		sock_put(sock);
		return ERR_PTR(-ECONNREFUSED);
	}
	return sock;
}

struct sock *netlink_getsockbyfd(int fd)
{
	CLASS(fd, f)(fd);
	struct inode *inode;
	struct sock *sock;

	if (fd_empty(f))
		return ERR_PTR(-EBADF);

	inode = file_inode(fd_file(f));
	if (!S_ISSOCK(inode->i_mode))
		return ERR_PTR(-ENOTSOCK);

	sock = SOCKET_I(inode)->sk;
	if (sock->sk_family != AF_NETLINK)
		return ERR_PTR(-EINVAL);

	sock_hold(sock);
	return sock;
}

struct sk_buff *netlink_alloc_large_skb(unsigned int size, int broadcast)
{
	size_t head_size = SKB_HEAD_ALIGN(size);
	struct sk_buff *skb;
	void *data;

	if (head_size <= PAGE_SIZE || broadcast)
		return alloc_skb(size, GFP_KERNEL);

	data = kvmalloc(head_size, GFP_KERNEL);
	if (!data)
		return NULL;

	skb = __build_skb(data, head_size);
	if (!skb)
		kvfree(data);
	else if (is_vmalloc_addr(data))
		skb->destructor = netlink_skb_destructor;

	return skb;
}

/*
 * Attach a skb to a netlink socket.
 * The caller must hold a reference to the destination socket. On error, the
 * reference is dropped. The skb is not send to the destination, just all
 * all error checks are performed and memory in the queue is reserved.
 * Return values:
 * < 0: error. skb freed, reference to sock dropped.
 * 0: continue
 * 1: repeat lookup - reference dropped while waiting for socket memory.
 */
int netlink_attachskb(struct sock *sk, struct sk_buff *skb,
		      long *timeo, struct sock *ssk)
{
	DECLARE_WAITQUEUE(wait, current);
	struct netlink_sock *nlk;
	unsigned int rmem;

	nlk = nlk_sk(sk);
	rmem = atomic_add_return(skb->truesize, &sk->sk_rmem_alloc);

<<<<<<< HEAD
	if ((rmem == skb->truesize || rmem < READ_ONCE(sk->sk_rcvbuf)) &&
=======
	if ((rmem == skb->truesize || rmem <= READ_ONCE(sk->sk_rcvbuf)) &&
>>>>>>> b6850c8f
	    !test_bit(NETLINK_S_CONGESTED, &nlk->state)) {
		netlink_skb_set_owner_r(skb, sk);
		return 0;
	}

	atomic_sub(skb->truesize, &sk->sk_rmem_alloc);

	if (!*timeo) {
		if (!ssk || netlink_is_kernel(ssk))
			netlink_overrun(sk);
		sock_put(sk);
		kfree_skb(skb);
		return -EAGAIN;
	}

	__set_current_state(TASK_INTERRUPTIBLE);
	add_wait_queue(&nlk->wait, &wait);
	rmem = atomic_read(&sk->sk_rmem_alloc);

	if (((rmem && rmem + skb->truesize > READ_ONCE(sk->sk_rcvbuf)) ||
	     test_bit(NETLINK_S_CONGESTED, &nlk->state)) &&
	    !sock_flag(sk, SOCK_DEAD))
		*timeo = schedule_timeout(*timeo);

	__set_current_state(TASK_RUNNING);
	remove_wait_queue(&nlk->wait, &wait);
	sock_put(sk);

	if (signal_pending(current)) {
		kfree_skb(skb);
		return sock_intr_errno(*timeo);
	}

	return 1;
}

static int __netlink_sendskb(struct sock *sk, struct sk_buff *skb)
{
	int len = skb->len;

	netlink_deliver_tap(sock_net(sk), skb);

	skb_queue_tail(&sk->sk_receive_queue, skb);
	sk->sk_data_ready(sk);
	return len;
}

int netlink_sendskb(struct sock *sk, struct sk_buff *skb)
{
	int len = __netlink_sendskb(sk, skb);

	sock_put(sk);
	return len;
}

void netlink_detachskb(struct sock *sk, struct sk_buff *skb)
{
	kfree_skb(skb);
	sock_put(sk);
}

static struct sk_buff *netlink_trim(struct sk_buff *skb, gfp_t allocation)
{
	int delta;

	skb_assert_len(skb);
	WARN_ON(skb->sk != NULL);
	delta = skb->end - skb->tail;
	if (is_vmalloc_addr(skb->head) || delta * 2 < skb->truesize)
		return skb;

	if (skb_shared(skb)) {
		struct sk_buff *nskb = skb_clone(skb, allocation);
		if (!nskb)
			return skb;
		consume_skb(skb);
		skb = nskb;
	}

	pskb_expand_head(skb, 0, -delta,
			 (allocation & ~__GFP_DIRECT_RECLAIM) |
			 __GFP_NOWARN | __GFP_NORETRY);
	return skb;
}

static int netlink_unicast_kernel(struct sock *sk, struct sk_buff *skb,
				  struct sock *ssk)
{
	int ret;
	struct netlink_sock *nlk = nlk_sk(sk);

	ret = -ECONNREFUSED;
	if (nlk->netlink_rcv != NULL) {
		ret = skb->len;
		atomic_add(skb->truesize, &sk->sk_rmem_alloc);
		netlink_skb_set_owner_r(skb, sk);
		NETLINK_CB(skb).sk = ssk;
		netlink_deliver_tap_kernel(sk, ssk, skb);
		nlk->netlink_rcv(skb);
		consume_skb(skb);
	} else {
		kfree_skb(skb);
	}
	sock_put(sk);
	return ret;
}

int netlink_unicast(struct sock *ssk, struct sk_buff *skb,
		    u32 portid, int nonblock)
{
	struct sock *sk;
	int err;
	long timeo;

	skb = netlink_trim(skb, gfp_any());

	timeo = sock_sndtimeo(ssk, nonblock);
retry:
	sk = netlink_getsockbyportid(ssk, portid);
	if (IS_ERR(sk)) {
		kfree_skb(skb);
		return PTR_ERR(sk);
	}
	if (netlink_is_kernel(sk))
		return netlink_unicast_kernel(sk, skb, ssk);

	if (sk_filter(sk, skb)) {
		err = skb->len;
		kfree_skb(skb);
		sock_put(sk);
		return err;
	}

	err = netlink_attachskb(sk, skb, &timeo, ssk);
	if (err == 1)
		goto retry;
	if (err)
		return err;

	return netlink_sendskb(sk, skb);
}
EXPORT_SYMBOL(netlink_unicast);

int netlink_has_listeners(struct sock *sk, unsigned int group)
{
	int res = 0;
	struct listeners *listeners;

	BUG_ON(!netlink_is_kernel(sk));

	rcu_read_lock();
	listeners = rcu_dereference(nl_table[sk->sk_protocol].listeners);

	if (listeners && group - 1 < nl_table[sk->sk_protocol].groups)
		res = test_bit(group - 1, listeners->masks);

	rcu_read_unlock();

	return res;
}
EXPORT_SYMBOL_GPL(netlink_has_listeners);

bool netlink_strict_get_check(struct sk_buff *skb)
{
	return nlk_test_bit(STRICT_CHK, NETLINK_CB(skb).sk);
}
EXPORT_SYMBOL_GPL(netlink_strict_get_check);

static int netlink_broadcast_deliver(struct sock *sk, struct sk_buff *skb)
{
	struct netlink_sock *nlk = nlk_sk(sk);
	unsigned int rmem, rcvbuf;

	rmem = atomic_add_return(skb->truesize, &sk->sk_rmem_alloc);
	rcvbuf = READ_ONCE(sk->sk_rcvbuf);

	if ((rmem == skb->truesize || rmem <= rcvbuf) &&
	    !test_bit(NETLINK_S_CONGESTED, &nlk->state)) {
		netlink_skb_set_owner_r(skb, sk);
		__netlink_sendskb(sk, skb);
		return rmem > (rcvbuf >> 1);
	}

	atomic_sub(skb->truesize, &sk->sk_rmem_alloc);
	return -1;
}

struct netlink_broadcast_data {
	struct sock *exclude_sk;
	struct net *net;
	u32 portid;
	u32 group;
	int failure;
	int delivery_failure;
	int congested;
	int delivered;
	gfp_t allocation;
	struct sk_buff *skb, *skb2;
	int (*tx_filter)(struct sock *dsk, struct sk_buff *skb, void *data);
	void *tx_data;
};

static void do_one_broadcast(struct sock *sk,
				    struct netlink_broadcast_data *p)
{
	struct netlink_sock *nlk = nlk_sk(sk);
	int val;

	if (p->exclude_sk == sk)
		return;

	if (nlk->portid == p->portid || p->group - 1 >= nlk->ngroups ||
	    !test_bit(p->group - 1, nlk->groups))
		return;

	if (!net_eq(sock_net(sk), p->net)) {
		if (!nlk_test_bit(LISTEN_ALL_NSID, sk))
			return;

		if (!peernet_has_id(sock_net(sk), p->net))
			return;

		if (!file_ns_capable(sk->sk_socket->file, p->net->user_ns,
				     CAP_NET_BROADCAST))
			return;
	}

	if (p->failure) {
		netlink_overrun(sk);
		return;
	}

	sock_hold(sk);
	if (p->skb2 == NULL) {
		if (skb_shared(p->skb)) {
			p->skb2 = skb_clone(p->skb, p->allocation);
		} else {
			p->skb2 = skb_get(p->skb);
			/*
			 * skb ownership may have been set when
			 * delivered to a previous socket.
			 */
			skb_orphan(p->skb2);
		}
	}
	if (p->skb2 == NULL) {
		netlink_overrun(sk);
		/* Clone failed. Notify ALL listeners. */
		p->failure = 1;
		if (nlk_test_bit(BROADCAST_SEND_ERROR, sk))
			p->delivery_failure = 1;
		goto out;
	}

	if (p->tx_filter && p->tx_filter(sk, p->skb2, p->tx_data)) {
		kfree_skb(p->skb2);
		p->skb2 = NULL;
		goto out;
	}

	if (sk_filter(sk, p->skb2)) {
		kfree_skb(p->skb2);
		p->skb2 = NULL;
		goto out;
	}
	NETLINK_CB(p->skb2).nsid = peernet2id(sock_net(sk), p->net);
	if (NETLINK_CB(p->skb2).nsid != NETNSA_NSID_NOT_ASSIGNED)
		NETLINK_CB(p->skb2).nsid_is_set = true;
	val = netlink_broadcast_deliver(sk, p->skb2);
	if (val < 0) {
		netlink_overrun(sk);
		if (nlk_test_bit(BROADCAST_SEND_ERROR, sk))
			p->delivery_failure = 1;
	} else {
		p->congested |= val;
		p->delivered = 1;
		p->skb2 = NULL;
	}
out:
	sock_put(sk);
}

int netlink_broadcast_filtered(struct sock *ssk, struct sk_buff *skb,
			       u32 portid,
			       u32 group, gfp_t allocation,
			       netlink_filter_fn filter,
			       void *filter_data)
{
	struct net *net = sock_net(ssk);
	struct netlink_broadcast_data info;
	struct sock *sk;

	skb = netlink_trim(skb, allocation);

	info.exclude_sk = ssk;
	info.net = net;
	info.portid = portid;
	info.group = group;
	info.failure = 0;
	info.delivery_failure = 0;
	info.congested = 0;
	info.delivered = 0;
	info.allocation = allocation;
	info.skb = skb;
	info.skb2 = NULL;
	info.tx_filter = filter;
	info.tx_data = filter_data;

	/* While we sleep in clone, do not allow to change socket list */

	netlink_lock_table();

	sk_for_each_bound(sk, &nl_table[ssk->sk_protocol].mc_list)
		do_one_broadcast(sk, &info);

	consume_skb(skb);

	netlink_unlock_table();

	if (info.delivery_failure) {
		kfree_skb(info.skb2);
		return -ENOBUFS;
	}
	consume_skb(info.skb2);

	if (info.delivered) {
		if (info.congested && gfpflags_allow_blocking(allocation))
			yield();
		return 0;
	}
	return -ESRCH;
}
EXPORT_SYMBOL(netlink_broadcast_filtered);

int netlink_broadcast(struct sock *ssk, struct sk_buff *skb, u32 portid,
		      u32 group, gfp_t allocation)
{
	return netlink_broadcast_filtered(ssk, skb, portid, group, allocation,
					  NULL, NULL);
}
EXPORT_SYMBOL(netlink_broadcast);

struct netlink_set_err_data {
	struct sock *exclude_sk;
	u32 portid;
	u32 group;
	int code;
};

static int do_one_set_err(struct sock *sk, struct netlink_set_err_data *p)
{
	struct netlink_sock *nlk = nlk_sk(sk);
	int ret = 0;

	if (sk == p->exclude_sk)
		goto out;

	if (!net_eq(sock_net(sk), sock_net(p->exclude_sk)))
		goto out;

	if (nlk->portid == p->portid || p->group - 1 >= nlk->ngroups ||
	    !test_bit(p->group - 1, nlk->groups))
		goto out;

	if (p->code == ENOBUFS && nlk_test_bit(RECV_NO_ENOBUFS, sk)) {
		ret = 1;
		goto out;
	}

	WRITE_ONCE(sk->sk_err, p->code);
	sk_error_report(sk);
out:
	return ret;
}

/**
 * netlink_set_err - report error to broadcast listeners
 * @ssk: the kernel netlink socket, as returned by netlink_kernel_create()
 * @portid: the PORTID of a process that we want to skip (if any)
 * @group: the broadcast group that will notice the error
 * @code: error code, must be negative (as usual in kernelspace)
 *
 * This function returns the number of broadcast listeners that have set the
 * NETLINK_NO_ENOBUFS socket option.
 */
int netlink_set_err(struct sock *ssk, u32 portid, u32 group, int code)
{
	struct netlink_set_err_data info;
	unsigned long flags;
	struct sock *sk;
	int ret = 0;

	info.exclude_sk = ssk;
	info.portid = portid;
	info.group = group;
	/* sk->sk_err wants a positive error value */
	info.code = -code;

	read_lock_irqsave(&nl_table_lock, flags);

	sk_for_each_bound(sk, &nl_table[ssk->sk_protocol].mc_list)
		ret += do_one_set_err(sk, &info);

	read_unlock_irqrestore(&nl_table_lock, flags);
	return ret;
}
EXPORT_SYMBOL(netlink_set_err);

/* must be called with netlink table grabbed */
static void netlink_update_socket_mc(struct netlink_sock *nlk,
				     unsigned int group,
				     int is_new)
{
	int old, new = !!is_new, subscriptions;

	old = test_bit(group - 1, nlk->groups);
	subscriptions = nlk->subscriptions - old + new;
	__assign_bit(group - 1, nlk->groups, new);
	netlink_update_subscriptions(&nlk->sk, subscriptions);
	netlink_update_listeners(&nlk->sk);
}

static int netlink_setsockopt(struct socket *sock, int level, int optname,
			      sockptr_t optval, unsigned int optlen)
{
	struct sock *sk = sock->sk;
	struct netlink_sock *nlk = nlk_sk(sk);
	unsigned int val = 0;
	int nr = -1;

	if (level != SOL_NETLINK)
		return -ENOPROTOOPT;

	if (optlen >= sizeof(int) &&
	    copy_from_sockptr(&val, optval, sizeof(val)))
		return -EFAULT;

	switch (optname) {
	case NETLINK_PKTINFO:
		nr = NETLINK_F_RECV_PKTINFO;
		break;
	case NETLINK_ADD_MEMBERSHIP:
	case NETLINK_DROP_MEMBERSHIP: {
		int err;

		if (!netlink_allowed(sock, NL_CFG_F_NONROOT_RECV))
			return -EPERM;
		err = netlink_realloc_groups(sk);
		if (err)
			return err;
		if (!val || val - 1 >= nlk->ngroups)
			return -EINVAL;
		if (optname == NETLINK_ADD_MEMBERSHIP && nlk->netlink_bind) {
			err = nlk->netlink_bind(sock_net(sk), val);
			if (err)
				return err;
		}
		netlink_table_grab();
		netlink_update_socket_mc(nlk, val,
					 optname == NETLINK_ADD_MEMBERSHIP);
		netlink_table_ungrab();
		if (optname == NETLINK_DROP_MEMBERSHIP && nlk->netlink_unbind)
			nlk->netlink_unbind(sock_net(sk), val);

		break;
	}
	case NETLINK_BROADCAST_ERROR:
		nr = NETLINK_F_BROADCAST_SEND_ERROR;
		break;
	case NETLINK_NO_ENOBUFS:
		assign_bit(NETLINK_F_RECV_NO_ENOBUFS, &nlk->flags, val);
		if (val) {
			clear_bit(NETLINK_S_CONGESTED, &nlk->state);
			wake_up_interruptible(&nlk->wait);
		}
		break;
	case NETLINK_LISTEN_ALL_NSID:
		if (!ns_capable(sock_net(sk)->user_ns, CAP_NET_BROADCAST))
			return -EPERM;
		nr = NETLINK_F_LISTEN_ALL_NSID;
		break;
	case NETLINK_CAP_ACK:
		nr = NETLINK_F_CAP_ACK;
		break;
	case NETLINK_EXT_ACK:
		nr = NETLINK_F_EXT_ACK;
		break;
	case NETLINK_GET_STRICT_CHK:
		nr = NETLINK_F_STRICT_CHK;
		break;
	default:
		return -ENOPROTOOPT;
	}
	if (nr >= 0)
		assign_bit(nr, &nlk->flags, val);
	return 0;
}

static int netlink_getsockopt(struct socket *sock, int level, int optname,
			      char __user *optval, int __user *optlen)
{
	struct sock *sk = sock->sk;
	struct netlink_sock *nlk = nlk_sk(sk);
	unsigned int flag;
	int len, val;

	if (level != SOL_NETLINK)
		return -ENOPROTOOPT;

	if (get_user(len, optlen))
		return -EFAULT;
	if (len < 0)
		return -EINVAL;

	switch (optname) {
	case NETLINK_PKTINFO:
		flag = NETLINK_F_RECV_PKTINFO;
		break;
	case NETLINK_BROADCAST_ERROR:
		flag = NETLINK_F_BROADCAST_SEND_ERROR;
		break;
	case NETLINK_NO_ENOBUFS:
		flag = NETLINK_F_RECV_NO_ENOBUFS;
		break;
	case NETLINK_LIST_MEMBERSHIPS: {
		int pos, idx, shift, err = 0;

		netlink_lock_table();
		for (pos = 0; pos * 8 < nlk->ngroups; pos += sizeof(u32)) {
			if (len - pos < sizeof(u32))
				break;

			idx = pos / sizeof(unsigned long);
			shift = (pos % sizeof(unsigned long)) * 8;
			if (put_user((u32)(nlk->groups[idx] >> shift),
				     (u32 __user *)(optval + pos))) {
				err = -EFAULT;
				break;
			}
		}
		if (put_user(ALIGN(BITS_TO_BYTES(nlk->ngroups), sizeof(u32)), optlen))
			err = -EFAULT;
		netlink_unlock_table();
		return err;
	}
	case NETLINK_LISTEN_ALL_NSID:
		flag = NETLINK_F_LISTEN_ALL_NSID;
		break;
	case NETLINK_CAP_ACK:
		flag = NETLINK_F_CAP_ACK;
		break;
	case NETLINK_EXT_ACK:
		flag = NETLINK_F_EXT_ACK;
		break;
	case NETLINK_GET_STRICT_CHK:
		flag = NETLINK_F_STRICT_CHK;
		break;
	default:
		return -ENOPROTOOPT;
	}

	if (len < sizeof(int))
		return -EINVAL;

	len = sizeof(int);
	val = test_bit(flag, &nlk->flags);

	if (put_user(len, optlen) ||
	    copy_to_user(optval, &val, len))
		return -EFAULT;

	return 0;
}

static void netlink_cmsg_recv_pktinfo(struct msghdr *msg, struct sk_buff *skb)
{
	struct nl_pktinfo info;

	info.group = NETLINK_CB(skb).dst_group;
	put_cmsg(msg, SOL_NETLINK, NETLINK_PKTINFO, sizeof(info), &info);
}

static void netlink_cmsg_listen_all_nsid(struct sock *sk, struct msghdr *msg,
					 struct sk_buff *skb)
{
	if (!NETLINK_CB(skb).nsid_is_set)
		return;

	put_cmsg(msg, SOL_NETLINK, NETLINK_LISTEN_ALL_NSID, sizeof(int),
		 &NETLINK_CB(skb).nsid);
}

static int netlink_sendmsg(struct socket *sock, struct msghdr *msg, size_t len)
{
	struct sock *sk = sock->sk;
	struct netlink_sock *nlk = nlk_sk(sk);
	DECLARE_SOCKADDR(struct sockaddr_nl *, addr, msg->msg_name);
	u32 dst_portid;
	u32 dst_group;
	struct sk_buff *skb;
	int err;
	struct scm_cookie scm;
	u32 netlink_skb_flags = 0;

	if (msg->msg_flags & MSG_OOB)
		return -EOPNOTSUPP;

	if (len == 0) {
		pr_warn_once("Zero length message leads to an empty skb\n");
		return -ENODATA;
	}

	err = scm_send(sock, msg, &scm, true);
	if (err < 0)
		return err;

	if (msg->msg_namelen) {
		err = -EINVAL;
		if (msg->msg_namelen < sizeof(struct sockaddr_nl))
			goto out;
		if (addr->nl_family != AF_NETLINK)
			goto out;
		dst_portid = addr->nl_pid;
		dst_group = ffs(addr->nl_groups);
		err =  -EPERM;
		if ((dst_group || dst_portid) &&
		    !netlink_allowed(sock, NL_CFG_F_NONROOT_SEND))
			goto out;
		netlink_skb_flags |= NETLINK_SKB_DST;
	} else {
		/* Paired with WRITE_ONCE() in netlink_connect() */
		dst_portid = READ_ONCE(nlk->dst_portid);
		dst_group = READ_ONCE(nlk->dst_group);
	}

	/* Paired with WRITE_ONCE() in netlink_insert() */
	if (!READ_ONCE(nlk->bound)) {
		err = netlink_autobind(sock);
		if (err)
			goto out;
	} else {
		/* Ensure nlk is hashed and visible. */
		smp_rmb();
	}

	err = -EMSGSIZE;
	if (len > sk->sk_sndbuf - 32)
		goto out;
	err = -ENOBUFS;
	skb = netlink_alloc_large_skb(len, dst_group);
	if (skb == NULL)
		goto out;

	NETLINK_CB(skb).portid	= nlk->portid;
	NETLINK_CB(skb).dst_group = dst_group;
	NETLINK_CB(skb).creds	= scm.creds;
	NETLINK_CB(skb).flags	= netlink_skb_flags;

	err = -EFAULT;
	if (memcpy_from_msg(skb_put(skb, len), msg, len)) {
		kfree_skb(skb);
		goto out;
	}

	err = security_netlink_send(sk, skb);
	if (err) {
		kfree_skb(skb);
		goto out;
	}

	if (dst_group) {
		refcount_inc(&skb->users);
		netlink_broadcast(sk, skb, dst_portid, dst_group, GFP_KERNEL);
	}
	err = netlink_unicast(sk, skb, dst_portid, msg->msg_flags & MSG_DONTWAIT);

out:
	scm_destroy(&scm);
	return err;
}

static int netlink_recvmsg(struct socket *sock, struct msghdr *msg, size_t len,
			   int flags)
{
	struct scm_cookie scm;
	struct sock *sk = sock->sk;
	struct netlink_sock *nlk = nlk_sk(sk);
	size_t copied, max_recvmsg_len;
	struct sk_buff *skb, *data_skb;
	int err, ret;

	if (flags & MSG_OOB)
		return -EOPNOTSUPP;

	copied = 0;

	skb = skb_recv_datagram(sk, flags, &err);
	if (skb == NULL)
		goto out;

	data_skb = skb;

#ifdef CONFIG_COMPAT_NETLINK_MESSAGES
	if (unlikely(skb_shinfo(skb)->frag_list)) {
		/*
		 * If this skb has a frag_list, then here that means that we
		 * will have to use the frag_list skb's data for compat tasks
		 * and the regular skb's data for normal (non-compat) tasks.
		 *
		 * If we need to send the compat skb, assign it to the
		 * 'data_skb' variable so that it will be used below for data
		 * copying. We keep 'skb' for everything else, including
		 * freeing both later.
		 */
		if (flags & MSG_CMSG_COMPAT)
			data_skb = skb_shinfo(skb)->frag_list;
	}
#endif

	/* Record the max length of recvmsg() calls for future allocations */
	max_recvmsg_len = max(READ_ONCE(nlk->max_recvmsg_len), len);
	max_recvmsg_len = min_t(size_t, max_recvmsg_len,
				SKB_WITH_OVERHEAD(32768));
	WRITE_ONCE(nlk->max_recvmsg_len, max_recvmsg_len);

	copied = data_skb->len;
	if (len < copied) {
		msg->msg_flags |= MSG_TRUNC;
		copied = len;
	}

	err = skb_copy_datagram_msg(data_skb, 0, msg, copied);

	if (msg->msg_name) {
		DECLARE_SOCKADDR(struct sockaddr_nl *, addr, msg->msg_name);
		addr->nl_family = AF_NETLINK;
		addr->nl_pad    = 0;
		addr->nl_pid	= NETLINK_CB(skb).portid;
		addr->nl_groups	= netlink_group_mask(NETLINK_CB(skb).dst_group);
		msg->msg_namelen = sizeof(*addr);
	}

	if (nlk_test_bit(RECV_PKTINFO, sk))
		netlink_cmsg_recv_pktinfo(msg, skb);
	if (nlk_test_bit(LISTEN_ALL_NSID, sk))
		netlink_cmsg_listen_all_nsid(sk, msg, skb);

	memset(&scm, 0, sizeof(scm));
	scm.creds = *NETLINK_CREDS(skb);
	if (flags & MSG_TRUNC)
		copied = data_skb->len;

	skb_free_datagram(sk, skb);

	if (READ_ONCE(nlk->cb_running) &&
	    atomic_read(&sk->sk_rmem_alloc) <= sk->sk_rcvbuf / 2) {
		ret = netlink_dump(sk, false);
		if (ret) {
			WRITE_ONCE(sk->sk_err, -ret);
			sk_error_report(sk);
		}
	}

	scm_recv(sock, msg, &scm, flags);
out:
	netlink_rcv_wake(sk);
	return err ? : copied;
}

static void netlink_data_ready(struct sock *sk)
{
	BUG();
}

/*
 *	We export these functions to other modules. They provide a
 *	complete set of kernel non-blocking support for message
 *	queueing.
 */

struct sock *
__netlink_kernel_create(struct net *net, int unit, struct module *module,
			struct netlink_kernel_cfg *cfg)
{
	struct socket *sock;
	struct sock *sk;
	struct netlink_sock *nlk;
	struct listeners *listeners = NULL;
	unsigned int groups;

	BUG_ON(!nl_table);

	if (unit < 0 || unit >= MAX_LINKS)
		return NULL;

	if (sock_create_lite(PF_NETLINK, SOCK_DGRAM, unit, &sock))
		return NULL;

	if (__netlink_create(net, sock, unit, 1) < 0)
		goto out_sock_release_nosk;

	sk = sock->sk;

	if (!cfg || cfg->groups < 32)
		groups = 32;
	else
		groups = cfg->groups;

	listeners = kzalloc(sizeof(*listeners) + NLGRPSZ(groups), GFP_KERNEL);
	if (!listeners)
		goto out_sock_release;

	sk->sk_data_ready = netlink_data_ready;
	if (cfg && cfg->input)
		nlk_sk(sk)->netlink_rcv = cfg->input;

	if (netlink_insert(sk, 0))
		goto out_sock_release;

	nlk = nlk_sk(sk);
	set_bit(NETLINK_F_KERNEL_SOCKET, &nlk->flags);

	netlink_table_grab();
	if (!nl_table[unit].registered) {
		nl_table[unit].groups = groups;
		rcu_assign_pointer(nl_table[unit].listeners, listeners);
		nl_table[unit].module = module;
		if (cfg) {
			nl_table[unit].bind = cfg->bind;
			nl_table[unit].unbind = cfg->unbind;
			nl_table[unit].release = cfg->release;
			nl_table[unit].flags = cfg->flags;
		}
		nl_table[unit].registered = 1;
	} else {
		kfree(listeners);
		nl_table[unit].registered++;
	}
	netlink_table_ungrab();
	return sk;

out_sock_release:
	kfree(listeners);
	netlink_kernel_release(sk);
	return NULL;

out_sock_release_nosk:
	sock_release(sock);
	return NULL;
}
EXPORT_SYMBOL(__netlink_kernel_create);

void
netlink_kernel_release(struct sock *sk)
{
	if (sk == NULL || sk->sk_socket == NULL)
		return;

	sock_release(sk->sk_socket);
}
EXPORT_SYMBOL(netlink_kernel_release);

int __netlink_change_ngroups(struct sock *sk, unsigned int groups)
{
	struct listeners *new, *old;
	struct netlink_table *tbl = &nl_table[sk->sk_protocol];

	if (groups < 32)
		groups = 32;

	if (NLGRPSZ(tbl->groups) < NLGRPSZ(groups)) {
		new = kzalloc(sizeof(*new) + NLGRPSZ(groups), GFP_ATOMIC);
		if (!new)
			return -ENOMEM;
		old = nl_deref_protected(tbl->listeners);
		memcpy(new->masks, old->masks, NLGRPSZ(tbl->groups));
		rcu_assign_pointer(tbl->listeners, new);

		kfree_rcu(old, rcu);
	}
	tbl->groups = groups;

	return 0;
}

/**
 * netlink_change_ngroups - change number of multicast groups
 *
 * This changes the number of multicast groups that are available
 * on a certain netlink family. Note that it is not possible to
 * change the number of groups to below 32. Also note that it does
 * not implicitly call netlink_clear_multicast_users() when the
 * number of groups is reduced.
 *
 * @sk: The kernel netlink socket, as returned by netlink_kernel_create().
 * @groups: The new number of groups.
 */
int netlink_change_ngroups(struct sock *sk, unsigned int groups)
{
	int err;

	netlink_table_grab();
	err = __netlink_change_ngroups(sk, groups);
	netlink_table_ungrab();

	return err;
}

void __netlink_clear_multicast_users(struct sock *ksk, unsigned int group)
{
	struct sock *sk;
	struct netlink_table *tbl = &nl_table[ksk->sk_protocol];
	struct hlist_node *tmp;

	sk_for_each_bound_safe(sk, tmp, &tbl->mc_list)
		netlink_update_socket_mc(nlk_sk(sk), group, 0);
}

struct nlmsghdr *
__nlmsg_put(struct sk_buff *skb, u32 portid, u32 seq, int type, int len, int flags)
{
	struct nlmsghdr *nlh;
	int size = nlmsg_msg_size(len);

	nlh = skb_put(skb, NLMSG_ALIGN(size));
	nlh->nlmsg_type = type;
	nlh->nlmsg_len = size;
	nlh->nlmsg_flags = flags;
	nlh->nlmsg_pid = portid;
	nlh->nlmsg_seq = seq;
	if (!__builtin_constant_p(size) || NLMSG_ALIGN(size) - size != 0)
		memset(nlmsg_data(nlh) + len, 0, NLMSG_ALIGN(size) - size);
	return nlh;
}
EXPORT_SYMBOL(__nlmsg_put);

static size_t
netlink_ack_tlv_len(struct netlink_sock *nlk, int err,
		    const struct netlink_ext_ack *extack)
{
	size_t tlvlen;

	if (!extack || !test_bit(NETLINK_F_EXT_ACK, &nlk->flags))
		return 0;

	tlvlen = 0;
	if (extack->_msg)
		tlvlen += nla_total_size(strlen(extack->_msg) + 1);
	if (extack->cookie_len)
		tlvlen += nla_total_size(extack->cookie_len);

	/* Following attributes are only reported as error (not warning) */
	if (!err)
		return tlvlen;

	if (extack->bad_attr)
		tlvlen += nla_total_size(sizeof(u32));
	if (extack->policy)
		tlvlen += netlink_policy_dump_attr_size_estimate(extack->policy);
	if (extack->miss_type)
		tlvlen += nla_total_size(sizeof(u32));
	if (extack->miss_nest)
		tlvlen += nla_total_size(sizeof(u32));

	return tlvlen;
}

static bool nlmsg_check_in_payload(const struct nlmsghdr *nlh, const void *addr)
{
	return !WARN_ON(addr < nlmsg_data(nlh) ||
			addr - (const void *) nlh >= nlh->nlmsg_len);
}

static void
netlink_ack_tlv_fill(struct sk_buff *skb, const struct nlmsghdr *nlh, int err,
		     const struct netlink_ext_ack *extack)
{
	if (extack->_msg)
		WARN_ON(nla_put_string(skb, NLMSGERR_ATTR_MSG, extack->_msg));
	if (extack->cookie_len)
		WARN_ON(nla_put(skb, NLMSGERR_ATTR_COOKIE,
				extack->cookie_len, extack->cookie));

	if (!err)
		return;

	if (extack->bad_attr && nlmsg_check_in_payload(nlh, extack->bad_attr))
		WARN_ON(nla_put_u32(skb, NLMSGERR_ATTR_OFFS,
				    (u8 *)extack->bad_attr - (const u8 *)nlh));
	if (extack->policy)
		netlink_policy_dump_write_attr(skb, extack->policy,
					       NLMSGERR_ATTR_POLICY);
	if (extack->miss_type)
		WARN_ON(nla_put_u32(skb, NLMSGERR_ATTR_MISS_TYPE,
				    extack->miss_type));
	if (extack->miss_nest && nlmsg_check_in_payload(nlh, extack->miss_nest))
		WARN_ON(nla_put_u32(skb, NLMSGERR_ATTR_MISS_NEST,
				    (u8 *)extack->miss_nest - (const u8 *)nlh));
}

/*
 * It looks a bit ugly.
 * It would be better to create kernel thread.
 */

static int netlink_dump_done(struct netlink_sock *nlk, struct sk_buff *skb,
			     struct netlink_callback *cb,
			     struct netlink_ext_ack *extack)
{
	struct nlmsghdr *nlh;
	size_t extack_len;

	nlh = nlmsg_put_answer(skb, cb, NLMSG_DONE, sizeof(nlk->dump_done_errno),
			       NLM_F_MULTI | cb->answer_flags);
	if (WARN_ON(!nlh))
		return -ENOBUFS;

	nl_dump_check_consistent(cb, nlh);
	memcpy(nlmsg_data(nlh), &nlk->dump_done_errno, sizeof(nlk->dump_done_errno));

	extack_len = netlink_ack_tlv_len(nlk, nlk->dump_done_errno, extack);
	if (extack_len) {
		nlh->nlmsg_flags |= NLM_F_ACK_TLVS;
		if (skb_tailroom(skb) >= extack_len) {
			netlink_ack_tlv_fill(skb, cb->nlh,
					     nlk->dump_done_errno, extack);
			nlmsg_end(skb, nlh);
		}
	}

	return 0;
}

static int netlink_dump(struct sock *sk, bool lock_taken)
{
	struct netlink_sock *nlk = nlk_sk(sk);
	struct netlink_ext_ack extack = {};
	struct netlink_callback *cb;
	struct sk_buff *skb = NULL;
	unsigned int rmem, rcvbuf;
	size_t max_recvmsg_len;
	struct module *module;
	int err = -ENOBUFS;
	int alloc_min_size;
	int alloc_size;

	if (!lock_taken)
		mutex_lock(&nlk->nl_cb_mutex);
	if (!nlk->cb_running) {
		err = -EINVAL;
		goto errout_skb;
	}

	/* NLMSG_GOODSIZE is small to avoid high order allocations being
	 * required, but it makes sense to _attempt_ a 32KiB allocation
	 * to reduce number of system calls on dump operations, if user
	 * ever provided a big enough buffer.
	 */
	cb = &nlk->cb;
	alloc_min_size = max_t(int, cb->min_dump_alloc, NLMSG_GOODSIZE);

	max_recvmsg_len = READ_ONCE(nlk->max_recvmsg_len);
	if (alloc_min_size < max_recvmsg_len) {
		alloc_size = max_recvmsg_len;
		skb = alloc_skb(alloc_size,
				(GFP_KERNEL & ~__GFP_DIRECT_RECLAIM) |
				__GFP_NOWARN | __GFP_NORETRY);
	}
	if (!skb) {
		alloc_size = alloc_min_size;
		skb = alloc_skb(alloc_size, GFP_KERNEL);
	}
	if (!skb)
		goto errout_skb;

	rcvbuf = READ_ONCE(sk->sk_rcvbuf);
	rmem = atomic_add_return(skb->truesize, &sk->sk_rmem_alloc);
	if (rmem != skb->truesize && rmem >= rcvbuf) {
		atomic_sub(skb->truesize, &sk->sk_rmem_alloc);
		goto errout_skb;
	}

	/* Trim skb to allocated size. User is expected to provide buffer as
	 * large as max(min_dump_alloc, 32KiB (max_recvmsg_len capped at
	 * netlink_recvmsg())). dump will pack as many smaller messages as
	 * could fit within the allocated skb. skb is typically allocated
	 * with larger space than required (could be as much as near 2x the
	 * requested size with align to next power of 2 approach). Allowing
	 * dump to use the excess space makes it difficult for a user to have a
	 * reasonable static buffer based on the expected largest dump of a
	 * single netdev. The outcome is MSG_TRUNC error.
	 */
	skb_reserve(skb, skb_tailroom(skb) - alloc_size);

	/* Make sure malicious BPF programs can not read unitialized memory
	 * from skb->head -> skb->data
	 */
	skb_reset_network_header(skb);
	skb_reset_mac_header(skb);

	netlink_skb_set_owner_r(skb, sk);

	if (nlk->dump_done_errno > 0) {
		cb->extack = &extack;

		nlk->dump_done_errno = cb->dump(skb, cb);

		/* EMSGSIZE plus something already in the skb means
		 * that there's more to dump but current skb has filled up.
		 * If the callback really wants to return EMSGSIZE to user space
		 * it needs to do so again, on the next cb->dump() call,
		 * without putting data in the skb.
		 */
		if (nlk->dump_done_errno == -EMSGSIZE && skb->len)
			nlk->dump_done_errno = skb->len;

		cb->extack = NULL;
	}

	if (nlk->dump_done_errno > 0 ||
	    skb_tailroom(skb) < nlmsg_total_size(sizeof(nlk->dump_done_errno))) {
		mutex_unlock(&nlk->nl_cb_mutex);

		if (sk_filter(sk, skb))
			kfree_skb(skb);
		else
			__netlink_sendskb(sk, skb);
		return 0;
	}

	if (netlink_dump_done(nlk, skb, cb, &extack))
		goto errout_skb;

#ifdef CONFIG_COMPAT_NETLINK_MESSAGES
	/* frag_list skb's data is used for compat tasks
	 * and the regular skb's data for normal (non-compat) tasks.
	 * See netlink_recvmsg().
	 */
	if (unlikely(skb_shinfo(skb)->frag_list)) {
		if (netlink_dump_done(nlk, skb_shinfo(skb)->frag_list, cb, &extack))
			goto errout_skb;
	}
#endif

	if (sk_filter(sk, skb))
		kfree_skb(skb);
	else
		__netlink_sendskb(sk, skb);

	if (cb->done)
		cb->done(cb);

	WRITE_ONCE(nlk->cb_running, false);
	module = cb->module;
	skb = cb->skb;
	mutex_unlock(&nlk->nl_cb_mutex);
	module_put(module);
	consume_skb(skb);
	return 0;

errout_skb:
	mutex_unlock(&nlk->nl_cb_mutex);
	kfree_skb(skb);
	return err;
}

int __netlink_dump_start(struct sock *ssk, struct sk_buff *skb,
			 const struct nlmsghdr *nlh,
			 struct netlink_dump_control *control)
{
	struct netlink_callback *cb;
	struct netlink_sock *nlk;
	struct sock *sk;
	int ret;

	refcount_inc(&skb->users);

	sk = netlink_lookup(sock_net(ssk), ssk->sk_protocol, NETLINK_CB(skb).portid);
	if (sk == NULL) {
		ret = -ECONNREFUSED;
		goto error_free;
	}

	nlk = nlk_sk(sk);
	mutex_lock(&nlk->nl_cb_mutex);
	/* A dump is in progress... */
	if (nlk->cb_running) {
		ret = -EBUSY;
		goto error_unlock;
	}
	/* add reference of module which cb->dump belongs to */
	if (!try_module_get(control->module)) {
		ret = -EPROTONOSUPPORT;
		goto error_unlock;
	}

	cb = &nlk->cb;
	memset(cb, 0, sizeof(*cb));
	cb->dump = control->dump;
	cb->done = control->done;
	cb->nlh = nlh;
	cb->data = control->data;
	cb->module = control->module;
	cb->min_dump_alloc = control->min_dump_alloc;
	cb->flags = control->flags;
	cb->skb = skb;

	cb->strict_check = nlk_test_bit(STRICT_CHK, NETLINK_CB(skb).sk);

	if (control->start) {
		cb->extack = control->extack;
		ret = control->start(cb);
		cb->extack = NULL;
		if (ret)
			goto error_put;
	}

	WRITE_ONCE(nlk->cb_running, true);
	nlk->dump_done_errno = INT_MAX;

	ret = netlink_dump(sk, true);

	sock_put(sk);

	if (ret)
		return ret;

	/* We successfully started a dump, by returning -EINTR we
	 * signal not to send ACK even if it was requested.
	 */
	return -EINTR;

error_put:
	module_put(control->module);
error_unlock:
	sock_put(sk);
	mutex_unlock(&nlk->nl_cb_mutex);
error_free:
	kfree_skb(skb);
	return ret;
}
EXPORT_SYMBOL(__netlink_dump_start);

void netlink_ack(struct sk_buff *in_skb, struct nlmsghdr *nlh, int err,
		 const struct netlink_ext_ack *extack)
{
	struct sk_buff *skb;
	struct nlmsghdr *rep;
	struct nlmsgerr *errmsg;
	size_t payload = sizeof(*errmsg);
	struct netlink_sock *nlk = nlk_sk(NETLINK_CB(in_skb).sk);
	unsigned int flags = 0;
	size_t tlvlen;

	/* Error messages get the original request appended, unless the user
	 * requests to cap the error message, and get extra error data if
	 * requested.
	 */
	if (err && !test_bit(NETLINK_F_CAP_ACK, &nlk->flags))
		payload += nlmsg_len(nlh);
	else
		flags |= NLM_F_CAPPED;

	tlvlen = netlink_ack_tlv_len(nlk, err, extack);
	if (tlvlen)
		flags |= NLM_F_ACK_TLVS;

	skb = nlmsg_new(payload + tlvlen, GFP_KERNEL);
	if (!skb)
		goto err_skb;

	rep = nlmsg_put(skb, NETLINK_CB(in_skb).portid, nlh->nlmsg_seq,
			NLMSG_ERROR, sizeof(*errmsg), flags);
	if (!rep)
		goto err_bad_put;
	errmsg = nlmsg_data(rep);
	errmsg->error = err;
	errmsg->msg = *nlh;

	if (!(flags & NLM_F_CAPPED)) {
		if (!nlmsg_append(skb, nlmsg_len(nlh)))
			goto err_bad_put;

		memcpy(nlmsg_data(&errmsg->msg), nlmsg_data(nlh),
		       nlmsg_len(nlh));
	}

	if (tlvlen)
		netlink_ack_tlv_fill(skb, nlh, err, extack);

	nlmsg_end(skb, rep);

	nlmsg_unicast(in_skb->sk, skb, NETLINK_CB(in_skb).portid);

	return;

err_bad_put:
	nlmsg_free(skb);
err_skb:
	WRITE_ONCE(NETLINK_CB(in_skb).sk->sk_err, ENOBUFS);
	sk_error_report(NETLINK_CB(in_skb).sk);
}
EXPORT_SYMBOL(netlink_ack);

int netlink_rcv_skb(struct sk_buff *skb, int (*cb)(struct sk_buff *,
						   struct nlmsghdr *,
						   struct netlink_ext_ack *))
{
	struct netlink_ext_ack extack;
	struct nlmsghdr *nlh;
	int err;

	while (skb->len >= nlmsg_total_size(0)) {
		int msglen;

		memset(&extack, 0, sizeof(extack));
		nlh = nlmsg_hdr(skb);
		err = 0;

		if (nlh->nlmsg_len < NLMSG_HDRLEN || skb->len < nlh->nlmsg_len)
			return 0;

		/* Only requests are handled by the kernel */
		if (!(nlh->nlmsg_flags & NLM_F_REQUEST))
			goto ack;

		/* Skip control messages */
		if (nlh->nlmsg_type < NLMSG_MIN_TYPE)
			goto ack;

		err = cb(skb, nlh, &extack);
		if (err == -EINTR)
			goto skip;

ack:
		if (nlh->nlmsg_flags & NLM_F_ACK || err)
			netlink_ack(skb, nlh, err, &extack);

skip:
		msglen = NLMSG_ALIGN(nlh->nlmsg_len);
		if (msglen > skb->len)
			msglen = skb->len;
		skb_pull(skb, msglen);
	}

	return 0;
}
EXPORT_SYMBOL(netlink_rcv_skb);

/**
 * nlmsg_notify - send a notification netlink message
 * @sk: netlink socket to use
 * @skb: notification message
 * @portid: destination netlink portid for reports or 0
 * @group: destination multicast group or 0
 * @report: 1 to report back, 0 to disable
 * @flags: allocation flags
 */
int nlmsg_notify(struct sock *sk, struct sk_buff *skb, u32 portid,
		 unsigned int group, int report, gfp_t flags)
{
	int err = 0;

	if (group) {
		int exclude_portid = 0;

		if (report) {
			refcount_inc(&skb->users);
			exclude_portid = portid;
		}

		/* errors reported via destination sk->sk_err, but propagate
		 * delivery errors if NETLINK_BROADCAST_ERROR flag is set */
		err = nlmsg_multicast(sk, skb, exclude_portid, group, flags);
		if (err == -ESRCH)
			err = 0;
	}

	if (report) {
		int err2;

		err2 = nlmsg_unicast(sk, skb, portid);
		if (!err)
			err = err2;
	}

	return err;
}
EXPORT_SYMBOL(nlmsg_notify);

#ifdef CONFIG_PROC_FS
struct nl_seq_iter {
	struct seq_net_private p;
	struct rhashtable_iter hti;
	int link;
};

static void netlink_walk_start(struct nl_seq_iter *iter)
{
	rhashtable_walk_enter(&nl_table[iter->link].hash, &iter->hti);
	rhashtable_walk_start(&iter->hti);
}

static void netlink_walk_stop(struct nl_seq_iter *iter)
{
	rhashtable_walk_stop(&iter->hti);
	rhashtable_walk_exit(&iter->hti);
}

static void *__netlink_seq_next(struct seq_file *seq)
{
	struct nl_seq_iter *iter = seq->private;
	struct netlink_sock *nlk;

	do {
		for (;;) {
			nlk = rhashtable_walk_next(&iter->hti);

			if (IS_ERR(nlk)) {
				if (PTR_ERR(nlk) == -EAGAIN)
					continue;

				return nlk;
			}

			if (nlk)
				break;

			netlink_walk_stop(iter);
			if (++iter->link >= MAX_LINKS)
				return NULL;

			netlink_walk_start(iter);
		}
	} while (sock_net(&nlk->sk) != seq_file_net(seq));

	return nlk;
}

static void *netlink_seq_start(struct seq_file *seq, loff_t *posp)
	__acquires(RCU)
{
	struct nl_seq_iter *iter = seq->private;
	void *obj = SEQ_START_TOKEN;
	loff_t pos;

	iter->link = 0;

	netlink_walk_start(iter);

	for (pos = *posp; pos && obj && !IS_ERR(obj); pos--)
		obj = __netlink_seq_next(seq);

	return obj;
}

static void *netlink_seq_next(struct seq_file *seq, void *v, loff_t *pos)
{
	++*pos;
	return __netlink_seq_next(seq);
}

static void netlink_native_seq_stop(struct seq_file *seq, void *v)
{
	struct nl_seq_iter *iter = seq->private;

	if (iter->link >= MAX_LINKS)
		return;

	netlink_walk_stop(iter);
}


static int netlink_native_seq_show(struct seq_file *seq, void *v)
{
	if (v == SEQ_START_TOKEN) {
		seq_puts(seq,
			 "sk               Eth Pid        Groups   "
			 "Rmem     Wmem     Dump  Locks    Drops    Inode\n");
	} else {
		struct sock *s = v;
		struct netlink_sock *nlk = nlk_sk(s);

		seq_printf(seq, "%pK %-3d %-10u %08x %-8d %-8d %-5d %-8d %-8u %-8lu\n",
			   s,
			   s->sk_protocol,
			   nlk->portid,
			   nlk->groups ? (u32)nlk->groups[0] : 0,
			   sk_rmem_alloc_get(s),
			   sk_wmem_alloc_get(s),
			   READ_ONCE(nlk->cb_running),
			   refcount_read(&s->sk_refcnt),
			   atomic_read(&s->sk_drops),
			   sock_i_ino(s)
			);

	}
	return 0;
}

#ifdef CONFIG_BPF_SYSCALL
struct bpf_iter__netlink {
	__bpf_md_ptr(struct bpf_iter_meta *, meta);
	__bpf_md_ptr(struct netlink_sock *, sk);
};

DEFINE_BPF_ITER_FUNC(netlink, struct bpf_iter_meta *meta, struct netlink_sock *sk)

static int netlink_prog_seq_show(struct bpf_prog *prog,
				  struct bpf_iter_meta *meta,
				  void *v)
{
	struct bpf_iter__netlink ctx;

	meta->seq_num--;  /* skip SEQ_START_TOKEN */
	ctx.meta = meta;
	ctx.sk = nlk_sk((struct sock *)v);
	return bpf_iter_run_prog(prog, &ctx);
}

static int netlink_seq_show(struct seq_file *seq, void *v)
{
	struct bpf_iter_meta meta;
	struct bpf_prog *prog;

	meta.seq = seq;
	prog = bpf_iter_get_info(&meta, false);
	if (!prog)
		return netlink_native_seq_show(seq, v);

	if (v != SEQ_START_TOKEN)
		return netlink_prog_seq_show(prog, &meta, v);

	return 0;
}

static void netlink_seq_stop(struct seq_file *seq, void *v)
{
	struct bpf_iter_meta meta;
	struct bpf_prog *prog;

	if (!v) {
		meta.seq = seq;
		prog = bpf_iter_get_info(&meta, true);
		if (prog)
			(void)netlink_prog_seq_show(prog, &meta, v);
	}

	netlink_native_seq_stop(seq, v);
}
#else
static int netlink_seq_show(struct seq_file *seq, void *v)
{
	return netlink_native_seq_show(seq, v);
}

static void netlink_seq_stop(struct seq_file *seq, void *v)
{
	netlink_native_seq_stop(seq, v);
}
#endif

static const struct seq_operations netlink_seq_ops = {
	.start  = netlink_seq_start,
	.next   = netlink_seq_next,
	.stop   = netlink_seq_stop,
	.show   = netlink_seq_show,
};
#endif

int netlink_register_notifier(struct notifier_block *nb)
{
	return blocking_notifier_chain_register(&netlink_chain, nb);
}
EXPORT_SYMBOL(netlink_register_notifier);

int netlink_unregister_notifier(struct notifier_block *nb)
{
	return blocking_notifier_chain_unregister(&netlink_chain, nb);
}
EXPORT_SYMBOL(netlink_unregister_notifier);

static const struct proto_ops netlink_ops = {
	.family =	PF_NETLINK,
	.owner =	THIS_MODULE,
	.release =	netlink_release,
	.bind =		netlink_bind,
	.connect =	netlink_connect,
	.socketpair =	sock_no_socketpair,
	.accept =	sock_no_accept,
	.getname =	netlink_getname,
	.poll =		datagram_poll,
	.ioctl =	netlink_ioctl,
	.listen =	sock_no_listen,
	.shutdown =	sock_no_shutdown,
	.setsockopt =	netlink_setsockopt,
	.getsockopt =	netlink_getsockopt,
	.sendmsg =	netlink_sendmsg,
	.recvmsg =	netlink_recvmsg,
	.mmap =		sock_no_mmap,
};

static const struct net_proto_family netlink_family_ops = {
	.family = PF_NETLINK,
	.create = netlink_create,
	.owner	= THIS_MODULE,	/* for consistency 8) */
};

static int __net_init netlink_net_init(struct net *net)
{
#ifdef CONFIG_PROC_FS
	if (!proc_create_net("netlink", 0, net->proc_net, &netlink_seq_ops,
			sizeof(struct nl_seq_iter)))
		return -ENOMEM;
#endif
	return 0;
}

static void __net_exit netlink_net_exit(struct net *net)
{
#ifdef CONFIG_PROC_FS
	remove_proc_entry("netlink", net->proc_net);
#endif
}

static void __init netlink_add_usersock_entry(void)
{
	struct listeners *listeners;
	int groups = 32;

	listeners = kzalloc(sizeof(*listeners) + NLGRPSZ(groups), GFP_KERNEL);
	if (!listeners)
		panic("netlink_add_usersock_entry: Cannot allocate listeners\n");

	netlink_table_grab();

	nl_table[NETLINK_USERSOCK].groups = groups;
	rcu_assign_pointer(nl_table[NETLINK_USERSOCK].listeners, listeners);
	nl_table[NETLINK_USERSOCK].module = THIS_MODULE;
	nl_table[NETLINK_USERSOCK].registered = 1;
	nl_table[NETLINK_USERSOCK].flags = NL_CFG_F_NONROOT_SEND;

	netlink_table_ungrab();
}

static struct pernet_operations __net_initdata netlink_net_ops = {
	.init = netlink_net_init,
	.exit = netlink_net_exit,
};

static inline u32 netlink_hash(const void *data, u32 len, u32 seed)
{
	const struct netlink_sock *nlk = data;
	struct netlink_compare_arg arg;

	netlink_compare_arg_init(&arg, sock_net(&nlk->sk), nlk->portid);
	return jhash2((u32 *)&arg, netlink_compare_arg_len / sizeof(u32), seed);
}

static const struct rhashtable_params netlink_rhashtable_params = {
	.head_offset = offsetof(struct netlink_sock, node),
	.key_len = netlink_compare_arg_len,
	.obj_hashfn = netlink_hash,
	.obj_cmpfn = netlink_compare,
	.automatic_shrinking = true,
};

#if defined(CONFIG_BPF_SYSCALL) && defined(CONFIG_PROC_FS)
BTF_ID_LIST_SINGLE(btf_netlink_sock_id, struct, netlink_sock)

static const struct bpf_iter_seq_info netlink_seq_info = {
	.seq_ops		= &netlink_seq_ops,
	.init_seq_private	= bpf_iter_init_seq_net,
	.fini_seq_private	= bpf_iter_fini_seq_net,
	.seq_priv_size		= sizeof(struct nl_seq_iter),
};

static struct bpf_iter_reg netlink_reg_info = {
	.target			= "netlink",
	.ctx_arg_info_size	= 1,
	.ctx_arg_info		= {
		{ offsetof(struct bpf_iter__netlink, sk),
		  PTR_TO_BTF_ID_OR_NULL },
	},
	.seq_info		= &netlink_seq_info,
};

static int __init bpf_iter_register(void)
{
	netlink_reg_info.ctx_arg_info[0].btf_id = *btf_netlink_sock_id;
	return bpf_iter_reg_target(&netlink_reg_info);
}
#endif

static int __init netlink_proto_init(void)
{
	int i;
	int err = proto_register(&netlink_proto, 0);

	if (err != 0)
		goto out;

#if defined(CONFIG_BPF_SYSCALL) && defined(CONFIG_PROC_FS)
	err = bpf_iter_register();
	if (err)
		goto out;
#endif

	BUILD_BUG_ON(sizeof(struct netlink_skb_parms) > sizeof_field(struct sk_buff, cb));

	nl_table = kcalloc(MAX_LINKS, sizeof(*nl_table), GFP_KERNEL);
	if (!nl_table)
		goto panic;

	for (i = 0; i < MAX_LINKS; i++) {
		if (rhashtable_init(&nl_table[i].hash,
				    &netlink_rhashtable_params) < 0)
			goto panic;
	}

	netlink_add_usersock_entry();

	sock_register(&netlink_family_ops);
	register_pernet_subsys(&netlink_net_ops);
	register_pernet_subsys(&netlink_tap_net_ops);
	/* The netlink device handler may be needed early. */
	rtnetlink_init();
out:
	return err;
panic:
	panic("netlink_init: Cannot allocate nl_table\n");
}

core_initcall(netlink_proto_init);<|MERGE_RESOLUTION|>--- conflicted
+++ resolved
@@ -1218,11 +1218,7 @@
 	nlk = nlk_sk(sk);
 	rmem = atomic_add_return(skb->truesize, &sk->sk_rmem_alloc);
 
-<<<<<<< HEAD
-	if ((rmem == skb->truesize || rmem < READ_ONCE(sk->sk_rcvbuf)) &&
-=======
 	if ((rmem == skb->truesize || rmem <= READ_ONCE(sk->sk_rcvbuf)) &&
->>>>>>> b6850c8f
 	    !test_bit(NETLINK_S_CONGESTED, &nlk->state)) {
 		netlink_skb_set_owner_r(skb, sk);
 		return 0;
