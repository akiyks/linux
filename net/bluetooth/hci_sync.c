// SPDX-License-Identifier: GPL-2.0
/*
 * BlueZ - Bluetooth protocol stack for Linux
 *
 * Copyright (C) 2021 Intel Corporation
 * Copyright 2023 NXP
 */

#include <linux/property.h>

#include <net/bluetooth/bluetooth.h>
#include <net/bluetooth/hci_core.h>
#include <net/bluetooth/mgmt.h>

#include "hci_codec.h"
#include "hci_debugfs.h"
#include "smp.h"
#include "eir.h"
#include "msft.h"
#include "aosp.h"
#include "leds.h"

static void hci_cmd_sync_complete(struct hci_dev *hdev, u8 result, u16 opcode,
				  struct sk_buff *skb)
{
	bt_dev_dbg(hdev, "result 0x%2.2x", result);

	if (hdev->req_status != HCI_REQ_PEND)
		return;

	hdev->req_result = result;
	hdev->req_status = HCI_REQ_DONE;

	/* Free the request command so it is not used as response */
	kfree_skb(hdev->req_skb);
	hdev->req_skb = NULL;

	if (skb) {
		struct sock *sk = hci_skb_sk(skb);

		/* Drop sk reference if set */
		if (sk)
			sock_put(sk);

		hdev->req_rsp = skb_get(skb);
	}

	wake_up_interruptible(&hdev->req_wait_q);
}

struct sk_buff *hci_cmd_sync_alloc(struct hci_dev *hdev, u16 opcode, u32 plen,
				   const void *param, struct sock *sk)
{
	int len = HCI_COMMAND_HDR_SIZE + plen;
	struct hci_command_hdr *hdr;
	struct sk_buff *skb;

	skb = bt_skb_alloc(len, GFP_ATOMIC);
	if (!skb)
		return NULL;

	hdr = skb_put(skb, HCI_COMMAND_HDR_SIZE);
	hdr->opcode = cpu_to_le16(opcode);
	hdr->plen   = plen;

	if (plen)
		skb_put_data(skb, param, plen);

	bt_dev_dbg(hdev, "skb len %d", skb->len);

	hci_skb_pkt_type(skb) = HCI_COMMAND_PKT;
	hci_skb_opcode(skb) = opcode;

	/* Grab a reference if command needs to be associated with a sock (e.g.
	 * likely mgmt socket that initiated the command).
	 */
	if (sk) {
		hci_skb_sk(skb) = sk;
		sock_hold(sk);
	}

	return skb;
}

static void hci_cmd_sync_add(struct hci_request *req, u16 opcode, u32 plen,
			     const void *param, u8 event, struct sock *sk)
{
	struct hci_dev *hdev = req->hdev;
	struct sk_buff *skb;

	bt_dev_dbg(hdev, "opcode 0x%4.4x plen %d", opcode, plen);

	/* If an error occurred during request building, there is no point in
	 * queueing the HCI command. We can simply return.
	 */
	if (req->err)
		return;

	skb = hci_cmd_sync_alloc(hdev, opcode, plen, param, sk);
	if (!skb) {
		bt_dev_err(hdev, "no memory for command (opcode 0x%4.4x)",
			   opcode);
		req->err = -ENOMEM;
		return;
	}

	if (skb_queue_empty(&req->cmd_q))
		bt_cb(skb)->hci.req_flags |= HCI_REQ_START;

	hci_skb_event(skb) = event;

	skb_queue_tail(&req->cmd_q, skb);
}

static int hci_req_sync_run(struct hci_request *req)
{
	struct hci_dev *hdev = req->hdev;
	struct sk_buff *skb;
	unsigned long flags;

	bt_dev_dbg(hdev, "length %u", skb_queue_len(&req->cmd_q));

	/* If an error occurred during request building, remove all HCI
	 * commands queued on the HCI request queue.
	 */
	if (req->err) {
		skb_queue_purge(&req->cmd_q);
		return req->err;
	}

	/* Do not allow empty requests */
	if (skb_queue_empty(&req->cmd_q))
		return -ENODATA;

	skb = skb_peek_tail(&req->cmd_q);
	bt_cb(skb)->hci.req_complete_skb = hci_cmd_sync_complete;
	bt_cb(skb)->hci.req_flags |= HCI_REQ_SKB;

	spin_lock_irqsave(&hdev->cmd_q.lock, flags);
	skb_queue_splice_tail(&req->cmd_q, &hdev->cmd_q);
	spin_unlock_irqrestore(&hdev->cmd_q.lock, flags);

	queue_work(hdev->workqueue, &hdev->cmd_work);

	return 0;
}

static void hci_request_init(struct hci_request *req, struct hci_dev *hdev)
{
	skb_queue_head_init(&req->cmd_q);
	req->hdev = hdev;
	req->err = 0;
}

/* This function requires the caller holds hdev->req_lock. */
struct sk_buff *__hci_cmd_sync_sk(struct hci_dev *hdev, u16 opcode, u32 plen,
				  const void *param, u8 event, u32 timeout,
				  struct sock *sk)
{
	struct hci_request req;
	struct sk_buff *skb;
	int err = 0;

	bt_dev_dbg(hdev, "Opcode 0x%4.4x", opcode);

	hci_request_init(&req, hdev);

	hci_cmd_sync_add(&req, opcode, plen, param, event, sk);

	hdev->req_status = HCI_REQ_PEND;

	err = hci_req_sync_run(&req);
	if (err < 0)
		return ERR_PTR(err);

	err = wait_event_interruptible_timeout(hdev->req_wait_q,
					       hdev->req_status != HCI_REQ_PEND,
					       timeout);

	if (err == -ERESTARTSYS)
		return ERR_PTR(-EINTR);

	switch (hdev->req_status) {
	case HCI_REQ_DONE:
		err = -bt_to_errno(hdev->req_result);
		break;

	case HCI_REQ_CANCELED:
		err = -hdev->req_result;
		break;

	default:
		err = -ETIMEDOUT;
		break;
	}

	hdev->req_status = 0;
	hdev->req_result = 0;
	skb = hdev->req_rsp;
	hdev->req_rsp = NULL;

	bt_dev_dbg(hdev, "end: err %d", err);

	if (err < 0) {
		kfree_skb(skb);
		return ERR_PTR(err);
	}

	/* If command return a status event skb will be set to NULL as there are
	 * no parameters.
	 */
	if (!skb)
		return ERR_PTR(-ENODATA);

	return skb;
}
EXPORT_SYMBOL(__hci_cmd_sync_sk);

/* This function requires the caller holds hdev->req_lock. */
struct sk_buff *__hci_cmd_sync(struct hci_dev *hdev, u16 opcode, u32 plen,
			       const void *param, u32 timeout)
{
	return __hci_cmd_sync_sk(hdev, opcode, plen, param, 0, timeout, NULL);
}
EXPORT_SYMBOL(__hci_cmd_sync);

/* Send HCI command and wait for command complete event */
struct sk_buff *hci_cmd_sync(struct hci_dev *hdev, u16 opcode, u32 plen,
			     const void *param, u32 timeout)
{
	struct sk_buff *skb;

	if (!test_bit(HCI_UP, &hdev->flags))
		return ERR_PTR(-ENETDOWN);

	bt_dev_dbg(hdev, "opcode 0x%4.4x plen %d", opcode, plen);

	hci_req_sync_lock(hdev);
	skb = __hci_cmd_sync(hdev, opcode, plen, param, timeout);
	hci_req_sync_unlock(hdev);

	return skb;
}
EXPORT_SYMBOL(hci_cmd_sync);

/* This function requires the caller holds hdev->req_lock. */
struct sk_buff *__hci_cmd_sync_ev(struct hci_dev *hdev, u16 opcode, u32 plen,
				  const void *param, u8 event, u32 timeout)
{
	return __hci_cmd_sync_sk(hdev, opcode, plen, param, event, timeout,
				 NULL);
}
EXPORT_SYMBOL(__hci_cmd_sync_ev);

/* This function requires the caller holds hdev->req_lock. */
int __hci_cmd_sync_status_sk(struct hci_dev *hdev, u16 opcode, u32 plen,
			     const void *param, u8 event, u32 timeout,
			     struct sock *sk)
{
	struct sk_buff *skb;
	u8 status;

	skb = __hci_cmd_sync_sk(hdev, opcode, plen, param, event, timeout, sk);

	/* If command return a status event, skb will be set to -ENODATA */
	if (skb == ERR_PTR(-ENODATA))
		return 0;

	if (IS_ERR(skb)) {
		if (!event)
			bt_dev_err(hdev, "Opcode 0x%4.4x failed: %ld", opcode,
				   PTR_ERR(skb));
		return PTR_ERR(skb);
	}

	status = skb->data[0];

	kfree_skb(skb);

	return status;
}
EXPORT_SYMBOL(__hci_cmd_sync_status_sk);

int __hci_cmd_sync_status(struct hci_dev *hdev, u16 opcode, u32 plen,
			  const void *param, u32 timeout)
{
	return __hci_cmd_sync_status_sk(hdev, opcode, plen, param, 0, timeout,
					NULL);
}
EXPORT_SYMBOL(__hci_cmd_sync_status);

int hci_cmd_sync_status(struct hci_dev *hdev, u16 opcode, u32 plen,
			const void *param, u32 timeout)
{
	int err;

	hci_req_sync_lock(hdev);
	err = __hci_cmd_sync_status(hdev, opcode, plen, param, timeout);
	hci_req_sync_unlock(hdev);

	return err;
}
EXPORT_SYMBOL(hci_cmd_sync_status);

static void hci_cmd_sync_work(struct work_struct *work)
{
	struct hci_dev *hdev = container_of(work, struct hci_dev, cmd_sync_work);

	bt_dev_dbg(hdev, "");

	/* Dequeue all entries and run them */
	while (1) {
		struct hci_cmd_sync_work_entry *entry;

		mutex_lock(&hdev->cmd_sync_work_lock);
		entry = list_first_entry_or_null(&hdev->cmd_sync_work_list,
						 struct hci_cmd_sync_work_entry,
						 list);
		if (entry)
			list_del(&entry->list);
		mutex_unlock(&hdev->cmd_sync_work_lock);

		if (!entry)
			break;

		bt_dev_dbg(hdev, "entry %p", entry);

		if (entry->func) {
			int err;

			hci_req_sync_lock(hdev);
			err = entry->func(hdev, entry->data);
			if (entry->destroy)
				entry->destroy(hdev, entry->data, err);
			hci_req_sync_unlock(hdev);
		}

		kfree(entry);
	}
}

static void hci_cmd_sync_cancel_work(struct work_struct *work)
{
	struct hci_dev *hdev = container_of(work, struct hci_dev, cmd_sync_cancel_work);

	cancel_delayed_work_sync(&hdev->cmd_timer);
	cancel_delayed_work_sync(&hdev->ncmd_timer);
	atomic_set(&hdev->cmd_cnt, 1);

	wake_up_interruptible(&hdev->req_wait_q);
}

static int hci_scan_disable_sync(struct hci_dev *hdev);
static int scan_disable_sync(struct hci_dev *hdev, void *data)
{
	return hci_scan_disable_sync(hdev);
}

static int interleaved_inquiry_sync(struct hci_dev *hdev, void *data)
{
	return hci_inquiry_sync(hdev, DISCOV_INTERLEAVED_INQUIRY_LEN, 0);
}

static void le_scan_disable(struct work_struct *work)
{
	struct hci_dev *hdev = container_of(work, struct hci_dev,
					    le_scan_disable.work);
	int status;

	bt_dev_dbg(hdev, "");
	hci_dev_lock(hdev);

	if (!hci_dev_test_flag(hdev, HCI_LE_SCAN))
		goto _return;

	status = hci_cmd_sync_queue(hdev, scan_disable_sync, NULL, NULL);
	if (status) {
		bt_dev_err(hdev, "failed to disable LE scan: %d", status);
		goto _return;
	}

	/* If we were running LE only scan, change discovery state. If
	 * we were running both LE and BR/EDR inquiry simultaneously,
	 * and BR/EDR inquiry is already finished, stop discovery,
	 * otherwise BR/EDR inquiry will stop discovery when finished.
	 * If we will resolve remote device name, do not change
	 * discovery state.
	 */

	if (hdev->discovery.type == DISCOV_TYPE_LE)
		goto discov_stopped;

	if (hdev->discovery.type != DISCOV_TYPE_INTERLEAVED)
		goto _return;

	if (hci_test_quirk(hdev, HCI_QUIRK_SIMULTANEOUS_DISCOVERY)) {
		if (!test_bit(HCI_INQUIRY, &hdev->flags) &&
		    hdev->discovery.state != DISCOVERY_RESOLVING)
			goto discov_stopped;

		goto _return;
	}

	status = hci_cmd_sync_queue(hdev, interleaved_inquiry_sync, NULL, NULL);
	if (status) {
		bt_dev_err(hdev, "inquiry failed: status %d", status);
		goto discov_stopped;
	}

	goto _return;

discov_stopped:
	hci_discovery_set_state(hdev, DISCOVERY_STOPPED);

_return:
	hci_dev_unlock(hdev);
}

static int hci_le_set_scan_enable_sync(struct hci_dev *hdev, u8 val,
				       u8 filter_dup);

static int reenable_adv_sync(struct hci_dev *hdev, void *data)
{
	bt_dev_dbg(hdev, "");

	if (!hci_dev_test_flag(hdev, HCI_ADVERTISING) &&
	    list_empty(&hdev->adv_instances))
		return 0;

	if (hdev->cur_adv_instance) {
		return hci_schedule_adv_instance_sync(hdev,
						      hdev->cur_adv_instance,
						      true);
	} else {
		if (ext_adv_capable(hdev)) {
			hci_start_ext_adv_sync(hdev, 0x00);
		} else {
			hci_update_adv_data_sync(hdev, 0x00);
			hci_update_scan_rsp_data_sync(hdev, 0x00);
			hci_enable_advertising_sync(hdev);
		}
	}

	return 0;
}

static void reenable_adv(struct work_struct *work)
{
	struct hci_dev *hdev = container_of(work, struct hci_dev,
					    reenable_adv_work);
	int status;

	bt_dev_dbg(hdev, "");

	hci_dev_lock(hdev);

	status = hci_cmd_sync_queue(hdev, reenable_adv_sync, NULL, NULL);
	if (status)
		bt_dev_err(hdev, "failed to reenable ADV: %d", status);

	hci_dev_unlock(hdev);
}

static void cancel_adv_timeout(struct hci_dev *hdev)
{
	if (hdev->adv_instance_timeout) {
		hdev->adv_instance_timeout = 0;
		cancel_delayed_work(&hdev->adv_instance_expire);
	}
}

/* For a single instance:
 * - force == true: The instance will be removed even when its remaining
 *   lifetime is not zero.
 * - force == false: the instance will be deactivated but kept stored unless
 *   the remaining lifetime is zero.
 *
 * For instance == 0x00:
 * - force == true: All instances will be removed regardless of their timeout
 *   setting.
 * - force == false: Only instances that have a timeout will be removed.
 */
int hci_clear_adv_instance_sync(struct hci_dev *hdev, struct sock *sk,
				u8 instance, bool force)
{
	struct adv_info *adv_instance, *n, *next_instance = NULL;
	int err;
	u8 rem_inst;

	/* Cancel any timeout concerning the removed instance(s). */
	if (!instance || hdev->cur_adv_instance == instance)
		cancel_adv_timeout(hdev);

	/* Get the next instance to advertise BEFORE we remove
	 * the current one. This can be the same instance again
	 * if there is only one instance.
	 */
	if (instance && hdev->cur_adv_instance == instance)
		next_instance = hci_get_next_instance(hdev, instance);

	if (instance == 0x00) {
		list_for_each_entry_safe(adv_instance, n, &hdev->adv_instances,
					 list) {
			if (!(force || adv_instance->timeout))
				continue;

			rem_inst = adv_instance->instance;
			err = hci_remove_adv_instance(hdev, rem_inst);
			if (!err)
				mgmt_advertising_removed(sk, hdev, rem_inst);
		}
	} else {
		adv_instance = hci_find_adv_instance(hdev, instance);

		if (force || (adv_instance && adv_instance->timeout &&
			      !adv_instance->remaining_time)) {
			/* Don't advertise a removed instance. */
			if (next_instance &&
			    next_instance->instance == instance)
				next_instance = NULL;

			err = hci_remove_adv_instance(hdev, instance);
			if (!err)
				mgmt_advertising_removed(sk, hdev, instance);
		}
	}

	if (!hdev_is_powered(hdev) || hci_dev_test_flag(hdev, HCI_ADVERTISING))
		return 0;

	if (next_instance && !ext_adv_capable(hdev))
		return hci_schedule_adv_instance_sync(hdev,
						      next_instance->instance,
						      false);

	return 0;
}

static int adv_timeout_expire_sync(struct hci_dev *hdev, void *data)
{
	u8 instance = *(u8 *)data;

	kfree(data);

	hci_clear_adv_instance_sync(hdev, NULL, instance, false);

	if (list_empty(&hdev->adv_instances))
		return hci_disable_advertising_sync(hdev);

	return 0;
}

static void adv_timeout_expire(struct work_struct *work)
{
	u8 *inst_ptr;
	struct hci_dev *hdev = container_of(work, struct hci_dev,
					    adv_instance_expire.work);

	bt_dev_dbg(hdev, "");

	hci_dev_lock(hdev);

	hdev->adv_instance_timeout = 0;

	if (hdev->cur_adv_instance == 0x00)
		goto unlock;

	inst_ptr = kmalloc(1, GFP_KERNEL);
	if (!inst_ptr)
		goto unlock;

	*inst_ptr = hdev->cur_adv_instance;
	hci_cmd_sync_queue(hdev, adv_timeout_expire_sync, inst_ptr, NULL);

unlock:
	hci_dev_unlock(hdev);
}

static bool is_interleave_scanning(struct hci_dev *hdev)
{
	return hdev->interleave_scan_state != INTERLEAVE_SCAN_NONE;
}

static int hci_passive_scan_sync(struct hci_dev *hdev);

static void interleave_scan_work(struct work_struct *work)
{
	struct hci_dev *hdev = container_of(work, struct hci_dev,
					    interleave_scan.work);
	unsigned long timeout;

	if (hdev->interleave_scan_state == INTERLEAVE_SCAN_ALLOWLIST) {
		timeout = msecs_to_jiffies(hdev->advmon_allowlist_duration);
	} else if (hdev->interleave_scan_state == INTERLEAVE_SCAN_NO_FILTER) {
		timeout = msecs_to_jiffies(hdev->advmon_no_filter_duration);
	} else {
		bt_dev_err(hdev, "unexpected error");
		return;
	}

	hci_passive_scan_sync(hdev);

	hci_dev_lock(hdev);

	switch (hdev->interleave_scan_state) {
	case INTERLEAVE_SCAN_ALLOWLIST:
		bt_dev_dbg(hdev, "next state: allowlist");
		hdev->interleave_scan_state = INTERLEAVE_SCAN_NO_FILTER;
		break;
	case INTERLEAVE_SCAN_NO_FILTER:
		bt_dev_dbg(hdev, "next state: no filter");
		hdev->interleave_scan_state = INTERLEAVE_SCAN_ALLOWLIST;
		break;
	case INTERLEAVE_SCAN_NONE:
		bt_dev_err(hdev, "unexpected error");
	}

	hci_dev_unlock(hdev);

	/* Don't continue interleaving if it was canceled */
	if (is_interleave_scanning(hdev))
		queue_delayed_work(hdev->req_workqueue,
				   &hdev->interleave_scan, timeout);
}

void hci_cmd_sync_init(struct hci_dev *hdev)
{
	INIT_WORK(&hdev->cmd_sync_work, hci_cmd_sync_work);
	INIT_LIST_HEAD(&hdev->cmd_sync_work_list);
	mutex_init(&hdev->cmd_sync_work_lock);
	mutex_init(&hdev->unregister_lock);

	INIT_WORK(&hdev->cmd_sync_cancel_work, hci_cmd_sync_cancel_work);
	INIT_WORK(&hdev->reenable_adv_work, reenable_adv);
	INIT_DELAYED_WORK(&hdev->le_scan_disable, le_scan_disable);
	INIT_DELAYED_WORK(&hdev->adv_instance_expire, adv_timeout_expire);
	INIT_DELAYED_WORK(&hdev->interleave_scan, interleave_scan_work);
}

static void _hci_cmd_sync_cancel_entry(struct hci_dev *hdev,
				       struct hci_cmd_sync_work_entry *entry,
				       int err)
{
	if (entry->destroy)
		entry->destroy(hdev, entry->data, err);

	list_del(&entry->list);
	kfree(entry);
}

void hci_cmd_sync_clear(struct hci_dev *hdev)
{
	struct hci_cmd_sync_work_entry *entry, *tmp;

	cancel_work_sync(&hdev->cmd_sync_work);
	cancel_work_sync(&hdev->reenable_adv_work);

	mutex_lock(&hdev->cmd_sync_work_lock);
	list_for_each_entry_safe(entry, tmp, &hdev->cmd_sync_work_list, list)
		_hci_cmd_sync_cancel_entry(hdev, entry, -ECANCELED);
	mutex_unlock(&hdev->cmd_sync_work_lock);
}

void hci_cmd_sync_cancel(struct hci_dev *hdev, int err)
{
	bt_dev_dbg(hdev, "err 0x%2.2x", err);

	if (hdev->req_status == HCI_REQ_PEND) {
		hdev->req_result = err;
		hdev->req_status = HCI_REQ_CANCELED;

		queue_work(hdev->workqueue, &hdev->cmd_sync_cancel_work);
	}
}
EXPORT_SYMBOL(hci_cmd_sync_cancel);

/* Cancel ongoing command request synchronously:
 *
 * - Set result and mark status to HCI_REQ_CANCELED
 * - Wakeup command sync thread
 */
void hci_cmd_sync_cancel_sync(struct hci_dev *hdev, int err)
{
	bt_dev_dbg(hdev, "err 0x%2.2x", err);

	if (hdev->req_status == HCI_REQ_PEND) {
		/* req_result is __u32 so error must be positive to be properly
		 * propagated.
		 */
		hdev->req_result = err < 0 ? -err : err;
		hdev->req_status = HCI_REQ_CANCELED;

		wake_up_interruptible(&hdev->req_wait_q);
	}
}
EXPORT_SYMBOL(hci_cmd_sync_cancel_sync);

/* Submit HCI command to be run in as cmd_sync_work:
 *
 * - hdev must _not_ be unregistered
 */
int hci_cmd_sync_submit(struct hci_dev *hdev, hci_cmd_sync_work_func_t func,
			void *data, hci_cmd_sync_work_destroy_t destroy)
{
	struct hci_cmd_sync_work_entry *entry;
	int err = 0;

	mutex_lock(&hdev->unregister_lock);
	if (hci_dev_test_flag(hdev, HCI_UNREGISTER)) {
		err = -ENODEV;
		goto unlock;
	}

	entry = kmalloc(sizeof(*entry), GFP_KERNEL);
	if (!entry) {
		err = -ENOMEM;
		goto unlock;
	}
	entry->func = func;
	entry->data = data;
	entry->destroy = destroy;

	mutex_lock(&hdev->cmd_sync_work_lock);
	list_add_tail(&entry->list, &hdev->cmd_sync_work_list);
	mutex_unlock(&hdev->cmd_sync_work_lock);

	queue_work(hdev->req_workqueue, &hdev->cmd_sync_work);

unlock:
	mutex_unlock(&hdev->unregister_lock);
	return err;
}
EXPORT_SYMBOL(hci_cmd_sync_submit);

/* Queue HCI command:
 *
 * - hdev must be running
 */
int hci_cmd_sync_queue(struct hci_dev *hdev, hci_cmd_sync_work_func_t func,
		       void *data, hci_cmd_sync_work_destroy_t destroy)
{
	/* Only queue command if hdev is running which means it had been opened
	 * and is either on init phase or is already up.
	 */
	if (!test_bit(HCI_RUNNING, &hdev->flags))
		return -ENETDOWN;

	return hci_cmd_sync_submit(hdev, func, data, destroy);
}
EXPORT_SYMBOL(hci_cmd_sync_queue);

static struct hci_cmd_sync_work_entry *
_hci_cmd_sync_lookup_entry(struct hci_dev *hdev, hci_cmd_sync_work_func_t func,
			   void *data, hci_cmd_sync_work_destroy_t destroy)
{
	struct hci_cmd_sync_work_entry *entry, *tmp;

	list_for_each_entry_safe(entry, tmp, &hdev->cmd_sync_work_list, list) {
		if (func && entry->func != func)
			continue;

		if (data && entry->data != data)
			continue;

		if (destroy && entry->destroy != destroy)
			continue;

		return entry;
	}

	return NULL;
}

/* Queue HCI command entry once:
 *
 * - Lookup if an entry already exist and only if it doesn't creates a new entry
 *   and queue it.
 */
int hci_cmd_sync_queue_once(struct hci_dev *hdev, hci_cmd_sync_work_func_t func,
			    void *data, hci_cmd_sync_work_destroy_t destroy)
{
	if (hci_cmd_sync_lookup_entry(hdev, func, data, destroy))
		return 0;

	return hci_cmd_sync_queue(hdev, func, data, destroy);
}
EXPORT_SYMBOL(hci_cmd_sync_queue_once);

/* Run HCI command:
 *
 * - hdev must be running
 * - if on cmd_sync_work then run immediately otherwise queue
 */
int hci_cmd_sync_run(struct hci_dev *hdev, hci_cmd_sync_work_func_t func,
		     void *data, hci_cmd_sync_work_destroy_t destroy)
{
	/* Only queue command if hdev is running which means it had been opened
	 * and is either on init phase or is already up.
	 */
	if (!test_bit(HCI_RUNNING, &hdev->flags))
		return -ENETDOWN;

	/* If on cmd_sync_work then run immediately otherwise queue */
	if (current_work() == &hdev->cmd_sync_work)
		return func(hdev, data);

	return hci_cmd_sync_submit(hdev, func, data, destroy);
}
EXPORT_SYMBOL(hci_cmd_sync_run);

/* Run HCI command entry once:
 *
 * - Lookup if an entry already exist and only if it doesn't creates a new entry
 *   and run it.
 * - if on cmd_sync_work then run immediately otherwise queue
 */
int hci_cmd_sync_run_once(struct hci_dev *hdev, hci_cmd_sync_work_func_t func,
			  void *data, hci_cmd_sync_work_destroy_t destroy)
{
	if (hci_cmd_sync_lookup_entry(hdev, func, data, destroy))
		return 0;

	return hci_cmd_sync_run(hdev, func, data, destroy);
}
EXPORT_SYMBOL(hci_cmd_sync_run_once);

/* Lookup HCI command entry:
 *
 * - Return first entry that matches by function callback or data or
 *   destroy callback.
 */
struct hci_cmd_sync_work_entry *
hci_cmd_sync_lookup_entry(struct hci_dev *hdev, hci_cmd_sync_work_func_t func,
			  void *data, hci_cmd_sync_work_destroy_t destroy)
{
	struct hci_cmd_sync_work_entry *entry;

	mutex_lock(&hdev->cmd_sync_work_lock);
	entry = _hci_cmd_sync_lookup_entry(hdev, func, data, destroy);
	mutex_unlock(&hdev->cmd_sync_work_lock);

	return entry;
}
EXPORT_SYMBOL(hci_cmd_sync_lookup_entry);

/* Cancel HCI command entry */
void hci_cmd_sync_cancel_entry(struct hci_dev *hdev,
			       struct hci_cmd_sync_work_entry *entry)
{
	mutex_lock(&hdev->cmd_sync_work_lock);
	_hci_cmd_sync_cancel_entry(hdev, entry, -ECANCELED);
	mutex_unlock(&hdev->cmd_sync_work_lock);
}
EXPORT_SYMBOL(hci_cmd_sync_cancel_entry);

/* Dequeue one HCI command entry:
 *
 * - Lookup and cancel first entry that matches.
 */
bool hci_cmd_sync_dequeue_once(struct hci_dev *hdev,
			       hci_cmd_sync_work_func_t func,
			       void *data, hci_cmd_sync_work_destroy_t destroy)
{
	struct hci_cmd_sync_work_entry *entry;

	entry = hci_cmd_sync_lookup_entry(hdev, func, data, destroy);
	if (!entry)
		return false;

	hci_cmd_sync_cancel_entry(hdev, entry);

	return true;
}
EXPORT_SYMBOL(hci_cmd_sync_dequeue_once);

/* Dequeue HCI command entry:
 *
 * - Lookup and cancel any entry that matches by function callback or data or
 *   destroy callback.
 */
bool hci_cmd_sync_dequeue(struct hci_dev *hdev, hci_cmd_sync_work_func_t func,
			  void *data, hci_cmd_sync_work_destroy_t destroy)
{
	struct hci_cmd_sync_work_entry *entry;
	bool ret = false;

	mutex_lock(&hdev->cmd_sync_work_lock);
	while ((entry = _hci_cmd_sync_lookup_entry(hdev, func, data,
						   destroy))) {
		_hci_cmd_sync_cancel_entry(hdev, entry, -ECANCELED);
		ret = true;
	}
	mutex_unlock(&hdev->cmd_sync_work_lock);

	return ret;
}
EXPORT_SYMBOL(hci_cmd_sync_dequeue);

int hci_update_eir_sync(struct hci_dev *hdev)
{
	struct hci_cp_write_eir cp;

	bt_dev_dbg(hdev, "");

	if (!hdev_is_powered(hdev))
		return 0;

	if (!lmp_ext_inq_capable(hdev))
		return 0;

	if (!hci_dev_test_flag(hdev, HCI_SSP_ENABLED))
		return 0;

	if (hci_dev_test_flag(hdev, HCI_SERVICE_CACHE))
		return 0;

	memset(&cp, 0, sizeof(cp));

	eir_create(hdev, cp.data);

	if (memcmp(cp.data, hdev->eir, sizeof(cp.data)) == 0)
		return 0;

	memcpy(hdev->eir, cp.data, sizeof(cp.data));

	return __hci_cmd_sync_status(hdev, HCI_OP_WRITE_EIR, sizeof(cp), &cp,
				     HCI_CMD_TIMEOUT);
}

static u8 get_service_classes(struct hci_dev *hdev)
{
	struct bt_uuid *uuid;
	u8 val = 0;

	list_for_each_entry(uuid, &hdev->uuids, list)
		val |= uuid->svc_hint;

	return val;
}

int hci_update_class_sync(struct hci_dev *hdev)
{
	u8 cod[3];

	bt_dev_dbg(hdev, "");

	if (!hdev_is_powered(hdev))
		return 0;

	if (!hci_dev_test_flag(hdev, HCI_BREDR_ENABLED))
		return 0;

	if (hci_dev_test_flag(hdev, HCI_SERVICE_CACHE))
		return 0;

	cod[0] = hdev->minor_class;
	cod[1] = hdev->major_class;
	cod[2] = get_service_classes(hdev);

	if (hci_dev_test_flag(hdev, HCI_LIMITED_DISCOVERABLE))
		cod[1] |= 0x20;

	if (memcmp(cod, hdev->dev_class, 3) == 0)
		return 0;

	return __hci_cmd_sync_status(hdev, HCI_OP_WRITE_CLASS_OF_DEV,
				     sizeof(cod), cod, HCI_CMD_TIMEOUT);
}

static bool is_advertising_allowed(struct hci_dev *hdev, bool connectable)
{
	/* If there is no connection we are OK to advertise. */
	if (hci_conn_num(hdev, LE_LINK) == 0)
		return true;

	/* Check le_states if there is any connection in peripheral role. */
	if (hdev->conn_hash.le_num_peripheral > 0) {
		/* Peripheral connection state and non connectable mode
		 * bit 20.
		 */
		if (!connectable && !(hdev->le_states[2] & 0x10))
			return false;

		/* Peripheral connection state and connectable mode bit 38
		 * and scannable bit 21.
		 */
		if (connectable && (!(hdev->le_states[4] & 0x40) ||
				    !(hdev->le_states[2] & 0x20)))
			return false;
	}

	/* Check le_states if there is any connection in central role. */
	if (hci_conn_num(hdev, LE_LINK) != hdev->conn_hash.le_num_peripheral) {
		/* Central connection state and non connectable mode bit 18. */
		if (!connectable && !(hdev->le_states[2] & 0x02))
			return false;

		/* Central connection state and connectable mode bit 35 and
		 * scannable 19.
		 */
		if (connectable && (!(hdev->le_states[4] & 0x08) ||
				    !(hdev->le_states[2] & 0x08)))
			return false;
	}

	return true;
}

static bool adv_use_rpa(struct hci_dev *hdev, uint32_t flags)
{
	/* If privacy is not enabled don't use RPA */
	if (!hci_dev_test_flag(hdev, HCI_PRIVACY))
		return false;

	/* If basic privacy mode is enabled use RPA */
	if (!hci_dev_test_flag(hdev, HCI_LIMITED_PRIVACY))
		return true;

	/* If limited privacy mode is enabled don't use RPA if we're
	 * both discoverable and bondable.
	 */
	if ((flags & MGMT_ADV_FLAG_DISCOV) &&
	    hci_dev_test_flag(hdev, HCI_BONDABLE))
		return false;

	/* We're neither bondable nor discoverable in the limited
	 * privacy mode, therefore use RPA.
	 */
	return true;
}

static int hci_set_random_addr_sync(struct hci_dev *hdev, bdaddr_t *rpa)
{
	/* If a random_addr has been set we're advertising or initiating an LE
	 * connection we can't go ahead and change the random address at this
	 * time. This is because the eventual initiator address used for the
	 * subsequently created connection will be undefined (some
	 * controllers use the new address and others the one we had
	 * when the operation started).
	 *
	 * In this kind of scenario skip the update and let the random
	 * address be updated at the next cycle.
	 */
	if (bacmp(&hdev->random_addr, BDADDR_ANY) &&
	    (hci_dev_test_flag(hdev, HCI_LE_ADV) ||
	    hci_lookup_le_connect(hdev))) {
		bt_dev_dbg(hdev, "Deferring random address update");
		hci_dev_set_flag(hdev, HCI_RPA_EXPIRED);
		return 0;
	}

	return __hci_cmd_sync_status(hdev, HCI_OP_LE_SET_RANDOM_ADDR,
				     6, rpa, HCI_CMD_TIMEOUT);
}

int hci_update_random_address_sync(struct hci_dev *hdev, bool require_privacy,
				   bool rpa, u8 *own_addr_type)
{
	int err;

	/* If privacy is enabled use a resolvable private address. If
	 * current RPA has expired or there is something else than
	 * the current RPA in use, then generate a new one.
	 */
	if (rpa) {
		/* If Controller supports LL Privacy use own address type is
		 * 0x03
		 */
		if (ll_privacy_capable(hdev))
			*own_addr_type = ADDR_LE_DEV_RANDOM_RESOLVED;
		else
			*own_addr_type = ADDR_LE_DEV_RANDOM;

		/* Check if RPA is valid */
		if (rpa_valid(hdev))
			return 0;

		err = smp_generate_rpa(hdev, hdev->irk, &hdev->rpa);
		if (err < 0) {
			bt_dev_err(hdev, "failed to generate new RPA");
			return err;
		}

		err = hci_set_random_addr_sync(hdev, &hdev->rpa);
		if (err)
			return err;

		return 0;
	}

	/* In case of required privacy without resolvable private address,
	 * use an non-resolvable private address. This is useful for active
	 * scanning and non-connectable advertising.
	 */
	if (require_privacy) {
		bdaddr_t nrpa;

		while (true) {
			/* The non-resolvable private address is generated
			 * from random six bytes with the two most significant
			 * bits cleared.
			 */
			get_random_bytes(&nrpa, 6);
			nrpa.b[5] &= 0x3f;

			/* The non-resolvable private address shall not be
			 * equal to the public address.
			 */
			if (bacmp(&hdev->bdaddr, &nrpa))
				break;
		}

		*own_addr_type = ADDR_LE_DEV_RANDOM;

		return hci_set_random_addr_sync(hdev, &nrpa);
	}

	/* If forcing static address is in use or there is no public
	 * address use the static address as random address (but skip
	 * the HCI command if the current random address is already the
	 * static one.
	 *
	 * In case BR/EDR has been disabled on a dual-mode controller
	 * and a static address has been configured, then use that
	 * address instead of the public BR/EDR address.
	 */
	if (hci_dev_test_flag(hdev, HCI_FORCE_STATIC_ADDR) ||
	    !bacmp(&hdev->bdaddr, BDADDR_ANY) ||
	    (!hci_dev_test_flag(hdev, HCI_BREDR_ENABLED) &&
	     bacmp(&hdev->static_addr, BDADDR_ANY))) {
		*own_addr_type = ADDR_LE_DEV_RANDOM;
		if (bacmp(&hdev->static_addr, &hdev->random_addr))
			return hci_set_random_addr_sync(hdev,
							&hdev->static_addr);
		return 0;
	}

	/* Neither privacy nor static address is being used so use a
	 * public address.
	 */
	*own_addr_type = ADDR_LE_DEV_PUBLIC;

	return 0;
}

static int hci_disable_ext_adv_instance_sync(struct hci_dev *hdev, u8 instance)
{
	struct hci_cp_le_set_ext_adv_enable *cp;
	struct hci_cp_ext_adv_set *set;
	u8 data[sizeof(*cp) + sizeof(*set) * 1];
	u8 size;
	struct adv_info *adv = NULL;

	/* If request specifies an instance that doesn't exist, fail */
	if (instance > 0) {
		adv = hci_find_adv_instance(hdev, instance);
		if (!adv)
			return -EINVAL;

		/* If not enabled there is nothing to do */
		if (!adv->enabled)
			return 0;
	}

	memset(data, 0, sizeof(data));

	cp = (void *)data;
	set = (void *)cp->data;

	/* Instance 0x00 indicates all advertising instances will be disabled */
	cp->num_of_sets = !!instance;
	cp->enable = 0x00;

	set->handle = adv ? adv->handle : instance;

	size = sizeof(*cp) + sizeof(*set) * cp->num_of_sets;

	return __hci_cmd_sync_status(hdev, HCI_OP_LE_SET_EXT_ADV_ENABLE,
				     size, data, HCI_CMD_TIMEOUT);
}

static int hci_set_adv_set_random_addr_sync(struct hci_dev *hdev, u8 instance,
					    bdaddr_t *random_addr)
{
	struct hci_cp_le_set_adv_set_rand_addr cp;
	int err;

	if (!instance) {
		/* Instance 0x00 doesn't have an adv_info, instead it uses
		 * hdev->random_addr to track its address so whenever it needs
		 * to be updated this also set the random address since
		 * hdev->random_addr is shared with scan state machine.
		 */
		err = hci_set_random_addr_sync(hdev, random_addr);
		if (err)
			return err;
	}

	memset(&cp, 0, sizeof(cp));

	cp.handle = instance;
	bacpy(&cp.bdaddr, random_addr);

	return __hci_cmd_sync_status(hdev, HCI_OP_LE_SET_ADV_SET_RAND_ADDR,
				     sizeof(cp), &cp, HCI_CMD_TIMEOUT);
}

static int
hci_set_ext_adv_params_sync(struct hci_dev *hdev, struct adv_info *adv,
			    const struct hci_cp_le_set_ext_adv_params *cp,
			    struct hci_rp_le_set_ext_adv_params *rp)
{
	struct sk_buff *skb;

	skb = __hci_cmd_sync(hdev, HCI_OP_LE_SET_EXT_ADV_PARAMS, sizeof(*cp),
			     cp, HCI_CMD_TIMEOUT);

	/* If command return a status event, skb will be set to -ENODATA */
	if (skb == ERR_PTR(-ENODATA))
		return 0;

	if (IS_ERR(skb)) {
		bt_dev_err(hdev, "Opcode 0x%4.4x failed: %ld",
			   HCI_OP_LE_SET_EXT_ADV_PARAMS, PTR_ERR(skb));
		return PTR_ERR(skb);
	}

	if (skb->len != sizeof(*rp)) {
		bt_dev_err(hdev, "Invalid response length for 0x%4.4x: %u",
			   HCI_OP_LE_SET_EXT_ADV_PARAMS, skb->len);
		kfree_skb(skb);
		return -EIO;
	}

	memcpy(rp, skb->data, sizeof(*rp));
	kfree_skb(skb);

	if (!rp->status) {
		hdev->adv_addr_type = cp->own_addr_type;
		if (!cp->handle) {
			/* Store in hdev for instance 0 */
			hdev->adv_tx_power = rp->tx_power;
		} else if (adv) {
			adv->tx_power = rp->tx_power;
		}
	}

	return rp->status;
}

static int hci_set_ext_adv_data_sync(struct hci_dev *hdev, u8 instance)
{
	DEFINE_FLEX(struct hci_cp_le_set_ext_adv_data, pdu, data, length,
		    HCI_MAX_EXT_AD_LENGTH);
	u8 len;
	struct adv_info *adv = NULL;
	int err;

	if (instance) {
		adv = hci_find_adv_instance(hdev, instance);
		if (!adv || !adv->adv_data_changed)
			return 0;
	}

	len = eir_create_adv_data(hdev, instance, pdu->data,
				  HCI_MAX_EXT_AD_LENGTH);

	pdu->length = len;
	pdu->handle = adv ? adv->handle : instance;
	pdu->operation = LE_SET_ADV_DATA_OP_COMPLETE;
	pdu->frag_pref = LE_SET_ADV_DATA_NO_FRAG;

	err = __hci_cmd_sync_status(hdev, HCI_OP_LE_SET_EXT_ADV_DATA,
				    struct_size(pdu, data, len), pdu,
				    HCI_CMD_TIMEOUT);
	if (err)
		return err;

	/* Update data if the command succeed */
	if (adv) {
		adv->adv_data_changed = false;
	} else {
		memcpy(hdev->adv_data, pdu->data, len);
		hdev->adv_data_len = len;
	}

	return 0;
}

static int hci_set_adv_data_sync(struct hci_dev *hdev, u8 instance)
{
	struct hci_cp_le_set_adv_data cp;
	u8 len;

	memset(&cp, 0, sizeof(cp));

	len = eir_create_adv_data(hdev, instance, cp.data, sizeof(cp.data));

	/* There's nothing to do if the data hasn't changed */
	if (hdev->adv_data_len == len &&
	    memcmp(cp.data, hdev->adv_data, len) == 0)
		return 0;

	memcpy(hdev->adv_data, cp.data, sizeof(cp.data));
	hdev->adv_data_len = len;

	cp.length = len;

	return __hci_cmd_sync_status(hdev, HCI_OP_LE_SET_ADV_DATA,
				     sizeof(cp), &cp, HCI_CMD_TIMEOUT);
}

int hci_update_adv_data_sync(struct hci_dev *hdev, u8 instance)
{
	if (!hci_dev_test_flag(hdev, HCI_LE_ENABLED))
		return 0;

	if (ext_adv_capable(hdev))
		return hci_set_ext_adv_data_sync(hdev, instance);

	return hci_set_adv_data_sync(hdev, instance);
}

int hci_setup_ext_adv_instance_sync(struct hci_dev *hdev, u8 instance)
{
	struct hci_cp_le_set_ext_adv_params cp;
	struct hci_rp_le_set_ext_adv_params rp;
	bool connectable;
	u32 flags;
	bdaddr_t random_addr;
	u8 own_addr_type;
	int err;
	struct adv_info *adv;
	bool secondary_adv;

	if (instance > 0) {
		adv = hci_find_adv_instance(hdev, instance);
		if (!adv)
			return -EINVAL;
	} else {
		adv = NULL;
	}

	/* Updating parameters of an active instance will return a
	 * Command Disallowed error, so we must first disable the
	 * instance if it is active.
	 */
	if (adv) {
		err = hci_disable_ext_adv_instance_sync(hdev, instance);
		if (err)
			return err;
	}

	flags = hci_adv_instance_flags(hdev, instance);

	/* If the "connectable" instance flag was not set, then choose between
	 * ADV_IND and ADV_NONCONN_IND based on the global connectable setting.
	 */
	connectable = (flags & MGMT_ADV_FLAG_CONNECTABLE) ||
		      mgmt_get_connectable(hdev);

	if (!is_advertising_allowed(hdev, connectable))
		return -EPERM;

	/* Set require_privacy to true only when non-connectable
	 * advertising is used. In that case it is fine to use a
	 * non-resolvable private address.
	 */
	err = hci_get_random_address(hdev, !connectable,
				     adv_use_rpa(hdev, flags), adv,
				     &own_addr_type, &random_addr);
	if (err < 0)
		return err;

	memset(&cp, 0, sizeof(cp));

	if (adv) {
		hci_cpu_to_le24(adv->min_interval, cp.min_interval);
		hci_cpu_to_le24(adv->max_interval, cp.max_interval);
		cp.tx_power = adv->tx_power;
		cp.sid = adv->sid;
	} else {
		hci_cpu_to_le24(hdev->le_adv_min_interval, cp.min_interval);
		hci_cpu_to_le24(hdev->le_adv_max_interval, cp.max_interval);
		cp.tx_power = HCI_ADV_TX_POWER_NO_PREFERENCE;
		cp.sid = 0x00;
	}

	secondary_adv = (flags & MGMT_ADV_FLAG_SEC_MASK);

	if (connectable) {
		if (secondary_adv)
			cp.evt_properties = cpu_to_le16(LE_EXT_ADV_CONN_IND);
		else
			cp.evt_properties = cpu_to_le16(LE_LEGACY_ADV_IND);
	} else if (hci_adv_instance_is_scannable(hdev, instance) ||
		   (flags & MGMT_ADV_PARAM_SCAN_RSP)) {
		if (secondary_adv)
			cp.evt_properties = cpu_to_le16(LE_EXT_ADV_SCAN_IND);
		else
			cp.evt_properties = cpu_to_le16(LE_LEGACY_ADV_SCAN_IND);
	} else {
		if (secondary_adv)
			cp.evt_properties = cpu_to_le16(LE_EXT_ADV_NON_CONN_IND);
		else
			cp.evt_properties = cpu_to_le16(LE_LEGACY_NONCONN_IND);
	}

	/* If Own_Address_Type equals 0x02 or 0x03, the Peer_Address parameter
	 * contains the peer’s Identity Address and the Peer_Address_Type
	 * parameter contains the peer’s Identity Type (i.e., 0x00 or 0x01).
	 * These parameters are used to locate the corresponding local IRK in
	 * the resolving list; this IRK is used to generate their own address
	 * used in the advertisement.
	 */
	if (own_addr_type == ADDR_LE_DEV_RANDOM_RESOLVED)
		hci_copy_identity_address(hdev, &cp.peer_addr,
					  &cp.peer_addr_type);

	cp.own_addr_type = own_addr_type;
	cp.channel_map = hdev->le_adv_channel_map;
	cp.handle = adv ? adv->handle : instance;

	if (flags & MGMT_ADV_FLAG_SEC_2M) {
		cp.primary_phy = HCI_ADV_PHY_1M;
		cp.secondary_phy = HCI_ADV_PHY_2M;
	} else if (flags & MGMT_ADV_FLAG_SEC_CODED) {
		cp.primary_phy = HCI_ADV_PHY_CODED;
		cp.secondary_phy = HCI_ADV_PHY_CODED;
	} else {
		/* In all other cases use 1M */
		cp.primary_phy = HCI_ADV_PHY_1M;
		cp.secondary_phy = HCI_ADV_PHY_1M;
	}

	err = hci_set_ext_adv_params_sync(hdev, adv, &cp, &rp);
	if (err)
		return err;

	/* Update adv data as tx power is known now */
	err = hci_set_ext_adv_data_sync(hdev, cp.handle);
	if (err)
		return err;

	if ((own_addr_type == ADDR_LE_DEV_RANDOM ||
	     own_addr_type == ADDR_LE_DEV_RANDOM_RESOLVED) &&
	    bacmp(&random_addr, BDADDR_ANY)) {
		/* Check if random address need to be updated */
		if (adv) {
			if (!bacmp(&random_addr, &adv->random_addr))
				return 0;
		} else {
			if (!bacmp(&random_addr, &hdev->random_addr))
				return 0;
		}

		return hci_set_adv_set_random_addr_sync(hdev, instance,
							&random_addr);
	}

	return 0;
}

static int hci_set_ext_scan_rsp_data_sync(struct hci_dev *hdev, u8 instance)
{
	DEFINE_FLEX(struct hci_cp_le_set_ext_scan_rsp_data, pdu, data, length,
		    HCI_MAX_EXT_AD_LENGTH);
	u8 len;
	struct adv_info *adv = NULL;
	int err;

	if (instance) {
		adv = hci_find_adv_instance(hdev, instance);
		if (!adv || !adv->scan_rsp_changed)
			return 0;
	}

	len = eir_create_scan_rsp(hdev, instance, pdu->data);

	pdu->handle = adv ? adv->handle : instance;
	pdu->length = len;
	pdu->operation = LE_SET_ADV_DATA_OP_COMPLETE;
	pdu->frag_pref = LE_SET_ADV_DATA_NO_FRAG;

	err = __hci_cmd_sync_status(hdev, HCI_OP_LE_SET_EXT_SCAN_RSP_DATA,
				    struct_size(pdu, data, len), pdu,
				    HCI_CMD_TIMEOUT);
	if (err)
		return err;

	if (adv) {
		adv->scan_rsp_changed = false;
	} else {
		memcpy(hdev->scan_rsp_data, pdu->data, len);
		hdev->scan_rsp_data_len = len;
	}

	return 0;
}

static int __hci_set_scan_rsp_data_sync(struct hci_dev *hdev, u8 instance)
{
	struct hci_cp_le_set_scan_rsp_data cp;
	u8 len;

	memset(&cp, 0, sizeof(cp));

	len = eir_create_scan_rsp(hdev, instance, cp.data);

	if (hdev->scan_rsp_data_len == len &&
	    !memcmp(cp.data, hdev->scan_rsp_data, len))
		return 0;

	memcpy(hdev->scan_rsp_data, cp.data, sizeof(cp.data));
	hdev->scan_rsp_data_len = len;

	cp.length = len;

	return __hci_cmd_sync_status(hdev, HCI_OP_LE_SET_SCAN_RSP_DATA,
				     sizeof(cp), &cp, HCI_CMD_TIMEOUT);
}

int hci_update_scan_rsp_data_sync(struct hci_dev *hdev, u8 instance)
{
	if (!hci_dev_test_flag(hdev, HCI_LE_ENABLED))
		return 0;

	if (ext_adv_capable(hdev))
		return hci_set_ext_scan_rsp_data_sync(hdev, instance);

	return __hci_set_scan_rsp_data_sync(hdev, instance);
}

int hci_enable_ext_advertising_sync(struct hci_dev *hdev, u8 instance)
{
	struct hci_cp_le_set_ext_adv_enable *cp;
	struct hci_cp_ext_adv_set *set;
	u8 data[sizeof(*cp) + sizeof(*set) * 1];
	struct adv_info *adv;

	if (instance > 0) {
		adv = hci_find_adv_instance(hdev, instance);
		if (!adv)
			return -EINVAL;
		/* If already enabled there is nothing to do */
		if (adv->enabled)
			return 0;
	} else {
		adv = NULL;
	}

	cp = (void *)data;
	set = (void *)cp->data;

	memset(cp, 0, sizeof(*cp));

	cp->enable = 0x01;
	cp->num_of_sets = 0x01;

	memset(set, 0, sizeof(*set));

	set->handle = adv ? adv->handle : instance;

	/* Set duration per instance since controller is responsible for
	 * scheduling it.
	 */
	if (adv && adv->timeout) {
		u16 duration = adv->timeout * MSEC_PER_SEC;

		/* Time = N * 10 ms */
		set->duration = cpu_to_le16(duration / 10);
	}

	return __hci_cmd_sync_status(hdev, HCI_OP_LE_SET_EXT_ADV_ENABLE,
				     sizeof(*cp) +
				     sizeof(*set) * cp->num_of_sets,
				     data, HCI_CMD_TIMEOUT);
}

int hci_start_ext_adv_sync(struct hci_dev *hdev, u8 instance)
{
	int err;

	err = hci_setup_ext_adv_instance_sync(hdev, instance);
	if (err)
		return err;

	err = hci_set_ext_scan_rsp_data_sync(hdev, instance);
	if (err)
		return err;

	return hci_enable_ext_advertising_sync(hdev, instance);
}

int hci_disable_per_advertising_sync(struct hci_dev *hdev, u8 instance)
{
	struct hci_cp_le_set_per_adv_enable cp;
	struct adv_info *adv = NULL;

	/* If periodic advertising already disabled there is nothing to do. */
	adv = hci_find_adv_instance(hdev, instance);
	if (!adv || !adv->periodic || !adv->enabled)
		return 0;

	memset(&cp, 0, sizeof(cp));

	cp.enable = 0x00;
	cp.handle = instance;

	return __hci_cmd_sync_status(hdev, HCI_OP_LE_SET_PER_ADV_ENABLE,
				     sizeof(cp), &cp, HCI_CMD_TIMEOUT);
}

static int hci_set_per_adv_params_sync(struct hci_dev *hdev, u8 instance,
				       u16 min_interval, u16 max_interval)
{
	struct hci_cp_le_set_per_adv_params cp;

	memset(&cp, 0, sizeof(cp));

	if (!min_interval)
		min_interval = DISCOV_LE_PER_ADV_INT_MIN;

	if (!max_interval)
		max_interval = DISCOV_LE_PER_ADV_INT_MAX;

	cp.handle = instance;
	cp.min_interval = cpu_to_le16(min_interval);
	cp.max_interval = cpu_to_le16(max_interval);
	cp.periodic_properties = 0x0000;

	return __hci_cmd_sync_status(hdev, HCI_OP_LE_SET_PER_ADV_PARAMS,
				     sizeof(cp), &cp, HCI_CMD_TIMEOUT);
}

static int hci_set_per_adv_data_sync(struct hci_dev *hdev, u8 instance)
{
	DEFINE_FLEX(struct hci_cp_le_set_per_adv_data, pdu, data, length,
		    HCI_MAX_PER_AD_LENGTH);
	u8 len;
	struct adv_info *adv = NULL;

	if (instance) {
		adv = hci_find_adv_instance(hdev, instance);
		if (!adv || !adv->periodic)
			return 0;
	}

	len = eir_create_per_adv_data(hdev, instance, pdu->data);

	pdu->length = len;
	pdu->handle = adv ? adv->handle : instance;
	pdu->operation = LE_SET_ADV_DATA_OP_COMPLETE;

	return __hci_cmd_sync_status(hdev, HCI_OP_LE_SET_PER_ADV_DATA,
				     struct_size(pdu, data, len), pdu,
				     HCI_CMD_TIMEOUT);
}

static int hci_enable_per_advertising_sync(struct hci_dev *hdev, u8 instance)
{
	struct hci_cp_le_set_per_adv_enable cp;
	struct adv_info *adv = NULL;

	/* If periodic advertising already enabled there is nothing to do. */
	adv = hci_find_adv_instance(hdev, instance);
	if (adv && adv->periodic && adv->enabled)
		return 0;

	memset(&cp, 0, sizeof(cp));

	cp.enable = 0x01;
	cp.handle = instance;

	return __hci_cmd_sync_status(hdev, HCI_OP_LE_SET_PER_ADV_ENABLE,
				     sizeof(cp), &cp, HCI_CMD_TIMEOUT);
}

/* Checks if periodic advertising data contains a Basic Announcement and if it
 * does generates a Broadcast ID and add Broadcast Announcement.
 */
static int hci_adv_bcast_annoucement(struct hci_dev *hdev, struct adv_info *adv)
{
	u8 bid[3];
	u8 ad[HCI_MAX_EXT_AD_LENGTH];
	u8 len;

	/* Skip if NULL adv as instance 0x00 is used for general purpose
	 * advertising so it cannot used for the likes of Broadcast Announcement
	 * as it can be overwritten at any point.
	 */
	if (!adv)
		return 0;

	/* Check if PA data doesn't contains a Basic Audio Announcement then
	 * there is nothing to do.
	 */
	if (!eir_get_service_data(adv->per_adv_data, adv->per_adv_data_len,
				  0x1851, NULL))
		return 0;

	/* Check if advertising data already has a Broadcast Announcement since
	 * the process may want to control the Broadcast ID directly and in that
	 * case the kernel shall no interfere.
	 */
	if (eir_get_service_data(adv->adv_data, adv->adv_data_len, 0x1852,
				 NULL))
		return 0;

	/* Generate Broadcast ID */
	get_random_bytes(bid, sizeof(bid));
	len = eir_append_service_data(ad, 0, 0x1852, bid, sizeof(bid));
	memcpy(ad + len, adv->adv_data, adv->adv_data_len);
	hci_set_adv_instance_data(hdev, adv->instance, len + adv->adv_data_len,
				  ad, 0, NULL);

	return hci_update_adv_data_sync(hdev, adv->instance);
}

int hci_start_per_adv_sync(struct hci_dev *hdev, u8 instance, u8 sid,
			   u8 data_len, u8 *data, u32 flags, u16 min_interval,
			   u16 max_interval, u16 sync_interval)
{
	struct adv_info *adv = NULL;
	int err;
	bool added = false;

	hci_disable_per_advertising_sync(hdev, instance);

	if (instance) {
		adv = hci_find_adv_instance(hdev, instance);
		if (adv) {
			if (sid != HCI_SID_INVALID && adv->sid != sid) {
				/* If the SID don't match attempt to find by
				 * SID.
				 */
				adv = hci_find_adv_sid(hdev, sid);
				if (!adv) {
					bt_dev_err(hdev,
						   "Unable to find adv_info");
					return -EINVAL;
				}
			}

			/* Turn it into periodic advertising */
			adv->periodic = true;
			adv->per_adv_data_len = data_len;
			if (data)
				memcpy(adv->per_adv_data, data, data_len);
			adv->flags = flags;
		} else if (!adv) {
			/* Create an instance if that could not be found */
			adv = hci_add_per_instance(hdev, instance, sid, flags,
						   data_len, data,
						   sync_interval,
						   sync_interval);
			if (IS_ERR(adv))
				return PTR_ERR(adv);
			adv->pending = false;
			added = true;
		}
	}

	/* Start advertising */
	err = hci_start_ext_adv_sync(hdev, instance);
	if (err < 0)
		goto fail;

	err = hci_adv_bcast_annoucement(hdev, adv);
	if (err < 0)
		goto fail;

	err = hci_set_per_adv_params_sync(hdev, instance, min_interval,
					  max_interval);
	if (err < 0)
		goto fail;

	err = hci_set_per_adv_data_sync(hdev, instance);
	if (err < 0)
		goto fail;

	err = hci_enable_per_advertising_sync(hdev, instance);
	if (err < 0)
		goto fail;

	return 0;

fail:
	if (added)
		hci_remove_adv_instance(hdev, instance);

	return err;
}

static int hci_start_adv_sync(struct hci_dev *hdev, u8 instance)
{
	int err;

	if (ext_adv_capable(hdev))
		return hci_start_ext_adv_sync(hdev, instance);

	err = hci_update_adv_data_sync(hdev, instance);
	if (err)
		return err;

	err = hci_update_scan_rsp_data_sync(hdev, instance);
	if (err)
		return err;

	return hci_enable_advertising_sync(hdev);
}

int hci_enable_advertising_sync(struct hci_dev *hdev)
{
	struct adv_info *adv_instance;
	struct hci_cp_le_set_adv_param cp;
	u8 own_addr_type, enable = 0x01;
	bool connectable;
	u16 adv_min_interval, adv_max_interval;
	u32 flags;
	u8 status;

	if (ext_adv_capable(hdev))
		return hci_enable_ext_advertising_sync(hdev,
						       hdev->cur_adv_instance);

	flags = hci_adv_instance_flags(hdev, hdev->cur_adv_instance);
	adv_instance = hci_find_adv_instance(hdev, hdev->cur_adv_instance);

	/* If the "connectable" instance flag was not set, then choose between
	 * ADV_IND and ADV_NONCONN_IND based on the global connectable setting.
	 */
	connectable = (flags & MGMT_ADV_FLAG_CONNECTABLE) ||
		      mgmt_get_connectable(hdev);

	if (!is_advertising_allowed(hdev, connectable))
		return -EINVAL;

	status = hci_disable_advertising_sync(hdev);
	if (status)
		return status;

	/* Clear the HCI_LE_ADV bit temporarily so that the
	 * hci_update_random_address knows that it's safe to go ahead
	 * and write a new random address. The flag will be set back on
	 * as soon as the SET_ADV_ENABLE HCI command completes.
	 */
	hci_dev_clear_flag(hdev, HCI_LE_ADV);

	/* Set require_privacy to true only when non-connectable
	 * advertising is used. In that case it is fine to use a
	 * non-resolvable private address.
	 */
	status = hci_update_random_address_sync(hdev, !connectable,
						adv_use_rpa(hdev, flags),
						&own_addr_type);
	if (status)
		return status;

	memset(&cp, 0, sizeof(cp));

	if (adv_instance) {
		adv_min_interval = adv_instance->min_interval;
		adv_max_interval = adv_instance->max_interval;
	} else {
		adv_min_interval = hdev->le_adv_min_interval;
		adv_max_interval = hdev->le_adv_max_interval;
	}

	if (connectable) {
		cp.type = LE_ADV_IND;
	} else {
		if (hci_adv_instance_is_scannable(hdev, hdev->cur_adv_instance))
			cp.type = LE_ADV_SCAN_IND;
		else
			cp.type = LE_ADV_NONCONN_IND;

		if (!hci_dev_test_flag(hdev, HCI_DISCOVERABLE) ||
		    hci_dev_test_flag(hdev, HCI_LIMITED_DISCOVERABLE)) {
			adv_min_interval = DISCOV_LE_FAST_ADV_INT_MIN;
			adv_max_interval = DISCOV_LE_FAST_ADV_INT_MAX;
		}
	}

	cp.min_interval = cpu_to_le16(adv_min_interval);
	cp.max_interval = cpu_to_le16(adv_max_interval);
	cp.own_address_type = own_addr_type;
	cp.channel_map = hdev->le_adv_channel_map;

	status = __hci_cmd_sync_status(hdev, HCI_OP_LE_SET_ADV_PARAM,
				       sizeof(cp), &cp, HCI_CMD_TIMEOUT);
	if (status)
		return status;

	return __hci_cmd_sync_status(hdev, HCI_OP_LE_SET_ADV_ENABLE,
				     sizeof(enable), &enable, HCI_CMD_TIMEOUT);
}

static int enable_advertising_sync(struct hci_dev *hdev, void *data)
{
	return hci_enable_advertising_sync(hdev);
}

int hci_enable_advertising(struct hci_dev *hdev)
{
	if (!hci_dev_test_flag(hdev, HCI_ADVERTISING) &&
	    list_empty(&hdev->adv_instances))
		return 0;

	return hci_cmd_sync_queue(hdev, enable_advertising_sync, NULL, NULL);
}

int hci_remove_ext_adv_instance_sync(struct hci_dev *hdev, u8 instance,
				     struct sock *sk)
{
	int err;

	if (!ext_adv_capable(hdev))
		return 0;

	err = hci_disable_ext_adv_instance_sync(hdev, instance);
	if (err)
		return err;

	/* If request specifies an instance that doesn't exist, fail */
	if (instance > 0 && !hci_find_adv_instance(hdev, instance))
		return -EINVAL;

	return __hci_cmd_sync_status_sk(hdev, HCI_OP_LE_REMOVE_ADV_SET,
					sizeof(instance), &instance, 0,
					HCI_CMD_TIMEOUT, sk);
}

int hci_le_terminate_big_sync(struct hci_dev *hdev, u8 handle, u8 reason)
{
	struct hci_cp_le_term_big cp;

	memset(&cp, 0, sizeof(cp));
	cp.handle = handle;
	cp.reason = reason;

	return __hci_cmd_sync_status(hdev, HCI_OP_LE_TERM_BIG,
				     sizeof(cp), &cp, HCI_CMD_TIMEOUT);
}

int hci_schedule_adv_instance_sync(struct hci_dev *hdev, u8 instance,
				   bool force)
{
	struct adv_info *adv = NULL;
	u16 timeout;

	if (hci_dev_test_flag(hdev, HCI_ADVERTISING) && !ext_adv_capable(hdev))
		return -EPERM;

	if (hdev->adv_instance_timeout)
		return -EBUSY;

	adv = hci_find_adv_instance(hdev, instance);
	if (!adv)
		return -ENOENT;

	/* A zero timeout means unlimited advertising. As long as there is
	 * only one instance, duration should be ignored. We still set a timeout
	 * in case further instances are being added later on.
	 *
	 * If the remaining lifetime of the instance is more than the duration
	 * then the timeout corresponds to the duration, otherwise it will be
	 * reduced to the remaining instance lifetime.
	 */
	if (adv->timeout == 0 || adv->duration <= adv->remaining_time)
		timeout = adv->duration;
	else
		timeout = adv->remaining_time;

	/* The remaining time is being reduced unless the instance is being
	 * advertised without time limit.
	 */
	if (adv->timeout)
		adv->remaining_time = adv->remaining_time - timeout;

	/* Only use work for scheduling instances with legacy advertising */
	if (!ext_adv_capable(hdev)) {
		hdev->adv_instance_timeout = timeout;
		queue_delayed_work(hdev->req_workqueue,
				   &hdev->adv_instance_expire,
				   secs_to_jiffies(timeout));
	}

	/* If we're just re-scheduling the same instance again then do not
	 * execute any HCI commands. This happens when a single instance is
	 * being advertised.
	 */
	if (!force && hdev->cur_adv_instance == instance &&
	    hci_dev_test_flag(hdev, HCI_LE_ADV))
		return 0;

	hdev->cur_adv_instance = instance;

	return hci_start_adv_sync(hdev, instance);
}

static int hci_clear_adv_sets_sync(struct hci_dev *hdev, struct sock *sk)
{
	int err;

	if (!ext_adv_capable(hdev))
		return 0;

	/* Disable instance 0x00 to disable all instances */
	err = hci_disable_ext_adv_instance_sync(hdev, 0x00);
	if (err)
		return err;

	return __hci_cmd_sync_status_sk(hdev, HCI_OP_LE_CLEAR_ADV_SETS,
					0, NULL, 0, HCI_CMD_TIMEOUT, sk);
}

static int hci_clear_adv_sync(struct hci_dev *hdev, struct sock *sk, bool force)
{
	struct adv_info *adv, *n;

	if (ext_adv_capable(hdev))
		/* Remove all existing sets */
		return hci_clear_adv_sets_sync(hdev, sk);

	/* This is safe as long as there is no command send while the lock is
	 * held.
	 */
	hci_dev_lock(hdev);

	/* Cleanup non-ext instances */
	list_for_each_entry_safe(adv, n, &hdev->adv_instances, list) {
		u8 instance = adv->instance;
		int err;

		if (!(force || adv->timeout))
			continue;

		err = hci_remove_adv_instance(hdev, instance);
		if (!err)
			mgmt_advertising_removed(sk, hdev, instance);
	}

	hci_dev_unlock(hdev);

	return 0;
}

static int hci_remove_adv_sync(struct hci_dev *hdev, u8 instance,
			       struct sock *sk)
{
	int err;

	/* If we use extended advertising, instance has to be removed first. */
	if (ext_adv_capable(hdev))
		return hci_remove_ext_adv_instance_sync(hdev, instance, sk);

	/* This is safe as long as there is no command send while the lock is
	 * held.
	 */
	hci_dev_lock(hdev);

	err = hci_remove_adv_instance(hdev, instance);
	if (!err)
		mgmt_advertising_removed(sk, hdev, instance);

	hci_dev_unlock(hdev);

	return err;
}

/* For a single instance:
 * - force == true: The instance will be removed even when its remaining
 *   lifetime is not zero.
 * - force == false: the instance will be deactivated but kept stored unless
 *   the remaining lifetime is zero.
 *
 * For instance == 0x00:
 * - force == true: All instances will be removed regardless of their timeout
 *   setting.
 * - force == false: Only instances that have a timeout will be removed.
 */
int hci_remove_advertising_sync(struct hci_dev *hdev, struct sock *sk,
				u8 instance, bool force)
{
	struct adv_info *next = NULL;
	int err;

	/* Cancel any timeout concerning the removed instance(s). */
	if (!instance || hdev->cur_adv_instance == instance)
		cancel_adv_timeout(hdev);

	/* Get the next instance to advertise BEFORE we remove
	 * the current one. This can be the same instance again
	 * if there is only one instance.
	 */
	if (hdev->cur_adv_instance == instance)
		next = hci_get_next_instance(hdev, instance);

	if (!instance) {
		err = hci_clear_adv_sync(hdev, sk, force);
		if (err)
			return err;
	} else {
		struct adv_info *adv = hci_find_adv_instance(hdev, instance);

		if (force || (adv && adv->timeout && !adv->remaining_time)) {
			/* Don't advertise a removed instance. */
			if (next && next->instance == instance)
				next = NULL;

			err = hci_remove_adv_sync(hdev, instance, sk);
			if (err)
				return err;
		}
	}

	if (!hdev_is_powered(hdev) || hci_dev_test_flag(hdev, HCI_ADVERTISING))
		return 0;

	if (next && !ext_adv_capable(hdev))
		hci_schedule_adv_instance_sync(hdev, next->instance, false);

	return 0;
}

int hci_read_rssi_sync(struct hci_dev *hdev, __le16 handle)
{
	struct hci_cp_read_rssi cp;

	cp.handle = handle;
	return __hci_cmd_sync_status(hdev, HCI_OP_READ_RSSI,
					sizeof(cp), &cp, HCI_CMD_TIMEOUT);
}

int hci_read_clock_sync(struct hci_dev *hdev, struct hci_cp_read_clock *cp)
{
	return __hci_cmd_sync_status(hdev, HCI_OP_READ_CLOCK,
					sizeof(*cp), cp, HCI_CMD_TIMEOUT);
}

int hci_read_tx_power_sync(struct hci_dev *hdev, __le16 handle, u8 type)
{
	struct hci_cp_read_tx_power cp;

	cp.handle = handle;
	cp.type = type;
	return __hci_cmd_sync_status(hdev, HCI_OP_READ_TX_POWER,
					sizeof(cp), &cp, HCI_CMD_TIMEOUT);
}

int hci_disable_advertising_sync(struct hci_dev *hdev)
{
	u8 enable = 0x00;

	/* If controller is not advertising we are done. */
	if (!hci_dev_test_flag(hdev, HCI_LE_ADV))
		return 0;

	if (ext_adv_capable(hdev))
		return hci_disable_ext_adv_instance_sync(hdev, 0x00);

	return __hci_cmd_sync_status(hdev, HCI_OP_LE_SET_ADV_ENABLE,
				     sizeof(enable), &enable, HCI_CMD_TIMEOUT);
}

static int hci_le_set_ext_scan_enable_sync(struct hci_dev *hdev, u8 val,
					   u8 filter_dup)
{
	struct hci_cp_le_set_ext_scan_enable cp;

	memset(&cp, 0, sizeof(cp));
	cp.enable = val;

	if (hci_dev_test_flag(hdev, HCI_MESH))
		cp.filter_dup = LE_SCAN_FILTER_DUP_DISABLE;
	else
		cp.filter_dup = filter_dup;

	return __hci_cmd_sync_status(hdev, HCI_OP_LE_SET_EXT_SCAN_ENABLE,
				     sizeof(cp), &cp, HCI_CMD_TIMEOUT);
}

static int hci_le_set_scan_enable_sync(struct hci_dev *hdev, u8 val,
				       u8 filter_dup)
{
	struct hci_cp_le_set_scan_enable cp;

	if (use_ext_scan(hdev))
		return hci_le_set_ext_scan_enable_sync(hdev, val, filter_dup);

	memset(&cp, 0, sizeof(cp));
	cp.enable = val;

	if (val && hci_dev_test_flag(hdev, HCI_MESH))
		cp.filter_dup = LE_SCAN_FILTER_DUP_DISABLE;
	else
		cp.filter_dup = filter_dup;

	return __hci_cmd_sync_status(hdev, HCI_OP_LE_SET_SCAN_ENABLE,
				     sizeof(cp), &cp, HCI_CMD_TIMEOUT);
}

static int hci_le_set_addr_resolution_enable_sync(struct hci_dev *hdev, u8 val)
{
	if (!ll_privacy_capable(hdev))
		return 0;

	/* If controller is not/already resolving we are done. */
	if (val == hci_dev_test_flag(hdev, HCI_LL_RPA_RESOLUTION))
		return 0;

	return __hci_cmd_sync_status(hdev, HCI_OP_LE_SET_ADDR_RESOLV_ENABLE,
				     sizeof(val), &val, HCI_CMD_TIMEOUT);
}

static int hci_scan_disable_sync(struct hci_dev *hdev)
{
	int err;

	/* If controller is not scanning we are done. */
	if (!hci_dev_test_flag(hdev, HCI_LE_SCAN))
		return 0;

	if (hdev->scanning_paused) {
		bt_dev_dbg(hdev, "Scanning is paused for suspend");
		return 0;
	}

	err = hci_le_set_scan_enable_sync(hdev, LE_SCAN_DISABLE, 0x00);
	if (err) {
		bt_dev_err(hdev, "Unable to disable scanning: %d", err);
		return err;
	}

	return err;
}

static bool scan_use_rpa(struct hci_dev *hdev)
{
	return hci_dev_test_flag(hdev, HCI_PRIVACY);
}

static void hci_start_interleave_scan(struct hci_dev *hdev)
{
	hdev->interleave_scan_state = INTERLEAVE_SCAN_NO_FILTER;
	queue_delayed_work(hdev->req_workqueue,
			   &hdev->interleave_scan, 0);
}

static void cancel_interleave_scan(struct hci_dev *hdev)
{
	bt_dev_dbg(hdev, "cancelling interleave scan");

	cancel_delayed_work_sync(&hdev->interleave_scan);

	hdev->interleave_scan_state = INTERLEAVE_SCAN_NONE;
}

/* Return true if interleave_scan wasn't started until exiting this function,
 * otherwise, return false
 */
static bool hci_update_interleaved_scan_sync(struct hci_dev *hdev)
{
	/* Do interleaved scan only if all of the following are true:
	 * - There is at least one ADV monitor
	 * - At least one pending LE connection or one device to be scanned for
	 * - Monitor offloading is not supported
	 * If so, we should alternate between allowlist scan and one without
	 * any filters to save power.
	 */
	bool use_interleaving = hci_is_adv_monitoring(hdev) &&
				!(list_empty(&hdev->pend_le_conns) &&
				  list_empty(&hdev->pend_le_reports)) &&
				hci_get_adv_monitor_offload_ext(hdev) ==
				    HCI_ADV_MONITOR_EXT_NONE;
	bool is_interleaving = is_interleave_scanning(hdev);

	if (use_interleaving && !is_interleaving) {
		hci_start_interleave_scan(hdev);
		bt_dev_dbg(hdev, "starting interleave scan");
		return true;
	}

	if (!use_interleaving && is_interleaving)
		cancel_interleave_scan(hdev);

	return false;
}

/* Removes connection to resolve list if needed.*/
static int hci_le_del_resolve_list_sync(struct hci_dev *hdev,
					bdaddr_t *bdaddr, u8 bdaddr_type)
{
	struct hci_cp_le_del_from_resolv_list cp;
	struct bdaddr_list_with_irk *entry;

	if (!ll_privacy_capable(hdev))
		return 0;

	/* Check if the IRK has been programmed */
	entry = hci_bdaddr_list_lookup_with_irk(&hdev->le_resolv_list, bdaddr,
						bdaddr_type);
	if (!entry)
		return 0;

	cp.bdaddr_type = bdaddr_type;
	bacpy(&cp.bdaddr, bdaddr);

	return __hci_cmd_sync_status(hdev, HCI_OP_LE_DEL_FROM_RESOLV_LIST,
				     sizeof(cp), &cp, HCI_CMD_TIMEOUT);
}

static int hci_le_del_accept_list_sync(struct hci_dev *hdev,
				       bdaddr_t *bdaddr, u8 bdaddr_type)
{
	struct hci_cp_le_del_from_accept_list cp;
	int err;

	/* Check if device is on accept list before removing it */
	if (!hci_bdaddr_list_lookup(&hdev->le_accept_list, bdaddr, bdaddr_type))
		return 0;

	cp.bdaddr_type = bdaddr_type;
	bacpy(&cp.bdaddr, bdaddr);

	/* Ignore errors when removing from resolving list as that is likely
	 * that the device was never added.
	 */
	hci_le_del_resolve_list_sync(hdev, &cp.bdaddr, cp.bdaddr_type);

	err = __hci_cmd_sync_status(hdev, HCI_OP_LE_DEL_FROM_ACCEPT_LIST,
				    sizeof(cp), &cp, HCI_CMD_TIMEOUT);
	if (err) {
		bt_dev_err(hdev, "Unable to remove from allow list: %d", err);
		return err;
	}

	bt_dev_dbg(hdev, "Remove %pMR (0x%x) from allow list", &cp.bdaddr,
		   cp.bdaddr_type);

	return 0;
}

struct conn_params {
	bdaddr_t addr;
	u8 addr_type;
	hci_conn_flags_t flags;
	u8 privacy_mode;
};

/* Adds connection to resolve list if needed.
 * Setting params to NULL programs local hdev->irk
 */
static int hci_le_add_resolve_list_sync(struct hci_dev *hdev,
					struct conn_params *params)
{
	struct hci_cp_le_add_to_resolv_list cp;
	struct smp_irk *irk;
	struct bdaddr_list_with_irk *entry;
	struct hci_conn_params *p;

	if (!ll_privacy_capable(hdev))
		return 0;

	/* Attempt to program local identity address, type and irk if params is
	 * NULL.
	 */
	if (!params) {
		if (!hci_dev_test_flag(hdev, HCI_PRIVACY))
			return 0;

		hci_copy_identity_address(hdev, &cp.bdaddr, &cp.bdaddr_type);
		memcpy(cp.peer_irk, hdev->irk, 16);
		goto done;
	} else if (!(params->flags & HCI_CONN_FLAG_ADDRESS_RESOLUTION))
		return 0;

	irk = hci_find_irk_by_addr(hdev, &params->addr, params->addr_type);
	if (!irk)
		return 0;

	/* Check if the IK has _not_ been programmed yet. */
	entry = hci_bdaddr_list_lookup_with_irk(&hdev->le_resolv_list,
						&params->addr,
						params->addr_type);
	if (entry)
		return 0;

	cp.bdaddr_type = params->addr_type;
	bacpy(&cp.bdaddr, &params->addr);
	memcpy(cp.peer_irk, irk->val, 16);

	/* Default privacy mode is always Network */
	params->privacy_mode = HCI_NETWORK_PRIVACY;

	rcu_read_lock();
	p = hci_pend_le_action_lookup(&hdev->pend_le_conns,
				      &params->addr, params->addr_type);
	if (!p)
		p = hci_pend_le_action_lookup(&hdev->pend_le_reports,
					      &params->addr, params->addr_type);
	if (p)
		WRITE_ONCE(p->privacy_mode, HCI_NETWORK_PRIVACY);
	rcu_read_unlock();

done:
	if (hci_dev_test_flag(hdev, HCI_PRIVACY))
		memcpy(cp.local_irk, hdev->irk, 16);
	else
		memset(cp.local_irk, 0, 16);

	return __hci_cmd_sync_status(hdev, HCI_OP_LE_ADD_TO_RESOLV_LIST,
				     sizeof(cp), &cp, HCI_CMD_TIMEOUT);
}

/* Set Device Privacy Mode. */
static int hci_le_set_privacy_mode_sync(struct hci_dev *hdev,
					struct conn_params *params)
{
	struct hci_cp_le_set_privacy_mode cp;
	struct smp_irk *irk;

	if (!ll_privacy_capable(hdev) ||
	    !(params->flags & HCI_CONN_FLAG_ADDRESS_RESOLUTION))
		return 0;

	/* If device privacy mode has already been set there is nothing to do */
	if (params->privacy_mode == HCI_DEVICE_PRIVACY)
		return 0;

	/* Check if HCI_CONN_FLAG_DEVICE_PRIVACY has been set as it also
	 * indicates that LL Privacy has been enabled and
	 * HCI_OP_LE_SET_PRIVACY_MODE is supported.
	 */
	if (!(params->flags & HCI_CONN_FLAG_DEVICE_PRIVACY))
		return 0;

	irk = hci_find_irk_by_addr(hdev, &params->addr, params->addr_type);
	if (!irk)
		return 0;

	memset(&cp, 0, sizeof(cp));
	cp.bdaddr_type = irk->addr_type;
	bacpy(&cp.bdaddr, &irk->bdaddr);
	cp.mode = HCI_DEVICE_PRIVACY;

	/* Note: params->privacy_mode is not updated since it is a copy */

	return __hci_cmd_sync_status(hdev, HCI_OP_LE_SET_PRIVACY_MODE,
				     sizeof(cp), &cp, HCI_CMD_TIMEOUT);
}

/* Adds connection to allow list if needed, if the device uses RPA (has IRK)
 * this attempts to program the device in the resolving list as well and
 * properly set the privacy mode.
 */
static int hci_le_add_accept_list_sync(struct hci_dev *hdev,
				       struct conn_params *params,
				       u8 *num_entries)
{
	struct hci_cp_le_add_to_accept_list cp;
	int err;

	/* During suspend, only wakeable devices can be in acceptlist */
	if (hdev->suspended &&
	    !(params->flags & HCI_CONN_FLAG_REMOTE_WAKEUP)) {
		hci_le_del_accept_list_sync(hdev, &params->addr,
					    params->addr_type);
		return 0;
	}

	/* Select filter policy to accept all advertising */
	if (*num_entries >= hdev->le_accept_list_size)
		return -ENOSPC;

	/* Attempt to program the device in the resolving list first to avoid
	 * having to rollback in case it fails since the resolving list is
	 * dynamic it can probably be smaller than the accept list.
	 */
	err = hci_le_add_resolve_list_sync(hdev, params);
	if (err) {
		bt_dev_err(hdev, "Unable to add to resolve list: %d", err);
		return err;
	}

	/* Set Privacy Mode */
	err = hci_le_set_privacy_mode_sync(hdev, params);
	if (err) {
		bt_dev_err(hdev, "Unable to set privacy mode: %d", err);
		return err;
	}

	/* Check if already in accept list */
	if (hci_bdaddr_list_lookup(&hdev->le_accept_list, &params->addr,
				   params->addr_type))
		return 0;

	*num_entries += 1;
	cp.bdaddr_type = params->addr_type;
	bacpy(&cp.bdaddr, &params->addr);

	err = __hci_cmd_sync_status(hdev, HCI_OP_LE_ADD_TO_ACCEPT_LIST,
				    sizeof(cp), &cp, HCI_CMD_TIMEOUT);
	if (err) {
		bt_dev_err(hdev, "Unable to add to allow list: %d", err);
		/* Rollback the device from the resolving list */
		hci_le_del_resolve_list_sync(hdev, &cp.bdaddr, cp.bdaddr_type);
		return err;
	}

	bt_dev_dbg(hdev, "Add %pMR (0x%x) to allow list", &cp.bdaddr,
		   cp.bdaddr_type);

	return 0;
}

/* This function disables/pause all advertising instances */
static int hci_pause_advertising_sync(struct hci_dev *hdev)
{
	int err;
	int old_state;

	/* If controller is not advertising we are done. */
	if (!hci_dev_test_flag(hdev, HCI_LE_ADV))
		return 0;

	/* If already been paused there is nothing to do. */
	if (hdev->advertising_paused)
		return 0;

	bt_dev_dbg(hdev, "Pausing directed advertising");

	/* Stop directed advertising */
	old_state = hci_dev_test_flag(hdev, HCI_ADVERTISING);
	if (old_state) {
		/* When discoverable timeout triggers, then just make sure
		 * the limited discoverable flag is cleared. Even in the case
		 * of a timeout triggered from general discoverable, it is
		 * safe to unconditionally clear the flag.
		 */
		hci_dev_clear_flag(hdev, HCI_LIMITED_DISCOVERABLE);
		hci_dev_clear_flag(hdev, HCI_DISCOVERABLE);
		hdev->discov_timeout = 0;
	}

	bt_dev_dbg(hdev, "Pausing advertising instances");

	/* Call to disable any advertisements active on the controller.
	 * This will succeed even if no advertisements are configured.
	 */
	err = hci_disable_advertising_sync(hdev);
	if (err)
		return err;

	/* If we are using software rotation, pause the loop */
	if (!ext_adv_capable(hdev))
		cancel_adv_timeout(hdev);

	hdev->advertising_paused = true;
	hdev->advertising_old_state = old_state;

	return 0;
}

/* This function enables all user advertising instances */
static int hci_resume_advertising_sync(struct hci_dev *hdev)
{
	struct adv_info *adv, *tmp;
	int err;

	/* If advertising has not been paused there is nothing  to do. */
	if (!hdev->advertising_paused)
		return 0;

	/* Resume directed advertising */
	hdev->advertising_paused = false;
	if (hdev->advertising_old_state) {
		hci_dev_set_flag(hdev, HCI_ADVERTISING);
		hdev->advertising_old_state = 0;
	}

	bt_dev_dbg(hdev, "Resuming advertising instances");

	if (ext_adv_capable(hdev)) {
		/* Call for each tracked instance to be re-enabled */
		list_for_each_entry_safe(adv, tmp, &hdev->adv_instances, list) {
			err = hci_enable_ext_advertising_sync(hdev,
							      adv->instance);
			if (!err)
				continue;

			/* If the instance cannot be resumed remove it */
			hci_remove_ext_adv_instance_sync(hdev, adv->instance,
							 NULL);
		}
	} else {
		/* Schedule for most recent instance to be restarted and begin
		 * the software rotation loop
		 */
		err = hci_schedule_adv_instance_sync(hdev,
						     hdev->cur_adv_instance,
						     true);
	}

	hdev->advertising_paused = false;

	return err;
}

static int hci_pause_addr_resolution(struct hci_dev *hdev)
{
	int err;

	if (!ll_privacy_capable(hdev))
		return 0;

	if (!hci_dev_test_flag(hdev, HCI_LL_RPA_RESOLUTION))
		return 0;

	/* Cannot disable addr resolution if scanning is enabled or
	 * when initiating an LE connection.
	 */
	if (hci_dev_test_flag(hdev, HCI_LE_SCAN) ||
	    hci_lookup_le_connect(hdev)) {
		bt_dev_err(hdev, "Command not allowed when scan/LE connect");
		return -EPERM;
	}

	/* Cannot disable addr resolution if advertising is enabled. */
	err = hci_pause_advertising_sync(hdev);
	if (err) {
		bt_dev_err(hdev, "Pause advertising failed: %d", err);
		return err;
	}

	err = hci_le_set_addr_resolution_enable_sync(hdev, 0x00);
	if (err)
		bt_dev_err(hdev, "Unable to disable Address Resolution: %d",
			   err);

	/* Return if address resolution is disabled and RPA is not used. */
	if (!err && scan_use_rpa(hdev))
		return 0;

	hci_resume_advertising_sync(hdev);
	return err;
}

struct sk_buff *hci_read_local_oob_data_sync(struct hci_dev *hdev,
					     bool extended, struct sock *sk)
{
	u16 opcode = extended ? HCI_OP_READ_LOCAL_OOB_EXT_DATA :
					HCI_OP_READ_LOCAL_OOB_DATA;

	return __hci_cmd_sync_sk(hdev, opcode, 0, NULL, 0, HCI_CMD_TIMEOUT, sk);
}

static struct conn_params *conn_params_copy(struct list_head *list, size_t *n)
{
	struct hci_conn_params *params;
	struct conn_params *p;
	size_t i;

	rcu_read_lock();

	i = 0;
	list_for_each_entry_rcu(params, list, action)
		++i;
	*n = i;

	rcu_read_unlock();

	p = kvcalloc(*n, sizeof(struct conn_params), GFP_KERNEL);
	if (!p)
		return NULL;

	rcu_read_lock();

	i = 0;
	list_for_each_entry_rcu(params, list, action) {
		/* Racing adds are handled in next scan update */
		if (i >= *n)
			break;

		/* No hdev->lock, but: addr, addr_type are immutable.
		 * privacy_mode is only written by us or in
		 * hci_cc_le_set_privacy_mode that we wait for.
		 * We should be idempotent so MGMT updating flags
		 * while we are processing is OK.
		 */
		bacpy(&p[i].addr, &params->addr);
		p[i].addr_type = params->addr_type;
		p[i].flags = READ_ONCE(params->flags);
		p[i].privacy_mode = READ_ONCE(params->privacy_mode);
		++i;
	}

	rcu_read_unlock();

	*n = i;
	return p;
}

/* Clear LE Accept List */
static int hci_le_clear_accept_list_sync(struct hci_dev *hdev)
{
	if (!(hdev->commands[26] & 0x80))
		return 0;

	return __hci_cmd_sync_status(hdev, HCI_OP_LE_CLEAR_ACCEPT_LIST, 0, NULL,
				     HCI_CMD_TIMEOUT);
}

/* Device must not be scanning when updating the accept list.
 *
 * Update is done using the following sequence:
 *
 * ll_privacy_capable((Disable Advertising) -> Disable Resolving List) ->
 * Remove Devices From Accept List ->
 * (has IRK && ll_privacy_capable(Remove Devices From Resolving List))->
 * Add Devices to Accept List ->
 * (has IRK && ll_privacy_capable(Remove Devices From Resolving List)) ->
 * ll_privacy_capable(Enable Resolving List -> (Enable Advertising)) ->
 * Enable Scanning
 *
 * In case of failure advertising shall be restored to its original state and
 * return would disable accept list since either accept or resolving list could
 * not be programmed.
 *
 */
static u8 hci_update_accept_list_sync(struct hci_dev *hdev)
{
	struct conn_params *params;
	struct bdaddr_list *b, *t;
	u8 num_entries = 0;
	bool pend_conn, pend_report;
	u8 filter_policy;
	size_t i, n;
	int err;

	/* Pause advertising if resolving list can be used as controllers
	 * cannot accept resolving list modifications while advertising.
	 */
	if (ll_privacy_capable(hdev)) {
		err = hci_pause_advertising_sync(hdev);
		if (err) {
			bt_dev_err(hdev, "pause advertising failed: %d", err);
			return 0x00;
		}
	}

	/* Disable address resolution while reprogramming accept list since
	 * devices that do have an IRK will be programmed in the resolving list
	 * when LL Privacy is enabled.
	 */
	err = hci_le_set_addr_resolution_enable_sync(hdev, 0x00);
	if (err) {
		bt_dev_err(hdev, "Unable to disable LL privacy: %d", err);
		goto done;
	}

	/* Force address filtering if PA Sync is in progress */
	if (hci_dev_test_flag(hdev, HCI_PA_SYNC)) {
		struct hci_conn *conn;

		conn = hci_conn_hash_lookup_create_pa_sync(hdev);
		if (conn) {
			struct conn_params pa;

			memset(&pa, 0, sizeof(pa));

			bacpy(&pa.addr, &conn->dst);
			pa.addr_type = conn->dst_type;

			/* Clear first since there could be addresses left
			 * behind.
			 */
			hci_le_clear_accept_list_sync(hdev);

			num_entries = 1;
			err = hci_le_add_accept_list_sync(hdev, &pa,
							  &num_entries);
			goto done;
		}
	}

	/* Go through the current accept list programmed into the
	 * controller one by one and check if that address is connected or is
	 * still in the list of pending connections or list of devices to
	 * report. If not present in either list, then remove it from
	 * the controller.
	 */
	list_for_each_entry_safe(b, t, &hdev->le_accept_list, list) {
		if (hci_conn_hash_lookup_le(hdev, &b->bdaddr, b->bdaddr_type))
			continue;

		/* Pointers not dereferenced, no locks needed */
		pend_conn = hci_pend_le_action_lookup(&hdev->pend_le_conns,
						      &b->bdaddr,
						      b->bdaddr_type);
		pend_report = hci_pend_le_action_lookup(&hdev->pend_le_reports,
							&b->bdaddr,
							b->bdaddr_type);

		/* If the device is not likely to connect or report,
		 * remove it from the acceptlist.
		 */
		if (!pend_conn && !pend_report) {
			hci_le_del_accept_list_sync(hdev, &b->bdaddr,
						    b->bdaddr_type);
			continue;
		}

		num_entries++;
	}

	/* Since all no longer valid accept list entries have been
	 * removed, walk through the list of pending connections
	 * and ensure that any new device gets programmed into
	 * the controller.
	 *
	 * If the list of the devices is larger than the list of
	 * available accept list entries in the controller, then
	 * just abort and return filer policy value to not use the
	 * accept list.
	 *
	 * The list and params may be mutated while we wait for events,
	 * so make a copy and iterate it.
	 */

	params = conn_params_copy(&hdev->pend_le_conns, &n);
	if (!params) {
		err = -ENOMEM;
		goto done;
	}

	for (i = 0; i < n; ++i) {
		err = hci_le_add_accept_list_sync(hdev, &params[i],
						  &num_entries);
		if (err) {
			kvfree(params);
			goto done;
		}
	}

	kvfree(params);

	/* After adding all new pending connections, walk through
	 * the list of pending reports and also add these to the
	 * accept list if there is still space. Abort if space runs out.
	 */

	params = conn_params_copy(&hdev->pend_le_reports, &n);
	if (!params) {
		err = -ENOMEM;
		goto done;
	}

	for (i = 0; i < n; ++i) {
		err = hci_le_add_accept_list_sync(hdev, &params[i],
						  &num_entries);
		if (err) {
			kvfree(params);
			goto done;
		}
	}

	kvfree(params);

	/* Use the allowlist unless the following conditions are all true:
	 * - We are not currently suspending
	 * - There are 1 or more ADV monitors registered and it's not offloaded
	 * - Interleaved scanning is not currently using the allowlist
	 */
	if (!idr_is_empty(&hdev->adv_monitors_idr) && !hdev->suspended &&
	    hci_get_adv_monitor_offload_ext(hdev) == HCI_ADV_MONITOR_EXT_NONE &&
	    hdev->interleave_scan_state != INTERLEAVE_SCAN_ALLOWLIST)
		err = -EINVAL;

done:
	filter_policy = err ? 0x00 : 0x01;

	/* Enable address resolution when LL Privacy is enabled. */
	err = hci_le_set_addr_resolution_enable_sync(hdev, 0x01);
	if (err)
		bt_dev_err(hdev, "Unable to enable LL privacy: %d", err);

	/* Resume advertising if it was paused */
	if (ll_privacy_capable(hdev))
		hci_resume_advertising_sync(hdev);

	/* Select filter policy to use accept list */
	return filter_policy;
}

static void hci_le_scan_phy_params(struct hci_cp_le_scan_phy_params *cp,
				   u8 type, u16 interval, u16 window)
{
	cp->type = type;
	cp->interval = cpu_to_le16(interval);
	cp->window = cpu_to_le16(window);
}

static int hci_le_set_ext_scan_param_sync(struct hci_dev *hdev, u8 type,
					  u16 interval, u16 window,
					  u8 own_addr_type, u8 filter_policy)
{
	struct hci_cp_le_set_ext_scan_params *cp;
	struct hci_cp_le_scan_phy_params *phy;
	u8 data[sizeof(*cp) + sizeof(*phy) * 2];
	u8 num_phy = 0x00;

	cp = (void *)data;
	phy = (void *)cp->data;

	memset(data, 0, sizeof(data));

	cp->own_addr_type = own_addr_type;
	cp->filter_policy = filter_policy;

	/* Check if PA Sync is in progress then select the PHY based on the
	 * hci_conn.iso_qos.
	 */
	if (hci_dev_test_flag(hdev, HCI_PA_SYNC)) {
		struct hci_cp_le_add_to_accept_list *sent;

		sent = hci_sent_cmd_data(hdev, HCI_OP_LE_ADD_TO_ACCEPT_LIST);
		if (sent) {
			struct hci_conn *conn;

			conn = hci_conn_hash_lookup_ba(hdev, PA_LINK,
						       &sent->bdaddr);
			if (conn) {
				struct bt_iso_qos *qos = &conn->iso_qos;

				if (qos->bcast.in.phy & BT_ISO_PHY_1M ||
				    qos->bcast.in.phy & BT_ISO_PHY_2M) {
					cp->scanning_phys |= LE_SCAN_PHY_1M;
					hci_le_scan_phy_params(phy, type,
							       interval,
							       window);
					num_phy++;
					phy++;
				}

				if (qos->bcast.in.phy & BT_ISO_PHY_CODED) {
					cp->scanning_phys |= LE_SCAN_PHY_CODED;
					hci_le_scan_phy_params(phy, type,
							       interval * 3,
							       window * 3);
					num_phy++;
					phy++;
				}

				if (num_phy)
					goto done;
			}
		}
	}

	if (scan_1m(hdev) || scan_2m(hdev)) {
		cp->scanning_phys |= LE_SCAN_PHY_1M;
		hci_le_scan_phy_params(phy, type, interval, window);
		num_phy++;
		phy++;
	}

	if (scan_coded(hdev)) {
		cp->scanning_phys |= LE_SCAN_PHY_CODED;
		hci_le_scan_phy_params(phy, type, interval * 3, window * 3);
		num_phy++;
		phy++;
	}

done:
	if (!num_phy)
		return -EINVAL;

	return __hci_cmd_sync_status(hdev, HCI_OP_LE_SET_EXT_SCAN_PARAMS,
				     sizeof(*cp) + sizeof(*phy) * num_phy,
				     data, HCI_CMD_TIMEOUT);
}

static int hci_le_set_scan_param_sync(struct hci_dev *hdev, u8 type,
				      u16 interval, u16 window,
				      u8 own_addr_type, u8 filter_policy)
{
	struct hci_cp_le_set_scan_param cp;

	if (use_ext_scan(hdev))
		return hci_le_set_ext_scan_param_sync(hdev, type, interval,
						      window, own_addr_type,
						      filter_policy);

	memset(&cp, 0, sizeof(cp));
	cp.type = type;
	cp.interval = cpu_to_le16(interval);
	cp.window = cpu_to_le16(window);
	cp.own_address_type = own_addr_type;
	cp.filter_policy = filter_policy;

	return __hci_cmd_sync_status(hdev, HCI_OP_LE_SET_SCAN_PARAM,
				     sizeof(cp), &cp, HCI_CMD_TIMEOUT);
}

static int hci_start_scan_sync(struct hci_dev *hdev, u8 type, u16 interval,
			       u16 window, u8 own_addr_type, u8 filter_policy,
			       u8 filter_dup)
{
	int err;

	if (hdev->scanning_paused) {
		bt_dev_dbg(hdev, "Scanning is paused for suspend");
		return 0;
	}

	err = hci_le_set_scan_param_sync(hdev, type, interval, window,
					 own_addr_type, filter_policy);
	if (err)
		return err;

	return hci_le_set_scan_enable_sync(hdev, LE_SCAN_ENABLE, filter_dup);
}

static int hci_passive_scan_sync(struct hci_dev *hdev)
{
	u8 own_addr_type;
	u8 filter_policy;
	u16 window, interval;
	u8 filter_dups = LE_SCAN_FILTER_DUP_ENABLE;
	int err;

	if (hdev->scanning_paused) {
		bt_dev_dbg(hdev, "Scanning is paused for suspend");
		return 0;
	}

	err = hci_scan_disable_sync(hdev);
	if (err) {
		bt_dev_err(hdev, "disable scanning failed: %d", err);
		return err;
	}

	/* Set require_privacy to false since no SCAN_REQ are send
	 * during passive scanning. Not using an non-resolvable address
	 * here is important so that peer devices using direct
	 * advertising with our address will be correctly reported
	 * by the controller.
	 */
	if (hci_update_random_address_sync(hdev, false, scan_use_rpa(hdev),
					   &own_addr_type))
		return 0;

	if (hdev->enable_advmon_interleave_scan &&
	    hci_update_interleaved_scan_sync(hdev))
		return 0;

	bt_dev_dbg(hdev, "interleave state %d", hdev->interleave_scan_state);

	/* Adding or removing entries from the accept list must
	 * happen before enabling scanning. The controller does
	 * not allow accept list modification while scanning.
	 */
	filter_policy = hci_update_accept_list_sync(hdev);

	/* If suspended and filter_policy set to 0x00 (no acceptlist) then
	 * passive scanning cannot be started since that would require the host
	 * to be woken up to process the reports.
	 */
	if (hdev->suspended && !filter_policy) {
		/* Check if accept list is empty then there is no need to scan
		 * while suspended.
		 */
		if (list_empty(&hdev->le_accept_list))
			return 0;

		/* If there are devices is the accept_list that means some
		 * devices could not be programmed which in non-suspended case
		 * means filter_policy needs to be set to 0x00 so the host needs
		 * to filter, but since this is treating suspended case we
		 * can ignore device needing host to filter to allow devices in
		 * the acceptlist to be able to wakeup the system.
		 */
		filter_policy = 0x01;
	}

	/* When the controller is using random resolvable addresses and
	 * with that having LE privacy enabled, then controllers with
	 * Extended Scanner Filter Policies support can now enable support
	 * for handling directed advertising.
	 *
	 * So instead of using filter polices 0x00 (no acceptlist)
	 * and 0x01 (acceptlist enabled) use the new filter policies
	 * 0x02 (no acceptlist) and 0x03 (acceptlist enabled).
	 */
	if (hci_dev_test_flag(hdev, HCI_PRIVACY) &&
	    (hdev->le_features[0] & HCI_LE_EXT_SCAN_POLICY))
		filter_policy |= 0x02;

	if (hdev->suspended) {
		window = hdev->le_scan_window_suspend;
		interval = hdev->le_scan_int_suspend;
	} else if (hci_is_le_conn_scanning(hdev)) {
		window = hdev->le_scan_window_connect;
		interval = hdev->le_scan_int_connect;
	} else if (hci_is_adv_monitoring(hdev)) {
		window = hdev->le_scan_window_adv_monitor;
		interval = hdev->le_scan_int_adv_monitor;

		/* Disable duplicates filter when scanning for advertisement
		 * monitor for the following reasons.
		 *
		 * For HW pattern filtering (ex. MSFT), Realtek and Qualcomm
		 * controllers ignore RSSI_Sampling_Period when the duplicates
		 * filter is enabled.
		 *
		 * For SW pattern filtering, when we're not doing interleaved
		 * scanning, it is necessary to disable duplicates filter,
		 * otherwise hosts can only receive one advertisement and it's
		 * impossible to know if a peer is still in range.
		 */
		filter_dups = LE_SCAN_FILTER_DUP_DISABLE;
	} else {
		window = hdev->le_scan_window;
		interval = hdev->le_scan_interval;
	}

	/* Disable all filtering for Mesh */
	if (hci_dev_test_flag(hdev, HCI_MESH)) {
		filter_policy = 0;
		filter_dups = LE_SCAN_FILTER_DUP_DISABLE;
	}

	bt_dev_dbg(hdev, "LE passive scan with acceptlist = %d", filter_policy);

	return hci_start_scan_sync(hdev, LE_SCAN_PASSIVE, interval, window,
				   own_addr_type, filter_policy, filter_dups);
}

/* This function controls the passive scanning based on hdev->pend_le_conns
 * list. If there are pending LE connection we start the background scanning,
 * otherwise we stop it in the following sequence:
 *
 * If there are devices to scan:
 *
 * Disable Scanning -> Update Accept List ->
 * ll_privacy_capable((Disable Advertising) -> Disable Resolving List ->
 * Update Resolving List -> Enable Resolving List -> (Enable Advertising)) ->
 * Enable Scanning
 *
 * Otherwise:
 *
 * Disable Scanning
 */
int hci_update_passive_scan_sync(struct hci_dev *hdev)
{
	int err;

	if (!test_bit(HCI_UP, &hdev->flags) ||
	    test_bit(HCI_INIT, &hdev->flags) ||
	    hci_dev_test_flag(hdev, HCI_SETUP) ||
	    hci_dev_test_flag(hdev, HCI_CONFIG) ||
	    hci_dev_test_flag(hdev, HCI_AUTO_OFF) ||
	    hci_dev_test_flag(hdev, HCI_UNREGISTER))
		return 0;

	/* No point in doing scanning if LE support hasn't been enabled */
	if (!hci_dev_test_flag(hdev, HCI_LE_ENABLED))
		return 0;

	/* If discovery is active don't interfere with it */
	if (hdev->discovery.state != DISCOVERY_STOPPED)
		return 0;

	/* Reset RSSI and UUID filters when starting background scanning
	 * since these filters are meant for service discovery only.
	 *
	 * The Start Discovery and Start Service Discovery operations
	 * ensure to set proper values for RSSI threshold and UUID
	 * filter list. So it is safe to just reset them here.
	 */
	hci_discovery_filter_clear(hdev);

	bt_dev_dbg(hdev, "ADV monitoring is %s",
		   hci_is_adv_monitoring(hdev) ? "on" : "off");

	if (!hci_dev_test_flag(hdev, HCI_MESH) &&
	    list_empty(&hdev->pend_le_conns) &&
	    list_empty(&hdev->pend_le_reports) &&
	    !hci_is_adv_monitoring(hdev) &&
	    !hci_dev_test_flag(hdev, HCI_PA_SYNC)) {
		/* If there is no pending LE connections or devices
		 * to be scanned for or no ADV monitors, we should stop the
		 * background scanning.
		 */

		bt_dev_dbg(hdev, "stopping background scanning");

		err = hci_scan_disable_sync(hdev);
		if (err)
			bt_dev_err(hdev, "stop background scanning failed: %d",
				   err);
	} else {
		/* If there is at least one pending LE connection, we should
		 * keep the background scan running.
		 */

		/* If controller is connecting, we should not start scanning
		 * since some controllers are not able to scan and connect at
		 * the same time.
		 */
		if (hci_lookup_le_connect(hdev))
			return 0;

		bt_dev_dbg(hdev, "start background scanning");

		err = hci_passive_scan_sync(hdev);
		if (err)
			bt_dev_err(hdev, "start background scanning failed: %d",
				   err);
	}

	return err;
}

static int update_scan_sync(struct hci_dev *hdev, void *data)
{
	return hci_update_scan_sync(hdev);
}

int hci_update_scan(struct hci_dev *hdev)
{
	return hci_cmd_sync_queue(hdev, update_scan_sync, NULL, NULL);
}

static int update_passive_scan_sync(struct hci_dev *hdev, void *data)
{
	return hci_update_passive_scan_sync(hdev);
}

int hci_update_passive_scan(struct hci_dev *hdev)
{
	/* Only queue if it would have any effect */
	if (!test_bit(HCI_UP, &hdev->flags) ||
	    test_bit(HCI_INIT, &hdev->flags) ||
	    hci_dev_test_flag(hdev, HCI_SETUP) ||
	    hci_dev_test_flag(hdev, HCI_CONFIG) ||
	    hci_dev_test_flag(hdev, HCI_AUTO_OFF) ||
	    hci_dev_test_flag(hdev, HCI_UNREGISTER))
		return 0;

	return hci_cmd_sync_queue_once(hdev, update_passive_scan_sync, NULL,
				       NULL);
}

int hci_write_sc_support_sync(struct hci_dev *hdev, u8 val)
{
	int err;

	if (!bredr_sc_enabled(hdev) || lmp_host_sc_capable(hdev))
		return 0;

	err = __hci_cmd_sync_status(hdev, HCI_OP_WRITE_SC_SUPPORT,
				    sizeof(val), &val, HCI_CMD_TIMEOUT);

	if (!err) {
		if (val) {
			hdev->features[1][0] |= LMP_HOST_SC;
			hci_dev_set_flag(hdev, HCI_SC_ENABLED);
		} else {
			hdev->features[1][0] &= ~LMP_HOST_SC;
			hci_dev_clear_flag(hdev, HCI_SC_ENABLED);
		}
	}

	return err;
}

int hci_write_ssp_mode_sync(struct hci_dev *hdev, u8 mode)
{
	int err;

	if (!hci_dev_test_flag(hdev, HCI_SSP_ENABLED) ||
	    lmp_host_ssp_capable(hdev))
		return 0;

	if (!mode && hci_dev_test_flag(hdev, HCI_USE_DEBUG_KEYS)) {
		__hci_cmd_sync_status(hdev, HCI_OP_WRITE_SSP_DEBUG_MODE,
				      sizeof(mode), &mode, HCI_CMD_TIMEOUT);
	}

	err = __hci_cmd_sync_status(hdev, HCI_OP_WRITE_SSP_MODE,
				    sizeof(mode), &mode, HCI_CMD_TIMEOUT);
	if (err)
		return err;

	return hci_write_sc_support_sync(hdev, 0x01);
}

int hci_write_le_host_supported_sync(struct hci_dev *hdev, u8 le, u8 simul)
{
	struct hci_cp_write_le_host_supported cp;

	if (!hci_dev_test_flag(hdev, HCI_LE_ENABLED) ||
	    !lmp_bredr_capable(hdev))
		return 0;

	/* Check first if we already have the right host state
	 * (host features set)
	 */
	if (le == lmp_host_le_capable(hdev) &&
	    simul == lmp_host_le_br_capable(hdev))
		return 0;

	memset(&cp, 0, sizeof(cp));

	cp.le = le;
	cp.simul = simul;

	return __hci_cmd_sync_status(hdev, HCI_OP_WRITE_LE_HOST_SUPPORTED,
				     sizeof(cp), &cp, HCI_CMD_TIMEOUT);
}

static int hci_powered_update_adv_sync(struct hci_dev *hdev)
{
	struct adv_info *adv, *tmp;
	int err;

	if (!hci_dev_test_flag(hdev, HCI_LE_ENABLED))
		return 0;

	/* If RPA Resolution has not been enable yet it means the
	 * resolving list is empty and we should attempt to program the
	 * local IRK in order to support using own_addr_type
	 * ADDR_LE_DEV_RANDOM_RESOLVED (0x03).
	 */
	if (!hci_dev_test_flag(hdev, HCI_LL_RPA_RESOLUTION)) {
		hci_le_add_resolve_list_sync(hdev, NULL);
		hci_le_set_addr_resolution_enable_sync(hdev, 0x01);
	}

	/* Make sure the controller has a good default for
	 * advertising data. This also applies to the case
	 * where BR/EDR was toggled during the AUTO_OFF phase.
	 */
	if (hci_dev_test_flag(hdev, HCI_ADVERTISING) ||
	    list_empty(&hdev->adv_instances)) {
		if (ext_adv_capable(hdev)) {
			err = hci_setup_ext_adv_instance_sync(hdev, 0x00);
			if (!err)
				hci_update_scan_rsp_data_sync(hdev, 0x00);
		} else {
			err = hci_update_adv_data_sync(hdev, 0x00);
			if (!err)
				hci_update_scan_rsp_data_sync(hdev, 0x00);
		}

		if (hci_dev_test_flag(hdev, HCI_ADVERTISING))
			hci_enable_advertising_sync(hdev);
	}

	/* Call for each tracked instance to be scheduled */
	list_for_each_entry_safe(adv, tmp, &hdev->adv_instances, list)
		hci_schedule_adv_instance_sync(hdev, adv->instance, true);

	return 0;
}

static int hci_write_auth_enable_sync(struct hci_dev *hdev)
{
	u8 link_sec;

	link_sec = hci_dev_test_flag(hdev, HCI_LINK_SECURITY);
	if (link_sec == test_bit(HCI_AUTH, &hdev->flags))
		return 0;

	return __hci_cmd_sync_status(hdev, HCI_OP_WRITE_AUTH_ENABLE,
				     sizeof(link_sec), &link_sec,
				     HCI_CMD_TIMEOUT);
}

int hci_write_fast_connectable_sync(struct hci_dev *hdev, bool enable)
{
	struct hci_cp_write_page_scan_activity cp;
	u8 type;
	int err = 0;

	if (!hci_dev_test_flag(hdev, HCI_BREDR_ENABLED))
		return 0;

	if (hdev->hci_ver < BLUETOOTH_VER_1_2)
		return 0;

	memset(&cp, 0, sizeof(cp));

	if (enable) {
		type = PAGE_SCAN_TYPE_INTERLACED;

		/* 160 msec page scan interval */
		cp.interval = cpu_to_le16(0x0100);
	} else {
		type = hdev->def_page_scan_type;
		cp.interval = cpu_to_le16(hdev->def_page_scan_int);
	}

	cp.window = cpu_to_le16(hdev->def_page_scan_window);

	if (__cpu_to_le16(hdev->page_scan_interval) != cp.interval ||
	    __cpu_to_le16(hdev->page_scan_window) != cp.window) {
		err = __hci_cmd_sync_status(hdev,
					    HCI_OP_WRITE_PAGE_SCAN_ACTIVITY,
					    sizeof(cp), &cp, HCI_CMD_TIMEOUT);
		if (err)
			return err;
	}

	if (hdev->page_scan_type != type)
		err = __hci_cmd_sync_status(hdev,
					    HCI_OP_WRITE_PAGE_SCAN_TYPE,
					    sizeof(type), &type,
					    HCI_CMD_TIMEOUT);

	return err;
}

static bool disconnected_accept_list_entries(struct hci_dev *hdev)
{
	struct bdaddr_list *b;

	list_for_each_entry(b, &hdev->accept_list, list) {
		struct hci_conn *conn;

		conn = hci_conn_hash_lookup_ba(hdev, ACL_LINK, &b->bdaddr);
		if (!conn)
			return true;

		if (conn->state != BT_CONNECTED && conn->state != BT_CONFIG)
			return true;
	}

	return false;
}

static int hci_write_scan_enable_sync(struct hci_dev *hdev, u8 val)
{
	return __hci_cmd_sync_status(hdev, HCI_OP_WRITE_SCAN_ENABLE,
					    sizeof(val), &val,
					    HCI_CMD_TIMEOUT);
}

int hci_update_scan_sync(struct hci_dev *hdev)
{
	u8 scan;

	if (!hci_dev_test_flag(hdev, HCI_BREDR_ENABLED))
		return 0;

	if (!hdev_is_powered(hdev))
		return 0;

	if (mgmt_powering_down(hdev))
		return 0;

	if (hdev->scanning_paused)
		return 0;

	if (hci_dev_test_flag(hdev, HCI_CONNECTABLE) ||
	    disconnected_accept_list_entries(hdev))
		scan = SCAN_PAGE;
	else
		scan = SCAN_DISABLED;

	if (hci_dev_test_flag(hdev, HCI_DISCOVERABLE))
		scan |= SCAN_INQUIRY;

	if (test_bit(HCI_PSCAN, &hdev->flags) == !!(scan & SCAN_PAGE) &&
	    test_bit(HCI_ISCAN, &hdev->flags) == !!(scan & SCAN_INQUIRY))
		return 0;

	return hci_write_scan_enable_sync(hdev, scan);
}

int hci_update_name_sync(struct hci_dev *hdev)
{
	struct hci_cp_write_local_name cp;

	memset(&cp, 0, sizeof(cp));

	memcpy(cp.name, hdev->dev_name, sizeof(cp.name));

	return __hci_cmd_sync_status(hdev, HCI_OP_WRITE_LOCAL_NAME,
					    sizeof(cp), &cp,
					    HCI_CMD_TIMEOUT);
}

/* This function perform powered update HCI command sequence after the HCI init
 * sequence which end up resetting all states, the sequence is as follows:
 *
 * HCI_SSP_ENABLED(Enable SSP)
 * HCI_LE_ENABLED(Enable LE)
 * HCI_LE_ENABLED(ll_privacy_capable(Add local IRK to Resolving List) ->
 * Update adv data)
 * Enable Authentication
 * lmp_bredr_capable(Set Fast Connectable -> Set Scan Type -> Set Class ->
 * Set Name -> Set EIR)
 * HCI_FORCE_STATIC_ADDR | BDADDR_ANY && !HCI_BREDR_ENABLED (Set Static Address)
 */
int hci_powered_update_sync(struct hci_dev *hdev)
{
	int err;

	/* Register the available SMP channels (BR/EDR and LE) only when
	 * successfully powering on the controller. This late
	 * registration is required so that LE SMP can clearly decide if
	 * the public address or static address is used.
	 */
	smp_register(hdev);

	err = hci_write_ssp_mode_sync(hdev, 0x01);
	if (err)
		return err;

	err = hci_write_le_host_supported_sync(hdev, 0x01, 0x00);
	if (err)
		return err;

	err = hci_powered_update_adv_sync(hdev);
	if (err)
		return err;

	err = hci_write_auth_enable_sync(hdev);
	if (err)
		return err;

	if (lmp_bredr_capable(hdev)) {
		if (hci_dev_test_flag(hdev, HCI_FAST_CONNECTABLE))
			hci_write_fast_connectable_sync(hdev, true);
		else
			hci_write_fast_connectable_sync(hdev, false);
		hci_update_scan_sync(hdev);
		hci_update_class_sync(hdev);
		hci_update_name_sync(hdev);
		hci_update_eir_sync(hdev);
	}

	/* If forcing static address is in use or there is no public
	 * address use the static address as random address (but skip
	 * the HCI command if the current random address is already the
	 * static one.
	 *
	 * In case BR/EDR has been disabled on a dual-mode controller
	 * and a static address has been configured, then use that
	 * address instead of the public BR/EDR address.
	 */
	if (hci_dev_test_flag(hdev, HCI_FORCE_STATIC_ADDR) ||
	    (!bacmp(&hdev->bdaddr, BDADDR_ANY) &&
	    !hci_dev_test_flag(hdev, HCI_BREDR_ENABLED))) {
		if (bacmp(&hdev->static_addr, BDADDR_ANY))
			return hci_set_random_addr_sync(hdev,
							&hdev->static_addr);
	}

	return 0;
}

/**
 * hci_dev_get_bd_addr_from_property - Get the Bluetooth Device Address
 *				       (BD_ADDR) for a HCI device from
 *				       a firmware node property.
 * @hdev:	The HCI device
 *
 * Search the firmware node for 'local-bd-address'.
 *
 * All-zero BD addresses are rejected, because those could be properties
 * that exist in the firmware tables, but were not updated by the firmware. For
 * example, the DTS could define 'local-bd-address', with zero BD addresses.
 */
static void hci_dev_get_bd_addr_from_property(struct hci_dev *hdev)
{
	struct fwnode_handle *fwnode = dev_fwnode(hdev->dev.parent);
	bdaddr_t ba;
	int ret;

	ret = fwnode_property_read_u8_array(fwnode, "local-bd-address",
					    (u8 *)&ba, sizeof(ba));
	if (ret < 0 || !bacmp(&ba, BDADDR_ANY))
		return;

	if (hci_test_quirk(hdev, HCI_QUIRK_BDADDR_PROPERTY_BROKEN))
		baswap(&hdev->public_addr, &ba);
	else
		bacpy(&hdev->public_addr, &ba);
}

struct hci_init_stage {
	int (*func)(struct hci_dev *hdev);
};

/* Run init stage NULL terminated function table */
static int hci_init_stage_sync(struct hci_dev *hdev,
			       const struct hci_init_stage *stage)
{
	size_t i;

	for (i = 0; stage[i].func; i++) {
		int err;

		err = stage[i].func(hdev);
		if (err)
			return err;
	}

	return 0;
}

/* Read Local Version */
static int hci_read_local_version_sync(struct hci_dev *hdev)
{
	return __hci_cmd_sync_status(hdev, HCI_OP_READ_LOCAL_VERSION,
				     0, NULL, HCI_CMD_TIMEOUT);
}

/* Read BD Address */
static int hci_read_bd_addr_sync(struct hci_dev *hdev)
{
	return __hci_cmd_sync_status(hdev, HCI_OP_READ_BD_ADDR,
				     0, NULL, HCI_CMD_TIMEOUT);
}

#define HCI_INIT(_func) \
{ \
	.func = _func, \
}

static const struct hci_init_stage hci_init0[] = {
	/* HCI_OP_READ_LOCAL_VERSION */
	HCI_INIT(hci_read_local_version_sync),
	/* HCI_OP_READ_BD_ADDR */
	HCI_INIT(hci_read_bd_addr_sync),
	{}
};

int hci_reset_sync(struct hci_dev *hdev)
{
	int err;

	set_bit(HCI_RESET, &hdev->flags);

	err = __hci_cmd_sync_status(hdev, HCI_OP_RESET, 0, NULL,
				    HCI_CMD_TIMEOUT);
	if (err)
		return err;

	return 0;
}

static int hci_init0_sync(struct hci_dev *hdev)
{
	int err;

	bt_dev_dbg(hdev, "");

	/* Reset */
	if (!hci_test_quirk(hdev, HCI_QUIRK_RESET_ON_CLOSE)) {
		err = hci_reset_sync(hdev);
		if (err)
			return err;
	}

	return hci_init_stage_sync(hdev, hci_init0);
}

static int hci_unconf_init_sync(struct hci_dev *hdev)
{
	int err;

	if (hci_test_quirk(hdev, HCI_QUIRK_RAW_DEVICE))
		return 0;

	err = hci_init0_sync(hdev);
	if (err < 0)
		return err;

	if (hci_dev_test_flag(hdev, HCI_SETUP))
		hci_debugfs_create_basic(hdev);

	return 0;
}

/* Read Local Supported Features. */
static int hci_read_local_features_sync(struct hci_dev *hdev)
{
	return __hci_cmd_sync_status(hdev, HCI_OP_READ_LOCAL_FEATURES,
				     0, NULL, HCI_CMD_TIMEOUT);
}

/* BR Controller init stage 1 command sequence */
static const struct hci_init_stage br_init1[] = {
	/* HCI_OP_READ_LOCAL_FEATURES */
	HCI_INIT(hci_read_local_features_sync),
	/* HCI_OP_READ_LOCAL_VERSION */
	HCI_INIT(hci_read_local_version_sync),
	/* HCI_OP_READ_BD_ADDR */
	HCI_INIT(hci_read_bd_addr_sync),
	{}
};

/* Read Local Commands */
static int hci_read_local_cmds_sync(struct hci_dev *hdev)
{
	/* All Bluetooth 1.2 and later controllers should support the
	 * HCI command for reading the local supported commands.
	 *
	 * Unfortunately some controllers indicate Bluetooth 1.2 support,
	 * but do not have support for this command. If that is the case,
	 * the driver can quirk the behavior and skip reading the local
	 * supported commands.
	 */
	if (hdev->hci_ver > BLUETOOTH_VER_1_1 &&
	    !hci_test_quirk(hdev, HCI_QUIRK_BROKEN_LOCAL_COMMANDS))
		return __hci_cmd_sync_status(hdev, HCI_OP_READ_LOCAL_COMMANDS,
					     0, NULL, HCI_CMD_TIMEOUT);

	return 0;
}

static int hci_init1_sync(struct hci_dev *hdev)
{
	int err;

	bt_dev_dbg(hdev, "");

	/* Reset */
	if (!hci_test_quirk(hdev, HCI_QUIRK_RESET_ON_CLOSE)) {
		err = hci_reset_sync(hdev);
		if (err)
			return err;
	}

	return hci_init_stage_sync(hdev, br_init1);
}

/* Read Buffer Size (ACL mtu, max pkt, etc.) */
static int hci_read_buffer_size_sync(struct hci_dev *hdev)
{
	return __hci_cmd_sync_status(hdev, HCI_OP_READ_BUFFER_SIZE,
				     0, NULL, HCI_CMD_TIMEOUT);
}

/* Read Class of Device */
static int hci_read_dev_class_sync(struct hci_dev *hdev)
{
	return __hci_cmd_sync_status(hdev, HCI_OP_READ_CLASS_OF_DEV,
				     0, NULL, HCI_CMD_TIMEOUT);
}

/* Read Local Name */
static int hci_read_local_name_sync(struct hci_dev *hdev)
{
	return __hci_cmd_sync_status(hdev, HCI_OP_READ_LOCAL_NAME,
				     0, NULL, HCI_CMD_TIMEOUT);
}

/* Read Voice Setting */
static int hci_read_voice_setting_sync(struct hci_dev *hdev)
{
	if (!read_voice_setting_capable(hdev))
		return 0;

	return __hci_cmd_sync_status(hdev, HCI_OP_READ_VOICE_SETTING,
				     0, NULL, HCI_CMD_TIMEOUT);
}

/* Read Number of Supported IAC */
static int hci_read_num_supported_iac_sync(struct hci_dev *hdev)
{
	return __hci_cmd_sync_status(hdev, HCI_OP_READ_NUM_SUPPORTED_IAC,
				     0, NULL, HCI_CMD_TIMEOUT);
}

/* Read Current IAC LAP */
static int hci_read_current_iac_lap_sync(struct hci_dev *hdev)
{
	return __hci_cmd_sync_status(hdev, HCI_OP_READ_CURRENT_IAC_LAP,
				     0, NULL, HCI_CMD_TIMEOUT);
}

static int hci_set_event_filter_sync(struct hci_dev *hdev, u8 flt_type,
				     u8 cond_type, bdaddr_t *bdaddr,
				     u8 auto_accept)
{
	struct hci_cp_set_event_filter cp;

	if (!hci_dev_test_flag(hdev, HCI_BREDR_ENABLED))
		return 0;

	if (hci_test_quirk(hdev, HCI_QUIRK_BROKEN_FILTER_CLEAR_ALL))
		return 0;

	memset(&cp, 0, sizeof(cp));
	cp.flt_type = flt_type;

	if (flt_type != HCI_FLT_CLEAR_ALL) {
		cp.cond_type = cond_type;
		bacpy(&cp.addr_conn_flt.bdaddr, bdaddr);
		cp.addr_conn_flt.auto_accept = auto_accept;
	}

	return __hci_cmd_sync_status(hdev, HCI_OP_SET_EVENT_FLT,
				     flt_type == HCI_FLT_CLEAR_ALL ?
				     sizeof(cp.flt_type) : sizeof(cp), &cp,
				     HCI_CMD_TIMEOUT);
}

static int hci_clear_event_filter_sync(struct hci_dev *hdev)
{
	if (!hci_dev_test_flag(hdev, HCI_EVENT_FILTER_CONFIGURED))
		return 0;

	/* In theory the state machine should not reach here unless
	 * a hci_set_event_filter_sync() call succeeds, but we do
	 * the check both for parity and as a future reminder.
	 */
	if (hci_test_quirk(hdev, HCI_QUIRK_BROKEN_FILTER_CLEAR_ALL))
		return 0;

	return hci_set_event_filter_sync(hdev, HCI_FLT_CLEAR_ALL, 0x00,
					 BDADDR_ANY, 0x00);
}

/* Connection accept timeout ~20 secs */
static int hci_write_ca_timeout_sync(struct hci_dev *hdev)
{
	__le16 param = cpu_to_le16(0x7d00);

	return __hci_cmd_sync_status(hdev, HCI_OP_WRITE_CA_TIMEOUT,
				     sizeof(param), &param, HCI_CMD_TIMEOUT);
}

/* Enable SCO flow control if supported */
static int hci_write_sync_flowctl_sync(struct hci_dev *hdev)
{
	struct hci_cp_write_sync_flowctl cp;
	int err;

	/* Check if the controller supports SCO and HCI_OP_WRITE_SYNC_FLOWCTL */
	if (!lmp_sco_capable(hdev) || !(hdev->commands[10] & BIT(4)) ||
	    !hci_test_quirk(hdev, HCI_QUIRK_SYNC_FLOWCTL_SUPPORTED))
		return 0;

	memset(&cp, 0, sizeof(cp));
	cp.enable = 0x01;

	err = __hci_cmd_sync_status(hdev, HCI_OP_WRITE_SYNC_FLOWCTL,
				    sizeof(cp), &cp, HCI_CMD_TIMEOUT);
	if (!err)
		hci_dev_set_flag(hdev, HCI_SCO_FLOWCTL);

	return err;
}

/* BR Controller init stage 2 command sequence */
static const struct hci_init_stage br_init2[] = {
	/* HCI_OP_READ_BUFFER_SIZE */
	HCI_INIT(hci_read_buffer_size_sync),
	/* HCI_OP_READ_CLASS_OF_DEV */
	HCI_INIT(hci_read_dev_class_sync),
	/* HCI_OP_READ_LOCAL_NAME */
	HCI_INIT(hci_read_local_name_sync),
	/* HCI_OP_READ_VOICE_SETTING */
	HCI_INIT(hci_read_voice_setting_sync),
	/* HCI_OP_READ_NUM_SUPPORTED_IAC */
	HCI_INIT(hci_read_num_supported_iac_sync),
	/* HCI_OP_READ_CURRENT_IAC_LAP */
	HCI_INIT(hci_read_current_iac_lap_sync),
	/* HCI_OP_SET_EVENT_FLT */
	HCI_INIT(hci_clear_event_filter_sync),
	/* HCI_OP_WRITE_CA_TIMEOUT */
	HCI_INIT(hci_write_ca_timeout_sync),
	/* HCI_OP_WRITE_SYNC_FLOWCTL */
	HCI_INIT(hci_write_sync_flowctl_sync),
	{}
};

static int hci_write_ssp_mode_1_sync(struct hci_dev *hdev)
{
	u8 mode = 0x01;

	if (!lmp_ssp_capable(hdev) || !hci_dev_test_flag(hdev, HCI_SSP_ENABLED))
		return 0;

	/* When SSP is available, then the host features page
	 * should also be available as well. However some
	 * controllers list the max_page as 0 as long as SSP
	 * has not been enabled. To achieve proper debugging
	 * output, force the minimum max_page to 1 at least.
	 */
	hdev->max_page = 0x01;

	return __hci_cmd_sync_status(hdev, HCI_OP_WRITE_SSP_MODE,
				     sizeof(mode), &mode, HCI_CMD_TIMEOUT);
}

static int hci_write_eir_sync(struct hci_dev *hdev)
{
	struct hci_cp_write_eir cp;

	if (!lmp_ssp_capable(hdev) || hci_dev_test_flag(hdev, HCI_SSP_ENABLED))
		return 0;

	memset(hdev->eir, 0, sizeof(hdev->eir));
	memset(&cp, 0, sizeof(cp));

	return __hci_cmd_sync_status(hdev, HCI_OP_WRITE_EIR, sizeof(cp), &cp,
				     HCI_CMD_TIMEOUT);
}

static int hci_write_inquiry_mode_sync(struct hci_dev *hdev)
{
	u8 mode;

	if (!lmp_inq_rssi_capable(hdev) &&
	    !hci_test_quirk(hdev, HCI_QUIRK_FIXUP_INQUIRY_MODE))
		return 0;

	/* If Extended Inquiry Result events are supported, then
	 * they are clearly preferred over Inquiry Result with RSSI
	 * events.
	 */
	mode = lmp_ext_inq_capable(hdev) ? 0x02 : 0x01;

	return __hci_cmd_sync_status(hdev, HCI_OP_WRITE_INQUIRY_MODE,
				     sizeof(mode), &mode, HCI_CMD_TIMEOUT);
}

static int hci_read_inq_rsp_tx_power_sync(struct hci_dev *hdev)
{
	if (!lmp_inq_tx_pwr_capable(hdev))
		return 0;

	return __hci_cmd_sync_status(hdev, HCI_OP_READ_INQ_RSP_TX_POWER,
				     0, NULL, HCI_CMD_TIMEOUT);
}

static int hci_read_local_ext_features_sync(struct hci_dev *hdev, u8 page)
{
	struct hci_cp_read_local_ext_features cp;

	if (!lmp_ext_feat_capable(hdev))
		return 0;

	memset(&cp, 0, sizeof(cp));
	cp.page = page;

	return __hci_cmd_sync_status(hdev, HCI_OP_READ_LOCAL_EXT_FEATURES,
				     sizeof(cp), &cp, HCI_CMD_TIMEOUT);
}

static int hci_read_local_ext_features_1_sync(struct hci_dev *hdev)
{
	return hci_read_local_ext_features_sync(hdev, 0x01);
}

/* HCI Controller init stage 2 command sequence */
static const struct hci_init_stage hci_init2[] = {
	/* HCI_OP_READ_LOCAL_COMMANDS */
	HCI_INIT(hci_read_local_cmds_sync),
	/* HCI_OP_WRITE_SSP_MODE */
	HCI_INIT(hci_write_ssp_mode_1_sync),
	/* HCI_OP_WRITE_EIR */
	HCI_INIT(hci_write_eir_sync),
	/* HCI_OP_WRITE_INQUIRY_MODE */
	HCI_INIT(hci_write_inquiry_mode_sync),
	/* HCI_OP_READ_INQ_RSP_TX_POWER */
	HCI_INIT(hci_read_inq_rsp_tx_power_sync),
	/* HCI_OP_READ_LOCAL_EXT_FEATURES */
	HCI_INIT(hci_read_local_ext_features_1_sync),
	/* HCI_OP_WRITE_AUTH_ENABLE */
	HCI_INIT(hci_write_auth_enable_sync),
	{}
};

/* Read LE Buffer Size */
static int hci_le_read_buffer_size_sync(struct hci_dev *hdev)
{
	/* Use Read LE Buffer Size V2 if supported */
	if (iso_capable(hdev) && hdev->commands[41] & 0x20)
		return __hci_cmd_sync_status(hdev,
					     HCI_OP_LE_READ_BUFFER_SIZE_V2,
					     0, NULL, HCI_CMD_TIMEOUT);

	return __hci_cmd_sync_status(hdev, HCI_OP_LE_READ_BUFFER_SIZE,
				     0, NULL, HCI_CMD_TIMEOUT);
}

/* Read LE Local Supported Features */
static int hci_le_read_local_features_sync(struct hci_dev *hdev)
{
	return __hci_cmd_sync_status(hdev, HCI_OP_LE_READ_LOCAL_FEATURES,
				     0, NULL, HCI_CMD_TIMEOUT);
}

/* Read LE Supported States */
static int hci_le_read_supported_states_sync(struct hci_dev *hdev)
{
	return __hci_cmd_sync_status(hdev, HCI_OP_LE_READ_SUPPORTED_STATES,
				     0, NULL, HCI_CMD_TIMEOUT);
}

/* LE Controller init stage 2 command sequence */
static const struct hci_init_stage le_init2[] = {
	/* HCI_OP_LE_READ_LOCAL_FEATURES */
	HCI_INIT(hci_le_read_local_features_sync),
	/* HCI_OP_LE_READ_BUFFER_SIZE */
	HCI_INIT(hci_le_read_buffer_size_sync),
	/* HCI_OP_LE_READ_SUPPORTED_STATES */
	HCI_INIT(hci_le_read_supported_states_sync),
	{}
};

static int hci_init2_sync(struct hci_dev *hdev)
{
	int err;

	bt_dev_dbg(hdev, "");

	err = hci_init_stage_sync(hdev, hci_init2);
	if (err)
		return err;

	if (lmp_bredr_capable(hdev)) {
		err = hci_init_stage_sync(hdev, br_init2);
		if (err)
			return err;
	} else {
		hci_dev_clear_flag(hdev, HCI_BREDR_ENABLED);
	}

	if (lmp_le_capable(hdev)) {
		err = hci_init_stage_sync(hdev, le_init2);
		if (err)
			return err;
		/* LE-only controllers have LE implicitly enabled */
		if (!lmp_bredr_capable(hdev))
			hci_dev_set_flag(hdev, HCI_LE_ENABLED);
	}

	return 0;
}

static int hci_set_event_mask_sync(struct hci_dev *hdev)
{
	/* The second byte is 0xff instead of 0x9f (two reserved bits
	 * disabled) since a Broadcom 1.2 dongle doesn't respond to the
	 * command otherwise.
	 */
	u8 events[8] = { 0xff, 0xff, 0xfb, 0xff, 0x00, 0x00, 0x00, 0x00 };

	/* CSR 1.1 dongles does not accept any bitfield so don't try to set
	 * any event mask for pre 1.2 devices.
	 */
	if (hdev->hci_ver < BLUETOOTH_VER_1_2)
		return 0;

	if (lmp_bredr_capable(hdev)) {
		events[4] |= 0x01; /* Flow Specification Complete */

		/* Don't set Disconnect Complete and mode change when
		 * suspended as that would wakeup the host when disconnecting
		 * due to suspend.
		 */
		if (hdev->suspended) {
			events[0] &= 0xef;
			events[2] &= 0xf7;
		}
	} else {
		/* Use a different default for LE-only devices */
		memset(events, 0, sizeof(events));
		events[1] |= 0x20; /* Command Complete */
		events[1] |= 0x40; /* Command Status */
		events[1] |= 0x80; /* Hardware Error */

		/* If the controller supports the Disconnect command, enable
		 * the corresponding event. In addition enable packet flow
		 * control related events.
		 */
		if (hdev->commands[0] & 0x20) {
			/* Don't set Disconnect Complete when suspended as that
			 * would wakeup the host when disconnecting due to
			 * suspend.
			 */
			if (!hdev->suspended)
				events[0] |= 0x10; /* Disconnection Complete */
			events[2] |= 0x04; /* Number of Completed Packets */
			events[3] |= 0x02; /* Data Buffer Overflow */
		}

		/* If the controller supports the Read Remote Version
		 * Information command, enable the corresponding event.
		 */
		if (hdev->commands[2] & 0x80)
			events[1] |= 0x08; /* Read Remote Version Information
					    * Complete
					    */

		if (hdev->le_features[0] & HCI_LE_ENCRYPTION) {
			events[0] |= 0x80; /* Encryption Change */
			events[5] |= 0x80; /* Encryption Key Refresh Complete */
		}
	}

	if (lmp_inq_rssi_capable(hdev) ||
	    hci_test_quirk(hdev, HCI_QUIRK_FIXUP_INQUIRY_MODE))
		events[4] |= 0x02; /* Inquiry Result with RSSI */

	if (lmp_ext_feat_capable(hdev))
		events[4] |= 0x04; /* Read Remote Extended Features Complete */

	if (lmp_esco_capable(hdev)) {
		events[5] |= 0x08; /* Synchronous Connection Complete */
		events[5] |= 0x10; /* Synchronous Connection Changed */
	}

	if (lmp_sniffsubr_capable(hdev))
		events[5] |= 0x20; /* Sniff Subrating */

	if (lmp_pause_enc_capable(hdev))
		events[5] |= 0x80; /* Encryption Key Refresh Complete */

	if (lmp_ext_inq_capable(hdev))
		events[5] |= 0x40; /* Extended Inquiry Result */

	if (lmp_no_flush_capable(hdev))
		events[7] |= 0x01; /* Enhanced Flush Complete */

	if (lmp_lsto_capable(hdev))
		events[6] |= 0x80; /* Link Supervision Timeout Changed */

	if (lmp_ssp_capable(hdev)) {
		events[6] |= 0x01;	/* IO Capability Request */
		events[6] |= 0x02;	/* IO Capability Response */
		events[6] |= 0x04;	/* User Confirmation Request */
		events[6] |= 0x08;	/* User Passkey Request */
		events[6] |= 0x10;	/* Remote OOB Data Request */
		events[6] |= 0x20;	/* Simple Pairing Complete */
		events[7] |= 0x04;	/* User Passkey Notification */
		events[7] |= 0x08;	/* Keypress Notification */
		events[7] |= 0x10;	/* Remote Host Supported
					 * Features Notification
					 */
	}

	if (lmp_le_capable(hdev))
		events[7] |= 0x20;	/* LE Meta-Event */

	return __hci_cmd_sync_status(hdev, HCI_OP_SET_EVENT_MASK,
				     sizeof(events), events, HCI_CMD_TIMEOUT);
}

static int hci_read_stored_link_key_sync(struct hci_dev *hdev)
{
	struct hci_cp_read_stored_link_key cp;

	if (!(hdev->commands[6] & 0x20) ||
	    hci_test_quirk(hdev, HCI_QUIRK_BROKEN_STORED_LINK_KEY))
		return 0;

	memset(&cp, 0, sizeof(cp));
	bacpy(&cp.bdaddr, BDADDR_ANY);
	cp.read_all = 0x01;

	return __hci_cmd_sync_status(hdev, HCI_OP_READ_STORED_LINK_KEY,
				     sizeof(cp), &cp, HCI_CMD_TIMEOUT);
}

static int hci_setup_link_policy_sync(struct hci_dev *hdev)
{
	struct hci_cp_write_def_link_policy cp;
	u16 link_policy = 0;

	if (!(hdev->commands[5] & 0x10))
		return 0;

	memset(&cp, 0, sizeof(cp));

	if (lmp_rswitch_capable(hdev))
		link_policy |= HCI_LP_RSWITCH;
	if (lmp_hold_capable(hdev))
		link_policy |= HCI_LP_HOLD;
	if (lmp_sniff_capable(hdev))
		link_policy |= HCI_LP_SNIFF;
	if (lmp_park_capable(hdev))
		link_policy |= HCI_LP_PARK;

	cp.policy = cpu_to_le16(link_policy);

	return __hci_cmd_sync_status(hdev, HCI_OP_WRITE_DEF_LINK_POLICY,
				     sizeof(cp), &cp, HCI_CMD_TIMEOUT);
}

static int hci_read_page_scan_activity_sync(struct hci_dev *hdev)
{
	if (!(hdev->commands[8] & 0x01))
		return 0;

	return __hci_cmd_sync_status(hdev, HCI_OP_READ_PAGE_SCAN_ACTIVITY,
				     0, NULL, HCI_CMD_TIMEOUT);
}

static int hci_read_def_err_data_reporting_sync(struct hci_dev *hdev)
{
	if (!(hdev->commands[18] & 0x04) ||
	    !(hdev->features[0][6] & LMP_ERR_DATA_REPORTING) ||
	    hci_test_quirk(hdev, HCI_QUIRK_BROKEN_ERR_DATA_REPORTING))
		return 0;

	return __hci_cmd_sync_status(hdev, HCI_OP_READ_DEF_ERR_DATA_REPORTING,
				     0, NULL, HCI_CMD_TIMEOUT);
}

static int hci_read_page_scan_type_sync(struct hci_dev *hdev)
{
	/* Some older Broadcom based Bluetooth 1.2 controllers do not
	 * support the Read Page Scan Type command. Check support for
	 * this command in the bit mask of supported commands.
	 */
	if (!(hdev->commands[13] & 0x01) ||
	    hci_test_quirk(hdev, HCI_QUIRK_BROKEN_READ_PAGE_SCAN_TYPE))
		return 0;

	return __hci_cmd_sync_status(hdev, HCI_OP_READ_PAGE_SCAN_TYPE,
				     0, NULL, HCI_CMD_TIMEOUT);
}

/* Read features beyond page 1 if available */
static int hci_read_local_ext_features_all_sync(struct hci_dev *hdev)
{
	u8 page;
	int err;

	if (!lmp_ext_feat_capable(hdev))
		return 0;

	for (page = 2; page < HCI_MAX_PAGES && page <= hdev->max_page;
	     page++) {
		err = hci_read_local_ext_features_sync(hdev, page);
		if (err)
			return err;
	}

	return 0;
}

/* HCI Controller init stage 3 command sequence */
static const struct hci_init_stage hci_init3[] = {
	/* HCI_OP_SET_EVENT_MASK */
	HCI_INIT(hci_set_event_mask_sync),
	/* HCI_OP_READ_STORED_LINK_KEY */
	HCI_INIT(hci_read_stored_link_key_sync),
	/* HCI_OP_WRITE_DEF_LINK_POLICY */
	HCI_INIT(hci_setup_link_policy_sync),
	/* HCI_OP_READ_PAGE_SCAN_ACTIVITY */
	HCI_INIT(hci_read_page_scan_activity_sync),
	/* HCI_OP_READ_DEF_ERR_DATA_REPORTING */
	HCI_INIT(hci_read_def_err_data_reporting_sync),
	/* HCI_OP_READ_PAGE_SCAN_TYPE */
	HCI_INIT(hci_read_page_scan_type_sync),
	/* HCI_OP_READ_LOCAL_EXT_FEATURES */
	HCI_INIT(hci_read_local_ext_features_all_sync),
	{}
};

static int hci_le_set_event_mask_sync(struct hci_dev *hdev)
{
	u8 events[8];

	if (!lmp_le_capable(hdev))
		return 0;

	memset(events, 0, sizeof(events));

	if (hdev->le_features[0] & HCI_LE_ENCRYPTION)
		events[0] |= 0x10;	/* LE Long Term Key Request */

	/* If controller supports the Connection Parameters Request
	 * Link Layer Procedure, enable the corresponding event.
	 */
	if (hdev->le_features[0] & HCI_LE_CONN_PARAM_REQ_PROC)
		/* LE Remote Connection Parameter Request */
		events[0] |= 0x20;

	/* If the controller supports the Data Length Extension
	 * feature, enable the corresponding event.
	 */
	if (hdev->le_features[0] & HCI_LE_DATA_LEN_EXT)
		events[0] |= 0x40;	/* LE Data Length Change */

	/* If the controller supports LL Privacy feature or LE Extended Adv,
	 * enable the corresponding event.
	 */
	if (use_enhanced_conn_complete(hdev))
		events[1] |= 0x02;	/* LE Enhanced Connection Complete */

	/* Mark Device Privacy if Privacy Mode is supported */
	if (privacy_mode_capable(hdev))
		hdev->conn_flags |= HCI_CONN_FLAG_DEVICE_PRIVACY;

	/* Mark Address Resolution if LL Privacy is supported */
	if (ll_privacy_capable(hdev))
		hdev->conn_flags |= HCI_CONN_FLAG_ADDRESS_RESOLUTION;

	/* If the controller supports Extended Scanner Filter
	 * Policies, enable the corresponding event.
	 */
	if (hdev->le_features[0] & HCI_LE_EXT_SCAN_POLICY)
		events[1] |= 0x04;	/* LE Direct Advertising Report */

	/* If the controller supports Channel Selection Algorithm #2
	 * feature, enable the corresponding event.
	 */
	if (hdev->le_features[1] & HCI_LE_CHAN_SEL_ALG2)
		events[2] |= 0x08;	/* LE Channel Selection Algorithm */

	/* If the controller supports the LE Set Scan Enable command,
	 * enable the corresponding advertising report event.
	 */
	if (hdev->commands[26] & 0x08)
		events[0] |= 0x02;	/* LE Advertising Report */

	/* If the controller supports the LE Create Connection
	 * command, enable the corresponding event.
	 */
	if (hdev->commands[26] & 0x10)
		events[0] |= 0x01;	/* LE Connection Complete */

	/* If the controller supports the LE Connection Update
	 * command, enable the corresponding event.
	 */
	if (hdev->commands[27] & 0x04)
		events[0] |= 0x04;	/* LE Connection Update Complete */

	/* If the controller supports the LE Read Remote Used Features
	 * command, enable the corresponding event.
	 */
	if (hdev->commands[27] & 0x20)
		/* LE Read Remote Used Features Complete */
		events[0] |= 0x08;

	/* If the controller supports the LE Read Local P-256
	 * Public Key command, enable the corresponding event.
	 */
	if (hdev->commands[34] & 0x02)
		/* LE Read Local P-256 Public Key Complete */
		events[0] |= 0x80;

	/* If the controller supports the LE Generate DHKey
	 * command, enable the corresponding event.
	 */
	if (hdev->commands[34] & 0x04)
		events[1] |= 0x01;	/* LE Generate DHKey Complete */

	/* If the controller supports the LE Set Default PHY or
	 * LE Set PHY commands, enable the corresponding event.
	 */
	if (hdev->commands[35] & (0x20 | 0x40))
		events[1] |= 0x08;        /* LE PHY Update Complete */

	/* If the controller supports LE Set Extended Scan Parameters
	 * and LE Set Extended Scan Enable commands, enable the
	 * corresponding event.
	 */
	if (use_ext_scan(hdev))
		events[1] |= 0x10;	/* LE Extended Advertising Report */

	/* If the controller supports the LE Extended Advertising
	 * command, enable the corresponding event.
	 */
	if (ext_adv_capable(hdev))
		events[2] |= 0x02;	/* LE Advertising Set Terminated */

	if (cis_capable(hdev)) {
		events[3] |= 0x01;	/* LE CIS Established */
		if (cis_peripheral_capable(hdev))
			events[3] |= 0x02; /* LE CIS Request */
	}

	if (bis_capable(hdev)) {
		events[1] |= 0x20;	/* LE PA Report */
		events[1] |= 0x40;	/* LE PA Sync Established */
		events[3] |= 0x04;	/* LE Create BIG Complete */
		events[3] |= 0x08;	/* LE Terminate BIG Complete */
		events[3] |= 0x10;	/* LE BIG Sync Established */
		events[3] |= 0x20;	/* LE BIG Sync Loss */
		events[4] |= 0x02;	/* LE BIG Info Advertising Report */
	}

	return __hci_cmd_sync_status(hdev, HCI_OP_LE_SET_EVENT_MASK,
				     sizeof(events), events, HCI_CMD_TIMEOUT);
}

/* Read LE Advertising Channel TX Power */
static int hci_le_read_adv_tx_power_sync(struct hci_dev *hdev)
{
	if ((hdev->commands[25] & 0x40) && !ext_adv_capable(hdev)) {
		/* HCI TS spec forbids mixing of legacy and extended
		 * advertising commands wherein READ_ADV_TX_POWER is
		 * also included. So do not call it if extended adv
		 * is supported otherwise controller will return
		 * COMMAND_DISALLOWED for extended commands.
		 */
		return __hci_cmd_sync_status(hdev,
					       HCI_OP_LE_READ_ADV_TX_POWER,
					       0, NULL, HCI_CMD_TIMEOUT);
	}

	return 0;
}

/* Read LE Min/Max Tx Power*/
static int hci_le_read_tx_power_sync(struct hci_dev *hdev)
{
	if (!(hdev->commands[38] & 0x80) ||
	    hci_test_quirk(hdev, HCI_QUIRK_BROKEN_READ_TRANSMIT_POWER))
		return 0;

	return __hci_cmd_sync_status(hdev, HCI_OP_LE_READ_TRANSMIT_POWER,
				     0, NULL, HCI_CMD_TIMEOUT);
}

/* Read LE Accept List Size */
static int hci_le_read_accept_list_size_sync(struct hci_dev *hdev)
{
	if (!(hdev->commands[26] & 0x40))
		return 0;

	return __hci_cmd_sync_status(hdev, HCI_OP_LE_READ_ACCEPT_LIST_SIZE,
				     0, NULL, HCI_CMD_TIMEOUT);
}

/* Read LE Resolving List Size */
static int hci_le_read_resolv_list_size_sync(struct hci_dev *hdev)
{
	if (!(hdev->commands[34] & 0x40))
		return 0;

	return __hci_cmd_sync_status(hdev, HCI_OP_LE_READ_RESOLV_LIST_SIZE,
				     0, NULL, HCI_CMD_TIMEOUT);
}

/* Clear LE Resolving List */
static int hci_le_clear_resolv_list_sync(struct hci_dev *hdev)
{
	if (!(hdev->commands[34] & 0x20))
		return 0;

	return __hci_cmd_sync_status(hdev, HCI_OP_LE_CLEAR_RESOLV_LIST, 0, NULL,
				     HCI_CMD_TIMEOUT);
}

/* Set RPA timeout */
static int hci_le_set_rpa_timeout_sync(struct hci_dev *hdev)
{
	__le16 timeout = cpu_to_le16(hdev->rpa_timeout);

	if (!(hdev->commands[35] & 0x04) ||
	    hci_test_quirk(hdev, HCI_QUIRK_BROKEN_SET_RPA_TIMEOUT))
		return 0;

	return __hci_cmd_sync_status(hdev, HCI_OP_LE_SET_RPA_TIMEOUT,
				     sizeof(timeout), &timeout,
				     HCI_CMD_TIMEOUT);
}

/* Read LE Maximum Data Length */
static int hci_le_read_max_data_len_sync(struct hci_dev *hdev)
{
	if (!(hdev->le_features[0] & HCI_LE_DATA_LEN_EXT))
		return 0;

	return __hci_cmd_sync_status(hdev, HCI_OP_LE_READ_MAX_DATA_LEN, 0, NULL,
				     HCI_CMD_TIMEOUT);
}

/* Read LE Suggested Default Data Length */
static int hci_le_read_def_data_len_sync(struct hci_dev *hdev)
{
	if (!(hdev->le_features[0] & HCI_LE_DATA_LEN_EXT))
		return 0;

	return __hci_cmd_sync_status(hdev, HCI_OP_LE_READ_DEF_DATA_LEN, 0, NULL,
				     HCI_CMD_TIMEOUT);
}

/* Read LE Number of Supported Advertising Sets */
static int hci_le_read_num_support_adv_sets_sync(struct hci_dev *hdev)
{
	if (!ext_adv_capable(hdev))
		return 0;

	return __hci_cmd_sync_status(hdev,
				     HCI_OP_LE_READ_NUM_SUPPORTED_ADV_SETS,
				     0, NULL, HCI_CMD_TIMEOUT);
}

/* Write LE Host Supported */
static int hci_set_le_support_sync(struct hci_dev *hdev)
{
	struct hci_cp_write_le_host_supported cp;

	/* LE-only devices do not support explicit enablement */
	if (!lmp_bredr_capable(hdev))
		return 0;

	memset(&cp, 0, sizeof(cp));

	if (hci_dev_test_flag(hdev, HCI_LE_ENABLED)) {
		cp.le = 0x01;
		cp.simul = 0x00;
	}

	if (cp.le == lmp_host_le_capable(hdev))
		return 0;

	return __hci_cmd_sync_status(hdev, HCI_OP_WRITE_LE_HOST_SUPPORTED,
				     sizeof(cp), &cp, HCI_CMD_TIMEOUT);
}

/* LE Set Host Feature */
static int hci_le_set_host_feature_sync(struct hci_dev *hdev)
{
	struct hci_cp_le_set_host_feature cp;

	if (!cis_capable(hdev))
		return 0;

	memset(&cp, 0, sizeof(cp));

	/* Connected Isochronous Channels (Host Support) */
	cp.bit_number = 32;
	cp.bit_value = 1;

	return __hci_cmd_sync_status(hdev, HCI_OP_LE_SET_HOST_FEATURE,
				     sizeof(cp), &cp, HCI_CMD_TIMEOUT);
}

/* LE Controller init stage 3 command sequence */
static const struct hci_init_stage le_init3[] = {
	/* HCI_OP_LE_SET_EVENT_MASK */
	HCI_INIT(hci_le_set_event_mask_sync),
	/* HCI_OP_LE_READ_ADV_TX_POWER */
	HCI_INIT(hci_le_read_adv_tx_power_sync),
	/* HCI_OP_LE_READ_TRANSMIT_POWER */
	HCI_INIT(hci_le_read_tx_power_sync),
	/* HCI_OP_LE_READ_ACCEPT_LIST_SIZE */
	HCI_INIT(hci_le_read_accept_list_size_sync),
	/* HCI_OP_LE_CLEAR_ACCEPT_LIST */
	HCI_INIT(hci_le_clear_accept_list_sync),
	/* HCI_OP_LE_READ_RESOLV_LIST_SIZE */
	HCI_INIT(hci_le_read_resolv_list_size_sync),
	/* HCI_OP_LE_CLEAR_RESOLV_LIST */
	HCI_INIT(hci_le_clear_resolv_list_sync),
	/* HCI_OP_LE_SET_RPA_TIMEOUT */
	HCI_INIT(hci_le_set_rpa_timeout_sync),
	/* HCI_OP_LE_READ_MAX_DATA_LEN */
	HCI_INIT(hci_le_read_max_data_len_sync),
	/* HCI_OP_LE_READ_DEF_DATA_LEN */
	HCI_INIT(hci_le_read_def_data_len_sync),
	/* HCI_OP_LE_READ_NUM_SUPPORTED_ADV_SETS */
	HCI_INIT(hci_le_read_num_support_adv_sets_sync),
	/* HCI_OP_WRITE_LE_HOST_SUPPORTED */
	HCI_INIT(hci_set_le_support_sync),
	/* HCI_OP_LE_SET_HOST_FEATURE */
	HCI_INIT(hci_le_set_host_feature_sync),
	{}
};

static int hci_init3_sync(struct hci_dev *hdev)
{
	int err;

	bt_dev_dbg(hdev, "");

	err = hci_init_stage_sync(hdev, hci_init3);
	if (err)
		return err;

	if (lmp_le_capable(hdev))
		return hci_init_stage_sync(hdev, le_init3);

	return 0;
}

static int hci_delete_stored_link_key_sync(struct hci_dev *hdev)
{
	struct hci_cp_delete_stored_link_key cp;

	/* Some Broadcom based Bluetooth controllers do not support the
	 * Delete Stored Link Key command. They are clearly indicating its
	 * absence in the bit mask of supported commands.
	 *
	 * Check the supported commands and only if the command is marked
	 * as supported send it. If not supported assume that the controller
	 * does not have actual support for stored link keys which makes this
	 * command redundant anyway.
	 *
	 * Some controllers indicate that they support handling deleting
	 * stored link keys, but they don't. The quirk lets a driver
	 * just disable this command.
	 */
	if (!(hdev->commands[6] & 0x80) ||
	    hci_test_quirk(hdev, HCI_QUIRK_BROKEN_STORED_LINK_KEY))
		return 0;

	memset(&cp, 0, sizeof(cp));
	bacpy(&cp.bdaddr, BDADDR_ANY);
	cp.delete_all = 0x01;

	return __hci_cmd_sync_status(hdev, HCI_OP_DELETE_STORED_LINK_KEY,
				     sizeof(cp), &cp, HCI_CMD_TIMEOUT);
}

static int hci_set_event_mask_page_2_sync(struct hci_dev *hdev)
{
	u8 events[8] = { 0x00, 0x00, 0x00, 0x00, 0x00, 0x00, 0x00, 0x00 };
	bool changed = false;

	/* Set event mask page 2 if the HCI command for it is supported */
	if (!(hdev->commands[22] & 0x04))
		return 0;

	/* If Connectionless Peripheral Broadcast central role is supported
	 * enable all necessary events for it.
	 */
	if (lmp_cpb_central_capable(hdev)) {
		events[1] |= 0x40;	/* Triggered Clock Capture */
		events[1] |= 0x80;	/* Synchronization Train Complete */
		events[2] |= 0x08;	/* Truncated Page Complete */
		events[2] |= 0x20;	/* CPB Channel Map Change */
		changed = true;
	}

	/* If Connectionless Peripheral Broadcast peripheral role is supported
	 * enable all necessary events for it.
	 */
	if (lmp_cpb_peripheral_capable(hdev)) {
		events[2] |= 0x01;	/* Synchronization Train Received */
		events[2] |= 0x02;	/* CPB Receive */
		events[2] |= 0x04;	/* CPB Timeout */
		events[2] |= 0x10;	/* Peripheral Page Response Timeout */
		changed = true;
	}

	/* Enable Authenticated Payload Timeout Expired event if supported */
	if (lmp_ping_capable(hdev) || hdev->le_features[0] & HCI_LE_PING) {
		events[2] |= 0x80;
		changed = true;
	}

	/* Some Broadcom based controllers indicate support for Set Event
	 * Mask Page 2 command, but then actually do not support it. Since
	 * the default value is all bits set to zero, the command is only
	 * required if the event mask has to be changed. In case no change
	 * to the event mask is needed, skip this command.
	 */
	if (!changed)
		return 0;

	return __hci_cmd_sync_status(hdev, HCI_OP_SET_EVENT_MASK_PAGE_2,
				     sizeof(events), events, HCI_CMD_TIMEOUT);
}

/* Read local codec list if the HCI command is supported */
static int hci_read_local_codecs_sync(struct hci_dev *hdev)
{
	if (hdev->commands[45] & 0x04)
		hci_read_supported_codecs_v2(hdev);
	else if (hdev->commands[29] & 0x20)
		hci_read_supported_codecs(hdev);

	return 0;
}

/* Read local pairing options if the HCI command is supported */
static int hci_read_local_pairing_opts_sync(struct hci_dev *hdev)
{
	if (!(hdev->commands[41] & 0x08))
		return 0;

	return __hci_cmd_sync_status(hdev, HCI_OP_READ_LOCAL_PAIRING_OPTS,
				     0, NULL, HCI_CMD_TIMEOUT);
}

/* Get MWS transport configuration if the HCI command is supported */
static int hci_get_mws_transport_config_sync(struct hci_dev *hdev)
{
	if (!mws_transport_config_capable(hdev))
		return 0;

	return __hci_cmd_sync_status(hdev, HCI_OP_GET_MWS_TRANSPORT_CONFIG,
				     0, NULL, HCI_CMD_TIMEOUT);
}

/* Check for Synchronization Train support */
static int hci_read_sync_train_params_sync(struct hci_dev *hdev)
{
	if (!lmp_sync_train_capable(hdev))
		return 0;

	return __hci_cmd_sync_status(hdev, HCI_OP_READ_SYNC_TRAIN_PARAMS,
				     0, NULL, HCI_CMD_TIMEOUT);
}

/* Enable Secure Connections if supported and configured */
static int hci_write_sc_support_1_sync(struct hci_dev *hdev)
{
	u8 support = 0x01;

	if (!hci_dev_test_flag(hdev, HCI_SSP_ENABLED) ||
	    !bredr_sc_enabled(hdev))
		return 0;

	return __hci_cmd_sync_status(hdev, HCI_OP_WRITE_SC_SUPPORT,
				     sizeof(support), &support,
				     HCI_CMD_TIMEOUT);
}

/* Set erroneous data reporting if supported to the wideband speech
 * setting value
 */
static int hci_set_err_data_report_sync(struct hci_dev *hdev)
{
	struct hci_cp_write_def_err_data_reporting cp;
	bool enabled = hci_dev_test_flag(hdev, HCI_WIDEBAND_SPEECH_ENABLED);

	if (!(hdev->commands[18] & 0x08) ||
	    !(hdev->features[0][6] & LMP_ERR_DATA_REPORTING) ||
	    hci_test_quirk(hdev, HCI_QUIRK_BROKEN_ERR_DATA_REPORTING))
		return 0;

	if (enabled == hdev->err_data_reporting)
		return 0;

	memset(&cp, 0, sizeof(cp));
	cp.err_data_reporting = enabled ? ERR_DATA_REPORTING_ENABLED :
				ERR_DATA_REPORTING_DISABLED;

	return __hci_cmd_sync_status(hdev, HCI_OP_WRITE_DEF_ERR_DATA_REPORTING,
				    sizeof(cp), &cp, HCI_CMD_TIMEOUT);
}

static const struct hci_init_stage hci_init4[] = {
	 /* HCI_OP_DELETE_STORED_LINK_KEY */
	HCI_INIT(hci_delete_stored_link_key_sync),
	/* HCI_OP_SET_EVENT_MASK_PAGE_2 */
	HCI_INIT(hci_set_event_mask_page_2_sync),
	/* HCI_OP_READ_LOCAL_CODECS */
	HCI_INIT(hci_read_local_codecs_sync),
	 /* HCI_OP_READ_LOCAL_PAIRING_OPTS */
	HCI_INIT(hci_read_local_pairing_opts_sync),
	 /* HCI_OP_GET_MWS_TRANSPORT_CONFIG */
	HCI_INIT(hci_get_mws_transport_config_sync),
	 /* HCI_OP_READ_SYNC_TRAIN_PARAMS */
	HCI_INIT(hci_read_sync_train_params_sync),
	/* HCI_OP_WRITE_SC_SUPPORT */
	HCI_INIT(hci_write_sc_support_1_sync),
	/* HCI_OP_WRITE_DEF_ERR_DATA_REPORTING */
	HCI_INIT(hci_set_err_data_report_sync),
	{}
};

/* Set Suggested Default Data Length to maximum if supported */
static int hci_le_set_write_def_data_len_sync(struct hci_dev *hdev)
{
	struct hci_cp_le_write_def_data_len cp;

	if (!(hdev->le_features[0] & HCI_LE_DATA_LEN_EXT))
		return 0;

	memset(&cp, 0, sizeof(cp));
	cp.tx_len = cpu_to_le16(hdev->le_max_tx_len);
	cp.tx_time = cpu_to_le16(hdev->le_max_tx_time);

	return __hci_cmd_sync_status(hdev, HCI_OP_LE_WRITE_DEF_DATA_LEN,
				     sizeof(cp), &cp, HCI_CMD_TIMEOUT);
}

/* Set Default PHY parameters if command is supported, enables all supported
 * PHYs according to the LE Features bits.
 */
static int hci_le_set_default_phy_sync(struct hci_dev *hdev)
{
	struct hci_cp_le_set_default_phy cp;

	if (!(hdev->commands[35] & 0x20)) {
		/* If the command is not supported it means only 1M PHY is
		 * supported.
		 */
		hdev->le_tx_def_phys = HCI_LE_SET_PHY_1M;
		hdev->le_rx_def_phys = HCI_LE_SET_PHY_1M;
		return 0;
	}

	memset(&cp, 0, sizeof(cp));
	cp.all_phys = 0x00;
	cp.tx_phys = HCI_LE_SET_PHY_1M;
	cp.rx_phys = HCI_LE_SET_PHY_1M;

	/* Enables 2M PHY if supported */
	if (le_2m_capable(hdev)) {
		cp.tx_phys |= HCI_LE_SET_PHY_2M;
		cp.rx_phys |= HCI_LE_SET_PHY_2M;
	}

	/* Enables Coded PHY if supported */
	if (le_coded_capable(hdev)) {
		cp.tx_phys |= HCI_LE_SET_PHY_CODED;
		cp.rx_phys |= HCI_LE_SET_PHY_CODED;
	}

	return __hci_cmd_sync_status(hdev, HCI_OP_LE_SET_DEFAULT_PHY,
				     sizeof(cp), &cp, HCI_CMD_TIMEOUT);
}

static const struct hci_init_stage le_init4[] = {
	/* HCI_OP_LE_WRITE_DEF_DATA_LEN */
	HCI_INIT(hci_le_set_write_def_data_len_sync),
	/* HCI_OP_LE_SET_DEFAULT_PHY */
	HCI_INIT(hci_le_set_default_phy_sync),
	{}
};

static int hci_init4_sync(struct hci_dev *hdev)
{
	int err;

	bt_dev_dbg(hdev, "");

	err = hci_init_stage_sync(hdev, hci_init4);
	if (err)
		return err;

	if (lmp_le_capable(hdev))
		return hci_init_stage_sync(hdev, le_init4);

	return 0;
}

static int hci_init_sync(struct hci_dev *hdev)
{
	int err;

	err = hci_init1_sync(hdev);
	if (err < 0)
		return err;

	if (hci_dev_test_flag(hdev, HCI_SETUP))
		hci_debugfs_create_basic(hdev);

	err = hci_init2_sync(hdev);
	if (err < 0)
		return err;

	err = hci_init3_sync(hdev);
	if (err < 0)
		return err;

	err = hci_init4_sync(hdev);
	if (err < 0)
		return err;

	/* This function is only called when the controller is actually in
	 * configured state. When the controller is marked as unconfigured,
	 * this initialization procedure is not run.
	 *
	 * It means that it is possible that a controller runs through its
	 * setup phase and then discovers missing settings. If that is the
	 * case, then this function will not be called. It then will only
	 * be called during the config phase.
	 *
	 * So only when in setup phase or config phase, create the debugfs
	 * entries and register the SMP channels.
	 */
	if (!hci_dev_test_flag(hdev, HCI_SETUP) &&
	    !hci_dev_test_flag(hdev, HCI_CONFIG))
		return 0;

	if (hci_dev_test_and_set_flag(hdev, HCI_DEBUGFS_CREATED))
		return 0;

	hci_debugfs_create_common(hdev);

	if (lmp_bredr_capable(hdev))
		hci_debugfs_create_bredr(hdev);

	if (lmp_le_capable(hdev))
		hci_debugfs_create_le(hdev);

	return 0;
}

#define HCI_QUIRK_BROKEN(_quirk, _desc) { HCI_QUIRK_BROKEN_##_quirk, _desc }

static const struct {
	unsigned long quirk;
	const char *desc;
} hci_broken_table[] = {
	HCI_QUIRK_BROKEN(LOCAL_COMMANDS,
			 "HCI Read Local Supported Commands not supported"),
	HCI_QUIRK_BROKEN(STORED_LINK_KEY,
			 "HCI Delete Stored Link Key command is advertised, "
			 "but not supported."),
	HCI_QUIRK_BROKEN(ERR_DATA_REPORTING,
			 "HCI Read Default Erroneous Data Reporting command is "
			 "advertised, but not supported."),
	HCI_QUIRK_BROKEN(READ_TRANSMIT_POWER,
			 "HCI Read Transmit Power Level command is advertised, "
			 "but not supported."),
	HCI_QUIRK_BROKEN(FILTER_CLEAR_ALL,
			 "HCI Set Event Filter command not supported."),
	HCI_QUIRK_BROKEN(ENHANCED_SETUP_SYNC_CONN,
			 "HCI Enhanced Setup Synchronous Connection command is "
			 "advertised, but not supported."),
	HCI_QUIRK_BROKEN(SET_RPA_TIMEOUT,
			 "HCI LE Set Random Private Address Timeout command is "
			 "advertised, but not supported."),
	HCI_QUIRK_BROKEN(EXT_CREATE_CONN,
			 "HCI LE Extended Create Connection command is "
			 "advertised, but not supported."),
	HCI_QUIRK_BROKEN(WRITE_AUTH_PAYLOAD_TIMEOUT,
			 "HCI WRITE AUTH PAYLOAD TIMEOUT command leads "
			 "to unexpected SMP errors when pairing "
			 "and will not be used."),
	HCI_QUIRK_BROKEN(LE_CODED,
			 "HCI LE Coded PHY feature bit is set, "
			 "but its usage is not supported.")
};

/* This function handles hdev setup stage:
 *
 * Calls hdev->setup
 * Setup address if HCI_QUIRK_USE_BDADDR_PROPERTY is set.
 */
static int hci_dev_setup_sync(struct hci_dev *hdev)
{
	int ret = 0;
	bool invalid_bdaddr;
	size_t i;

	if (!hci_dev_test_flag(hdev, HCI_SETUP) &&
	    !hci_test_quirk(hdev, HCI_QUIRK_NON_PERSISTENT_SETUP))
		return 0;

	bt_dev_dbg(hdev, "");

	hci_sock_dev_event(hdev, HCI_DEV_SETUP);

	if (hdev->setup)
		ret = hdev->setup(hdev);

	for (i = 0; i < ARRAY_SIZE(hci_broken_table); i++) {
		if (hci_test_quirk(hdev, hci_broken_table[i].quirk))
			bt_dev_warn(hdev, "%s", hci_broken_table[i].desc);
	}

	/* The transport driver can set the quirk to mark the
	 * BD_ADDR invalid before creating the HCI device or in
	 * its setup callback.
	 */
	invalid_bdaddr = hci_test_quirk(hdev, HCI_QUIRK_INVALID_BDADDR) ||
			 hci_test_quirk(hdev, HCI_QUIRK_USE_BDADDR_PROPERTY);
	if (!ret) {
		if (hci_test_quirk(hdev, HCI_QUIRK_USE_BDADDR_PROPERTY) &&
		    !bacmp(&hdev->public_addr, BDADDR_ANY))
			hci_dev_get_bd_addr_from_property(hdev);

		if (invalid_bdaddr && bacmp(&hdev->public_addr, BDADDR_ANY) &&
		    hdev->set_bdaddr) {
			ret = hdev->set_bdaddr(hdev, &hdev->public_addr);
			if (!ret)
				invalid_bdaddr = false;
		}
	}

	/* The transport driver can set these quirks before
	 * creating the HCI device or in its setup callback.
	 *
	 * For the invalid BD_ADDR quirk it is possible that
	 * it becomes a valid address if the bootloader does
	 * provide it (see above).
	 *
	 * In case any of them is set, the controller has to
	 * start up as unconfigured.
	 */
	if (hci_test_quirk(hdev, HCI_QUIRK_EXTERNAL_CONFIG) ||
	    invalid_bdaddr)
		hci_dev_set_flag(hdev, HCI_UNCONFIGURED);

	/* For an unconfigured controller it is required to
	 * read at least the version information provided by
	 * the Read Local Version Information command.
	 *
	 * If the set_bdaddr driver callback is provided, then
	 * also the original Bluetooth public device address
	 * will be read using the Read BD Address command.
	 */
	if (hci_dev_test_flag(hdev, HCI_UNCONFIGURED))
		return hci_unconf_init_sync(hdev);

	return ret;
}

/* This function handles hdev init stage:
 *
 * Calls hci_dev_setup_sync to perform setup stage
 * Calls hci_init_sync to perform HCI command init sequence
 */
static int hci_dev_init_sync(struct hci_dev *hdev)
{
	int ret;

	bt_dev_dbg(hdev, "");

	atomic_set(&hdev->cmd_cnt, 1);
	set_bit(HCI_INIT, &hdev->flags);

	ret = hci_dev_setup_sync(hdev);

	if (hci_dev_test_flag(hdev, HCI_CONFIG)) {
		/* If public address change is configured, ensure that
		 * the address gets programmed. If the driver does not
		 * support changing the public address, fail the power
		 * on procedure.
		 */
		if (bacmp(&hdev->public_addr, BDADDR_ANY) &&
		    hdev->set_bdaddr)
			ret = hdev->set_bdaddr(hdev, &hdev->public_addr);
		else
			ret = -EADDRNOTAVAIL;
	}

	if (!ret) {
		if (!hci_dev_test_flag(hdev, HCI_UNCONFIGURED) &&
		    !hci_dev_test_flag(hdev, HCI_USER_CHANNEL)) {
			ret = hci_init_sync(hdev);
			if (!ret && hdev->post_init)
				ret = hdev->post_init(hdev);
		}
	}

	/* If the HCI Reset command is clearing all diagnostic settings,
	 * then they need to be reprogrammed after the init procedure
	 * completed.
	 */
	if (hci_test_quirk(hdev, HCI_QUIRK_NON_PERSISTENT_DIAG) &&
	    !hci_dev_test_flag(hdev, HCI_USER_CHANNEL) &&
	    hci_dev_test_flag(hdev, HCI_VENDOR_DIAG) && hdev->set_diag)
		ret = hdev->set_diag(hdev, true);

	if (!hci_dev_test_flag(hdev, HCI_USER_CHANNEL)) {
		msft_do_open(hdev);
		aosp_do_open(hdev);
	}

	clear_bit(HCI_INIT, &hdev->flags);

	return ret;
}

int hci_dev_open_sync(struct hci_dev *hdev)
{
	int ret;

	bt_dev_dbg(hdev, "");

	if (hci_dev_test_flag(hdev, HCI_UNREGISTER)) {
		ret = -ENODEV;
		goto done;
	}

	if (!hci_dev_test_flag(hdev, HCI_SETUP) &&
	    !hci_dev_test_flag(hdev, HCI_CONFIG)) {
		/* Check for rfkill but allow the HCI setup stage to
		 * proceed (which in itself doesn't cause any RF activity).
		 */
		if (hci_dev_test_flag(hdev, HCI_RFKILLED)) {
			ret = -ERFKILL;
			goto done;
		}

		/* Check for valid public address or a configured static
		 * random address, but let the HCI setup proceed to
		 * be able to determine if there is a public address
		 * or not.
		 *
		 * In case of user channel usage, it is not important
		 * if a public address or static random address is
		 * available.
		 */
		if (!hci_dev_test_flag(hdev, HCI_USER_CHANNEL) &&
		    !bacmp(&hdev->bdaddr, BDADDR_ANY) &&
		    !bacmp(&hdev->static_addr, BDADDR_ANY)) {
			ret = -EADDRNOTAVAIL;
			goto done;
		}
	}

	if (test_bit(HCI_UP, &hdev->flags)) {
		ret = -EALREADY;
		goto done;
	}

	if (hdev->open(hdev)) {
		ret = -EIO;
		goto done;
	}

	hci_devcd_reset(hdev);

	set_bit(HCI_RUNNING, &hdev->flags);
	hci_sock_dev_event(hdev, HCI_DEV_OPEN);

	ret = hci_dev_init_sync(hdev);
	if (!ret) {
		hci_dev_hold(hdev);
		hci_dev_set_flag(hdev, HCI_RPA_EXPIRED);
		hci_adv_instances_set_rpa_expired(hdev, true);
		set_bit(HCI_UP, &hdev->flags);
		hci_sock_dev_event(hdev, HCI_DEV_UP);
		hci_leds_update_powered(hdev, true);
		if (!hci_dev_test_flag(hdev, HCI_SETUP) &&
		    !hci_dev_test_flag(hdev, HCI_CONFIG) &&
		    !hci_dev_test_flag(hdev, HCI_UNCONFIGURED) &&
		    !hci_dev_test_flag(hdev, HCI_USER_CHANNEL) &&
		    hci_dev_test_flag(hdev, HCI_MGMT)) {
			ret = hci_powered_update_sync(hdev);
			mgmt_power_on(hdev, ret);
		}
	} else {
		/* Init failed, cleanup */
		flush_work(&hdev->tx_work);

		/* Since hci_rx_work() is possible to awake new cmd_work
		 * it should be flushed first to avoid unexpected call of
		 * hci_cmd_work()
		 */
		flush_work(&hdev->rx_work);
		flush_work(&hdev->cmd_work);

		skb_queue_purge(&hdev->cmd_q);
		skb_queue_purge(&hdev->rx_q);

		if (hdev->flush)
			hdev->flush(hdev);

		if (hdev->sent_cmd) {
			cancel_delayed_work_sync(&hdev->cmd_timer);
			kfree_skb(hdev->sent_cmd);
			hdev->sent_cmd = NULL;
		}

		if (hdev->req_skb) {
			kfree_skb(hdev->req_skb);
			hdev->req_skb = NULL;
		}

		clear_bit(HCI_RUNNING, &hdev->flags);
		hci_sock_dev_event(hdev, HCI_DEV_CLOSE);

		hdev->close(hdev);
		hdev->flags &= BIT(HCI_RAW);
	}

done:
	return ret;
}

/* This function requires the caller holds hdev->lock */
static void hci_pend_le_actions_clear(struct hci_dev *hdev)
{
	struct hci_conn_params *p;

	list_for_each_entry(p, &hdev->le_conn_params, list) {
		hci_pend_le_list_del_init(p);
		if (p->conn) {
			hci_conn_drop(p->conn);
			hci_conn_put(p->conn);
			p->conn = NULL;
		}
	}

	BT_DBG("All LE pending actions cleared");
}

static int hci_dev_shutdown(struct hci_dev *hdev)
{
	int err = 0;
	/* Similar to how we first do setup and then set the exclusive access
	 * bit for userspace, we must first unset userchannel and then clean up.
	 * Otherwise, the kernel can't properly use the hci channel to clean up
	 * the controller (some shutdown routines require sending additional
	 * commands to the controller for example).
	 */
	bool was_userchannel =
		hci_dev_test_and_clear_flag(hdev, HCI_USER_CHANNEL);

	if (!hci_dev_test_flag(hdev, HCI_UNREGISTER) &&
	    test_bit(HCI_UP, &hdev->flags)) {
		/* Execute vendor specific shutdown routine */
		if (hdev->shutdown)
			err = hdev->shutdown(hdev);
	}

	if (was_userchannel)
		hci_dev_set_flag(hdev, HCI_USER_CHANNEL);

	return err;
}

int hci_dev_close_sync(struct hci_dev *hdev)
{
	bool auto_off;
	int err = 0;

	bt_dev_dbg(hdev, "");

	if (hci_dev_test_flag(hdev, HCI_UNREGISTER)) {
		disable_delayed_work(&hdev->power_off);
		disable_delayed_work(&hdev->ncmd_timer);
		disable_delayed_work(&hdev->le_scan_disable);
	} else {
		cancel_delayed_work(&hdev->power_off);
		cancel_delayed_work(&hdev->ncmd_timer);
		cancel_delayed_work(&hdev->le_scan_disable);
	}

	hci_cmd_sync_cancel_sync(hdev, ENODEV);

	cancel_interleave_scan(hdev);

	if (hdev->adv_instance_timeout) {
		cancel_delayed_work_sync(&hdev->adv_instance_expire);
		hdev->adv_instance_timeout = 0;
	}

	err = hci_dev_shutdown(hdev);

	if (!test_and_clear_bit(HCI_UP, &hdev->flags)) {
		cancel_delayed_work_sync(&hdev->cmd_timer);
		return err;
	}

	hci_leds_update_powered(hdev, false);

	/* Flush RX and TX works */
	flush_work(&hdev->tx_work);
	flush_work(&hdev->rx_work);

	if (hdev->discov_timeout > 0) {
		hdev->discov_timeout = 0;
		hci_dev_clear_flag(hdev, HCI_DISCOVERABLE);
		hci_dev_clear_flag(hdev, HCI_LIMITED_DISCOVERABLE);
	}

	if (hci_dev_test_and_clear_flag(hdev, HCI_SERVICE_CACHE))
		cancel_delayed_work(&hdev->service_cache);

	if (hci_dev_test_flag(hdev, HCI_MGMT)) {
		struct adv_info *adv_instance;

		cancel_delayed_work_sync(&hdev->rpa_expired);

		list_for_each_entry(adv_instance, &hdev->adv_instances, list)
			cancel_delayed_work_sync(&adv_instance->rpa_expired_cb);
	}

	/* Avoid potential lockdep warnings from the *_flush() calls by
	 * ensuring the workqueue is empty up front.
	 */
	drain_workqueue(hdev->workqueue);

	hci_dev_lock(hdev);

	hci_discovery_set_state(hdev, DISCOVERY_STOPPED);

	auto_off = hci_dev_test_and_clear_flag(hdev, HCI_AUTO_OFF);

	if (!auto_off && !hci_dev_test_flag(hdev, HCI_USER_CHANNEL) &&
	    hci_dev_test_flag(hdev, HCI_MGMT))
		__mgmt_power_off(hdev);

	hci_inquiry_cache_flush(hdev);
	hci_pend_le_actions_clear(hdev);
	hci_conn_hash_flush(hdev);
	/* Prevent data races on hdev->smp_data or hdev->smp_bredr_data */
	smp_unregister(hdev);
	hci_dev_unlock(hdev);

	hci_sock_dev_event(hdev, HCI_DEV_DOWN);

	if (!hci_dev_test_flag(hdev, HCI_USER_CHANNEL)) {
		aosp_do_close(hdev);
		msft_do_close(hdev);
	}

	if (hdev->flush)
		hdev->flush(hdev);

	/* Reset device */
	skb_queue_purge(&hdev->cmd_q);
	atomic_set(&hdev->cmd_cnt, 1);
	if (hci_test_quirk(hdev, HCI_QUIRK_RESET_ON_CLOSE) &&
	    !auto_off && !hci_dev_test_flag(hdev, HCI_UNCONFIGURED)) {
		set_bit(HCI_INIT, &hdev->flags);
		hci_reset_sync(hdev);
		clear_bit(HCI_INIT, &hdev->flags);
	}

	/* flush cmd  work */
	flush_work(&hdev->cmd_work);

	/* Drop queues */
	skb_queue_purge(&hdev->rx_q);
	skb_queue_purge(&hdev->cmd_q);
	skb_queue_purge(&hdev->raw_q);

	/* Drop last sent command */
	if (hdev->sent_cmd) {
		cancel_delayed_work_sync(&hdev->cmd_timer);
		kfree_skb(hdev->sent_cmd);
		hdev->sent_cmd = NULL;
	}

	/* Drop last request */
	if (hdev->req_skb) {
		kfree_skb(hdev->req_skb);
		hdev->req_skb = NULL;
	}

	clear_bit(HCI_RUNNING, &hdev->flags);
	hci_sock_dev_event(hdev, HCI_DEV_CLOSE);

	/* After this point our queues are empty and no tasks are scheduled. */
	hdev->close(hdev);

	/* Clear flags */
	hdev->flags &= BIT(HCI_RAW);
	hci_dev_clear_volatile_flags(hdev);

	memset(hdev->eir, 0, sizeof(hdev->eir));
	memset(hdev->dev_class, 0, sizeof(hdev->dev_class));
	bacpy(&hdev->random_addr, BDADDR_ANY);
	hci_codec_list_clear(&hdev->local_codecs);

	hci_dev_put(hdev);
	return err;
}

/* This function perform power on HCI command sequence as follows:
 *
 * If controller is already up (HCI_UP) performs hci_powered_update_sync
 * sequence otherwise run hci_dev_open_sync which will follow with
 * hci_powered_update_sync after the init sequence is completed.
 */
static int hci_power_on_sync(struct hci_dev *hdev)
{
	int err;

	if (test_bit(HCI_UP, &hdev->flags) &&
	    hci_dev_test_flag(hdev, HCI_MGMT) &&
	    hci_dev_test_and_clear_flag(hdev, HCI_AUTO_OFF)) {
		cancel_delayed_work(&hdev->power_off);
		return hci_powered_update_sync(hdev);
	}

	err = hci_dev_open_sync(hdev);
	if (err < 0)
		return err;

	/* During the HCI setup phase, a few error conditions are
	 * ignored and they need to be checked now. If they are still
	 * valid, it is important to return the device back off.
	 */
	if (hci_dev_test_flag(hdev, HCI_RFKILLED) ||
	    hci_dev_test_flag(hdev, HCI_UNCONFIGURED) ||
	    (!bacmp(&hdev->bdaddr, BDADDR_ANY) &&
	     !bacmp(&hdev->static_addr, BDADDR_ANY))) {
		hci_dev_clear_flag(hdev, HCI_AUTO_OFF);
		hci_dev_close_sync(hdev);
	} else if (hci_dev_test_flag(hdev, HCI_AUTO_OFF)) {
		queue_delayed_work(hdev->req_workqueue, &hdev->power_off,
				   HCI_AUTO_OFF_TIMEOUT);
	}

	if (hci_dev_test_and_clear_flag(hdev, HCI_SETUP)) {
		/* For unconfigured devices, set the HCI_RAW flag
		 * so that userspace can easily identify them.
		 */
		if (hci_dev_test_flag(hdev, HCI_UNCONFIGURED))
			set_bit(HCI_RAW, &hdev->flags);

		/* For fully configured devices, this will send
		 * the Index Added event. For unconfigured devices,
		 * it will send Unconfigued Index Added event.
		 *
		 * Devices with HCI_QUIRK_RAW_DEVICE are ignored
		 * and no event will be send.
		 */
		mgmt_index_added(hdev);
	} else if (hci_dev_test_and_clear_flag(hdev, HCI_CONFIG)) {
		/* When the controller is now configured, then it
		 * is important to clear the HCI_RAW flag.
		 */
		if (!hci_dev_test_flag(hdev, HCI_UNCONFIGURED))
			clear_bit(HCI_RAW, &hdev->flags);

		/* Powering on the controller with HCI_CONFIG set only
		 * happens with the transition from unconfigured to
		 * configured. This will send the Index Added event.
		 */
		mgmt_index_added(hdev);
	}

	return 0;
}

static int hci_remote_name_cancel_sync(struct hci_dev *hdev, bdaddr_t *addr)
{
	struct hci_cp_remote_name_req_cancel cp;

	memset(&cp, 0, sizeof(cp));
	bacpy(&cp.bdaddr, addr);

	return __hci_cmd_sync_status(hdev, HCI_OP_REMOTE_NAME_REQ_CANCEL,
				     sizeof(cp), &cp, HCI_CMD_TIMEOUT);
}

int hci_stop_discovery_sync(struct hci_dev *hdev)
{
	struct discovery_state *d = &hdev->discovery;
	struct inquiry_entry *e;
	int err;

	bt_dev_dbg(hdev, "state %u", hdev->discovery.state);

	if (d->state == DISCOVERY_FINDING || d->state == DISCOVERY_STOPPING) {
		if (test_bit(HCI_INQUIRY, &hdev->flags)) {
			err = __hci_cmd_sync_status(hdev, HCI_OP_INQUIRY_CANCEL,
						    0, NULL, HCI_CMD_TIMEOUT);
			if (err)
				return err;
		}

		if (hci_dev_test_flag(hdev, HCI_LE_SCAN)) {
			cancel_delayed_work(&hdev->le_scan_disable);

			err = hci_scan_disable_sync(hdev);
			if (err)
				return err;
		}

	} else {
		err = hci_scan_disable_sync(hdev);
		if (err)
			return err;
	}

	/* Resume advertising if it was paused */
	if (ll_privacy_capable(hdev))
		hci_resume_advertising_sync(hdev);

	/* No further actions needed for LE-only discovery */
	if (d->type == DISCOV_TYPE_LE)
		return 0;

	if (d->state == DISCOVERY_RESOLVING || d->state == DISCOVERY_STOPPING) {
		e = hci_inquiry_cache_lookup_resolve(hdev, BDADDR_ANY,
						     NAME_PENDING);
		if (!e)
			return 0;

		/* Ignore cancel errors since it should interfere with stopping
		 * of the discovery.
		 */
		hci_remote_name_cancel_sync(hdev, &e->data.bdaddr);
	}

	return 0;
}

static int hci_disconnect_sync(struct hci_dev *hdev, struct hci_conn *conn,
			       u8 reason)
{
	struct hci_cp_disconnect cp;

<<<<<<< HEAD
	if (conn->type == BIS_LINK) {
=======
	if (conn->type == BIS_LINK || conn->type == PA_LINK) {
>>>>>>> b6850c8f
		/* This is a BIS connection, hci_conn_del will
		 * do the necessary cleanup.
		 */
		hci_dev_lock(hdev);
		hci_conn_failed(conn, reason);
		hci_dev_unlock(hdev);

		return 0;
	}

	memset(&cp, 0, sizeof(cp));
	cp.handle = cpu_to_le16(conn->handle);
	cp.reason = reason;

	/* Wait for HCI_EV_DISCONN_COMPLETE, not HCI_EV_CMD_STATUS, when the
	 * reason is anything but HCI_ERROR_REMOTE_POWER_OFF. This reason is
	 * used when suspending or powering off, where we don't want to wait
	 * for the peer's response.
	 */
	if (reason != HCI_ERROR_REMOTE_POWER_OFF)
		return __hci_cmd_sync_status_sk(hdev, HCI_OP_DISCONNECT,
						sizeof(cp), &cp,
						HCI_EV_DISCONN_COMPLETE,
						HCI_CMD_TIMEOUT, NULL);

	return __hci_cmd_sync_status(hdev, HCI_OP_DISCONNECT, sizeof(cp), &cp,
				     HCI_CMD_TIMEOUT);
}

static int hci_le_connect_cancel_sync(struct hci_dev *hdev,
				      struct hci_conn *conn, u8 reason)
{
	/* Return reason if scanning since the connection shall probably be
	 * cleanup directly.
	 */
	if (test_bit(HCI_CONN_SCANNING, &conn->flags))
		return reason;

	if (conn->role == HCI_ROLE_SLAVE ||
	    test_and_set_bit(HCI_CONN_CANCEL, &conn->flags))
		return 0;

	return __hci_cmd_sync_status(hdev, HCI_OP_LE_CREATE_CONN_CANCEL,
				     0, NULL, HCI_CMD_TIMEOUT);
}

static int hci_connect_cancel_sync(struct hci_dev *hdev, struct hci_conn *conn,
				   u8 reason)
{
	if (conn->type == LE_LINK)
		return hci_le_connect_cancel_sync(hdev, conn, reason);

	if (conn->type == CIS_LINK) {
		/* BLUETOOTH CORE SPECIFICATION Version 5.3 | Vol 4, Part E
		 * page 1857:
		 *
		 * If this command is issued for a CIS on the Central and the
		 * CIS is successfully terminated before being established,
		 * then an HCI_LE_CIS_Established event shall also be sent for
		 * this CIS with the Status Operation Cancelled by Host (0x44).
		 */
		if (test_bit(HCI_CONN_CREATE_CIS, &conn->flags))
			return hci_disconnect_sync(hdev, conn, reason);

		/* CIS with no Create CIS sent have nothing to cancel */
		return HCI_ERROR_LOCAL_HOST_TERM;
	}

	if (conn->type == BIS_LINK || conn->type == PA_LINK) {
		/* There is no way to cancel a BIS without terminating the BIG
		 * which is done later on connection cleanup.
		 */
		return 0;
	}

	if (hdev->hci_ver < BLUETOOTH_VER_1_2)
		return 0;

	/* Wait for HCI_EV_CONN_COMPLETE, not HCI_EV_CMD_STATUS, when the
	 * reason is anything but HCI_ERROR_REMOTE_POWER_OFF. This reason is
	 * used when suspending or powering off, where we don't want to wait
	 * for the peer's response.
	 */
	if (reason != HCI_ERROR_REMOTE_POWER_OFF)
		return __hci_cmd_sync_status_sk(hdev, HCI_OP_CREATE_CONN_CANCEL,
						6, &conn->dst,
						HCI_EV_CONN_COMPLETE,
						HCI_CMD_TIMEOUT, NULL);

	return __hci_cmd_sync_status(hdev, HCI_OP_CREATE_CONN_CANCEL,
				     6, &conn->dst, HCI_CMD_TIMEOUT);
}

static int hci_reject_sco_sync(struct hci_dev *hdev, struct hci_conn *conn,
			       u8 reason)
{
	struct hci_cp_reject_sync_conn_req cp;

	memset(&cp, 0, sizeof(cp));
	bacpy(&cp.bdaddr, &conn->dst);
	cp.reason = reason;

	/* SCO rejection has its own limited set of
	 * allowed error values (0x0D-0x0F).
	 */
	if (reason < 0x0d || reason > 0x0f)
		cp.reason = HCI_ERROR_REJ_LIMITED_RESOURCES;

	return __hci_cmd_sync_status(hdev, HCI_OP_REJECT_SYNC_CONN_REQ,
				     sizeof(cp), &cp, HCI_CMD_TIMEOUT);
}

static int hci_le_reject_cis_sync(struct hci_dev *hdev, struct hci_conn *conn,
				  u8 reason)
{
	struct hci_cp_le_reject_cis cp;

	memset(&cp, 0, sizeof(cp));
	cp.handle = cpu_to_le16(conn->handle);
	cp.reason = reason;

	return __hci_cmd_sync_status(hdev, HCI_OP_LE_REJECT_CIS,
				     sizeof(cp), &cp, HCI_CMD_TIMEOUT);
}

static int hci_reject_conn_sync(struct hci_dev *hdev, struct hci_conn *conn,
				u8 reason)
{
	struct hci_cp_reject_conn_req cp;

	if (conn->type == CIS_LINK)
		return hci_le_reject_cis_sync(hdev, conn, reason);

	if (conn->type == BIS_LINK || conn->type == PA_LINK)
		return -EINVAL;

	if (conn->type == SCO_LINK || conn->type == ESCO_LINK)
		return hci_reject_sco_sync(hdev, conn, reason);

	memset(&cp, 0, sizeof(cp));
	bacpy(&cp.bdaddr, &conn->dst);
	cp.reason = reason;

	return __hci_cmd_sync_status(hdev, HCI_OP_REJECT_CONN_REQ,
				     sizeof(cp), &cp, HCI_CMD_TIMEOUT);
}

int hci_abort_conn_sync(struct hci_dev *hdev, struct hci_conn *conn, u8 reason)
{
	int err = 0;
	u16 handle = conn->handle;
	bool disconnect = false;
	struct hci_conn *c;

	switch (conn->state) {
	case BT_CONNECTED:
	case BT_CONFIG:
		err = hci_disconnect_sync(hdev, conn, reason);
		break;
	case BT_CONNECT:
		err = hci_connect_cancel_sync(hdev, conn, reason);
		break;
	case BT_CONNECT2:
		err = hci_reject_conn_sync(hdev, conn, reason);
		break;
	case BT_OPEN:
	case BT_BOUND:
		break;
	default:
		disconnect = true;
		break;
	}

	hci_dev_lock(hdev);

	/* Check if the connection has been cleaned up concurrently */
	c = hci_conn_hash_lookup_handle(hdev, handle);
	if (!c || c != conn) {
		err = 0;
		goto unlock;
	}

	/* Cleanup hci_conn object if it cannot be cancelled as it
	 * likely means the controller and host stack are out of sync
	 * or in case of LE it was still scanning so it can be cleanup
	 * safely.
	 */
	if (disconnect) {
		conn->state = BT_CLOSED;
		hci_disconn_cfm(conn, reason);
		hci_conn_del(conn);
	} else {
		hci_conn_failed(conn, reason);
	}

unlock:
	hci_dev_unlock(hdev);
	return err;
}

static int hci_disconnect_all_sync(struct hci_dev *hdev, u8 reason)
{
	struct list_head *head = &hdev->conn_hash.list;
	struct hci_conn *conn;

	rcu_read_lock();
	while ((conn = list_first_or_null_rcu(head, struct hci_conn, list))) {
		/* Make sure the connection is not freed while unlocking */
		conn = hci_conn_get(conn);
		rcu_read_unlock();
		/* Disregard possible errors since hci_conn_del shall have been
		 * called even in case of errors had occurred since it would
		 * then cause hci_conn_failed to be called which calls
		 * hci_conn_del internally.
		 */
		hci_abort_conn_sync(hdev, conn, reason);
		hci_conn_put(conn);
		rcu_read_lock();
	}
	rcu_read_unlock();

	return 0;
}

/* This function perform power off HCI command sequence as follows:
 *
 * Clear Advertising
 * Stop Discovery
 * Disconnect all connections
 * hci_dev_close_sync
 */
static int hci_power_off_sync(struct hci_dev *hdev)
{
	int err;

	/* If controller is already down there is nothing to do */
	if (!test_bit(HCI_UP, &hdev->flags))
		return 0;

	hci_dev_set_flag(hdev, HCI_POWERING_DOWN);

	if (test_bit(HCI_ISCAN, &hdev->flags) ||
	    test_bit(HCI_PSCAN, &hdev->flags)) {
		err = hci_write_scan_enable_sync(hdev, 0x00);
		if (err)
			goto out;
	}

	err = hci_clear_adv_sync(hdev, NULL, false);
	if (err)
		goto out;

	err = hci_stop_discovery_sync(hdev);
	if (err)
		goto out;

	/* Terminated due to Power Off */
	err = hci_disconnect_all_sync(hdev, HCI_ERROR_REMOTE_POWER_OFF);
	if (err)
		goto out;

	err = hci_dev_close_sync(hdev);

out:
	hci_dev_clear_flag(hdev, HCI_POWERING_DOWN);
	return err;
}

int hci_set_powered_sync(struct hci_dev *hdev, u8 val)
{
	if (val)
		return hci_power_on_sync(hdev);

	return hci_power_off_sync(hdev);
}

static int hci_write_iac_sync(struct hci_dev *hdev)
{
	struct hci_cp_write_current_iac_lap cp;

	if (!hci_dev_test_flag(hdev, HCI_DISCOVERABLE))
		return 0;

	memset(&cp, 0, sizeof(cp));

	if (hci_dev_test_flag(hdev, HCI_LIMITED_DISCOVERABLE)) {
		/* Limited discoverable mode */
		cp.num_iac = min_t(u8, hdev->num_iac, 2);
		cp.iac_lap[0] = 0x00;	/* LIAC */
		cp.iac_lap[1] = 0x8b;
		cp.iac_lap[2] = 0x9e;
		cp.iac_lap[3] = 0x33;	/* GIAC */
		cp.iac_lap[4] = 0x8b;
		cp.iac_lap[5] = 0x9e;
	} else {
		/* General discoverable mode */
		cp.num_iac = 1;
		cp.iac_lap[0] = 0x33;	/* GIAC */
		cp.iac_lap[1] = 0x8b;
		cp.iac_lap[2] = 0x9e;
	}

	return __hci_cmd_sync_status(hdev, HCI_OP_WRITE_CURRENT_IAC_LAP,
				     (cp.num_iac * 3) + 1, &cp,
				     HCI_CMD_TIMEOUT);
}

int hci_update_discoverable_sync(struct hci_dev *hdev)
{
	int err = 0;

	if (hci_dev_test_flag(hdev, HCI_BREDR_ENABLED)) {
		err = hci_write_iac_sync(hdev);
		if (err)
			return err;

		err = hci_update_scan_sync(hdev);
		if (err)
			return err;

		err = hci_update_class_sync(hdev);
		if (err)
			return err;
	}

	/* Advertising instances don't use the global discoverable setting, so
	 * only update AD if advertising was enabled using Set Advertising.
	 */
	if (hci_dev_test_flag(hdev, HCI_ADVERTISING)) {
		err = hci_update_adv_data_sync(hdev, 0x00);
		if (err)
			return err;

		/* Discoverable mode affects the local advertising
		 * address in limited privacy mode.
		 */
		if (hci_dev_test_flag(hdev, HCI_LIMITED_PRIVACY)) {
			if (ext_adv_capable(hdev))
				err = hci_start_ext_adv_sync(hdev, 0x00);
			else
				err = hci_enable_advertising_sync(hdev);
		}
	}

	return err;
}

static int update_discoverable_sync(struct hci_dev *hdev, void *data)
{
	return hci_update_discoverable_sync(hdev);
}

int hci_update_discoverable(struct hci_dev *hdev)
{
	/* Only queue if it would have any effect */
	if (hdev_is_powered(hdev) &&
	    hci_dev_test_flag(hdev, HCI_ADVERTISING) &&
	    hci_dev_test_flag(hdev, HCI_DISCOVERABLE) &&
	    hci_dev_test_flag(hdev, HCI_LIMITED_PRIVACY))
		return hci_cmd_sync_queue(hdev, update_discoverable_sync, NULL,
					  NULL);

	return 0;
}

int hci_update_connectable_sync(struct hci_dev *hdev)
{
	int err;

	err = hci_update_scan_sync(hdev);
	if (err)
		return err;

	/* If BR/EDR is not enabled and we disable advertising as a
	 * by-product of disabling connectable, we need to update the
	 * advertising flags.
	 */
	if (!hci_dev_test_flag(hdev, HCI_BREDR_ENABLED))
		err = hci_update_adv_data_sync(hdev, hdev->cur_adv_instance);

	/* Update the advertising parameters if necessary */
	if (hci_dev_test_flag(hdev, HCI_ADVERTISING) ||
	    !list_empty(&hdev->adv_instances)) {
		if (ext_adv_capable(hdev))
			err = hci_start_ext_adv_sync(hdev,
						     hdev->cur_adv_instance);
		else
			err = hci_enable_advertising_sync(hdev);

		if (err)
			return err;
	}

	return hci_update_passive_scan_sync(hdev);
}

int hci_inquiry_sync(struct hci_dev *hdev, u8 length, u8 num_rsp)
{
	const u8 giac[3] = { 0x33, 0x8b, 0x9e };
	const u8 liac[3] = { 0x00, 0x8b, 0x9e };
	struct hci_cp_inquiry cp;

	bt_dev_dbg(hdev, "");

	if (test_bit(HCI_INQUIRY, &hdev->flags))
		return 0;

	hci_dev_lock(hdev);
	hci_inquiry_cache_flush(hdev);
	hci_dev_unlock(hdev);

	memset(&cp, 0, sizeof(cp));

	if (hdev->discovery.limited)
		memcpy(&cp.lap, liac, sizeof(cp.lap));
	else
		memcpy(&cp.lap, giac, sizeof(cp.lap));

	cp.length = length;
	cp.num_rsp = num_rsp;

	return __hci_cmd_sync_status(hdev, HCI_OP_INQUIRY,
				     sizeof(cp), &cp, HCI_CMD_TIMEOUT);
}

static int hci_active_scan_sync(struct hci_dev *hdev, uint16_t interval)
{
	u8 own_addr_type;
	/* Accept list is not used for discovery */
	u8 filter_policy = 0x00;
	/* Default is to enable duplicates filter */
	u8 filter_dup = LE_SCAN_FILTER_DUP_ENABLE;
	int err;

	bt_dev_dbg(hdev, "");

	/* If controller is scanning, it means the passive scanning is
	 * running. Thus, we should temporarily stop it in order to set the
	 * discovery scanning parameters.
	 */
	err = hci_scan_disable_sync(hdev);
	if (err) {
		bt_dev_err(hdev, "Unable to disable scanning: %d", err);
		return err;
	}

	cancel_interleave_scan(hdev);

	/* Pause address resolution for active scan and stop advertising if
	 * privacy is enabled.
	 */
	err = hci_pause_addr_resolution(hdev);
	if (err)
		goto failed;

	/* All active scans will be done with either a resolvable private
	 * address (when privacy feature has been enabled) or non-resolvable
	 * private address.
	 */
	err = hci_update_random_address_sync(hdev, true, scan_use_rpa(hdev),
					     &own_addr_type);
	if (err < 0)
		own_addr_type = ADDR_LE_DEV_PUBLIC;

	if (hci_is_adv_monitoring(hdev) ||
	    (hci_test_quirk(hdev, HCI_QUIRK_STRICT_DUPLICATE_FILTER) &&
	    hdev->discovery.result_filtering)) {
		/* Duplicate filter should be disabled when some advertisement
		 * monitor is activated, otherwise AdvMon can only receive one
		 * advertisement for one peer(*) during active scanning, and
		 * might report loss to these peers.
		 *
		 * If controller does strict duplicate filtering and the
		 * discovery requires result filtering disables controller based
		 * filtering since that can cause reports that would match the
		 * host filter to not be reported.
		 */
		filter_dup = LE_SCAN_FILTER_DUP_DISABLE;
	}

	err = hci_start_scan_sync(hdev, LE_SCAN_ACTIVE, interval,
				  hdev->le_scan_window_discovery,
				  own_addr_type, filter_policy, filter_dup);
	if (!err)
		return err;

failed:
	/* Resume advertising if it was paused */
	if (ll_privacy_capable(hdev))
		hci_resume_advertising_sync(hdev);

	/* Resume passive scanning */
	hci_update_passive_scan_sync(hdev);
	return err;
}

static int hci_start_interleaved_discovery_sync(struct hci_dev *hdev)
{
	int err;

	bt_dev_dbg(hdev, "");

	err = hci_active_scan_sync(hdev, hdev->le_scan_int_discovery * 2);
	if (err)
		return err;

	return hci_inquiry_sync(hdev, DISCOV_BREDR_INQUIRY_LEN, 0);
}

int hci_start_discovery_sync(struct hci_dev *hdev)
{
	unsigned long timeout;
	int err;

	bt_dev_dbg(hdev, "type %u", hdev->discovery.type);

	switch (hdev->discovery.type) {
	case DISCOV_TYPE_BREDR:
		return hci_inquiry_sync(hdev, DISCOV_BREDR_INQUIRY_LEN, 0);
	case DISCOV_TYPE_INTERLEAVED:
		/* When running simultaneous discovery, the LE scanning time
		 * should occupy the whole discovery time sine BR/EDR inquiry
		 * and LE scanning are scheduled by the controller.
		 *
		 * For interleaving discovery in comparison, BR/EDR inquiry
		 * and LE scanning are done sequentially with separate
		 * timeouts.
		 */
		if (hci_test_quirk(hdev, HCI_QUIRK_SIMULTANEOUS_DISCOVERY)) {
			timeout = msecs_to_jiffies(DISCOV_LE_TIMEOUT);
			/* During simultaneous discovery, we double LE scan
			 * interval. We must leave some time for the controller
			 * to do BR/EDR inquiry.
			 */
			err = hci_start_interleaved_discovery_sync(hdev);
			break;
		}

		timeout = msecs_to_jiffies(hdev->discov_interleaved_timeout);
		err = hci_active_scan_sync(hdev, hdev->le_scan_int_discovery);
		break;
	case DISCOV_TYPE_LE:
		timeout = msecs_to_jiffies(DISCOV_LE_TIMEOUT);
		err = hci_active_scan_sync(hdev, hdev->le_scan_int_discovery);
		break;
	default:
		return -EINVAL;
	}

	if (err)
		return err;

	bt_dev_dbg(hdev, "timeout %u ms", jiffies_to_msecs(timeout));

	queue_delayed_work(hdev->req_workqueue, &hdev->le_scan_disable,
			   timeout);
	return 0;
}

static void hci_suspend_monitor_sync(struct hci_dev *hdev)
{
	switch (hci_get_adv_monitor_offload_ext(hdev)) {
	case HCI_ADV_MONITOR_EXT_MSFT:
		msft_suspend_sync(hdev);
		break;
	default:
		return;
	}
}

/* This function disables discovery and mark it as paused */
static int hci_pause_discovery_sync(struct hci_dev *hdev)
{
	int old_state = hdev->discovery.state;
	int err;

	/* If discovery already stopped/stopping/paused there nothing to do */
	if (old_state == DISCOVERY_STOPPED || old_state == DISCOVERY_STOPPING ||
	    hdev->discovery_paused)
		return 0;

	hci_discovery_set_state(hdev, DISCOVERY_STOPPING);
	err = hci_stop_discovery_sync(hdev);
	if (err)
		return err;

	hdev->discovery_paused = true;
	hci_discovery_set_state(hdev, DISCOVERY_STOPPED);

	return 0;
}

static int hci_update_event_filter_sync(struct hci_dev *hdev)
{
	struct bdaddr_list_with_flags *b;
	u8 scan = SCAN_DISABLED;
	bool scanning = test_bit(HCI_PSCAN, &hdev->flags);
	int err;

	if (!hci_dev_test_flag(hdev, HCI_BREDR_ENABLED))
		return 0;

	/* Some fake CSR controllers lock up after setting this type of
	 * filter, so avoid sending the request altogether.
	 */
	if (hci_test_quirk(hdev, HCI_QUIRK_BROKEN_FILTER_CLEAR_ALL))
		return 0;

	/* Always clear event filter when starting */
	hci_clear_event_filter_sync(hdev);

	list_for_each_entry(b, &hdev->accept_list, list) {
		if (!(b->flags & HCI_CONN_FLAG_REMOTE_WAKEUP))
			continue;

		bt_dev_dbg(hdev, "Adding event filters for %pMR", &b->bdaddr);

		err =  hci_set_event_filter_sync(hdev, HCI_FLT_CONN_SETUP,
						 HCI_CONN_SETUP_ALLOW_BDADDR,
						 &b->bdaddr,
						 HCI_CONN_SETUP_AUTO_ON);
		if (err)
			bt_dev_err(hdev, "Failed to set event filter for %pMR",
				   &b->bdaddr);
		else
			scan = SCAN_PAGE;
	}

	if (scan && !scanning)
		hci_write_scan_enable_sync(hdev, scan);
	else if (!scan && scanning)
		hci_write_scan_enable_sync(hdev, scan);

	return 0;
}

/* This function disables scan (BR and LE) and mark it as paused */
static int hci_pause_scan_sync(struct hci_dev *hdev)
{
	if (hdev->scanning_paused)
		return 0;

	/* Disable page scan if enabled */
	if (test_bit(HCI_PSCAN, &hdev->flags))
		hci_write_scan_enable_sync(hdev, SCAN_DISABLED);

	hci_scan_disable_sync(hdev);

	hdev->scanning_paused = true;

	return 0;
}

/* This function performs the HCI suspend procedures in the follow order:
 *
 * Pause discovery (active scanning/inquiry)
 * Pause Directed Advertising/Advertising
 * Pause Scanning (passive scanning in case discovery was not active)
 * Disconnect all connections
 * Set suspend_status to BT_SUSPEND_DISCONNECT if hdev cannot wakeup
 * otherwise:
 * Update event mask (only set events that are allowed to wake up the host)
 * Update event filter (with devices marked with HCI_CONN_FLAG_REMOTE_WAKEUP)
 * Update passive scanning (lower duty cycle)
 * Set suspend_status to BT_SUSPEND_CONFIGURE_WAKE
 */
int hci_suspend_sync(struct hci_dev *hdev)
{
	int err;

	/* If marked as suspended there nothing to do */
	if (hdev->suspended)
		return 0;

	/* Mark device as suspended */
	hdev->suspended = true;

	/* Pause discovery if not already stopped */
	hci_pause_discovery_sync(hdev);

	/* Pause other advertisements */
	hci_pause_advertising_sync(hdev);

	/* Suspend monitor filters */
	hci_suspend_monitor_sync(hdev);

	/* Prevent disconnects from causing scanning to be re-enabled */
	hci_pause_scan_sync(hdev);

	if (hci_conn_count(hdev)) {
		/* Soft disconnect everything (power off) */
		err = hci_disconnect_all_sync(hdev, HCI_ERROR_REMOTE_POWER_OFF);
		if (err) {
			/* Set state to BT_RUNNING so resume doesn't notify */
			hdev->suspend_state = BT_RUNNING;
			hci_resume_sync(hdev);
			return err;
		}

		/* Update event mask so only the allowed event can wakeup the
		 * host.
		 */
		hci_set_event_mask_sync(hdev);
	}

	/* Only configure accept list if disconnect succeeded and wake
	 * isn't being prevented.
	 */
	if (!hdev->wakeup || !hdev->wakeup(hdev)) {
		hdev->suspend_state = BT_SUSPEND_DISCONNECT;
		return 0;
	}

	/* Unpause to take care of updating scanning params */
	hdev->scanning_paused = false;

	/* Enable event filter for paired devices */
	hci_update_event_filter_sync(hdev);

	/* Update LE passive scan if enabled */
	hci_update_passive_scan_sync(hdev);

	/* Pause scan changes again. */
	hdev->scanning_paused = true;

	hdev->suspend_state = BT_SUSPEND_CONFIGURE_WAKE;

	return 0;
}

/* This function resumes discovery */
static int hci_resume_discovery_sync(struct hci_dev *hdev)
{
	int err;

	/* If discovery not paused there nothing to do */
	if (!hdev->discovery_paused)
		return 0;

	hdev->discovery_paused = false;

	hci_discovery_set_state(hdev, DISCOVERY_STARTING);

	err = hci_start_discovery_sync(hdev);

	hci_discovery_set_state(hdev, err ? DISCOVERY_STOPPED :
				DISCOVERY_FINDING);

	return err;
}

static void hci_resume_monitor_sync(struct hci_dev *hdev)
{
	switch (hci_get_adv_monitor_offload_ext(hdev)) {
	case HCI_ADV_MONITOR_EXT_MSFT:
		msft_resume_sync(hdev);
		break;
	default:
		return;
	}
}

/* This function resume scan and reset paused flag */
static int hci_resume_scan_sync(struct hci_dev *hdev)
{
	if (!hdev->scanning_paused)
		return 0;

	hdev->scanning_paused = false;

	hci_update_scan_sync(hdev);

	/* Reset passive scanning to normal */
	hci_update_passive_scan_sync(hdev);

	return 0;
}

/* This function performs the HCI suspend procedures in the follow order:
 *
 * Restore event mask
 * Clear event filter
 * Update passive scanning (normal duty cycle)
 * Resume Directed Advertising/Advertising
 * Resume discovery (active scanning/inquiry)
 */
int hci_resume_sync(struct hci_dev *hdev)
{
	/* If not marked as suspended there nothing to do */
	if (!hdev->suspended)
		return 0;

	hdev->suspended = false;

	/* Restore event mask */
	hci_set_event_mask_sync(hdev);

	/* Clear any event filters and restore scan state */
	hci_clear_event_filter_sync(hdev);

	/* Resume scanning */
	hci_resume_scan_sync(hdev);

	/* Resume monitor filters */
	hci_resume_monitor_sync(hdev);

	/* Resume other advertisements */
	hci_resume_advertising_sync(hdev);

	/* Resume discovery */
	hci_resume_discovery_sync(hdev);

	return 0;
}

static bool conn_use_rpa(struct hci_conn *conn)
{
	struct hci_dev *hdev = conn->hdev;

	return hci_dev_test_flag(hdev, HCI_PRIVACY);
}

static int hci_le_ext_directed_advertising_sync(struct hci_dev *hdev,
						struct hci_conn *conn)
{
	struct hci_cp_le_set_ext_adv_params cp;
	struct hci_rp_le_set_ext_adv_params rp;
	int err;
	bdaddr_t random_addr;
	u8 own_addr_type;

	err = hci_update_random_address_sync(hdev, false, conn_use_rpa(conn),
					     &own_addr_type);
	if (err)
		return err;

	/* Set require_privacy to false so that the remote device has a
	 * chance of identifying us.
	 */
	err = hci_get_random_address(hdev, false, conn_use_rpa(conn), NULL,
				     &own_addr_type, &random_addr);
	if (err)
		return err;

	memset(&cp, 0, sizeof(cp));

	cp.evt_properties = cpu_to_le16(LE_LEGACY_ADV_DIRECT_IND);
	cp.channel_map = hdev->le_adv_channel_map;
	cp.tx_power = HCI_TX_POWER_INVALID;
	cp.primary_phy = HCI_ADV_PHY_1M;
	cp.secondary_phy = HCI_ADV_PHY_1M;
	cp.handle = 0x00; /* Use instance 0 for directed adv */
	cp.own_addr_type = own_addr_type;
	cp.peer_addr_type = conn->dst_type;
	bacpy(&cp.peer_addr, &conn->dst);

	/* As per Core Spec 5.2 Vol 2, PART E, Sec 7.8.53, for
	 * advertising_event_property LE_LEGACY_ADV_DIRECT_IND
	 * does not supports advertising data when the advertising set already
	 * contains some, the controller shall return erroc code 'Invalid
	 * HCI Command Parameters(0x12).
	 * So it is required to remove adv set for handle 0x00. since we use
	 * instance 0 for directed adv.
	 */
	err = hci_remove_ext_adv_instance_sync(hdev, cp.handle, NULL);
	if (err)
		return err;

	err = hci_set_ext_adv_params_sync(hdev, NULL, &cp, &rp);
	if (err)
		return err;

	/* Update adv data as tx power is known now */
	err = hci_set_ext_adv_data_sync(hdev, cp.handle);
	if (err)
		return err;

	/* Check if random address need to be updated */
	if (own_addr_type == ADDR_LE_DEV_RANDOM &&
	    bacmp(&random_addr, BDADDR_ANY) &&
	    bacmp(&random_addr, &hdev->random_addr)) {
		err = hci_set_adv_set_random_addr_sync(hdev, 0x00,
						       &random_addr);
		if (err)
			return err;
	}

	return hci_enable_ext_advertising_sync(hdev, 0x00);
}

static int hci_le_directed_advertising_sync(struct hci_dev *hdev,
					    struct hci_conn *conn)
{
	struct hci_cp_le_set_adv_param cp;
	u8 status;
	u8 own_addr_type;
	u8 enable;

	if (ext_adv_capable(hdev))
		return hci_le_ext_directed_advertising_sync(hdev, conn);

	/* Clear the HCI_LE_ADV bit temporarily so that the
	 * hci_update_random_address knows that it's safe to go ahead
	 * and write a new random address. The flag will be set back on
	 * as soon as the SET_ADV_ENABLE HCI command completes.
	 */
	hci_dev_clear_flag(hdev, HCI_LE_ADV);

	/* Set require_privacy to false so that the remote device has a
	 * chance of identifying us.
	 */
	status = hci_update_random_address_sync(hdev, false, conn_use_rpa(conn),
						&own_addr_type);
	if (status)
		return status;

	memset(&cp, 0, sizeof(cp));

	/* Some controllers might reject command if intervals are not
	 * within range for undirected advertising.
	 * BCM20702A0 is known to be affected by this.
	 */
	cp.min_interval = cpu_to_le16(0x0020);
	cp.max_interval = cpu_to_le16(0x0020);

	cp.type = LE_ADV_DIRECT_IND;
	cp.own_address_type = own_addr_type;
	cp.direct_addr_type = conn->dst_type;
	bacpy(&cp.direct_addr, &conn->dst);
	cp.channel_map = hdev->le_adv_channel_map;

	status = __hci_cmd_sync_status(hdev, HCI_OP_LE_SET_ADV_PARAM,
				       sizeof(cp), &cp, HCI_CMD_TIMEOUT);
	if (status)
		return status;

	enable = 0x01;

	return __hci_cmd_sync_status(hdev, HCI_OP_LE_SET_ADV_ENABLE,
				     sizeof(enable), &enable, HCI_CMD_TIMEOUT);
}

static void set_ext_conn_params(struct hci_conn *conn,
				struct hci_cp_le_ext_conn_param *p)
{
	struct hci_dev *hdev = conn->hdev;

	memset(p, 0, sizeof(*p));

	p->scan_interval = cpu_to_le16(hdev->le_scan_int_connect);
	p->scan_window = cpu_to_le16(hdev->le_scan_window_connect);
	p->conn_interval_min = cpu_to_le16(conn->le_conn_min_interval);
	p->conn_interval_max = cpu_to_le16(conn->le_conn_max_interval);
	p->conn_latency = cpu_to_le16(conn->le_conn_latency);
	p->supervision_timeout = cpu_to_le16(conn->le_supv_timeout);
	p->min_ce_len = cpu_to_le16(0x0000);
	p->max_ce_len = cpu_to_le16(0x0000);
}

static int hci_le_ext_create_conn_sync(struct hci_dev *hdev,
				       struct hci_conn *conn, u8 own_addr_type)
{
	struct hci_cp_le_ext_create_conn *cp;
	struct hci_cp_le_ext_conn_param *p;
	u8 data[sizeof(*cp) + sizeof(*p) * 3];
	u32 plen;

	cp = (void *)data;
	p = (void *)cp->data;

	memset(cp, 0, sizeof(*cp));

	bacpy(&cp->peer_addr, &conn->dst);
	cp->peer_addr_type = conn->dst_type;
	cp->own_addr_type = own_addr_type;

	plen = sizeof(*cp);

	if (scan_1m(hdev) && (conn->le_adv_phy == HCI_ADV_PHY_1M ||
			      conn->le_adv_sec_phy == HCI_ADV_PHY_1M)) {
		cp->phys |= LE_SCAN_PHY_1M;
		set_ext_conn_params(conn, p);

		p++;
		plen += sizeof(*p);
	}

	if (scan_2m(hdev) && (conn->le_adv_phy == HCI_ADV_PHY_2M ||
			      conn->le_adv_sec_phy == HCI_ADV_PHY_2M)) {
		cp->phys |= LE_SCAN_PHY_2M;
		set_ext_conn_params(conn, p);

		p++;
		plen += sizeof(*p);
	}

	if (scan_coded(hdev) && (conn->le_adv_phy == HCI_ADV_PHY_CODED ||
				 conn->le_adv_sec_phy == HCI_ADV_PHY_CODED)) {
		cp->phys |= LE_SCAN_PHY_CODED;
		set_ext_conn_params(conn, p);

		plen += sizeof(*p);
	}

	return __hci_cmd_sync_status_sk(hdev, HCI_OP_LE_EXT_CREATE_CONN,
					plen, data,
					HCI_EV_LE_ENHANCED_CONN_COMPLETE,
					conn->conn_timeout, NULL);
}

static int hci_le_create_conn_sync(struct hci_dev *hdev, void *data)
{
	struct hci_cp_le_create_conn cp;
	struct hci_conn_params *params;
	u8 own_addr_type;
	int err;
	struct hci_conn *conn = data;

	if (!hci_conn_valid(hdev, conn))
		return -ECANCELED;

	bt_dev_dbg(hdev, "conn %p", conn);

	clear_bit(HCI_CONN_SCANNING, &conn->flags);
	conn->state = BT_CONNECT;

	/* If requested to connect as peripheral use directed advertising */
	if (conn->role == HCI_ROLE_SLAVE) {
		/* If we're active scanning and simultaneous roles is not
		 * enabled simply reject the attempt.
		 */
		if (hci_dev_test_flag(hdev, HCI_LE_SCAN) &&
		    hdev->le_scan_type == LE_SCAN_ACTIVE &&
		    !hci_dev_test_flag(hdev, HCI_LE_SIMULTANEOUS_ROLES)) {
			hci_conn_del(conn);
			return -EBUSY;
		}

		/* Pause advertising while doing directed advertising. */
		hci_pause_advertising_sync(hdev);

		err = hci_le_directed_advertising_sync(hdev, conn);
		goto done;
	}

	/* Disable advertising if simultaneous roles is not in use. */
	if (!hci_dev_test_flag(hdev, HCI_LE_SIMULTANEOUS_ROLES))
		hci_pause_advertising_sync(hdev);

	params = hci_conn_params_lookup(hdev, &conn->dst, conn->dst_type);
	if (params) {
		conn->le_conn_min_interval = params->conn_min_interval;
		conn->le_conn_max_interval = params->conn_max_interval;
		conn->le_conn_latency = params->conn_latency;
		conn->le_supv_timeout = params->supervision_timeout;
	} else {
		conn->le_conn_min_interval = hdev->le_conn_min_interval;
		conn->le_conn_max_interval = hdev->le_conn_max_interval;
		conn->le_conn_latency = hdev->le_conn_latency;
		conn->le_supv_timeout = hdev->le_supv_timeout;
	}

	/* If controller is scanning, we stop it since some controllers are
	 * not able to scan and connect at the same time. Also set the
	 * HCI_LE_SCAN_INTERRUPTED flag so that the command complete
	 * handler for scan disabling knows to set the correct discovery
	 * state.
	 */
	if (hci_dev_test_flag(hdev, HCI_LE_SCAN)) {
		hci_scan_disable_sync(hdev);
		hci_dev_set_flag(hdev, HCI_LE_SCAN_INTERRUPTED);
	}

	/* Update random address, but set require_privacy to false so
	 * that we never connect with an non-resolvable address.
	 */
	err = hci_update_random_address_sync(hdev, false, conn_use_rpa(conn),
					     &own_addr_type);
	if (err)
		goto done;
	/* Send command LE Extended Create Connection if supported */
	if (use_ext_conn(hdev)) {
		err = hci_le_ext_create_conn_sync(hdev, conn, own_addr_type);
		goto done;
	}

	memset(&cp, 0, sizeof(cp));

	cp.scan_interval = cpu_to_le16(hdev->le_scan_int_connect);
	cp.scan_window = cpu_to_le16(hdev->le_scan_window_connect);

	bacpy(&cp.peer_addr, &conn->dst);
	cp.peer_addr_type = conn->dst_type;
	cp.own_address_type = own_addr_type;
	cp.conn_interval_min = cpu_to_le16(conn->le_conn_min_interval);
	cp.conn_interval_max = cpu_to_le16(conn->le_conn_max_interval);
	cp.conn_latency = cpu_to_le16(conn->le_conn_latency);
	cp.supervision_timeout = cpu_to_le16(conn->le_supv_timeout);
	cp.min_ce_len = cpu_to_le16(0x0000);
	cp.max_ce_len = cpu_to_le16(0x0000);

	/* BLUETOOTH CORE SPECIFICATION Version 5.3 | Vol 4, Part E page 2261:
	 *
	 * If this event is unmasked and the HCI_LE_Connection_Complete event
	 * is unmasked, only the HCI_LE_Enhanced_Connection_Complete event is
	 * sent when a new connection has been created.
	 */
	err = __hci_cmd_sync_status_sk(hdev, HCI_OP_LE_CREATE_CONN,
				       sizeof(cp), &cp,
				       use_enhanced_conn_complete(hdev) ?
				       HCI_EV_LE_ENHANCED_CONN_COMPLETE :
				       HCI_EV_LE_CONN_COMPLETE,
				       conn->conn_timeout, NULL);

done:
	if (err == -ETIMEDOUT)
		hci_le_connect_cancel_sync(hdev, conn, 0x00);

	/* Re-enable advertising after the connection attempt is finished. */
	hci_resume_advertising_sync(hdev);
	return err;
}

int hci_le_create_cis_sync(struct hci_dev *hdev)
{
	DEFINE_FLEX(struct hci_cp_le_create_cis, cmd, cis, num_cis, 0x1f);
	size_t aux_num_cis = 0;
	struct hci_conn *conn;
	u8 cig = BT_ISO_QOS_CIG_UNSET;

	/* The spec allows only one pending LE Create CIS command at a time. If
	 * the command is pending now, don't do anything. We check for pending
	 * connections after each CIS Established event.
	 *
	 * BLUETOOTH CORE SPECIFICATION Version 5.3 | Vol 4, Part E
	 * page 2566:
	 *
	 * If the Host issues this command before all the
	 * HCI_LE_CIS_Established events from the previous use of the
	 * command have been generated, the Controller shall return the
	 * error code Command Disallowed (0x0C).
	 *
	 * BLUETOOTH CORE SPECIFICATION Version 5.3 | Vol 4, Part E
	 * page 2567:
	 *
	 * When the Controller receives the HCI_LE_Create_CIS command, the
	 * Controller sends the HCI_Command_Status event to the Host. An
	 * HCI_LE_CIS_Established event will be generated for each CIS when it
	 * is established or if it is disconnected or considered lost before
	 * being established; until all the events are generated, the command
	 * remains pending.
	 */

	hci_dev_lock(hdev);

	rcu_read_lock();

	/* Wait until previous Create CIS has completed */
	list_for_each_entry_rcu(conn, &hdev->conn_hash.list, list) {
		if (test_bit(HCI_CONN_CREATE_CIS, &conn->flags))
			goto done;
	}

	/* Find CIG with all CIS ready */
	list_for_each_entry_rcu(conn, &hdev->conn_hash.list, list) {
		struct hci_conn *link;

		if (hci_conn_check_create_cis(conn))
			continue;

		cig = conn->iso_qos.ucast.cig;

		list_for_each_entry_rcu(link, &hdev->conn_hash.list, list) {
			if (hci_conn_check_create_cis(link) > 0 &&
			    link->iso_qos.ucast.cig == cig &&
			    link->state != BT_CONNECTED) {
				cig = BT_ISO_QOS_CIG_UNSET;
				break;
			}
		}

		if (cig != BT_ISO_QOS_CIG_UNSET)
			break;
	}

	if (cig == BT_ISO_QOS_CIG_UNSET)
		goto done;

	list_for_each_entry_rcu(conn, &hdev->conn_hash.list, list) {
		struct hci_cis *cis = &cmd->cis[aux_num_cis];

		if (hci_conn_check_create_cis(conn) ||
		    conn->iso_qos.ucast.cig != cig)
			continue;

		set_bit(HCI_CONN_CREATE_CIS, &conn->flags);
		cis->acl_handle = cpu_to_le16(conn->parent->handle);
		cis->cis_handle = cpu_to_le16(conn->handle);
		aux_num_cis++;

		if (aux_num_cis >= cmd->num_cis)
			break;
	}
	cmd->num_cis = aux_num_cis;

done:
	rcu_read_unlock();

	hci_dev_unlock(hdev);

	if (!aux_num_cis)
		return 0;

	/* Wait for HCI_LE_CIS_Established */
	return __hci_cmd_sync_status_sk(hdev, HCI_OP_LE_CREATE_CIS,
					struct_size(cmd, cis, cmd->num_cis),
					cmd, HCI_EVT_LE_CIS_ESTABLISHED,
					conn->conn_timeout, NULL);
}

int hci_le_remove_cig_sync(struct hci_dev *hdev, u8 handle)
{
	struct hci_cp_le_remove_cig cp;

	memset(&cp, 0, sizeof(cp));
	cp.cig_id = handle;

	return __hci_cmd_sync_status(hdev, HCI_OP_LE_REMOVE_CIG, sizeof(cp),
				     &cp, HCI_CMD_TIMEOUT);
}

int hci_le_big_terminate_sync(struct hci_dev *hdev, u8 handle)
{
	struct hci_cp_le_big_term_sync cp;

	memset(&cp, 0, sizeof(cp));
	cp.handle = handle;

	return __hci_cmd_sync_status(hdev, HCI_OP_LE_BIG_TERM_SYNC,
				     sizeof(cp), &cp, HCI_CMD_TIMEOUT);
}

int hci_le_pa_terminate_sync(struct hci_dev *hdev, u16 handle)
{
	struct hci_cp_le_pa_term_sync cp;

	memset(&cp, 0, sizeof(cp));
	cp.handle = cpu_to_le16(handle);

	return __hci_cmd_sync_status(hdev, HCI_OP_LE_PA_TERM_SYNC,
				     sizeof(cp), &cp, HCI_CMD_TIMEOUT);
}

int hci_get_random_address(struct hci_dev *hdev, bool require_privacy,
			   bool use_rpa, struct adv_info *adv_instance,
			   u8 *own_addr_type, bdaddr_t *rand_addr)
{
	int err;

	bacpy(rand_addr, BDADDR_ANY);

	/* If privacy is enabled use a resolvable private address. If
	 * current RPA has expired then generate a new one.
	 */
	if (use_rpa) {
		/* If Controller supports LL Privacy use own address type is
		 * 0x03
		 */
		if (ll_privacy_capable(hdev))
			*own_addr_type = ADDR_LE_DEV_RANDOM_RESOLVED;
		else
			*own_addr_type = ADDR_LE_DEV_RANDOM;

		if (adv_instance) {
			if (adv_rpa_valid(adv_instance))
				return 0;
		} else {
			if (rpa_valid(hdev))
				return 0;
		}

		err = smp_generate_rpa(hdev, hdev->irk, &hdev->rpa);
		if (err < 0) {
			bt_dev_err(hdev, "failed to generate new RPA");
			return err;
		}

		bacpy(rand_addr, &hdev->rpa);

		return 0;
	}

	/* In case of required privacy without resolvable private address,
	 * use an non-resolvable private address. This is useful for
	 * non-connectable advertising.
	 */
	if (require_privacy) {
		bdaddr_t nrpa;

		while (true) {
			/* The non-resolvable private address is generated
			 * from random six bytes with the two most significant
			 * bits cleared.
			 */
			get_random_bytes(&nrpa, 6);
			nrpa.b[5] &= 0x3f;

			/* The non-resolvable private address shall not be
			 * equal to the public address.
			 */
			if (bacmp(&hdev->bdaddr, &nrpa))
				break;
		}

		*own_addr_type = ADDR_LE_DEV_RANDOM;
		bacpy(rand_addr, &nrpa);

		return 0;
	}

	/* No privacy, use the current address */
	hci_copy_identity_address(hdev, rand_addr, own_addr_type);

	return 0;
}

static int _update_adv_data_sync(struct hci_dev *hdev, void *data)
{
	u8 instance = PTR_UINT(data);

	return hci_update_adv_data_sync(hdev, instance);
}

int hci_update_adv_data(struct hci_dev *hdev, u8 instance)
{
	return hci_cmd_sync_queue(hdev, _update_adv_data_sync,
				  UINT_PTR(instance), NULL);
}

static int hci_acl_create_conn_sync(struct hci_dev *hdev, void *data)
{
	struct hci_conn *conn = data;
	struct inquiry_entry *ie;
	struct hci_cp_create_conn cp;
	int err;

	if (!hci_conn_valid(hdev, conn))
		return -ECANCELED;

	/* Many controllers disallow HCI Create Connection while it is doing
	 * HCI Inquiry. So we cancel the Inquiry first before issuing HCI Create
	 * Connection. This may cause the MGMT discovering state to become false
	 * without user space's request but it is okay since the MGMT Discovery
	 * APIs do not promise that discovery should be done forever. Instead,
	 * the user space monitors the status of MGMT discovering and it may
	 * request for discovery again when this flag becomes false.
	 */
	if (test_bit(HCI_INQUIRY, &hdev->flags)) {
		err = __hci_cmd_sync_status(hdev, HCI_OP_INQUIRY_CANCEL, 0,
					    NULL, HCI_CMD_TIMEOUT);
		if (err)
			bt_dev_warn(hdev, "Failed to cancel inquiry %d", err);
	}

	conn->state = BT_CONNECT;
	conn->out = true;
	conn->role = HCI_ROLE_MASTER;

	conn->attempt++;

	conn->link_policy = hdev->link_policy;

	memset(&cp, 0, sizeof(cp));
	bacpy(&cp.bdaddr, &conn->dst);
	cp.pscan_rep_mode = 0x02;

	ie = hci_inquiry_cache_lookup(hdev, &conn->dst);
	if (ie) {
		if (inquiry_entry_age(ie) <= INQUIRY_ENTRY_AGE_MAX) {
			cp.pscan_rep_mode = ie->data.pscan_rep_mode;
			cp.pscan_mode     = ie->data.pscan_mode;
			cp.clock_offset   = ie->data.clock_offset |
					    cpu_to_le16(0x8000);
		}

		memcpy(conn->dev_class, ie->data.dev_class, 3);
	}

	cp.pkt_type = cpu_to_le16(conn->pkt_type);
	if (lmp_rswitch_capable(hdev) && !(hdev->link_mode & HCI_LM_MASTER))
		cp.role_switch = 0x01;
	else
		cp.role_switch = 0x00;

	return __hci_cmd_sync_status_sk(hdev, HCI_OP_CREATE_CONN,
					sizeof(cp), &cp,
					HCI_EV_CONN_COMPLETE,
					conn->conn_timeout, NULL);
}

int hci_connect_acl_sync(struct hci_dev *hdev, struct hci_conn *conn)
{
	return hci_cmd_sync_queue_once(hdev, hci_acl_create_conn_sync, conn,
				       NULL);
}

static void create_le_conn_complete(struct hci_dev *hdev, void *data, int err)
{
	struct hci_conn *conn = data;

	bt_dev_dbg(hdev, "err %d", err);

	if (err == -ECANCELED)
		return;

	hci_dev_lock(hdev);

	if (!hci_conn_valid(hdev, conn))
		goto done;

	if (!err) {
		hci_connect_le_scan_cleanup(conn, 0x00);
		goto done;
	}

	/* Check if connection is still pending */
	if (conn != hci_lookup_le_connect(hdev))
		goto done;

	/* Flush to make sure we send create conn cancel command if needed */
	flush_delayed_work(&conn->le_conn_timeout);
	hci_conn_failed(conn, bt_status(err));

done:
	hci_dev_unlock(hdev);
}

int hci_connect_le_sync(struct hci_dev *hdev, struct hci_conn *conn)
{
	return hci_cmd_sync_queue_once(hdev, hci_le_create_conn_sync, conn,
				       create_le_conn_complete);
}

int hci_cancel_connect_sync(struct hci_dev *hdev, struct hci_conn *conn)
{
	if (conn->state != BT_OPEN)
		return -EINVAL;

	switch (conn->type) {
	case ACL_LINK:
		return !hci_cmd_sync_dequeue_once(hdev,
						  hci_acl_create_conn_sync,
						  conn, NULL);
	case LE_LINK:
		return !hci_cmd_sync_dequeue_once(hdev, hci_le_create_conn_sync,
						  conn, create_le_conn_complete);
	}

	return -ENOENT;
}

int hci_le_conn_update_sync(struct hci_dev *hdev, struct hci_conn *conn,
			    struct hci_conn_params *params)
{
	struct hci_cp_le_conn_update cp;

	memset(&cp, 0, sizeof(cp));
	cp.handle		= cpu_to_le16(conn->handle);
	cp.conn_interval_min	= cpu_to_le16(params->conn_min_interval);
	cp.conn_interval_max	= cpu_to_le16(params->conn_max_interval);
	cp.conn_latency		= cpu_to_le16(params->conn_latency);
	cp.supervision_timeout	= cpu_to_le16(params->supervision_timeout);
	cp.min_ce_len		= cpu_to_le16(0x0000);
	cp.max_ce_len		= cpu_to_le16(0x0000);

	return __hci_cmd_sync_status(hdev, HCI_OP_LE_CONN_UPDATE,
				     sizeof(cp), &cp, HCI_CMD_TIMEOUT);
}

static void create_pa_complete(struct hci_dev *hdev, void *data, int err)
{
	struct hci_conn *conn = data;
	struct hci_conn *pa_sync;

	bt_dev_dbg(hdev, "err %d", err);

	if (err == -ECANCELED)
		return;

	hci_dev_lock(hdev);

	hci_dev_clear_flag(hdev, HCI_PA_SYNC);

	if (!hci_conn_valid(hdev, conn))
		clear_bit(HCI_CONN_CREATE_PA_SYNC, &conn->flags);

	if (!err)
		goto unlock;

	/* Add connection to indicate PA sync error */
	pa_sync = hci_conn_add_unset(hdev, PA_LINK, BDADDR_ANY,
				     HCI_ROLE_SLAVE);

	if (IS_ERR(pa_sync))
		goto unlock;

	set_bit(HCI_CONN_PA_SYNC_FAILED, &pa_sync->flags);

	/* Notify iso layer */
	hci_connect_cfm(pa_sync, bt_status(err));

unlock:
	hci_dev_unlock(hdev);
}

static int hci_le_pa_create_sync(struct hci_dev *hdev, void *data)
{
	struct hci_cp_le_pa_create_sync cp;
	struct hci_conn *conn = data;
	struct bt_iso_qos *qos = &conn->iso_qos;
	int err;

	if (!hci_conn_valid(hdev, conn))
		return -ECANCELED;

	if (conn->sync_handle != HCI_SYNC_HANDLE_INVALID)
		return -EINVAL;

	if (hci_dev_test_and_set_flag(hdev, HCI_PA_SYNC))
		return -EBUSY;

	/* Stop scanning if SID has not been set and active scanning is enabled
	 * so we use passive scanning which will be scanning using the allow
	 * list programmed to contain only the connection address.
	 */
	if (conn->sid == HCI_SID_INVALID &&
	    hci_dev_test_flag(hdev, HCI_LE_SCAN)) {
		hci_scan_disable_sync(hdev);
		hci_dev_set_flag(hdev, HCI_LE_SCAN_INTERRUPTED);
		hci_discovery_set_state(hdev, DISCOVERY_STOPPED);
	}

	/* Mark HCI_CONN_CREATE_PA_SYNC so hci_update_passive_scan_sync can
	 * program the address in the allow list so PA advertisements can be
	 * received.
	 */
	set_bit(HCI_CONN_CREATE_PA_SYNC, &conn->flags);

	hci_update_passive_scan_sync(hdev);

	/* SID has not been set listen for HCI_EV_LE_EXT_ADV_REPORT to update
	 * it.
	 */
	if (conn->sid == HCI_SID_INVALID)
		__hci_cmd_sync_status_sk(hdev, HCI_OP_NOP, 0, NULL,
					 HCI_EV_LE_EXT_ADV_REPORT,
					 conn->conn_timeout, NULL);

	memset(&cp, 0, sizeof(cp));
	cp.options = qos->bcast.options;
	cp.sid = conn->sid;
	cp.addr_type = conn->dst_type;
	bacpy(&cp.addr, &conn->dst);
	cp.skip = cpu_to_le16(qos->bcast.skip);
	cp.sync_timeout = cpu_to_le16(qos->bcast.sync_timeout);
	cp.sync_cte_type = qos->bcast.sync_cte_type;

	/* The spec allows only one pending LE Periodic Advertising Create
	 * Sync command at a time so we forcefully wait for PA Sync Established
	 * event since cmd_work can only schedule one command at a time.
	 *
	 * BLUETOOTH CORE SPECIFICATION Version 5.3 | Vol 4, Part E
	 * page 2493:
	 *
	 * If the Host issues this command when another HCI_LE_Periodic_
	 * Advertising_Create_Sync command is pending, the Controller shall
	 * return the error code Command Disallowed (0x0C).
	 */
	err = __hci_cmd_sync_status_sk(hdev, HCI_OP_LE_PA_CREATE_SYNC,
				       sizeof(cp), &cp,
				       HCI_EV_LE_PA_SYNC_ESTABLISHED,
				       conn->conn_timeout, NULL);
	if (err == -ETIMEDOUT)
		__hci_cmd_sync_status(hdev, HCI_OP_LE_PA_CREATE_SYNC_CANCEL,
				      0, NULL, HCI_CMD_TIMEOUT);

	return err;
}

int hci_connect_pa_sync(struct hci_dev *hdev, struct hci_conn *conn)
{
	return hci_cmd_sync_queue_once(hdev, hci_le_pa_create_sync, conn,
				       create_pa_complete);
}

static void create_big_complete(struct hci_dev *hdev, void *data, int err)
{
	struct hci_conn *conn = data;

	bt_dev_dbg(hdev, "err %d", err);

	if (err == -ECANCELED)
		return;

	if (hci_conn_valid(hdev, conn))
		clear_bit(HCI_CONN_CREATE_BIG_SYNC, &conn->flags);
}

static int hci_le_big_create_sync(struct hci_dev *hdev, void *data)
{
	DEFINE_FLEX(struct hci_cp_le_big_create_sync, cp, bis, num_bis, 0x11);
	struct hci_conn *conn = data;
	struct bt_iso_qos *qos = &conn->iso_qos;
	int err;

	if (!hci_conn_valid(hdev, conn))
		return -ECANCELED;

	set_bit(HCI_CONN_CREATE_BIG_SYNC, &conn->flags);

	memset(cp, 0, sizeof(*cp));
	cp->handle = qos->bcast.big;
	cp->sync_handle = cpu_to_le16(conn->sync_handle);
	cp->encryption = qos->bcast.encryption;
	memcpy(cp->bcode, qos->bcast.bcode, sizeof(cp->bcode));
	cp->mse = qos->bcast.mse;
	cp->timeout = cpu_to_le16(qos->bcast.timeout);
	cp->num_bis = conn->num_bis;
	memcpy(cp->bis, conn->bis, conn->num_bis);

	/* The spec allows only one pending LE BIG Create Sync command at
	 * a time, so we forcefully wait for BIG Sync Established event since
	 * cmd_work can only schedule one command at a time.
	 *
	 * BLUETOOTH CORE SPECIFICATION Version 5.3 | Vol 4, Part E
	 * page 2586:
	 *
	 * If the Host sends this command when the Controller is in the
	 * process of synchronizing to any BIG, i.e. the HCI_LE_BIG_Sync_
	 * Established event has not been generated, the Controller shall
	 * return the error code Command Disallowed (0x0C).
	 */
	err = __hci_cmd_sync_status_sk(hdev, HCI_OP_LE_BIG_CREATE_SYNC,
				       struct_size(cp, bis, cp->num_bis), cp,
				       HCI_EVT_LE_BIG_SYNC_ESTABLISHED,
				       conn->conn_timeout, NULL);
	if (err == -ETIMEDOUT)
		hci_le_big_terminate_sync(hdev, cp->handle);

	return err;
}

int hci_connect_big_sync(struct hci_dev *hdev, struct hci_conn *conn)
{
	return hci_cmd_sync_queue_once(hdev, hci_le_big_create_sync, conn,
				       create_big_complete);
}<|MERGE_RESOLUTION|>--- conflicted
+++ resolved
@@ -5493,11 +5493,7 @@
 {
 	struct hci_cp_disconnect cp;
 
-<<<<<<< HEAD
-	if (conn->type == BIS_LINK) {
-=======
 	if (conn->type == BIS_LINK || conn->type == PA_LINK) {
->>>>>>> b6850c8f
 		/* This is a BIS connection, hci_conn_del will
 		 * do the necessary cleanup.
 		 */
