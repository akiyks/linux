/*
   BlueZ - Bluetooth protocol stack for Linux

   Copyright (C) 2010  Nokia Corporation
   Copyright (C) 2011-2012 Intel Corporation

   This program is free software; you can redistribute it and/or modify
   it under the terms of the GNU General Public License version 2 as
   published by the Free Software Foundation;

   THE SOFTWARE IS PROVIDED "AS IS", WITHOUT WARRANTY OF ANY KIND, EXPRESS
   OR IMPLIED, INCLUDING BUT NOT LIMITED TO THE WARRANTIES OF MERCHANTABILITY,
   FITNESS FOR A PARTICULAR PURPOSE AND NONINFRINGEMENT OF THIRD PARTY RIGHTS.
   IN NO EVENT SHALL THE COPYRIGHT HOLDER(S) AND AUTHOR(S) BE LIABLE FOR ANY
   CLAIM, OR ANY SPECIAL INDIRECT OR CONSEQUENTIAL DAMAGES, OR ANY DAMAGES
   WHATSOEVER RESULTING FROM LOSS OF USE, DATA OR PROFITS, WHETHER IN AN
   ACTION OF CONTRACT, NEGLIGENCE OR OTHER TORTIOUS ACTION, ARISING OUT OF
   OR IN CONNECTION WITH THE USE OR PERFORMANCE OF THIS SOFTWARE.

   ALL LIABILITY, INCLUDING LIABILITY FOR INFRINGEMENT OF ANY PATENTS,
   COPYRIGHTS, TRADEMARKS OR OTHER RIGHTS, RELATING TO USE OF THIS
   SOFTWARE IS DISCLAIMED.
*/

/* Bluetooth HCI Management interface */

#include <linux/module.h>
#include <linux/unaligned.h>

#include <net/bluetooth/bluetooth.h>
#include <net/bluetooth/hci_core.h>
#include <net/bluetooth/hci_sock.h>
#include <net/bluetooth/l2cap.h>
#include <net/bluetooth/mgmt.h>

#include "smp.h"
#include "mgmt_util.h"
#include "mgmt_config.h"
#include "msft.h"
#include "eir.h"
#include "aosp.h"

#define MGMT_VERSION	1
#define MGMT_REVISION	23

static const u16 mgmt_commands[] = {
	MGMT_OP_READ_INDEX_LIST,
	MGMT_OP_READ_INFO,
	MGMT_OP_SET_POWERED,
	MGMT_OP_SET_DISCOVERABLE,
	MGMT_OP_SET_CONNECTABLE,
	MGMT_OP_SET_FAST_CONNECTABLE,
	MGMT_OP_SET_BONDABLE,
	MGMT_OP_SET_LINK_SECURITY,
	MGMT_OP_SET_SSP,
	MGMT_OP_SET_HS,
	MGMT_OP_SET_LE,
	MGMT_OP_SET_DEV_CLASS,
	MGMT_OP_SET_LOCAL_NAME,
	MGMT_OP_ADD_UUID,
	MGMT_OP_REMOVE_UUID,
	MGMT_OP_LOAD_LINK_KEYS,
	MGMT_OP_LOAD_LONG_TERM_KEYS,
	MGMT_OP_DISCONNECT,
	MGMT_OP_GET_CONNECTIONS,
	MGMT_OP_PIN_CODE_REPLY,
	MGMT_OP_PIN_CODE_NEG_REPLY,
	MGMT_OP_SET_IO_CAPABILITY,
	MGMT_OP_PAIR_DEVICE,
	MGMT_OP_CANCEL_PAIR_DEVICE,
	MGMT_OP_UNPAIR_DEVICE,
	MGMT_OP_USER_CONFIRM_REPLY,
	MGMT_OP_USER_CONFIRM_NEG_REPLY,
	MGMT_OP_USER_PASSKEY_REPLY,
	MGMT_OP_USER_PASSKEY_NEG_REPLY,
	MGMT_OP_READ_LOCAL_OOB_DATA,
	MGMT_OP_ADD_REMOTE_OOB_DATA,
	MGMT_OP_REMOVE_REMOTE_OOB_DATA,
	MGMT_OP_START_DISCOVERY,
	MGMT_OP_STOP_DISCOVERY,
	MGMT_OP_CONFIRM_NAME,
	MGMT_OP_BLOCK_DEVICE,
	MGMT_OP_UNBLOCK_DEVICE,
	MGMT_OP_SET_DEVICE_ID,
	MGMT_OP_SET_ADVERTISING,
	MGMT_OP_SET_BREDR,
	MGMT_OP_SET_STATIC_ADDRESS,
	MGMT_OP_SET_SCAN_PARAMS,
	MGMT_OP_SET_SECURE_CONN,
	MGMT_OP_SET_DEBUG_KEYS,
	MGMT_OP_SET_PRIVACY,
	MGMT_OP_LOAD_IRKS,
	MGMT_OP_GET_CONN_INFO,
	MGMT_OP_GET_CLOCK_INFO,
	MGMT_OP_ADD_DEVICE,
	MGMT_OP_REMOVE_DEVICE,
	MGMT_OP_LOAD_CONN_PARAM,
	MGMT_OP_READ_UNCONF_INDEX_LIST,
	MGMT_OP_READ_CONFIG_INFO,
	MGMT_OP_SET_EXTERNAL_CONFIG,
	MGMT_OP_SET_PUBLIC_ADDRESS,
	MGMT_OP_START_SERVICE_DISCOVERY,
	MGMT_OP_READ_LOCAL_OOB_EXT_DATA,
	MGMT_OP_READ_EXT_INDEX_LIST,
	MGMT_OP_READ_ADV_FEATURES,
	MGMT_OP_ADD_ADVERTISING,
	MGMT_OP_REMOVE_ADVERTISING,
	MGMT_OP_GET_ADV_SIZE_INFO,
	MGMT_OP_START_LIMITED_DISCOVERY,
	MGMT_OP_READ_EXT_INFO,
	MGMT_OP_SET_APPEARANCE,
	MGMT_OP_GET_PHY_CONFIGURATION,
	MGMT_OP_SET_PHY_CONFIGURATION,
	MGMT_OP_SET_BLOCKED_KEYS,
	MGMT_OP_SET_WIDEBAND_SPEECH,
	MGMT_OP_READ_CONTROLLER_CAP,
	MGMT_OP_READ_EXP_FEATURES_INFO,
	MGMT_OP_SET_EXP_FEATURE,
	MGMT_OP_READ_DEF_SYSTEM_CONFIG,
	MGMT_OP_SET_DEF_SYSTEM_CONFIG,
	MGMT_OP_READ_DEF_RUNTIME_CONFIG,
	MGMT_OP_SET_DEF_RUNTIME_CONFIG,
	MGMT_OP_GET_DEVICE_FLAGS,
	MGMT_OP_SET_DEVICE_FLAGS,
	MGMT_OP_READ_ADV_MONITOR_FEATURES,
	MGMT_OP_ADD_ADV_PATTERNS_MONITOR,
	MGMT_OP_REMOVE_ADV_MONITOR,
	MGMT_OP_ADD_EXT_ADV_PARAMS,
	MGMT_OP_ADD_EXT_ADV_DATA,
	MGMT_OP_ADD_ADV_PATTERNS_MONITOR_RSSI,
	MGMT_OP_SET_MESH_RECEIVER,
	MGMT_OP_MESH_READ_FEATURES,
	MGMT_OP_MESH_SEND,
	MGMT_OP_MESH_SEND_CANCEL,
	MGMT_OP_HCI_CMD_SYNC,
};

static const u16 mgmt_events[] = {
	MGMT_EV_CONTROLLER_ERROR,
	MGMT_EV_INDEX_ADDED,
	MGMT_EV_INDEX_REMOVED,
	MGMT_EV_NEW_SETTINGS,
	MGMT_EV_CLASS_OF_DEV_CHANGED,
	MGMT_EV_LOCAL_NAME_CHANGED,
	MGMT_EV_NEW_LINK_KEY,
	MGMT_EV_NEW_LONG_TERM_KEY,
	MGMT_EV_DEVICE_CONNECTED,
	MGMT_EV_DEVICE_DISCONNECTED,
	MGMT_EV_CONNECT_FAILED,
	MGMT_EV_PIN_CODE_REQUEST,
	MGMT_EV_USER_CONFIRM_REQUEST,
	MGMT_EV_USER_PASSKEY_REQUEST,
	MGMT_EV_AUTH_FAILED,
	MGMT_EV_DEVICE_FOUND,
	MGMT_EV_DISCOVERING,
	MGMT_EV_DEVICE_BLOCKED,
	MGMT_EV_DEVICE_UNBLOCKED,
	MGMT_EV_DEVICE_UNPAIRED,
	MGMT_EV_PASSKEY_NOTIFY,
	MGMT_EV_NEW_IRK,
	MGMT_EV_NEW_CSRK,
	MGMT_EV_DEVICE_ADDED,
	MGMT_EV_DEVICE_REMOVED,
	MGMT_EV_NEW_CONN_PARAM,
	MGMT_EV_UNCONF_INDEX_ADDED,
	MGMT_EV_UNCONF_INDEX_REMOVED,
	MGMT_EV_NEW_CONFIG_OPTIONS,
	MGMT_EV_EXT_INDEX_ADDED,
	MGMT_EV_EXT_INDEX_REMOVED,
	MGMT_EV_LOCAL_OOB_DATA_UPDATED,
	MGMT_EV_ADVERTISING_ADDED,
	MGMT_EV_ADVERTISING_REMOVED,
	MGMT_EV_EXT_INFO_CHANGED,
	MGMT_EV_PHY_CONFIGURATION_CHANGED,
	MGMT_EV_EXP_FEATURE_CHANGED,
	MGMT_EV_DEVICE_FLAGS_CHANGED,
	MGMT_EV_ADV_MONITOR_ADDED,
	MGMT_EV_ADV_MONITOR_REMOVED,
	MGMT_EV_CONTROLLER_SUSPEND,
	MGMT_EV_CONTROLLER_RESUME,
	MGMT_EV_ADV_MONITOR_DEVICE_FOUND,
	MGMT_EV_ADV_MONITOR_DEVICE_LOST,
};

static const u16 mgmt_untrusted_commands[] = {
	MGMT_OP_READ_INDEX_LIST,
	MGMT_OP_READ_INFO,
	MGMT_OP_READ_UNCONF_INDEX_LIST,
	MGMT_OP_READ_CONFIG_INFO,
	MGMT_OP_READ_EXT_INDEX_LIST,
	MGMT_OP_READ_EXT_INFO,
	MGMT_OP_READ_CONTROLLER_CAP,
	MGMT_OP_READ_EXP_FEATURES_INFO,
	MGMT_OP_READ_DEF_SYSTEM_CONFIG,
	MGMT_OP_READ_DEF_RUNTIME_CONFIG,
};

static const u16 mgmt_untrusted_events[] = {
	MGMT_EV_INDEX_ADDED,
	MGMT_EV_INDEX_REMOVED,
	MGMT_EV_NEW_SETTINGS,
	MGMT_EV_CLASS_OF_DEV_CHANGED,
	MGMT_EV_LOCAL_NAME_CHANGED,
	MGMT_EV_UNCONF_INDEX_ADDED,
	MGMT_EV_UNCONF_INDEX_REMOVED,
	MGMT_EV_NEW_CONFIG_OPTIONS,
	MGMT_EV_EXT_INDEX_ADDED,
	MGMT_EV_EXT_INDEX_REMOVED,
	MGMT_EV_EXT_INFO_CHANGED,
	MGMT_EV_EXP_FEATURE_CHANGED,
};

#define CACHE_TIMEOUT	secs_to_jiffies(2)

#define ZERO_KEY "\x00\x00\x00\x00\x00\x00\x00\x00" \
		 "\x00\x00\x00\x00\x00\x00\x00\x00"

/* HCI to MGMT error code conversion table */
static const u8 mgmt_status_table[] = {
	MGMT_STATUS_SUCCESS,
	MGMT_STATUS_UNKNOWN_COMMAND,	/* Unknown Command */
	MGMT_STATUS_NOT_CONNECTED,	/* No Connection */
	MGMT_STATUS_FAILED,		/* Hardware Failure */
	MGMT_STATUS_CONNECT_FAILED,	/* Page Timeout */
	MGMT_STATUS_AUTH_FAILED,	/* Authentication Failed */
	MGMT_STATUS_AUTH_FAILED,	/* PIN or Key Missing */
	MGMT_STATUS_NO_RESOURCES,	/* Memory Full */
	MGMT_STATUS_TIMEOUT,		/* Connection Timeout */
	MGMT_STATUS_NO_RESOURCES,	/* Max Number of Connections */
	MGMT_STATUS_NO_RESOURCES,	/* Max Number of SCO Connections */
	MGMT_STATUS_ALREADY_CONNECTED,	/* ACL Connection Exists */
	MGMT_STATUS_BUSY,		/* Command Disallowed */
	MGMT_STATUS_NO_RESOURCES,	/* Rejected Limited Resources */
	MGMT_STATUS_REJECTED,		/* Rejected Security */
	MGMT_STATUS_REJECTED,		/* Rejected Personal */
	MGMT_STATUS_TIMEOUT,		/* Host Timeout */
	MGMT_STATUS_NOT_SUPPORTED,	/* Unsupported Feature */
	MGMT_STATUS_INVALID_PARAMS,	/* Invalid Parameters */
	MGMT_STATUS_DISCONNECTED,	/* OE User Ended Connection */
	MGMT_STATUS_NO_RESOURCES,	/* OE Low Resources */
	MGMT_STATUS_DISCONNECTED,	/* OE Power Off */
	MGMT_STATUS_DISCONNECTED,	/* Connection Terminated */
	MGMT_STATUS_BUSY,		/* Repeated Attempts */
	MGMT_STATUS_REJECTED,		/* Pairing Not Allowed */
	MGMT_STATUS_FAILED,		/* Unknown LMP PDU */
	MGMT_STATUS_NOT_SUPPORTED,	/* Unsupported Remote Feature */
	MGMT_STATUS_REJECTED,		/* SCO Offset Rejected */
	MGMT_STATUS_REJECTED,		/* SCO Interval Rejected */
	MGMT_STATUS_REJECTED,		/* Air Mode Rejected */
	MGMT_STATUS_INVALID_PARAMS,	/* Invalid LMP Parameters */
	MGMT_STATUS_FAILED,		/* Unspecified Error */
	MGMT_STATUS_NOT_SUPPORTED,	/* Unsupported LMP Parameter Value */
	MGMT_STATUS_FAILED,		/* Role Change Not Allowed */
	MGMT_STATUS_TIMEOUT,		/* LMP Response Timeout */
	MGMT_STATUS_FAILED,		/* LMP Error Transaction Collision */
	MGMT_STATUS_FAILED,		/* LMP PDU Not Allowed */
	MGMT_STATUS_REJECTED,		/* Encryption Mode Not Accepted */
	MGMT_STATUS_FAILED,		/* Unit Link Key Used */
	MGMT_STATUS_NOT_SUPPORTED,	/* QoS Not Supported */
	MGMT_STATUS_TIMEOUT,		/* Instant Passed */
	MGMT_STATUS_NOT_SUPPORTED,	/* Pairing Not Supported */
	MGMT_STATUS_FAILED,		/* Transaction Collision */
	MGMT_STATUS_FAILED,		/* Reserved for future use */
	MGMT_STATUS_INVALID_PARAMS,	/* Unacceptable Parameter */
	MGMT_STATUS_REJECTED,		/* QoS Rejected */
	MGMT_STATUS_NOT_SUPPORTED,	/* Classification Not Supported */
	MGMT_STATUS_REJECTED,		/* Insufficient Security */
	MGMT_STATUS_INVALID_PARAMS,	/* Parameter Out Of Range */
	MGMT_STATUS_FAILED,		/* Reserved for future use */
	MGMT_STATUS_BUSY,		/* Role Switch Pending */
	MGMT_STATUS_FAILED,		/* Reserved for future use */
	MGMT_STATUS_FAILED,		/* Slot Violation */
	MGMT_STATUS_FAILED,		/* Role Switch Failed */
	MGMT_STATUS_INVALID_PARAMS,	/* EIR Too Large */
	MGMT_STATUS_NOT_SUPPORTED,	/* Simple Pairing Not Supported */
	MGMT_STATUS_BUSY,		/* Host Busy Pairing */
	MGMT_STATUS_REJECTED,		/* Rejected, No Suitable Channel */
	MGMT_STATUS_BUSY,		/* Controller Busy */
	MGMT_STATUS_INVALID_PARAMS,	/* Unsuitable Connection Interval */
	MGMT_STATUS_TIMEOUT,		/* Directed Advertising Timeout */
	MGMT_STATUS_AUTH_FAILED,	/* Terminated Due to MIC Failure */
	MGMT_STATUS_CONNECT_FAILED,	/* Connection Establishment Failed */
	MGMT_STATUS_CONNECT_FAILED,	/* MAC Connection Failed */
};

static u8 mgmt_errno_status(int err)
{
	switch (err) {
	case 0:
		return MGMT_STATUS_SUCCESS;
	case -EPERM:
		return MGMT_STATUS_REJECTED;
	case -EINVAL:
		return MGMT_STATUS_INVALID_PARAMS;
	case -EOPNOTSUPP:
		return MGMT_STATUS_NOT_SUPPORTED;
	case -EBUSY:
		return MGMT_STATUS_BUSY;
	case -ETIMEDOUT:
		return MGMT_STATUS_AUTH_FAILED;
	case -ENOMEM:
		return MGMT_STATUS_NO_RESOURCES;
	case -EISCONN:
		return MGMT_STATUS_ALREADY_CONNECTED;
	case -ENOTCONN:
		return MGMT_STATUS_DISCONNECTED;
	}

	return MGMT_STATUS_FAILED;
}

static u8 mgmt_status(int err)
{
	if (err < 0)
		return mgmt_errno_status(err);

	if (err < ARRAY_SIZE(mgmt_status_table))
		return mgmt_status_table[err];

	return MGMT_STATUS_FAILED;
}

static int mgmt_index_event(u16 event, struct hci_dev *hdev, void *data,
			    u16 len, int flag)
{
	return mgmt_send_event(event, hdev, HCI_CHANNEL_CONTROL, data, len,
			       flag, NULL);
}

static int mgmt_limited_event(u16 event, struct hci_dev *hdev, void *data,
			      u16 len, int flag, struct sock *skip_sk)
{
	return mgmt_send_event(event, hdev, HCI_CHANNEL_CONTROL, data, len,
			       flag, skip_sk);
}

static int mgmt_event(u16 event, struct hci_dev *hdev, void *data, u16 len,
		      struct sock *skip_sk)
{
	return mgmt_send_event(event, hdev, HCI_CHANNEL_CONTROL, data, len,
			       HCI_SOCK_TRUSTED, skip_sk);
}

static int mgmt_event_skb(struct sk_buff *skb, struct sock *skip_sk)
{
	return mgmt_send_event_skb(HCI_CHANNEL_CONTROL, skb, HCI_SOCK_TRUSTED,
				   skip_sk);
}

static u8 le_addr_type(u8 mgmt_addr_type)
{
	if (mgmt_addr_type == BDADDR_LE_PUBLIC)
		return ADDR_LE_DEV_PUBLIC;
	else
		return ADDR_LE_DEV_RANDOM;
}

void mgmt_fill_version_info(void *ver)
{
	struct mgmt_rp_read_version *rp = ver;

	rp->version = MGMT_VERSION;
	rp->revision = cpu_to_le16(MGMT_REVISION);
}

static int read_version(struct sock *sk, struct hci_dev *hdev, void *data,
			u16 data_len)
{
	struct mgmt_rp_read_version rp;

	bt_dev_dbg(hdev, "sock %p", sk);

	mgmt_fill_version_info(&rp);

	return mgmt_cmd_complete(sk, MGMT_INDEX_NONE, MGMT_OP_READ_VERSION, 0,
				 &rp, sizeof(rp));
}

static int read_commands(struct sock *sk, struct hci_dev *hdev, void *data,
			 u16 data_len)
{
	struct mgmt_rp_read_commands *rp;
	u16 num_commands, num_events;
	size_t rp_size;
	int i, err;

	bt_dev_dbg(hdev, "sock %p", sk);

	if (hci_sock_test_flag(sk, HCI_SOCK_TRUSTED)) {
		num_commands = ARRAY_SIZE(mgmt_commands);
		num_events = ARRAY_SIZE(mgmt_events);
	} else {
		num_commands = ARRAY_SIZE(mgmt_untrusted_commands);
		num_events = ARRAY_SIZE(mgmt_untrusted_events);
	}

	rp_size = sizeof(*rp) + ((num_commands + num_events) * sizeof(u16));

	rp = kmalloc(rp_size, GFP_KERNEL);
	if (!rp)
		return -ENOMEM;

	rp->num_commands = cpu_to_le16(num_commands);
	rp->num_events = cpu_to_le16(num_events);

	if (hci_sock_test_flag(sk, HCI_SOCK_TRUSTED)) {
		__le16 *opcode = rp->opcodes;

		for (i = 0; i < num_commands; i++, opcode++)
			put_unaligned_le16(mgmt_commands[i], opcode);

		for (i = 0; i < num_events; i++, opcode++)
			put_unaligned_le16(mgmt_events[i], opcode);
	} else {
		__le16 *opcode = rp->opcodes;

		for (i = 0; i < num_commands; i++, opcode++)
			put_unaligned_le16(mgmt_untrusted_commands[i], opcode);

		for (i = 0; i < num_events; i++, opcode++)
			put_unaligned_le16(mgmt_untrusted_events[i], opcode);
	}

	err = mgmt_cmd_complete(sk, MGMT_INDEX_NONE, MGMT_OP_READ_COMMANDS, 0,
				rp, rp_size);
	kfree(rp);

	return err;
}

static int read_index_list(struct sock *sk, struct hci_dev *hdev, void *data,
			   u16 data_len)
{
	struct mgmt_rp_read_index_list *rp;
	struct hci_dev *d;
	size_t rp_len;
	u16 count;
	int err;

	bt_dev_dbg(hdev, "sock %p", sk);

	read_lock(&hci_dev_list_lock);

	count = 0;
	list_for_each_entry(d, &hci_dev_list, list) {
		if (!hci_dev_test_flag(d, HCI_UNCONFIGURED))
			count++;
	}

	rp_len = sizeof(*rp) + (2 * count);
	rp = kmalloc(rp_len, GFP_ATOMIC);
	if (!rp) {
		read_unlock(&hci_dev_list_lock);
		return -ENOMEM;
	}

	count = 0;
	list_for_each_entry(d, &hci_dev_list, list) {
		if (hci_dev_test_flag(d, HCI_SETUP) ||
		    hci_dev_test_flag(d, HCI_CONFIG) ||
		    hci_dev_test_flag(d, HCI_USER_CHANNEL))
			continue;

		/* Devices marked as raw-only are neither configured
		 * nor unconfigured controllers.
		 */
		if (hci_test_quirk(d, HCI_QUIRK_RAW_DEVICE))
			continue;

		if (!hci_dev_test_flag(d, HCI_UNCONFIGURED)) {
			rp->index[count++] = cpu_to_le16(d->id);
			bt_dev_dbg(hdev, "Added hci%u", d->id);
		}
	}

	rp->num_controllers = cpu_to_le16(count);
	rp_len = sizeof(*rp) + (2 * count);

	read_unlock(&hci_dev_list_lock);

	err = mgmt_cmd_complete(sk, MGMT_INDEX_NONE, MGMT_OP_READ_INDEX_LIST,
				0, rp, rp_len);

	kfree(rp);

	return err;
}

static int read_unconf_index_list(struct sock *sk, struct hci_dev *hdev,
				  void *data, u16 data_len)
{
	struct mgmt_rp_read_unconf_index_list *rp;
	struct hci_dev *d;
	size_t rp_len;
	u16 count;
	int err;

	bt_dev_dbg(hdev, "sock %p", sk);

	read_lock(&hci_dev_list_lock);

	count = 0;
	list_for_each_entry(d, &hci_dev_list, list) {
		if (hci_dev_test_flag(d, HCI_UNCONFIGURED))
			count++;
	}

	rp_len = sizeof(*rp) + (2 * count);
	rp = kmalloc(rp_len, GFP_ATOMIC);
	if (!rp) {
		read_unlock(&hci_dev_list_lock);
		return -ENOMEM;
	}

	count = 0;
	list_for_each_entry(d, &hci_dev_list, list) {
		if (hci_dev_test_flag(d, HCI_SETUP) ||
		    hci_dev_test_flag(d, HCI_CONFIG) ||
		    hci_dev_test_flag(d, HCI_USER_CHANNEL))
			continue;

		/* Devices marked as raw-only are neither configured
		 * nor unconfigured controllers.
		 */
		if (hci_test_quirk(d, HCI_QUIRK_RAW_DEVICE))
			continue;

		if (hci_dev_test_flag(d, HCI_UNCONFIGURED)) {
			rp->index[count++] = cpu_to_le16(d->id);
			bt_dev_dbg(hdev, "Added hci%u", d->id);
		}
	}

	rp->num_controllers = cpu_to_le16(count);
	rp_len = sizeof(*rp) + (2 * count);

	read_unlock(&hci_dev_list_lock);

	err = mgmt_cmd_complete(sk, MGMT_INDEX_NONE,
				MGMT_OP_READ_UNCONF_INDEX_LIST, 0, rp, rp_len);

	kfree(rp);

	return err;
}

static int read_ext_index_list(struct sock *sk, struct hci_dev *hdev,
			       void *data, u16 data_len)
{
	struct mgmt_rp_read_ext_index_list *rp;
	struct hci_dev *d;
	u16 count;
	int err;

	bt_dev_dbg(hdev, "sock %p", sk);

	read_lock(&hci_dev_list_lock);

	count = 0;
	list_for_each_entry(d, &hci_dev_list, list)
		count++;

	rp = kmalloc(struct_size(rp, entry, count), GFP_ATOMIC);
	if (!rp) {
		read_unlock(&hci_dev_list_lock);
		return -ENOMEM;
	}

	count = 0;
	list_for_each_entry(d, &hci_dev_list, list) {
		if (hci_dev_test_flag(d, HCI_SETUP) ||
		    hci_dev_test_flag(d, HCI_CONFIG) ||
		    hci_dev_test_flag(d, HCI_USER_CHANNEL))
			continue;

		/* Devices marked as raw-only are neither configured
		 * nor unconfigured controllers.
		 */
		if (hci_test_quirk(d, HCI_QUIRK_RAW_DEVICE))
			continue;

		if (hci_dev_test_flag(d, HCI_UNCONFIGURED))
			rp->entry[count].type = 0x01;
		else
			rp->entry[count].type = 0x00;

		rp->entry[count].bus = d->bus;
		rp->entry[count++].index = cpu_to_le16(d->id);
		bt_dev_dbg(hdev, "Added hci%u", d->id);
	}

	rp->num_controllers = cpu_to_le16(count);

	read_unlock(&hci_dev_list_lock);

	/* If this command is called at least once, then all the
	 * default index and unconfigured index events are disabled
	 * and from now on only extended index events are used.
	 */
	hci_sock_set_flag(sk, HCI_MGMT_EXT_INDEX_EVENTS);
	hci_sock_clear_flag(sk, HCI_MGMT_INDEX_EVENTS);
	hci_sock_clear_flag(sk, HCI_MGMT_UNCONF_INDEX_EVENTS);

	err = mgmt_cmd_complete(sk, MGMT_INDEX_NONE,
				MGMT_OP_READ_EXT_INDEX_LIST, 0, rp,
				struct_size(rp, entry, count));

	kfree(rp);

	return err;
}

static bool is_configured(struct hci_dev *hdev)
{
	if (hci_test_quirk(hdev, HCI_QUIRK_EXTERNAL_CONFIG) &&
	    !hci_dev_test_flag(hdev, HCI_EXT_CONFIGURED))
		return false;

	if ((hci_test_quirk(hdev, HCI_QUIRK_INVALID_BDADDR) ||
	     hci_test_quirk(hdev, HCI_QUIRK_USE_BDADDR_PROPERTY)) &&
	    !bacmp(&hdev->public_addr, BDADDR_ANY))
		return false;

	return true;
}

static __le32 get_missing_options(struct hci_dev *hdev)
{
	u32 options = 0;

	if (hci_test_quirk(hdev, HCI_QUIRK_EXTERNAL_CONFIG) &&
	    !hci_dev_test_flag(hdev, HCI_EXT_CONFIGURED))
		options |= MGMT_OPTION_EXTERNAL_CONFIG;

	if ((hci_test_quirk(hdev, HCI_QUIRK_INVALID_BDADDR) ||
	     hci_test_quirk(hdev, HCI_QUIRK_USE_BDADDR_PROPERTY)) &&
	    !bacmp(&hdev->public_addr, BDADDR_ANY))
		options |= MGMT_OPTION_PUBLIC_ADDRESS;

	return cpu_to_le32(options);
}

static int new_options(struct hci_dev *hdev, struct sock *skip)
{
	__le32 options = get_missing_options(hdev);

	return mgmt_limited_event(MGMT_EV_NEW_CONFIG_OPTIONS, hdev, &options,
				  sizeof(options), HCI_MGMT_OPTION_EVENTS, skip);
}

static int send_options_rsp(struct sock *sk, u16 opcode, struct hci_dev *hdev)
{
	__le32 options = get_missing_options(hdev);

	return mgmt_cmd_complete(sk, hdev->id, opcode, 0, &options,
				 sizeof(options));
}

static int read_config_info(struct sock *sk, struct hci_dev *hdev,
			    void *data, u16 data_len)
{
	struct mgmt_rp_read_config_info rp;
	u32 options = 0;

	bt_dev_dbg(hdev, "sock %p", sk);

	hci_dev_lock(hdev);

	memset(&rp, 0, sizeof(rp));
	rp.manufacturer = cpu_to_le16(hdev->manufacturer);

	if (hci_test_quirk(hdev, HCI_QUIRK_EXTERNAL_CONFIG))
		options |= MGMT_OPTION_EXTERNAL_CONFIG;

	if (hdev->set_bdaddr)
		options |= MGMT_OPTION_PUBLIC_ADDRESS;

	rp.supported_options = cpu_to_le32(options);
	rp.missing_options = get_missing_options(hdev);

	hci_dev_unlock(hdev);

	return mgmt_cmd_complete(sk, hdev->id, MGMT_OP_READ_CONFIG_INFO, 0,
				 &rp, sizeof(rp));
}

static u32 get_supported_phys(struct hci_dev *hdev)
{
	u32 supported_phys = 0;

	if (lmp_bredr_capable(hdev)) {
		supported_phys |= MGMT_PHY_BR_1M_1SLOT;

		if (hdev->features[0][0] & LMP_3SLOT)
			supported_phys |= MGMT_PHY_BR_1M_3SLOT;

		if (hdev->features[0][0] & LMP_5SLOT)
			supported_phys |= MGMT_PHY_BR_1M_5SLOT;

		if (lmp_edr_2m_capable(hdev)) {
			supported_phys |= MGMT_PHY_EDR_2M_1SLOT;

			if (lmp_edr_3slot_capable(hdev))
				supported_phys |= MGMT_PHY_EDR_2M_3SLOT;

			if (lmp_edr_5slot_capable(hdev))
				supported_phys |= MGMT_PHY_EDR_2M_5SLOT;

			if (lmp_edr_3m_capable(hdev)) {
				supported_phys |= MGMT_PHY_EDR_3M_1SLOT;

				if (lmp_edr_3slot_capable(hdev))
					supported_phys |= MGMT_PHY_EDR_3M_3SLOT;

				if (lmp_edr_5slot_capable(hdev))
					supported_phys |= MGMT_PHY_EDR_3M_5SLOT;
			}
		}
	}

	if (lmp_le_capable(hdev)) {
		supported_phys |= MGMT_PHY_LE_1M_TX;
		supported_phys |= MGMT_PHY_LE_1M_RX;

		if (hdev->le_features[1] & HCI_LE_PHY_2M) {
			supported_phys |= MGMT_PHY_LE_2M_TX;
			supported_phys |= MGMT_PHY_LE_2M_RX;
		}

		if (hdev->le_features[1] & HCI_LE_PHY_CODED) {
			supported_phys |= MGMT_PHY_LE_CODED_TX;
			supported_phys |= MGMT_PHY_LE_CODED_RX;
		}
	}

	return supported_phys;
}

static u32 get_selected_phys(struct hci_dev *hdev)
{
	u32 selected_phys = 0;

	if (lmp_bredr_capable(hdev)) {
		selected_phys |= MGMT_PHY_BR_1M_1SLOT;

		if (hdev->pkt_type & (HCI_DM3 | HCI_DH3))
			selected_phys |= MGMT_PHY_BR_1M_3SLOT;

		if (hdev->pkt_type & (HCI_DM5 | HCI_DH5))
			selected_phys |= MGMT_PHY_BR_1M_5SLOT;

		if (lmp_edr_2m_capable(hdev)) {
			if (!(hdev->pkt_type & HCI_2DH1))
				selected_phys |= MGMT_PHY_EDR_2M_1SLOT;

			if (lmp_edr_3slot_capable(hdev) &&
			    !(hdev->pkt_type & HCI_2DH3))
				selected_phys |= MGMT_PHY_EDR_2M_3SLOT;

			if (lmp_edr_5slot_capable(hdev) &&
			    !(hdev->pkt_type & HCI_2DH5))
				selected_phys |= MGMT_PHY_EDR_2M_5SLOT;

			if (lmp_edr_3m_capable(hdev)) {
				if (!(hdev->pkt_type & HCI_3DH1))
					selected_phys |= MGMT_PHY_EDR_3M_1SLOT;

				if (lmp_edr_3slot_capable(hdev) &&
				    !(hdev->pkt_type & HCI_3DH3))
					selected_phys |= MGMT_PHY_EDR_3M_3SLOT;

				if (lmp_edr_5slot_capable(hdev) &&
				    !(hdev->pkt_type & HCI_3DH5))
					selected_phys |= MGMT_PHY_EDR_3M_5SLOT;
			}
		}
	}

	if (lmp_le_capable(hdev)) {
		if (hdev->le_tx_def_phys & HCI_LE_SET_PHY_1M)
			selected_phys |= MGMT_PHY_LE_1M_TX;

		if (hdev->le_rx_def_phys & HCI_LE_SET_PHY_1M)
			selected_phys |= MGMT_PHY_LE_1M_RX;

		if (hdev->le_tx_def_phys & HCI_LE_SET_PHY_2M)
			selected_phys |= MGMT_PHY_LE_2M_TX;

		if (hdev->le_rx_def_phys & HCI_LE_SET_PHY_2M)
			selected_phys |= MGMT_PHY_LE_2M_RX;

		if (hdev->le_tx_def_phys & HCI_LE_SET_PHY_CODED)
			selected_phys |= MGMT_PHY_LE_CODED_TX;

		if (hdev->le_rx_def_phys & HCI_LE_SET_PHY_CODED)
			selected_phys |= MGMT_PHY_LE_CODED_RX;
	}

	return selected_phys;
}

static u32 get_configurable_phys(struct hci_dev *hdev)
{
	return (get_supported_phys(hdev) & ~MGMT_PHY_BR_1M_1SLOT &
		~MGMT_PHY_LE_1M_TX & ~MGMT_PHY_LE_1M_RX);
}

static u32 get_supported_settings(struct hci_dev *hdev)
{
	u32 settings = 0;

	settings |= MGMT_SETTING_POWERED;
	settings |= MGMT_SETTING_BONDABLE;
	settings |= MGMT_SETTING_DEBUG_KEYS;
	settings |= MGMT_SETTING_CONNECTABLE;
	settings |= MGMT_SETTING_DISCOVERABLE;

	if (lmp_bredr_capable(hdev)) {
		if (hdev->hci_ver >= BLUETOOTH_VER_1_2)
			settings |= MGMT_SETTING_FAST_CONNECTABLE;
		settings |= MGMT_SETTING_BREDR;
		settings |= MGMT_SETTING_LINK_SECURITY;

		if (lmp_ssp_capable(hdev)) {
			settings |= MGMT_SETTING_SSP;
		}

		if (lmp_sc_capable(hdev))
			settings |= MGMT_SETTING_SECURE_CONN;

		if (hci_test_quirk(hdev, HCI_QUIRK_WIDEBAND_SPEECH_SUPPORTED))
			settings |= MGMT_SETTING_WIDEBAND_SPEECH;
	}

	if (lmp_le_capable(hdev)) {
		settings |= MGMT_SETTING_LE;
		settings |= MGMT_SETTING_SECURE_CONN;
		settings |= MGMT_SETTING_PRIVACY;
		settings |= MGMT_SETTING_STATIC_ADDRESS;
		settings |= MGMT_SETTING_ADVERTISING;
	}

	if (hci_test_quirk(hdev, HCI_QUIRK_EXTERNAL_CONFIG) || hdev->set_bdaddr)
		settings |= MGMT_SETTING_CONFIGURATION;

	if (cis_central_capable(hdev))
		settings |= MGMT_SETTING_CIS_CENTRAL;

	if (cis_peripheral_capable(hdev))
		settings |= MGMT_SETTING_CIS_PERIPHERAL;

	if (ll_privacy_capable(hdev))
		settings |= MGMT_SETTING_LL_PRIVACY;

	settings |= MGMT_SETTING_PHY_CONFIGURATION;

	return settings;
}

static u32 get_current_settings(struct hci_dev *hdev)
{
	u32 settings = 0;

	if (hdev_is_powered(hdev))
		settings |= MGMT_SETTING_POWERED;

	if (hci_dev_test_flag(hdev, HCI_CONNECTABLE))
		settings |= MGMT_SETTING_CONNECTABLE;

	if (hci_dev_test_flag(hdev, HCI_FAST_CONNECTABLE))
		settings |= MGMT_SETTING_FAST_CONNECTABLE;

	if (hci_dev_test_flag(hdev, HCI_DISCOVERABLE))
		settings |= MGMT_SETTING_DISCOVERABLE;

	if (hci_dev_test_flag(hdev, HCI_BONDABLE))
		settings |= MGMT_SETTING_BONDABLE;

	if (hci_dev_test_flag(hdev, HCI_BREDR_ENABLED))
		settings |= MGMT_SETTING_BREDR;

	if (hci_dev_test_flag(hdev, HCI_LE_ENABLED))
		settings |= MGMT_SETTING_LE;

	if (hci_dev_test_flag(hdev, HCI_LINK_SECURITY))
		settings |= MGMT_SETTING_LINK_SECURITY;

	if (hci_dev_test_flag(hdev, HCI_SSP_ENABLED))
		settings |= MGMT_SETTING_SSP;

	if (hci_dev_test_flag(hdev, HCI_ADVERTISING))
		settings |= MGMT_SETTING_ADVERTISING;

	if (hci_dev_test_flag(hdev, HCI_SC_ENABLED))
		settings |= MGMT_SETTING_SECURE_CONN;

	if (hci_dev_test_flag(hdev, HCI_KEEP_DEBUG_KEYS))
		settings |= MGMT_SETTING_DEBUG_KEYS;

	if (hci_dev_test_flag(hdev, HCI_PRIVACY))
		settings |= MGMT_SETTING_PRIVACY;

	/* The current setting for static address has two purposes. The
	 * first is to indicate if the static address will be used and
	 * the second is to indicate if it is actually set.
	 *
	 * This means if the static address is not configured, this flag
	 * will never be set. If the address is configured, then if the
	 * address is actually used decides if the flag is set or not.
	 *
	 * For single mode LE only controllers and dual-mode controllers
	 * with BR/EDR disabled, the existence of the static address will
	 * be evaluated.
	 */
	if (hci_dev_test_flag(hdev, HCI_FORCE_STATIC_ADDR) ||
	    !hci_dev_test_flag(hdev, HCI_BREDR_ENABLED) ||
	    !bacmp(&hdev->bdaddr, BDADDR_ANY)) {
		if (bacmp(&hdev->static_addr, BDADDR_ANY))
			settings |= MGMT_SETTING_STATIC_ADDRESS;
	}

	if (hci_dev_test_flag(hdev, HCI_WIDEBAND_SPEECH_ENABLED))
		settings |= MGMT_SETTING_WIDEBAND_SPEECH;

	if (cis_central_enabled(hdev))
		settings |= MGMT_SETTING_CIS_CENTRAL;

	if (cis_peripheral_enabled(hdev))
		settings |= MGMT_SETTING_CIS_PERIPHERAL;

	if (bis_enabled(hdev))
		settings |= MGMT_SETTING_ISO_BROADCASTER;

	if (sync_recv_enabled(hdev))
		settings |= MGMT_SETTING_ISO_SYNC_RECEIVER;

	if (ll_privacy_enabled(hdev))
		settings |= MGMT_SETTING_LL_PRIVACY;

	return settings;
}

static struct mgmt_pending_cmd *pending_find(u16 opcode, struct hci_dev *hdev)
{
	return mgmt_pending_find(HCI_CHANNEL_CONTROL, opcode, hdev);
}

u8 mgmt_get_adv_discov_flags(struct hci_dev *hdev)
{
	struct mgmt_pending_cmd *cmd;

	/* If there's a pending mgmt command the flags will not yet have
	 * their final values, so check for this first.
	 */
	cmd = pending_find(MGMT_OP_SET_DISCOVERABLE, hdev);
	if (cmd) {
		struct mgmt_mode *cp = cmd->param;
		if (cp->val == 0x01)
			return LE_AD_GENERAL;
		else if (cp->val == 0x02)
			return LE_AD_LIMITED;
	} else {
		if (hci_dev_test_flag(hdev, HCI_LIMITED_DISCOVERABLE))
			return LE_AD_LIMITED;
		else if (hci_dev_test_flag(hdev, HCI_DISCOVERABLE))
			return LE_AD_GENERAL;
	}

	return 0;
}

bool mgmt_get_connectable(struct hci_dev *hdev)
{
	struct mgmt_pending_cmd *cmd;

	/* If there's a pending mgmt command the flag will not yet have
	 * it's final value, so check for this first.
	 */
	cmd = pending_find(MGMT_OP_SET_CONNECTABLE, hdev);
	if (cmd) {
		struct mgmt_mode *cp = cmd->param;

		return cp->val;
	}

	return hci_dev_test_flag(hdev, HCI_CONNECTABLE);
}

static int service_cache_sync(struct hci_dev *hdev, void *data)
{
	hci_update_eir_sync(hdev);
	hci_update_class_sync(hdev);

	return 0;
}

static void service_cache_off(struct work_struct *work)
{
	struct hci_dev *hdev = container_of(work, struct hci_dev,
					    service_cache.work);

	if (!hci_dev_test_and_clear_flag(hdev, HCI_SERVICE_CACHE))
		return;

	hci_cmd_sync_queue(hdev, service_cache_sync, NULL, NULL);
}

static int rpa_expired_sync(struct hci_dev *hdev, void *data)
{
	/* The generation of a new RPA and programming it into the
	 * controller happens in the hci_req_enable_advertising()
	 * function.
	 */
	if (ext_adv_capable(hdev))
		return hci_start_ext_adv_sync(hdev, hdev->cur_adv_instance);
	else
		return hci_enable_advertising_sync(hdev);
}

static void rpa_expired(struct work_struct *work)
{
	struct hci_dev *hdev = container_of(work, struct hci_dev,
					    rpa_expired.work);

	bt_dev_dbg(hdev, "");

	hci_dev_set_flag(hdev, HCI_RPA_EXPIRED);

	if (!hci_dev_test_flag(hdev, HCI_ADVERTISING))
		return;

	hci_cmd_sync_queue(hdev, rpa_expired_sync, NULL, NULL);
}

static int set_discoverable_sync(struct hci_dev *hdev, void *data);

static void discov_off(struct work_struct *work)
{
	struct hci_dev *hdev = container_of(work, struct hci_dev,
					    discov_off.work);

	bt_dev_dbg(hdev, "");

	hci_dev_lock(hdev);

	/* When discoverable timeout triggers, then just make sure
	 * the limited discoverable flag is cleared. Even in the case
	 * of a timeout triggered from general discoverable, it is
	 * safe to unconditionally clear the flag.
	 */
	hci_dev_clear_flag(hdev, HCI_LIMITED_DISCOVERABLE);
	hci_dev_clear_flag(hdev, HCI_DISCOVERABLE);
	hdev->discov_timeout = 0;

	hci_cmd_sync_queue(hdev, set_discoverable_sync, NULL, NULL);

	mgmt_new_settings(hdev);

	hci_dev_unlock(hdev);
}

static int send_settings_rsp(struct sock *sk, u16 opcode, struct hci_dev *hdev);

static void mesh_send_complete(struct hci_dev *hdev,
			       struct mgmt_mesh_tx *mesh_tx, bool silent)
{
	u8 handle = mesh_tx->handle;

	if (!silent)
		mgmt_event(MGMT_EV_MESH_PACKET_CMPLT, hdev, &handle,
			   sizeof(handle), NULL);

	mgmt_mesh_remove(mesh_tx);
}

static int mesh_send_done_sync(struct hci_dev *hdev, void *data)
{
	struct mgmt_mesh_tx *mesh_tx;

	hci_dev_clear_flag(hdev, HCI_MESH_SENDING);
	if (list_empty(&hdev->adv_instances))
		hci_disable_advertising_sync(hdev);
	mesh_tx = mgmt_mesh_next(hdev, NULL);

	if (mesh_tx)
		mesh_send_complete(hdev, mesh_tx, false);

	return 0;
}

static int mesh_send_sync(struct hci_dev *hdev, void *data);
static void mesh_send_start_complete(struct hci_dev *hdev, void *data, int err);
static void mesh_next(struct hci_dev *hdev, void *data, int err)
{
	struct mgmt_mesh_tx *mesh_tx = mgmt_mesh_next(hdev, NULL);

	if (!mesh_tx)
		return;

	err = hci_cmd_sync_queue(hdev, mesh_send_sync, mesh_tx,
				 mesh_send_start_complete);

	if (err < 0)
		mesh_send_complete(hdev, mesh_tx, false);
	else
		hci_dev_set_flag(hdev, HCI_MESH_SENDING);
}

static void mesh_send_done(struct work_struct *work)
{
	struct hci_dev *hdev = container_of(work, struct hci_dev,
					    mesh_send_done.work);

	if (!hci_dev_test_flag(hdev, HCI_MESH_SENDING))
		return;

	hci_cmd_sync_queue(hdev, mesh_send_done_sync, NULL, mesh_next);
}

static void mgmt_init_hdev(struct sock *sk, struct hci_dev *hdev)
{
	if (hci_dev_test_flag(hdev, HCI_MGMT))
		return;

	BT_INFO("MGMT ver %d.%d", MGMT_VERSION, MGMT_REVISION);

	INIT_DELAYED_WORK(&hdev->discov_off, discov_off);
	INIT_DELAYED_WORK(&hdev->service_cache, service_cache_off);
	INIT_DELAYED_WORK(&hdev->rpa_expired, rpa_expired);
	INIT_DELAYED_WORK(&hdev->mesh_send_done, mesh_send_done);

	/* Non-mgmt controlled devices get this bit set
	 * implicitly so that pairing works for them, however
	 * for mgmt we require user-space to explicitly enable
	 * it
	 */
	hci_dev_clear_flag(hdev, HCI_BONDABLE);

	hci_dev_set_flag(hdev, HCI_MGMT);
}

static int read_controller_info(struct sock *sk, struct hci_dev *hdev,
				void *data, u16 data_len)
{
	struct mgmt_rp_read_info rp;

	bt_dev_dbg(hdev, "sock %p", sk);

	hci_dev_lock(hdev);

	memset(&rp, 0, sizeof(rp));

	bacpy(&rp.bdaddr, &hdev->bdaddr);

	rp.version = hdev->hci_ver;
	rp.manufacturer = cpu_to_le16(hdev->manufacturer);

	rp.supported_settings = cpu_to_le32(get_supported_settings(hdev));
	rp.current_settings = cpu_to_le32(get_current_settings(hdev));

	memcpy(rp.dev_class, hdev->dev_class, 3);

	memcpy(rp.name, hdev->dev_name, sizeof(hdev->dev_name));
	memcpy(rp.short_name, hdev->short_name, sizeof(hdev->short_name));

	hci_dev_unlock(hdev);

	return mgmt_cmd_complete(sk, hdev->id, MGMT_OP_READ_INFO, 0, &rp,
				 sizeof(rp));
}

static u16 append_eir_data_to_buf(struct hci_dev *hdev, u8 *eir)
{
	u16 eir_len = 0;
	size_t name_len;

	if (hci_dev_test_flag(hdev, HCI_BREDR_ENABLED))
		eir_len = eir_append_data(eir, eir_len, EIR_CLASS_OF_DEV,
					  hdev->dev_class, 3);

	if (hci_dev_test_flag(hdev, HCI_LE_ENABLED))
		eir_len = eir_append_le16(eir, eir_len, EIR_APPEARANCE,
					  hdev->appearance);

	name_len = strnlen(hdev->dev_name, sizeof(hdev->dev_name));
	eir_len = eir_append_data(eir, eir_len, EIR_NAME_COMPLETE,
				  hdev->dev_name, name_len);

	name_len = strnlen(hdev->short_name, sizeof(hdev->short_name));
	eir_len = eir_append_data(eir, eir_len, EIR_NAME_SHORT,
				  hdev->short_name, name_len);

	return eir_len;
}

static int read_ext_controller_info(struct sock *sk, struct hci_dev *hdev,
				    void *data, u16 data_len)
{
	char buf[512];
	struct mgmt_rp_read_ext_info *rp = (void *)buf;
	u16 eir_len;

	bt_dev_dbg(hdev, "sock %p", sk);

	memset(&buf, 0, sizeof(buf));

	hci_dev_lock(hdev);

	bacpy(&rp->bdaddr, &hdev->bdaddr);

	rp->version = hdev->hci_ver;
	rp->manufacturer = cpu_to_le16(hdev->manufacturer);

	rp->supported_settings = cpu_to_le32(get_supported_settings(hdev));
	rp->current_settings = cpu_to_le32(get_current_settings(hdev));


	eir_len = append_eir_data_to_buf(hdev, rp->eir);
	rp->eir_len = cpu_to_le16(eir_len);

	hci_dev_unlock(hdev);

	/* If this command is called at least once, then the events
	 * for class of device and local name changes are disabled
	 * and only the new extended controller information event
	 * is used.
	 */
	hci_sock_set_flag(sk, HCI_MGMT_EXT_INFO_EVENTS);
	hci_sock_clear_flag(sk, HCI_MGMT_DEV_CLASS_EVENTS);
	hci_sock_clear_flag(sk, HCI_MGMT_LOCAL_NAME_EVENTS);

	return mgmt_cmd_complete(sk, hdev->id, MGMT_OP_READ_EXT_INFO, 0, rp,
				 sizeof(*rp) + eir_len);
}

static int ext_info_changed(struct hci_dev *hdev, struct sock *skip)
{
	char buf[512];
	struct mgmt_ev_ext_info_changed *ev = (void *)buf;
	u16 eir_len;

	memset(buf, 0, sizeof(buf));

	eir_len = append_eir_data_to_buf(hdev, ev->eir);
	ev->eir_len = cpu_to_le16(eir_len);

	return mgmt_limited_event(MGMT_EV_EXT_INFO_CHANGED, hdev, ev,
				  sizeof(*ev) + eir_len,
				  HCI_MGMT_EXT_INFO_EVENTS, skip);
}

static int send_settings_rsp(struct sock *sk, u16 opcode, struct hci_dev *hdev)
{
	__le32 settings = cpu_to_le32(get_current_settings(hdev));

	return mgmt_cmd_complete(sk, hdev->id, opcode, 0, &settings,
				 sizeof(settings));
}

void mgmt_advertising_added(struct sock *sk, struct hci_dev *hdev, u8 instance)
{
	struct mgmt_ev_advertising_added ev;

	ev.instance = instance;

	mgmt_event(MGMT_EV_ADVERTISING_ADDED, hdev, &ev, sizeof(ev), sk);
}

void mgmt_advertising_removed(struct sock *sk, struct hci_dev *hdev,
			      u8 instance)
{
	struct mgmt_ev_advertising_removed ev;

	ev.instance = instance;

	mgmt_event(MGMT_EV_ADVERTISING_REMOVED, hdev, &ev, sizeof(ev), sk);
}

static void cancel_adv_timeout(struct hci_dev *hdev)
{
	if (hdev->adv_instance_timeout) {
		hdev->adv_instance_timeout = 0;
		cancel_delayed_work(&hdev->adv_instance_expire);
	}
}

/* This function requires the caller holds hdev->lock */
static void restart_le_actions(struct hci_dev *hdev)
{
	struct hci_conn_params *p;

	list_for_each_entry(p, &hdev->le_conn_params, list) {
		/* Needed for AUTO_OFF case where might not "really"
		 * have been powered off.
		 */
		hci_pend_le_list_del_init(p);

		switch (p->auto_connect) {
		case HCI_AUTO_CONN_DIRECT:
		case HCI_AUTO_CONN_ALWAYS:
			hci_pend_le_list_add(p, &hdev->pend_le_conns);
			break;
		case HCI_AUTO_CONN_REPORT:
			hci_pend_le_list_add(p, &hdev->pend_le_reports);
			break;
		default:
			break;
		}
	}
}

static int new_settings(struct hci_dev *hdev, struct sock *skip)
{
	__le32 ev = cpu_to_le32(get_current_settings(hdev));

	return mgmt_limited_event(MGMT_EV_NEW_SETTINGS, hdev, &ev,
				  sizeof(ev), HCI_MGMT_SETTING_EVENTS, skip);
}

static void mgmt_set_powered_complete(struct hci_dev *hdev, void *data, int err)
{
	struct mgmt_pending_cmd *cmd = data;
	struct mgmt_mode *cp;

	/* Make sure cmd still outstanding. */
	if (err == -ECANCELED || !mgmt_pending_valid(hdev, cmd, true))
		return;

	cp = cmd->param;

	bt_dev_dbg(hdev, "err %d", err);

	if (!err) {
		if (cp->val) {
			hci_dev_lock(hdev);
			restart_le_actions(hdev);
			hci_update_passive_scan(hdev);
			hci_dev_unlock(hdev);
		}

		send_settings_rsp(cmd->sk, cmd->opcode, hdev);

		/* Only call new_setting for power on as power off is deferred
		 * to hdev->power_off work which does call hci_dev_do_close.
		 */
		if (cp->val)
			new_settings(hdev, cmd->sk);
	} else {
		mgmt_cmd_status(cmd->sk, hdev->id, MGMT_OP_SET_POWERED,
				mgmt_status(err));
	}

	mgmt_pending_free(cmd);
}

static int set_powered_sync(struct hci_dev *hdev, void *data)
{
	struct mgmt_pending_cmd *cmd = data;
	struct mgmt_mode *cp;

	/* Make sure cmd still outstanding. */
	if (!mgmt_pending_valid(hdev, cmd, false))
		return -ECANCELED;

	cp = cmd->param;

	BT_DBG("%s", hdev->name);

	return hci_set_powered_sync(hdev, cp->val);
}

static int set_powered(struct sock *sk, struct hci_dev *hdev, void *data,
		       u16 len)
{
	struct mgmt_mode *cp = data;
	struct mgmt_pending_cmd *cmd;
	int err;

	bt_dev_dbg(hdev, "sock %p", sk);

	if (cp->val != 0x00 && cp->val != 0x01)
		return mgmt_cmd_status(sk, hdev->id, MGMT_OP_SET_POWERED,
				       MGMT_STATUS_INVALID_PARAMS);

	hci_dev_lock(hdev);

	if (!cp->val) {
		if (hci_dev_test_flag(hdev, HCI_POWERING_DOWN)) {
			err = mgmt_cmd_status(sk, hdev->id, MGMT_OP_SET_POWERED,
					      MGMT_STATUS_BUSY);
			goto failed;
		}
	}

	if (pending_find(MGMT_OP_SET_POWERED, hdev)) {
		err = mgmt_cmd_status(sk, hdev->id, MGMT_OP_SET_POWERED,
				      MGMT_STATUS_BUSY);
		goto failed;
	}

	if (!!cp->val == hdev_is_powered(hdev)) {
		err = send_settings_rsp(sk, MGMT_OP_SET_POWERED, hdev);
		goto failed;
	}

	cmd = mgmt_pending_add(sk, MGMT_OP_SET_POWERED, hdev, data, len);
	if (!cmd) {
		err = -ENOMEM;
		goto failed;
	}

	/* Cancel potentially blocking sync operation before power off */
	if (cp->val == 0x00) {
		hci_cmd_sync_cancel_sync(hdev, -EHOSTDOWN);
		err = hci_cmd_sync_queue(hdev, set_powered_sync, cmd,
					 mgmt_set_powered_complete);
	} else {
		/* Use hci_cmd_sync_submit since hdev might not be running */
		err = hci_cmd_sync_submit(hdev, set_powered_sync, cmd,
					  mgmt_set_powered_complete);
	}

	if (err < 0)
		mgmt_pending_remove(cmd);

failed:
	hci_dev_unlock(hdev);
	return err;
}

int mgmt_new_settings(struct hci_dev *hdev)
{
	return new_settings(hdev, NULL);
}

struct cmd_lookup {
	struct sock *sk;
	struct hci_dev *hdev;
	u8 mgmt_status;
};

static void settings_rsp(struct mgmt_pending_cmd *cmd, void *data)
{
	struct cmd_lookup *match = data;

	send_settings_rsp(cmd->sk, cmd->opcode, match->hdev);

	if (match->sk == NULL) {
		match->sk = cmd->sk;
		sock_hold(match->sk);
	}
}

static void cmd_status_rsp(struct mgmt_pending_cmd *cmd, void *data)
{
	u8 *status = data;

	mgmt_cmd_status(cmd->sk, cmd->hdev->id, cmd->opcode, *status);
}

static void cmd_complete_rsp(struct mgmt_pending_cmd *cmd, void *data)
{
	struct cmd_lookup *match = data;

	/* dequeue cmd_sync entries using cmd as data as that is about to be
	 * removed/freed.
	 */
	hci_cmd_sync_dequeue(match->hdev, NULL, cmd, NULL);

	if (cmd->cmd_complete) {
		cmd->cmd_complete(cmd, match->mgmt_status);
		return;
	}

	cmd_status_rsp(cmd, data);
}

static int generic_cmd_complete(struct mgmt_pending_cmd *cmd, u8 status)
{
	return mgmt_cmd_complete(cmd->sk, cmd->hdev->id, cmd->opcode, status,
				 cmd->param, cmd->param_len);
}

static int addr_cmd_complete(struct mgmt_pending_cmd *cmd, u8 status)
{
	return mgmt_cmd_complete(cmd->sk, cmd->hdev->id, cmd->opcode, status,
				 cmd->param, sizeof(struct mgmt_addr_info));
}

static u8 mgmt_bredr_support(struct hci_dev *hdev)
{
	if (!lmp_bredr_capable(hdev))
		return MGMT_STATUS_NOT_SUPPORTED;
	else if (!hci_dev_test_flag(hdev, HCI_BREDR_ENABLED))
		return MGMT_STATUS_REJECTED;
	else
		return MGMT_STATUS_SUCCESS;
}

static u8 mgmt_le_support(struct hci_dev *hdev)
{
	if (!lmp_le_capable(hdev))
		return MGMT_STATUS_NOT_SUPPORTED;
	else if (!hci_dev_test_flag(hdev, HCI_LE_ENABLED))
		return MGMT_STATUS_REJECTED;
	else
		return MGMT_STATUS_SUCCESS;
}

static void mgmt_set_discoverable_complete(struct hci_dev *hdev, void *data,
					   int err)
{
	struct mgmt_pending_cmd *cmd = data;

	bt_dev_dbg(hdev, "err %d", err);

	/* Make sure cmd still outstanding. */
	if (err == -ECANCELED || !mgmt_pending_valid(hdev, cmd, true))
		return;

	hci_dev_lock(hdev);

	if (err) {
		u8 mgmt_err = mgmt_status(err);
		mgmt_cmd_status(cmd->sk, cmd->hdev->id, cmd->opcode, mgmt_err);
		hci_dev_clear_flag(hdev, HCI_LIMITED_DISCOVERABLE);
		goto done;
	}

	if (hci_dev_test_flag(hdev, HCI_DISCOVERABLE) &&
	    hdev->discov_timeout > 0) {
		int to = secs_to_jiffies(hdev->discov_timeout);
		queue_delayed_work(hdev->req_workqueue, &hdev->discov_off, to);
	}

	send_settings_rsp(cmd->sk, MGMT_OP_SET_DISCOVERABLE, hdev);
	new_settings(hdev, cmd->sk);

done:
	mgmt_pending_free(cmd);
	hci_dev_unlock(hdev);
}

static int set_discoverable_sync(struct hci_dev *hdev, void *data)
{
	if (!mgmt_pending_valid(hdev, data, false))
		return -ECANCELED;

	BT_DBG("%s", hdev->name);

	return hci_update_discoverable_sync(hdev);
}

static int set_discoverable(struct sock *sk, struct hci_dev *hdev, void *data,
			    u16 len)
{
	struct mgmt_cp_set_discoverable *cp = data;
	struct mgmt_pending_cmd *cmd;
	u16 timeout;
	int err;

	bt_dev_dbg(hdev, "sock %p", sk);

	if (!hci_dev_test_flag(hdev, HCI_LE_ENABLED) &&
	    !hci_dev_test_flag(hdev, HCI_BREDR_ENABLED))
		return mgmt_cmd_status(sk, hdev->id, MGMT_OP_SET_DISCOVERABLE,
				       MGMT_STATUS_REJECTED);

	if (cp->val != 0x00 && cp->val != 0x01 && cp->val != 0x02)
		return mgmt_cmd_status(sk, hdev->id, MGMT_OP_SET_DISCOVERABLE,
				       MGMT_STATUS_INVALID_PARAMS);

	timeout = __le16_to_cpu(cp->timeout);

	/* Disabling discoverable requires that no timeout is set,
	 * and enabling limited discoverable requires a timeout.
	 */
	if ((cp->val == 0x00 && timeout > 0) ||
	    (cp->val == 0x02 && timeout == 0))
		return mgmt_cmd_status(sk, hdev->id, MGMT_OP_SET_DISCOVERABLE,
				       MGMT_STATUS_INVALID_PARAMS);

	hci_dev_lock(hdev);

	if (!hdev_is_powered(hdev) && timeout > 0) {
		err = mgmt_cmd_status(sk, hdev->id, MGMT_OP_SET_DISCOVERABLE,
				      MGMT_STATUS_NOT_POWERED);
		goto failed;
	}

	if (pending_find(MGMT_OP_SET_DISCOVERABLE, hdev) ||
	    pending_find(MGMT_OP_SET_CONNECTABLE, hdev)) {
		err = mgmt_cmd_status(sk, hdev->id, MGMT_OP_SET_DISCOVERABLE,
				      MGMT_STATUS_BUSY);
		goto failed;
	}

	if (!hci_dev_test_flag(hdev, HCI_CONNECTABLE)) {
		err = mgmt_cmd_status(sk, hdev->id, MGMT_OP_SET_DISCOVERABLE,
				      MGMT_STATUS_REJECTED);
		goto failed;
	}

	if (hdev->advertising_paused) {
		err = mgmt_cmd_status(sk, hdev->id, MGMT_OP_SET_DISCOVERABLE,
				      MGMT_STATUS_BUSY);
		goto failed;
	}

	if (!hdev_is_powered(hdev)) {
		bool changed = false;

		/* Setting limited discoverable when powered off is
		 * not a valid operation since it requires a timeout
		 * and so no need to check HCI_LIMITED_DISCOVERABLE.
		 */
		if (!!cp->val != hci_dev_test_flag(hdev, HCI_DISCOVERABLE)) {
			hci_dev_change_flag(hdev, HCI_DISCOVERABLE);
			changed = true;
		}

		err = send_settings_rsp(sk, MGMT_OP_SET_DISCOVERABLE, hdev);
		if (err < 0)
			goto failed;

		if (changed)
			err = new_settings(hdev, sk);

		goto failed;
	}

	/* If the current mode is the same, then just update the timeout
	 * value with the new value. And if only the timeout gets updated,
	 * then no need for any HCI transactions.
	 */
	if (!!cp->val == hci_dev_test_flag(hdev, HCI_DISCOVERABLE) &&
	    (cp->val == 0x02) == hci_dev_test_flag(hdev,
						   HCI_LIMITED_DISCOVERABLE)) {
		cancel_delayed_work(&hdev->discov_off);
		hdev->discov_timeout = timeout;

		if (cp->val && hdev->discov_timeout > 0) {
			int to = secs_to_jiffies(hdev->discov_timeout);
			queue_delayed_work(hdev->req_workqueue,
					   &hdev->discov_off, to);
		}

		err = send_settings_rsp(sk, MGMT_OP_SET_DISCOVERABLE, hdev);
		goto failed;
	}

	cmd = mgmt_pending_add(sk, MGMT_OP_SET_DISCOVERABLE, hdev, data, len);
	if (!cmd) {
		err = -ENOMEM;
		goto failed;
	}

	/* Cancel any potential discoverable timeout that might be
	 * still active and store new timeout value. The arming of
	 * the timeout happens in the complete handler.
	 */
	cancel_delayed_work(&hdev->discov_off);
	hdev->discov_timeout = timeout;

	if (cp->val)
		hci_dev_set_flag(hdev, HCI_DISCOVERABLE);
	else
		hci_dev_clear_flag(hdev, HCI_DISCOVERABLE);

	/* Limited discoverable mode */
	if (cp->val == 0x02)
		hci_dev_set_flag(hdev, HCI_LIMITED_DISCOVERABLE);
	else
		hci_dev_clear_flag(hdev, HCI_LIMITED_DISCOVERABLE);

	err = hci_cmd_sync_queue(hdev, set_discoverable_sync, cmd,
				 mgmt_set_discoverable_complete);

	if (err < 0)
		mgmt_pending_remove(cmd);

failed:
	hci_dev_unlock(hdev);
	return err;
}

static void mgmt_set_connectable_complete(struct hci_dev *hdev, void *data,
					  int err)
{
	struct mgmt_pending_cmd *cmd = data;

	bt_dev_dbg(hdev, "err %d", err);

	/* Make sure cmd still outstanding. */
	if (err == -ECANCELED || !mgmt_pending_valid(hdev, cmd, true))
		return;

	hci_dev_lock(hdev);

	if (err) {
		u8 mgmt_err = mgmt_status(err);
		mgmt_cmd_status(cmd->sk, cmd->hdev->id, cmd->opcode, mgmt_err);
		goto done;
	}

	send_settings_rsp(cmd->sk, MGMT_OP_SET_CONNECTABLE, hdev);
	new_settings(hdev, cmd->sk);

done:
	mgmt_pending_free(cmd);

	hci_dev_unlock(hdev);
}

static int set_connectable_update_settings(struct hci_dev *hdev,
					   struct sock *sk, u8 val)
{
	bool changed = false;
	int err;

	if (!!val != hci_dev_test_flag(hdev, HCI_CONNECTABLE))
		changed = true;

	if (val) {
		hci_dev_set_flag(hdev, HCI_CONNECTABLE);
	} else {
		hci_dev_clear_flag(hdev, HCI_CONNECTABLE);
		hci_dev_clear_flag(hdev, HCI_DISCOVERABLE);
	}

	err = send_settings_rsp(sk, MGMT_OP_SET_CONNECTABLE, hdev);
	if (err < 0)
		return err;

	if (changed) {
		hci_update_scan(hdev);
		hci_update_passive_scan(hdev);
		return new_settings(hdev, sk);
	}

	return 0;
}

static int set_connectable_sync(struct hci_dev *hdev, void *data)
{
	if (!mgmt_pending_valid(hdev, data, false))
		return -ECANCELED;

	BT_DBG("%s", hdev->name);

	return hci_update_connectable_sync(hdev);
}

static int set_connectable(struct sock *sk, struct hci_dev *hdev, void *data,
			   u16 len)
{
	struct mgmt_mode *cp = data;
	struct mgmt_pending_cmd *cmd;
	int err;

	bt_dev_dbg(hdev, "sock %p", sk);

	if (!hci_dev_test_flag(hdev, HCI_LE_ENABLED) &&
	    !hci_dev_test_flag(hdev, HCI_BREDR_ENABLED))
		return mgmt_cmd_status(sk, hdev->id, MGMT_OP_SET_CONNECTABLE,
				       MGMT_STATUS_REJECTED);

	if (cp->val != 0x00 && cp->val != 0x01)
		return mgmt_cmd_status(sk, hdev->id, MGMT_OP_SET_CONNECTABLE,
				       MGMT_STATUS_INVALID_PARAMS);

	hci_dev_lock(hdev);

	if (!hdev_is_powered(hdev)) {
		err = set_connectable_update_settings(hdev, sk, cp->val);
		goto failed;
	}

	if (pending_find(MGMT_OP_SET_DISCOVERABLE, hdev) ||
	    pending_find(MGMT_OP_SET_CONNECTABLE, hdev)) {
		err = mgmt_cmd_status(sk, hdev->id, MGMT_OP_SET_CONNECTABLE,
				      MGMT_STATUS_BUSY);
		goto failed;
	}

	cmd = mgmt_pending_add(sk, MGMT_OP_SET_CONNECTABLE, hdev, data, len);
	if (!cmd) {
		err = -ENOMEM;
		goto failed;
	}

	if (cp->val) {
		hci_dev_set_flag(hdev, HCI_CONNECTABLE);
	} else {
		if (hdev->discov_timeout > 0)
			cancel_delayed_work(&hdev->discov_off);

		hci_dev_clear_flag(hdev, HCI_LIMITED_DISCOVERABLE);
		hci_dev_clear_flag(hdev, HCI_DISCOVERABLE);
		hci_dev_clear_flag(hdev, HCI_CONNECTABLE);
	}

	err = hci_cmd_sync_queue(hdev, set_connectable_sync, cmd,
				 mgmt_set_connectable_complete);

	if (err < 0)
		mgmt_pending_remove(cmd);

failed:
	hci_dev_unlock(hdev);
	return err;
}

static int set_bondable(struct sock *sk, struct hci_dev *hdev, void *data,
			u16 len)
{
	struct mgmt_mode *cp = data;
	bool changed;
	int err;

	bt_dev_dbg(hdev, "sock %p", sk);

	if (cp->val != 0x00 && cp->val != 0x01)
		return mgmt_cmd_status(sk, hdev->id, MGMT_OP_SET_BONDABLE,
				       MGMT_STATUS_INVALID_PARAMS);

	hci_dev_lock(hdev);

	if (cp->val)
		changed = !hci_dev_test_and_set_flag(hdev, HCI_BONDABLE);
	else
		changed = hci_dev_test_and_clear_flag(hdev, HCI_BONDABLE);

	err = send_settings_rsp(sk, MGMT_OP_SET_BONDABLE, hdev);
	if (err < 0)
		goto unlock;

	if (changed) {
		/* In limited privacy mode the change of bondable mode
		 * may affect the local advertising address.
		 */
		hci_update_discoverable(hdev);

		err = new_settings(hdev, sk);
	}

unlock:
	hci_dev_unlock(hdev);
	return err;
}

static int set_link_security(struct sock *sk, struct hci_dev *hdev, void *data,
			     u16 len)
{
	struct mgmt_mode *cp = data;
	struct mgmt_pending_cmd *cmd;
	u8 val, status;
	int err;

	bt_dev_dbg(hdev, "sock %p", sk);

	status = mgmt_bredr_support(hdev);
	if (status)
		return mgmt_cmd_status(sk, hdev->id, MGMT_OP_SET_LINK_SECURITY,
				       status);

	if (cp->val != 0x00 && cp->val != 0x01)
		return mgmt_cmd_status(sk, hdev->id, MGMT_OP_SET_LINK_SECURITY,
				       MGMT_STATUS_INVALID_PARAMS);

	hci_dev_lock(hdev);

	if (!hdev_is_powered(hdev)) {
		bool changed = false;

		if (!!cp->val != hci_dev_test_flag(hdev, HCI_LINK_SECURITY)) {
			hci_dev_change_flag(hdev, HCI_LINK_SECURITY);
			changed = true;
		}

		err = send_settings_rsp(sk, MGMT_OP_SET_LINK_SECURITY, hdev);
		if (err < 0)
			goto failed;

		if (changed)
			err = new_settings(hdev, sk);

		goto failed;
	}

	if (pending_find(MGMT_OP_SET_LINK_SECURITY, hdev)) {
		err = mgmt_cmd_status(sk, hdev->id, MGMT_OP_SET_LINK_SECURITY,
				      MGMT_STATUS_BUSY);
		goto failed;
	}

	val = !!cp->val;

	if (test_bit(HCI_AUTH, &hdev->flags) == val) {
		err = send_settings_rsp(sk, MGMT_OP_SET_LINK_SECURITY, hdev);
		goto failed;
	}

	cmd = mgmt_pending_add(sk, MGMT_OP_SET_LINK_SECURITY, hdev, data, len);
	if (!cmd) {
		err = -ENOMEM;
		goto failed;
	}

	err = hci_send_cmd(hdev, HCI_OP_WRITE_AUTH_ENABLE, sizeof(val), &val);
	if (err < 0) {
		mgmt_pending_remove(cmd);
		goto failed;
	}

failed:
	hci_dev_unlock(hdev);
	return err;
}

static void set_ssp_complete(struct hci_dev *hdev, void *data, int err)
{
	struct cmd_lookup match = { NULL, hdev };
	struct mgmt_pending_cmd *cmd = data;
	struct mgmt_mode *cp;
	u8 enable;
	bool changed;

	/* Make sure cmd still outstanding. */
	if (err == -ECANCELED || !mgmt_pending_valid(hdev, cmd, true))
		return;

	cp = cmd->param;
	enable = cp->val;

	if (err) {
		u8 mgmt_err = mgmt_status(err);

		if (enable && hci_dev_test_and_clear_flag(hdev,
							  HCI_SSP_ENABLED)) {
			new_settings(hdev, NULL);
		}

		mgmt_cmd_status(cmd->sk, cmd->hdev->id, cmd->opcode, mgmt_err);
		return;
	}

	if (enable) {
		changed = !hci_dev_test_and_set_flag(hdev, HCI_SSP_ENABLED);
	} else {
		changed = hci_dev_test_and_clear_flag(hdev, HCI_SSP_ENABLED);
	}

	settings_rsp(cmd, &match);

	if (changed)
		new_settings(hdev, match.sk);

	if (match.sk)
		sock_put(match.sk);

	hci_update_eir_sync(hdev);
}

static int set_ssp_sync(struct hci_dev *hdev, void *data)
{
	struct mgmt_pending_cmd *cmd = data;
	struct mgmt_mode *cp;
	bool changed = false;
	int err;

	if (!mgmt_pending_valid(hdev, cmd, false))
		return -ECANCELED;

	cp = cmd->param;

	if (cp->val)
		changed = !hci_dev_test_and_set_flag(hdev, HCI_SSP_ENABLED);

	err = hci_write_ssp_mode_sync(hdev, cp->val);

	if (!err && changed)
		hci_dev_clear_flag(hdev, HCI_SSP_ENABLED);

	return err;
}

static int set_ssp(struct sock *sk, struct hci_dev *hdev, void *data, u16 len)
{
	struct mgmt_mode *cp = data;
	struct mgmt_pending_cmd *cmd;
	u8 status;
	int err;

	bt_dev_dbg(hdev, "sock %p", sk);

	status = mgmt_bredr_support(hdev);
	if (status)
		return mgmt_cmd_status(sk, hdev->id, MGMT_OP_SET_SSP, status);

	if (!lmp_ssp_capable(hdev))
		return mgmt_cmd_status(sk, hdev->id, MGMT_OP_SET_SSP,
				       MGMT_STATUS_NOT_SUPPORTED);

	if (cp->val != 0x00 && cp->val != 0x01)
		return mgmt_cmd_status(sk, hdev->id, MGMT_OP_SET_SSP,
				       MGMT_STATUS_INVALID_PARAMS);

	hci_dev_lock(hdev);

	if (!hdev_is_powered(hdev)) {
		bool changed;

		if (cp->val) {
			changed = !hci_dev_test_and_set_flag(hdev,
							     HCI_SSP_ENABLED);
		} else {
			changed = hci_dev_test_and_clear_flag(hdev,
							      HCI_SSP_ENABLED);
		}

		err = send_settings_rsp(sk, MGMT_OP_SET_SSP, hdev);
		if (err < 0)
			goto failed;

		if (changed)
			err = new_settings(hdev, sk);

		goto failed;
	}

	if (pending_find(MGMT_OP_SET_SSP, hdev)) {
		err = mgmt_cmd_status(sk, hdev->id, MGMT_OP_SET_SSP,
				      MGMT_STATUS_BUSY);
		goto failed;
	}

	if (!!cp->val == hci_dev_test_flag(hdev, HCI_SSP_ENABLED)) {
		err = send_settings_rsp(sk, MGMT_OP_SET_SSP, hdev);
		goto failed;
	}

	cmd = mgmt_pending_add(sk, MGMT_OP_SET_SSP, hdev, data, len);
	if (!cmd)
		err = -ENOMEM;
	else
		err = hci_cmd_sync_queue(hdev, set_ssp_sync, cmd,
					 set_ssp_complete);

	if (err < 0) {
		err = mgmt_cmd_status(sk, hdev->id, MGMT_OP_SET_SSP,
				      MGMT_STATUS_FAILED);

		if (cmd)
			mgmt_pending_remove(cmd);
	}

failed:
	hci_dev_unlock(hdev);
	return err;
}

static int set_hs(struct sock *sk, struct hci_dev *hdev, void *data, u16 len)
{
	bt_dev_dbg(hdev, "sock %p", sk);

	return mgmt_cmd_status(sk, hdev->id, MGMT_OP_SET_HS,
				       MGMT_STATUS_NOT_SUPPORTED);
}

static void set_le_complete(struct hci_dev *hdev, void *data, int err)
{
	struct mgmt_pending_cmd *cmd = data;
	struct cmd_lookup match = { NULL, hdev };
	u8 status = mgmt_status(err);

	bt_dev_dbg(hdev, "err %d", err);

	if (err == -ECANCELED || !mgmt_pending_valid(hdev, data, true))
		return;

	if (status) {
		mgmt_cmd_status(cmd->sk, cmd->hdev->id, cmd->opcode, status);
		goto done;
	}

	settings_rsp(cmd, &match);

	new_settings(hdev, match.sk);

	if (match.sk)
		sock_put(match.sk);

done:
	mgmt_pending_free(cmd);
}

static int set_le_sync(struct hci_dev *hdev, void *data)
{
	struct mgmt_pending_cmd *cmd = data;
	struct mgmt_mode *cp;
	u8 val;
	int err;

	if (!mgmt_pending_valid(hdev, cmd, false))
		return -ECANCELED;

	cp = cmd->param;
	val = !!cp->val;

	if (!val) {
		hci_clear_adv_instance_sync(hdev, NULL, 0x00, true);

		if (hci_dev_test_flag(hdev, HCI_LE_ADV))
			hci_disable_advertising_sync(hdev);

		if (ext_adv_capable(hdev))
			hci_remove_ext_adv_instance_sync(hdev, 0, cmd->sk);
	} else {
		hci_dev_set_flag(hdev, HCI_LE_ENABLED);
	}

	err = hci_write_le_host_supported_sync(hdev, val, 0);

	/* Make sure the controller has a good default for
	 * advertising data. Restrict the update to when LE
	 * has actually been enabled. During power on, the
	 * update in powered_update_hci will take care of it.
	 */
	if (!err && hci_dev_test_flag(hdev, HCI_LE_ENABLED)) {
		if (ext_adv_capable(hdev)) {
			int status;

			status = hci_setup_ext_adv_instance_sync(hdev, 0x00);
			if (!status)
				hci_update_scan_rsp_data_sync(hdev, 0x00);
		} else {
			hci_update_adv_data_sync(hdev, 0x00);
			hci_update_scan_rsp_data_sync(hdev, 0x00);
		}

		hci_update_passive_scan(hdev);
	}

	return err;
}

static void set_mesh_complete(struct hci_dev *hdev, void *data, int err)
{
	struct mgmt_pending_cmd *cmd = data;
	u8 status = mgmt_status(err);
	struct sock *sk;

	if (err == -ECANCELED || !mgmt_pending_valid(hdev, cmd, true))
		return;

	sk = cmd->sk;

	if (status) {
		mgmt_pending_foreach(MGMT_OP_SET_MESH_RECEIVER, hdev, true,
				     cmd_status_rsp, &status);
		return;
	}

	mgmt_pending_remove(cmd);
	mgmt_cmd_complete(sk, hdev->id, MGMT_OP_SET_MESH_RECEIVER, 0, NULL, 0);
}

static int set_mesh_sync(struct hci_dev *hdev, void *data)
{
	struct mgmt_pending_cmd *cmd = data;
	struct mgmt_cp_set_mesh *cp;
	size_t len;

	if (!mgmt_pending_valid(hdev, cmd, false))
		return -ECANCELED;

	cp = cmd->param;
	len = cmd->param_len;

	memset(hdev->mesh_ad_types, 0, sizeof(hdev->mesh_ad_types));

	if (cp->enable)
		hci_dev_set_flag(hdev, HCI_MESH);
	else
		hci_dev_clear_flag(hdev, HCI_MESH);

	hdev->le_scan_interval = __le16_to_cpu(cp->period);
	hdev->le_scan_window = __le16_to_cpu(cp->window);

	len -= sizeof(*cp);

	/* If filters don't fit, forward all adv pkts */
	if (len <= sizeof(hdev->mesh_ad_types))
		memcpy(hdev->mesh_ad_types, cp->ad_types, len);

	hci_update_passive_scan_sync(hdev);
	return 0;
}

static int set_mesh(struct sock *sk, struct hci_dev *hdev, void *data, u16 len)
{
	struct mgmt_cp_set_mesh *cp = data;
	struct mgmt_pending_cmd *cmd;
	__u16 period, window;
	int err = 0;

	bt_dev_dbg(hdev, "sock %p", sk);

	if (!lmp_le_capable(hdev) ||
	    !hci_dev_test_flag(hdev, HCI_MESH_EXPERIMENTAL))
		return mgmt_cmd_status(sk, hdev->id, MGMT_OP_SET_MESH_RECEIVER,
				       MGMT_STATUS_NOT_SUPPORTED);

	if (cp->enable != 0x00 && cp->enable != 0x01)
		return mgmt_cmd_status(sk, hdev->id, MGMT_OP_SET_MESH_RECEIVER,
				       MGMT_STATUS_INVALID_PARAMS);

	/* Keep allowed ranges in sync with set_scan_params() */
	period = __le16_to_cpu(cp->period);

	if (period < 0x0004 || period > 0x4000)
		return mgmt_cmd_status(sk, hdev->id, MGMT_OP_SET_MESH_RECEIVER,
				       MGMT_STATUS_INVALID_PARAMS);

	window = __le16_to_cpu(cp->window);

	if (window < 0x0004 || window > 0x4000)
		return mgmt_cmd_status(sk, hdev->id, MGMT_OP_SET_MESH_RECEIVER,
				       MGMT_STATUS_INVALID_PARAMS);

	if (window > period)
		return mgmt_cmd_status(sk, hdev->id, MGMT_OP_SET_MESH_RECEIVER,
				       MGMT_STATUS_INVALID_PARAMS);

	hci_dev_lock(hdev);

	cmd = mgmt_pending_add(sk, MGMT_OP_SET_MESH_RECEIVER, hdev, data, len);
	if (!cmd)
		err = -ENOMEM;
	else
		err = hci_cmd_sync_queue(hdev, set_mesh_sync, cmd,
					 set_mesh_complete);

	if (err < 0) {
		err = mgmt_cmd_status(sk, hdev->id, MGMT_OP_SET_MESH_RECEIVER,
				      MGMT_STATUS_FAILED);

		if (cmd)
			mgmt_pending_remove(cmd);
	}

	hci_dev_unlock(hdev);
	return err;
}

static void mesh_send_start_complete(struct hci_dev *hdev, void *data, int err)
{
	struct mgmt_mesh_tx *mesh_tx = data;
	struct mgmt_cp_mesh_send *send = (void *)mesh_tx->param;
	unsigned long mesh_send_interval;
	u8 mgmt_err = mgmt_status(err);

	/* Report any errors here, but don't report completion */

	if (mgmt_err) {
		hci_dev_clear_flag(hdev, HCI_MESH_SENDING);
		/* Send Complete Error Code for handle */
		mesh_send_complete(hdev, mesh_tx, false);
		return;
	}

	mesh_send_interval = msecs_to_jiffies((send->cnt) * 25);
	queue_delayed_work(hdev->req_workqueue, &hdev->mesh_send_done,
			   mesh_send_interval);
}

static int mesh_send_sync(struct hci_dev *hdev, void *data)
{
	struct mgmt_mesh_tx *mesh_tx = data;
	struct mgmt_cp_mesh_send *send = (void *)mesh_tx->param;
	struct adv_info *adv, *next_instance;
	u8 instance = hdev->le_num_of_adv_sets + 1;
	u16 timeout, duration;
	int err = 0;

	if (hdev->le_num_of_adv_sets <= hdev->adv_instance_cnt)
		return MGMT_STATUS_BUSY;

	timeout = 1000;
	duration = send->cnt * INTERVAL_TO_MS(hdev->le_adv_max_interval);
	adv = hci_add_adv_instance(hdev, instance, 0,
				   send->adv_data_len, send->adv_data,
				   0, NULL,
				   timeout, duration,
				   HCI_ADV_TX_POWER_NO_PREFERENCE,
				   hdev->le_adv_min_interval,
				   hdev->le_adv_max_interval,
				   mesh_tx->handle);

	if (!IS_ERR(adv))
		mesh_tx->instance = instance;
	else
		err = PTR_ERR(adv);

	if (hdev->cur_adv_instance == instance) {
		/* If the currently advertised instance is being changed then
		 * cancel the current advertising and schedule the next
		 * instance. If there is only one instance then the overridden
		 * advertising data will be visible right away.
		 */
		cancel_adv_timeout(hdev);

		next_instance = hci_get_next_instance(hdev, instance);
		if (next_instance)
			instance = next_instance->instance;
		else
			instance = 0;
	} else if (hdev->adv_instance_timeout) {
		/* Immediately advertise the new instance if no other, or
		 * let it go naturally from queue if ADV is already happening
		 */
		instance = 0;
	}

	if (instance)
		return hci_schedule_adv_instance_sync(hdev, instance, true);

	return err;
}

static void send_count(struct mgmt_mesh_tx *mesh_tx, void *data)
{
	struct mgmt_rp_mesh_read_features *rp = data;

	if (rp->used_handles >= rp->max_handles)
		return;

	rp->handles[rp->used_handles++] = mesh_tx->handle;
}

static int mesh_features(struct sock *sk, struct hci_dev *hdev,
			 void *data, u16 len)
{
	struct mgmt_rp_mesh_read_features rp;

	if (!lmp_le_capable(hdev) ||
	    !hci_dev_test_flag(hdev, HCI_MESH_EXPERIMENTAL))
		return mgmt_cmd_status(sk, hdev->id, MGMT_OP_MESH_READ_FEATURES,
				       MGMT_STATUS_NOT_SUPPORTED);

	memset(&rp, 0, sizeof(rp));
	rp.index = cpu_to_le16(hdev->id);
	if (hci_dev_test_flag(hdev, HCI_LE_ENABLED))
		rp.max_handles = MESH_HANDLES_MAX;

	hci_dev_lock(hdev);

	if (rp.max_handles)
		mgmt_mesh_foreach(hdev, send_count, &rp, sk);

	mgmt_cmd_complete(sk, hdev->id, MGMT_OP_MESH_READ_FEATURES, 0, &rp,
			  rp.used_handles + sizeof(rp) - MESH_HANDLES_MAX);

	hci_dev_unlock(hdev);
	return 0;
}

static int send_cancel(struct hci_dev *hdev, void *data)
{
	struct mgmt_pending_cmd *cmd = data;
	struct mgmt_cp_mesh_send_cancel *cancel = (void *)cmd->param;
	struct mgmt_mesh_tx *mesh_tx;

	if (!cancel->handle) {
		do {
			mesh_tx = mgmt_mesh_next(hdev, cmd->sk);

			if (mesh_tx)
				mesh_send_complete(hdev, mesh_tx, false);
		} while (mesh_tx);
	} else {
		mesh_tx = mgmt_mesh_find(hdev, cancel->handle);

		if (mesh_tx && mesh_tx->sk == cmd->sk)
			mesh_send_complete(hdev, mesh_tx, false);
	}

	mgmt_cmd_complete(cmd->sk, hdev->id, MGMT_OP_MESH_SEND_CANCEL,
			  0, NULL, 0);
	mgmt_pending_free(cmd);

	return 0;
}

static int mesh_send_cancel(struct sock *sk, struct hci_dev *hdev,
			    void *data, u16 len)
{
	struct mgmt_pending_cmd *cmd;
	int err;

	if (!lmp_le_capable(hdev) ||
	    !hci_dev_test_flag(hdev, HCI_MESH_EXPERIMENTAL))
		return mgmt_cmd_status(sk, hdev->id, MGMT_OP_MESH_SEND_CANCEL,
				       MGMT_STATUS_NOT_SUPPORTED);

	if (!hci_dev_test_flag(hdev, HCI_LE_ENABLED))
		return mgmt_cmd_status(sk, hdev->id, MGMT_OP_MESH_SEND_CANCEL,
				       MGMT_STATUS_REJECTED);

	hci_dev_lock(hdev);
	cmd = mgmt_pending_new(sk, MGMT_OP_MESH_SEND_CANCEL, hdev, data, len);
	if (!cmd)
		err = -ENOMEM;
	else
		err = hci_cmd_sync_queue(hdev, send_cancel, cmd, NULL);

	if (err < 0) {
		err = mgmt_cmd_status(sk, hdev->id, MGMT_OP_MESH_SEND_CANCEL,
				      MGMT_STATUS_FAILED);

		if (cmd)
			mgmt_pending_free(cmd);
	}

	hci_dev_unlock(hdev);
	return err;
}

static int mesh_send(struct sock *sk, struct hci_dev *hdev, void *data, u16 len)
{
	struct mgmt_mesh_tx *mesh_tx;
	struct mgmt_cp_mesh_send *send = data;
	struct mgmt_rp_mesh_read_features rp;
	bool sending;
	int err = 0;

	if (!lmp_le_capable(hdev) ||
	    !hci_dev_test_flag(hdev, HCI_MESH_EXPERIMENTAL))
		return mgmt_cmd_status(sk, hdev->id, MGMT_OP_MESH_SEND,
				       MGMT_STATUS_NOT_SUPPORTED);
	if (!hci_dev_test_flag(hdev, HCI_LE_ENABLED) ||
	    len <= MGMT_MESH_SEND_SIZE ||
	    len > (MGMT_MESH_SEND_SIZE + 31))
		return mgmt_cmd_status(sk, hdev->id, MGMT_OP_MESH_SEND,
				       MGMT_STATUS_REJECTED);

	hci_dev_lock(hdev);

	memset(&rp, 0, sizeof(rp));
	rp.max_handles = MESH_HANDLES_MAX;

	mgmt_mesh_foreach(hdev, send_count, &rp, sk);

	if (rp.max_handles <= rp.used_handles) {
		err = mgmt_cmd_status(sk, hdev->id, MGMT_OP_MESH_SEND,
				      MGMT_STATUS_BUSY);
		goto done;
	}

	sending = hci_dev_test_flag(hdev, HCI_MESH_SENDING);
	mesh_tx = mgmt_mesh_add(sk, hdev, send, len);

	if (!mesh_tx)
		err = -ENOMEM;
	else if (!sending)
		err = hci_cmd_sync_queue(hdev, mesh_send_sync, mesh_tx,
					 mesh_send_start_complete);

	if (err < 0) {
		bt_dev_err(hdev, "Send Mesh Failed %d", err);
		err = mgmt_cmd_status(sk, hdev->id, MGMT_OP_MESH_SEND,
				      MGMT_STATUS_FAILED);

		if (mesh_tx) {
			if (sending)
				mgmt_mesh_remove(mesh_tx);
		}
	} else {
		hci_dev_set_flag(hdev, HCI_MESH_SENDING);

		mgmt_cmd_complete(sk, hdev->id, MGMT_OP_MESH_SEND, 0,
				  &mesh_tx->handle, 1);
	}

done:
	hci_dev_unlock(hdev);
	return err;
}

static int set_le(struct sock *sk, struct hci_dev *hdev, void *data, u16 len)
{
	struct mgmt_mode *cp = data;
	struct mgmt_pending_cmd *cmd;
	int err;
	u8 val, enabled;

	bt_dev_dbg(hdev, "sock %p", sk);

	if (!lmp_le_capable(hdev))
		return mgmt_cmd_status(sk, hdev->id, MGMT_OP_SET_LE,
				       MGMT_STATUS_NOT_SUPPORTED);

	if (cp->val != 0x00 && cp->val != 0x01)
		return mgmt_cmd_status(sk, hdev->id, MGMT_OP_SET_LE,
				       MGMT_STATUS_INVALID_PARAMS);

	/* Bluetooth single mode LE only controllers or dual-mode
	 * controllers configured as LE only devices, do not allow
	 * switching LE off. These have either LE enabled explicitly
	 * or BR/EDR has been previously switched off.
	 *
	 * When trying to enable an already enabled LE, then gracefully
	 * send a positive response. Trying to disable it however will
	 * result into rejection.
	 */
	if (!hci_dev_test_flag(hdev, HCI_BREDR_ENABLED)) {
		if (cp->val == 0x01)
			return send_settings_rsp(sk, MGMT_OP_SET_LE, hdev);

		return mgmt_cmd_status(sk, hdev->id, MGMT_OP_SET_LE,
				       MGMT_STATUS_REJECTED);
	}

	hci_dev_lock(hdev);

	val = !!cp->val;
	enabled = lmp_host_le_capable(hdev);

	if (!hdev_is_powered(hdev) || val == enabled) {
		bool changed = false;

		if (val != hci_dev_test_flag(hdev, HCI_LE_ENABLED)) {
			hci_dev_change_flag(hdev, HCI_LE_ENABLED);
			changed = true;
		}

		if (!val && hci_dev_test_flag(hdev, HCI_ADVERTISING)) {
			hci_dev_clear_flag(hdev, HCI_ADVERTISING);
			changed = true;
		}

		err = send_settings_rsp(sk, MGMT_OP_SET_LE, hdev);
		if (err < 0)
			goto unlock;

		if (changed)
			err = new_settings(hdev, sk);

		goto unlock;
	}

	if (pending_find(MGMT_OP_SET_LE, hdev) ||
	    pending_find(MGMT_OP_SET_ADVERTISING, hdev)) {
		err = mgmt_cmd_status(sk, hdev->id, MGMT_OP_SET_LE,
				      MGMT_STATUS_BUSY);
		goto unlock;
	}

	cmd = mgmt_pending_add(sk, MGMT_OP_SET_LE, hdev, data, len);
	if (!cmd)
		err = -ENOMEM;
	else
		err = hci_cmd_sync_queue(hdev, set_le_sync, cmd,
					 set_le_complete);

	if (err < 0) {
		err = mgmt_cmd_status(sk, hdev->id, MGMT_OP_SET_LE,
				      MGMT_STATUS_FAILED);

		if (cmd)
			mgmt_pending_remove(cmd);
	}

unlock:
	hci_dev_unlock(hdev);
	return err;
}

static int send_hci_cmd_sync(struct hci_dev *hdev, void *data)
{
	struct mgmt_pending_cmd *cmd = data;
	struct mgmt_cp_hci_cmd_sync *cp = cmd->param;
	struct sk_buff *skb;

	skb = __hci_cmd_sync_ev(hdev, le16_to_cpu(cp->opcode),
				le16_to_cpu(cp->params_len), cp->params,
				cp->event, cp->timeout ?
				secs_to_jiffies(cp->timeout) :
				HCI_CMD_TIMEOUT);
	if (IS_ERR(skb)) {
		mgmt_cmd_status(cmd->sk, hdev->id, MGMT_OP_HCI_CMD_SYNC,
				mgmt_status(PTR_ERR(skb)));
		goto done;
	}

	mgmt_cmd_complete(cmd->sk, hdev->id, MGMT_OP_HCI_CMD_SYNC, 0,
			  skb->data, skb->len);

	kfree_skb(skb);

done:
	mgmt_pending_free(cmd);

	return 0;
}

static int mgmt_hci_cmd_sync(struct sock *sk, struct hci_dev *hdev,
			     void *data, u16 len)
{
	struct mgmt_cp_hci_cmd_sync *cp = data;
	struct mgmt_pending_cmd *cmd;
	int err;

	if (len != (offsetof(struct mgmt_cp_hci_cmd_sync, params) +
		    le16_to_cpu(cp->params_len)))
		return mgmt_cmd_status(sk, hdev->id, MGMT_OP_HCI_CMD_SYNC,
				       MGMT_STATUS_INVALID_PARAMS);

	hci_dev_lock(hdev);
	cmd = mgmt_pending_new(sk, MGMT_OP_HCI_CMD_SYNC, hdev, data, len);
	if (!cmd)
		err = -ENOMEM;
	else
		err = hci_cmd_sync_queue(hdev, send_hci_cmd_sync, cmd, NULL);

	if (err < 0) {
		err = mgmt_cmd_status(sk, hdev->id, MGMT_OP_HCI_CMD_SYNC,
				      MGMT_STATUS_FAILED);

		if (cmd)
			mgmt_pending_free(cmd);
	}

	hci_dev_unlock(hdev);
	return err;
}

/* This is a helper function to test for pending mgmt commands that can
 * cause CoD or EIR HCI commands. We can only allow one such pending
 * mgmt command at a time since otherwise we cannot easily track what
 * the current values are, will be, and based on that calculate if a new
 * HCI command needs to be sent and if yes with what value.
 */
static bool pending_eir_or_class(struct hci_dev *hdev)
{
	struct mgmt_pending_cmd *cmd;

	list_for_each_entry(cmd, &hdev->mgmt_pending, list) {
		switch (cmd->opcode) {
		case MGMT_OP_ADD_UUID:
		case MGMT_OP_REMOVE_UUID:
		case MGMT_OP_SET_DEV_CLASS:
		case MGMT_OP_SET_POWERED:
			return true;
		}
	}

	return false;
}

static const u8 bluetooth_base_uuid[] = {
			0xfb, 0x34, 0x9b, 0x5f, 0x80, 0x00, 0x00, 0x80,
			0x00, 0x10, 0x00, 0x00, 0x00, 0x00, 0x00, 0x00,
};

static u8 get_uuid_size(const u8 *uuid)
{
	u32 val;

	if (memcmp(uuid, bluetooth_base_uuid, 12))
		return 128;

	val = get_unaligned_le32(&uuid[12]);
	if (val > 0xffff)
		return 32;

	return 16;
}

static void mgmt_class_complete(struct hci_dev *hdev, void *data, int err)
{
	struct mgmt_pending_cmd *cmd = data;

	bt_dev_dbg(hdev, "err %d", err);

	mgmt_cmd_complete(cmd->sk, cmd->hdev->id, cmd->opcode,
			  mgmt_status(err), hdev->dev_class, 3);

	mgmt_pending_free(cmd);
}

static int add_uuid_sync(struct hci_dev *hdev, void *data)
{
	int err;

	err = hci_update_class_sync(hdev);
	if (err)
		return err;

	return hci_update_eir_sync(hdev);
}

static int add_uuid(struct sock *sk, struct hci_dev *hdev, void *data, u16 len)
{
	struct mgmt_cp_add_uuid *cp = data;
	struct mgmt_pending_cmd *cmd;
	struct bt_uuid *uuid;
	int err;

	bt_dev_dbg(hdev, "sock %p", sk);

	hci_dev_lock(hdev);

	if (pending_eir_or_class(hdev)) {
		err = mgmt_cmd_status(sk, hdev->id, MGMT_OP_ADD_UUID,
				      MGMT_STATUS_BUSY);
		goto failed;
	}

	uuid = kmalloc(sizeof(*uuid), GFP_KERNEL);
	if (!uuid) {
		err = -ENOMEM;
		goto failed;
	}

	memcpy(uuid->uuid, cp->uuid, 16);
	uuid->svc_hint = cp->svc_hint;
	uuid->size = get_uuid_size(cp->uuid);

	list_add_tail(&uuid->list, &hdev->uuids);

	cmd = mgmt_pending_new(sk, MGMT_OP_ADD_UUID, hdev, data, len);
	if (!cmd) {
		err = -ENOMEM;
		goto failed;
	}

	/* MGMT_OP_ADD_UUID don't require adapter the UP/Running so use
	 * hci_cmd_sync_submit instead of hci_cmd_sync_queue.
	 */
	err = hci_cmd_sync_submit(hdev, add_uuid_sync, cmd,
				  mgmt_class_complete);
	if (err < 0) {
		mgmt_pending_free(cmd);
		goto failed;
	}

failed:
	hci_dev_unlock(hdev);
	return err;
}

static bool enable_service_cache(struct hci_dev *hdev)
{
	if (!hdev_is_powered(hdev))
		return false;

	if (!hci_dev_test_and_set_flag(hdev, HCI_SERVICE_CACHE)) {
		queue_delayed_work(hdev->workqueue, &hdev->service_cache,
				   CACHE_TIMEOUT);
		return true;
	}

	return false;
}

static int remove_uuid_sync(struct hci_dev *hdev, void *data)
{
	int err;

	err = hci_update_class_sync(hdev);
	if (err)
		return err;

	return hci_update_eir_sync(hdev);
}

static int remove_uuid(struct sock *sk, struct hci_dev *hdev, void *data,
		       u16 len)
{
	struct mgmt_cp_remove_uuid *cp = data;
	struct mgmt_pending_cmd *cmd;
	struct bt_uuid *match, *tmp;
	static const u8 bt_uuid_any[] = {
		0, 0, 0, 0, 0, 0, 0, 0, 0, 0, 0, 0, 0, 0, 0, 0
	};
	int err, found;

	bt_dev_dbg(hdev, "sock %p", sk);

	hci_dev_lock(hdev);

	if (pending_eir_or_class(hdev)) {
		err = mgmt_cmd_status(sk, hdev->id, MGMT_OP_REMOVE_UUID,
				      MGMT_STATUS_BUSY);
		goto unlock;
	}

	if (memcmp(cp->uuid, bt_uuid_any, 16) == 0) {
		hci_uuids_clear(hdev);

		if (enable_service_cache(hdev)) {
			err = mgmt_cmd_complete(sk, hdev->id,
						MGMT_OP_REMOVE_UUID,
						0, hdev->dev_class, 3);
			goto unlock;
		}

		goto update_class;
	}

	found = 0;

	list_for_each_entry_safe(match, tmp, &hdev->uuids, list) {
		if (memcmp(match->uuid, cp->uuid, 16) != 0)
			continue;

		list_del(&match->list);
		kfree(match);
		found++;
	}

	if (found == 0) {
		err = mgmt_cmd_status(sk, hdev->id, MGMT_OP_REMOVE_UUID,
				      MGMT_STATUS_INVALID_PARAMS);
		goto unlock;
	}

update_class:
	cmd = mgmt_pending_new(sk, MGMT_OP_REMOVE_UUID, hdev, data, len);
	if (!cmd) {
		err = -ENOMEM;
		goto unlock;
	}

	/* MGMT_OP_REMOVE_UUID don't require adapter the UP/Running so use
	 * hci_cmd_sync_submit instead of hci_cmd_sync_queue.
	 */
	err = hci_cmd_sync_submit(hdev, remove_uuid_sync, cmd,
				  mgmt_class_complete);
	if (err < 0)
		mgmt_pending_free(cmd);

unlock:
	hci_dev_unlock(hdev);
	return err;
}

static int set_class_sync(struct hci_dev *hdev, void *data)
{
	int err = 0;

	if (hci_dev_test_and_clear_flag(hdev, HCI_SERVICE_CACHE)) {
		cancel_delayed_work_sync(&hdev->service_cache);
		err = hci_update_eir_sync(hdev);
	}

	if (err)
		return err;

	return hci_update_class_sync(hdev);
}

static int set_dev_class(struct sock *sk, struct hci_dev *hdev, void *data,
			 u16 len)
{
	struct mgmt_cp_set_dev_class *cp = data;
	struct mgmt_pending_cmd *cmd;
	int err;

	bt_dev_dbg(hdev, "sock %p", sk);

	if (!lmp_bredr_capable(hdev))
		return mgmt_cmd_status(sk, hdev->id, MGMT_OP_SET_DEV_CLASS,
				       MGMT_STATUS_NOT_SUPPORTED);

	hci_dev_lock(hdev);

	if (pending_eir_or_class(hdev)) {
		err = mgmt_cmd_status(sk, hdev->id, MGMT_OP_SET_DEV_CLASS,
				      MGMT_STATUS_BUSY);
		goto unlock;
	}

	if ((cp->minor & 0x03) != 0 || (cp->major & 0xe0) != 0) {
		err = mgmt_cmd_status(sk, hdev->id, MGMT_OP_SET_DEV_CLASS,
				      MGMT_STATUS_INVALID_PARAMS);
		goto unlock;
	}

	hdev->major_class = cp->major;
	hdev->minor_class = cp->minor;

	if (!hdev_is_powered(hdev)) {
		err = mgmt_cmd_complete(sk, hdev->id, MGMT_OP_SET_DEV_CLASS, 0,
					hdev->dev_class, 3);
		goto unlock;
	}

	cmd = mgmt_pending_new(sk, MGMT_OP_SET_DEV_CLASS, hdev, data, len);
	if (!cmd) {
		err = -ENOMEM;
		goto unlock;
	}

	/* MGMT_OP_SET_DEV_CLASS don't require adapter the UP/Running so use
	 * hci_cmd_sync_submit instead of hci_cmd_sync_queue.
	 */
	err = hci_cmd_sync_submit(hdev, set_class_sync, cmd,
				  mgmt_class_complete);
	if (err < 0)
		mgmt_pending_free(cmd);

unlock:
	hci_dev_unlock(hdev);
	return err;
}

static int load_link_keys(struct sock *sk, struct hci_dev *hdev, void *data,
			  u16 len)
{
	struct mgmt_cp_load_link_keys *cp = data;
	const u16 max_key_count = ((U16_MAX - sizeof(*cp)) /
				   sizeof(struct mgmt_link_key_info));
	u16 key_count, expected_len;
	bool changed;
	int i;

	bt_dev_dbg(hdev, "sock %p", sk);

	if (!lmp_bredr_capable(hdev))
		return mgmt_cmd_status(sk, hdev->id, MGMT_OP_LOAD_LINK_KEYS,
				       MGMT_STATUS_NOT_SUPPORTED);

	key_count = __le16_to_cpu(cp->key_count);
	if (key_count > max_key_count) {
		bt_dev_err(hdev, "load_link_keys: too big key_count value %u",
			   key_count);
		return mgmt_cmd_status(sk, hdev->id, MGMT_OP_LOAD_LINK_KEYS,
				       MGMT_STATUS_INVALID_PARAMS);
	}

	expected_len = struct_size(cp, keys, key_count);
	if (expected_len != len) {
		bt_dev_err(hdev, "load_link_keys: expected %u bytes, got %u bytes",
			   expected_len, len);
		return mgmt_cmd_status(sk, hdev->id, MGMT_OP_LOAD_LINK_KEYS,
				       MGMT_STATUS_INVALID_PARAMS);
	}

	if (cp->debug_keys != 0x00 && cp->debug_keys != 0x01)
		return mgmt_cmd_status(sk, hdev->id, MGMT_OP_LOAD_LINK_KEYS,
				       MGMT_STATUS_INVALID_PARAMS);

	bt_dev_dbg(hdev, "debug_keys %u key_count %u", cp->debug_keys,
		   key_count);

	hci_dev_lock(hdev);

	hci_link_keys_clear(hdev);

	if (cp->debug_keys)
		changed = !hci_dev_test_and_set_flag(hdev, HCI_KEEP_DEBUG_KEYS);
	else
		changed = hci_dev_test_and_clear_flag(hdev,
						      HCI_KEEP_DEBUG_KEYS);

	if (changed)
		new_settings(hdev, NULL);

	for (i = 0; i < key_count; i++) {
		struct mgmt_link_key_info *key = &cp->keys[i];

		if (hci_is_blocked_key(hdev,
				       HCI_BLOCKED_KEY_TYPE_LINKKEY,
				       key->val)) {
			bt_dev_warn(hdev, "Skipping blocked link key for %pMR",
				    &key->addr.bdaddr);
			continue;
		}

		if (key->addr.type != BDADDR_BREDR) {
			bt_dev_warn(hdev,
				    "Invalid link address type %u for %pMR",
				    key->addr.type, &key->addr.bdaddr);
			continue;
		}

		if (key->type > 0x08) {
			bt_dev_warn(hdev, "Invalid link key type %u for %pMR",
				    key->type, &key->addr.bdaddr);
			continue;
		}

		/* Always ignore debug keys and require a new pairing if
		 * the user wants to use them.
		 */
		if (key->type == HCI_LK_DEBUG_COMBINATION)
			continue;

		hci_add_link_key(hdev, NULL, &key->addr.bdaddr, key->val,
				 key->type, key->pin_len, NULL);
	}

	mgmt_cmd_complete(sk, hdev->id, MGMT_OP_LOAD_LINK_KEYS, 0, NULL, 0);

	hci_dev_unlock(hdev);

	return 0;
}

static int device_unpaired(struct hci_dev *hdev, bdaddr_t *bdaddr,
			   u8 addr_type, struct sock *skip_sk)
{
	struct mgmt_ev_device_unpaired ev;

	bacpy(&ev.addr.bdaddr, bdaddr);
	ev.addr.type = addr_type;

	return mgmt_event(MGMT_EV_DEVICE_UNPAIRED, hdev, &ev, sizeof(ev),
			  skip_sk);
}

static void unpair_device_complete(struct hci_dev *hdev, void *data, int err)
{
	struct mgmt_pending_cmd *cmd = data;
	struct mgmt_cp_unpair_device *cp = cmd->param;

	if (!err)
		device_unpaired(hdev, &cp->addr.bdaddr, cp->addr.type, cmd->sk);

	cmd->cmd_complete(cmd, err);
	mgmt_pending_free(cmd);
}

static int unpair_device_sync(struct hci_dev *hdev, void *data)
{
	struct mgmt_pending_cmd *cmd = data;
	struct mgmt_cp_unpair_device *cp = cmd->param;
	struct hci_conn *conn;

	if (cp->addr.type == BDADDR_BREDR)
		conn = hci_conn_hash_lookup_ba(hdev, ACL_LINK,
					       &cp->addr.bdaddr);
	else
		conn = hci_conn_hash_lookup_le(hdev, &cp->addr.bdaddr,
					       le_addr_type(cp->addr.type));

	if (!conn)
		return 0;

	/* Disregard any possible error since the likes of hci_abort_conn_sync
	 * will clean up the connection no matter the error.
	 */
	hci_abort_conn(conn, HCI_ERROR_REMOTE_USER_TERM);

	return 0;
}

static int unpair_device(struct sock *sk, struct hci_dev *hdev, void *data,
			 u16 len)
{
	struct mgmt_cp_unpair_device *cp = data;
	struct mgmt_rp_unpair_device rp;
	struct hci_conn_params *params;
	struct mgmt_pending_cmd *cmd;
	struct hci_conn *conn;
	u8 addr_type;
	int err;

	memset(&rp, 0, sizeof(rp));
	bacpy(&rp.addr.bdaddr, &cp->addr.bdaddr);
	rp.addr.type = cp->addr.type;

	if (!bdaddr_type_is_valid(cp->addr.type))
		return mgmt_cmd_complete(sk, hdev->id, MGMT_OP_UNPAIR_DEVICE,
					 MGMT_STATUS_INVALID_PARAMS,
					 &rp, sizeof(rp));

	if (cp->disconnect != 0x00 && cp->disconnect != 0x01)
		return mgmt_cmd_complete(sk, hdev->id, MGMT_OP_UNPAIR_DEVICE,
					 MGMT_STATUS_INVALID_PARAMS,
					 &rp, sizeof(rp));

	hci_dev_lock(hdev);

	if (!hdev_is_powered(hdev)) {
		err = mgmt_cmd_complete(sk, hdev->id, MGMT_OP_UNPAIR_DEVICE,
					MGMT_STATUS_NOT_POWERED, &rp,
					sizeof(rp));
		goto unlock;
	}

	if (cp->addr.type == BDADDR_BREDR) {
		/* If disconnection is requested, then look up the
		 * connection. If the remote device is connected, it
		 * will be later used to terminate the link.
		 *
		 * Setting it to NULL explicitly will cause no
		 * termination of the link.
		 */
		if (cp->disconnect)
			conn = hci_conn_hash_lookup_ba(hdev, ACL_LINK,
						       &cp->addr.bdaddr);
		else
			conn = NULL;

		err = hci_remove_link_key(hdev, &cp->addr.bdaddr);
		if (err < 0) {
			err = mgmt_cmd_complete(sk, hdev->id,
						MGMT_OP_UNPAIR_DEVICE,
						MGMT_STATUS_NOT_PAIRED, &rp,
						sizeof(rp));
			goto unlock;
		}

		goto done;
	}

	/* LE address type */
	addr_type = le_addr_type(cp->addr.type);

	/* Abort any ongoing SMP pairing. Removes ltk and irk if they exist. */
	err = smp_cancel_and_remove_pairing(hdev, &cp->addr.bdaddr, addr_type);
	if (err < 0) {
		err = mgmt_cmd_complete(sk, hdev->id, MGMT_OP_UNPAIR_DEVICE,
					MGMT_STATUS_NOT_PAIRED, &rp,
					sizeof(rp));
		goto unlock;
	}

	conn = hci_conn_hash_lookup_le(hdev, &cp->addr.bdaddr, addr_type);
	if (!conn) {
		hci_conn_params_del(hdev, &cp->addr.bdaddr, addr_type);
		goto done;
	}


	/* Defer clearing up the connection parameters until closing to
	 * give a chance of keeping them if a repairing happens.
	 */
	set_bit(HCI_CONN_PARAM_REMOVAL_PEND, &conn->flags);

	/* Disable auto-connection parameters if present */
	params = hci_conn_params_lookup(hdev, &cp->addr.bdaddr, addr_type);
	if (params) {
		if (params->explicit_connect)
			params->auto_connect = HCI_AUTO_CONN_EXPLICIT;
		else
			params->auto_connect = HCI_AUTO_CONN_DISABLED;
	}

	/* If disconnection is not requested, then clear the connection
	 * variable so that the link is not terminated.
	 */
	if (!cp->disconnect)
		conn = NULL;

done:
	/* If the connection variable is set, then termination of the
	 * link is requested.
	 */
	if (!conn) {
		err = mgmt_cmd_complete(sk, hdev->id, MGMT_OP_UNPAIR_DEVICE, 0,
					&rp, sizeof(rp));
		device_unpaired(hdev, &cp->addr.bdaddr, cp->addr.type, sk);
		goto unlock;
	}

	cmd = mgmt_pending_new(sk, MGMT_OP_UNPAIR_DEVICE, hdev, cp,
			       sizeof(*cp));
	if (!cmd) {
		err = -ENOMEM;
		goto unlock;
	}

	cmd->cmd_complete = addr_cmd_complete;

	err = hci_cmd_sync_queue(hdev, unpair_device_sync, cmd,
				 unpair_device_complete);
	if (err < 0)
		mgmt_pending_free(cmd);

unlock:
	hci_dev_unlock(hdev);
	return err;
}

static void disconnect_complete(struct hci_dev *hdev, void *data, int err)
{
	struct mgmt_pending_cmd *cmd = data;

	cmd->cmd_complete(cmd, mgmt_status(err));
	mgmt_pending_free(cmd);
}

static int disconnect_sync(struct hci_dev *hdev, void *data)
{
	struct mgmt_pending_cmd *cmd = data;
	struct mgmt_cp_disconnect *cp = cmd->param;
	struct hci_conn *conn;

	if (cp->addr.type == BDADDR_BREDR)
		conn = hci_conn_hash_lookup_ba(hdev, ACL_LINK,
					       &cp->addr.bdaddr);
	else
		conn = hci_conn_hash_lookup_le(hdev, &cp->addr.bdaddr,
					       le_addr_type(cp->addr.type));

	if (!conn)
		return -ENOTCONN;

	/* Disregard any possible error since the likes of hci_abort_conn_sync
	 * will clean up the connection no matter the error.
	 */
	hci_abort_conn(conn, HCI_ERROR_REMOTE_USER_TERM);

	return 0;
}

static int disconnect(struct sock *sk, struct hci_dev *hdev, void *data,
		      u16 len)
{
	struct mgmt_cp_disconnect *cp = data;
	struct mgmt_rp_disconnect rp;
	struct mgmt_pending_cmd *cmd;
	int err;

	bt_dev_dbg(hdev, "sock %p", sk);

	memset(&rp, 0, sizeof(rp));
	bacpy(&rp.addr.bdaddr, &cp->addr.bdaddr);
	rp.addr.type = cp->addr.type;

	if (!bdaddr_type_is_valid(cp->addr.type))
		return mgmt_cmd_complete(sk, hdev->id, MGMT_OP_DISCONNECT,
					 MGMT_STATUS_INVALID_PARAMS,
					 &rp, sizeof(rp));

	hci_dev_lock(hdev);

	if (!test_bit(HCI_UP, &hdev->flags)) {
		err = mgmt_cmd_complete(sk, hdev->id, MGMT_OP_DISCONNECT,
					MGMT_STATUS_NOT_POWERED, &rp,
					sizeof(rp));
		goto failed;
	}

	cmd = mgmt_pending_new(sk, MGMT_OP_DISCONNECT, hdev, data, len);
	if (!cmd) {
		err = -ENOMEM;
		goto failed;
	}

	cmd->cmd_complete = generic_cmd_complete;

	err = hci_cmd_sync_queue(hdev, disconnect_sync, cmd,
				 disconnect_complete);
	if (err < 0)
		mgmt_pending_free(cmd);

failed:
	hci_dev_unlock(hdev);
	return err;
}

static u8 link_to_bdaddr(u8 link_type, u8 addr_type)
{
	switch (link_type) {
	case CIS_LINK:
	case BIS_LINK:
	case PA_LINK:
	case LE_LINK:
		switch (addr_type) {
		case ADDR_LE_DEV_PUBLIC:
			return BDADDR_LE_PUBLIC;

		default:
			/* Fallback to LE Random address type */
			return BDADDR_LE_RANDOM;
		}

	default:
		/* Fallback to BR/EDR type */
		return BDADDR_BREDR;
	}
}

static int get_connections(struct sock *sk, struct hci_dev *hdev, void *data,
			   u16 data_len)
{
	struct mgmt_rp_get_connections *rp;
	struct hci_conn *c;
	int err;
	u16 i;

	bt_dev_dbg(hdev, "sock %p", sk);

	hci_dev_lock(hdev);

	if (!hdev_is_powered(hdev)) {
		err = mgmt_cmd_status(sk, hdev->id, MGMT_OP_GET_CONNECTIONS,
				      MGMT_STATUS_NOT_POWERED);
		goto unlock;
	}

	i = 0;
	list_for_each_entry(c, &hdev->conn_hash.list, list) {
		if (test_bit(HCI_CONN_MGMT_CONNECTED, &c->flags))
			i++;
	}

	rp = kmalloc(struct_size(rp, addr, i), GFP_KERNEL);
	if (!rp) {
		err = -ENOMEM;
		goto unlock;
	}

	i = 0;
	list_for_each_entry(c, &hdev->conn_hash.list, list) {
		if (!test_bit(HCI_CONN_MGMT_CONNECTED, &c->flags))
			continue;
		bacpy(&rp->addr[i].bdaddr, &c->dst);
		rp->addr[i].type = link_to_bdaddr(c->type, c->dst_type);
		if (c->type == SCO_LINK || c->type == ESCO_LINK)
			continue;
		i++;
	}

	rp->conn_count = cpu_to_le16(i);

	/* Recalculate length in case of filtered SCO connections, etc */
	err = mgmt_cmd_complete(sk, hdev->id, MGMT_OP_GET_CONNECTIONS, 0, rp,
				struct_size(rp, addr, i));

	kfree(rp);

unlock:
	hci_dev_unlock(hdev);
	return err;
}

static int send_pin_code_neg_reply(struct sock *sk, struct hci_dev *hdev,
				   struct mgmt_cp_pin_code_neg_reply *cp)
{
	struct mgmt_pending_cmd *cmd;
	int err;

	cmd = mgmt_pending_add(sk, MGMT_OP_PIN_CODE_NEG_REPLY, hdev, cp,
			       sizeof(*cp));
	if (!cmd)
		return -ENOMEM;

	cmd->cmd_complete = addr_cmd_complete;

	err = hci_send_cmd(hdev, HCI_OP_PIN_CODE_NEG_REPLY,
			   sizeof(cp->addr.bdaddr), &cp->addr.bdaddr);
	if (err < 0)
		mgmt_pending_remove(cmd);

	return err;
}

static int pin_code_reply(struct sock *sk, struct hci_dev *hdev, void *data,
			  u16 len)
{
	struct hci_conn *conn;
	struct mgmt_cp_pin_code_reply *cp = data;
	struct hci_cp_pin_code_reply reply;
	struct mgmt_pending_cmd *cmd;
	int err;

	bt_dev_dbg(hdev, "sock %p", sk);

	hci_dev_lock(hdev);

	if (!hdev_is_powered(hdev)) {
		err = mgmt_cmd_status(sk, hdev->id, MGMT_OP_PIN_CODE_REPLY,
				      MGMT_STATUS_NOT_POWERED);
		goto failed;
	}

	conn = hci_conn_hash_lookup_ba(hdev, ACL_LINK, &cp->addr.bdaddr);
	if (!conn) {
		err = mgmt_cmd_status(sk, hdev->id, MGMT_OP_PIN_CODE_REPLY,
				      MGMT_STATUS_NOT_CONNECTED);
		goto failed;
	}

	if (conn->pending_sec_level == BT_SECURITY_HIGH && cp->pin_len != 16) {
		struct mgmt_cp_pin_code_neg_reply ncp;

		memcpy(&ncp.addr, &cp->addr, sizeof(ncp.addr));

		bt_dev_err(hdev, "PIN code is not 16 bytes long");

		err = send_pin_code_neg_reply(sk, hdev, &ncp);
		if (err >= 0)
			err = mgmt_cmd_status(sk, hdev->id, MGMT_OP_PIN_CODE_REPLY,
					      MGMT_STATUS_INVALID_PARAMS);

		goto failed;
	}

	cmd = mgmt_pending_add(sk, MGMT_OP_PIN_CODE_REPLY, hdev, data, len);
	if (!cmd) {
		err = -ENOMEM;
		goto failed;
	}

	cmd->cmd_complete = addr_cmd_complete;

	bacpy(&reply.bdaddr, &cp->addr.bdaddr);
	reply.pin_len = cp->pin_len;
	memcpy(reply.pin_code, cp->pin_code, sizeof(reply.pin_code));

	err = hci_send_cmd(hdev, HCI_OP_PIN_CODE_REPLY, sizeof(reply), &reply);
	if (err < 0)
		mgmt_pending_remove(cmd);

failed:
	hci_dev_unlock(hdev);
	return err;
}

static int set_io_capability(struct sock *sk, struct hci_dev *hdev, void *data,
			     u16 len)
{
	struct mgmt_cp_set_io_capability *cp = data;

	bt_dev_dbg(hdev, "sock %p", sk);

	if (cp->io_capability > SMP_IO_KEYBOARD_DISPLAY)
		return mgmt_cmd_status(sk, hdev->id, MGMT_OP_SET_IO_CAPABILITY,
				       MGMT_STATUS_INVALID_PARAMS);

	hci_dev_lock(hdev);

	hdev->io_capability = cp->io_capability;

	bt_dev_dbg(hdev, "IO capability set to 0x%02x", hdev->io_capability);

	hci_dev_unlock(hdev);

	return mgmt_cmd_complete(sk, hdev->id, MGMT_OP_SET_IO_CAPABILITY, 0,
				 NULL, 0);
}

static struct mgmt_pending_cmd *find_pairing(struct hci_conn *conn)
{
	struct hci_dev *hdev = conn->hdev;
	struct mgmt_pending_cmd *cmd;

	list_for_each_entry(cmd, &hdev->mgmt_pending, list) {
		if (cmd->opcode != MGMT_OP_PAIR_DEVICE)
			continue;

		if (cmd->user_data != conn)
			continue;

		return cmd;
	}

	return NULL;
}

static int pairing_complete(struct mgmt_pending_cmd *cmd, u8 status)
{
	struct mgmt_rp_pair_device rp;
	struct hci_conn *conn = cmd->user_data;
	int err;

	bacpy(&rp.addr.bdaddr, &conn->dst);
	rp.addr.type = link_to_bdaddr(conn->type, conn->dst_type);

	err = mgmt_cmd_complete(cmd->sk, cmd->hdev->id, MGMT_OP_PAIR_DEVICE,
				status, &rp, sizeof(rp));

	/* So we don't get further callbacks for this connection */
	conn->connect_cfm_cb = NULL;
	conn->security_cfm_cb = NULL;
	conn->disconn_cfm_cb = NULL;

	hci_conn_drop(conn);

	/* The device is paired so there is no need to remove
	 * its connection parameters anymore.
	 */
	clear_bit(HCI_CONN_PARAM_REMOVAL_PEND, &conn->flags);

	hci_conn_put(conn);

	return err;
}

void mgmt_smp_complete(struct hci_conn *conn, bool complete)
{
	u8 status = complete ? MGMT_STATUS_SUCCESS : MGMT_STATUS_FAILED;
	struct mgmt_pending_cmd *cmd;

	cmd = find_pairing(conn);
	if (cmd) {
		cmd->cmd_complete(cmd, status);
		mgmt_pending_remove(cmd);
	}
}

static void pairing_complete_cb(struct hci_conn *conn, u8 status)
{
	struct mgmt_pending_cmd *cmd;

	BT_DBG("status %u", status);

	cmd = find_pairing(conn);
	if (!cmd) {
		BT_DBG("Unable to find a pending command");
		return;
	}

	cmd->cmd_complete(cmd, mgmt_status(status));
	mgmt_pending_remove(cmd);
}

static void le_pairing_complete_cb(struct hci_conn *conn, u8 status)
{
	struct mgmt_pending_cmd *cmd;

	BT_DBG("status %u", status);

	if (!status)
		return;

	cmd = find_pairing(conn);
	if (!cmd) {
		BT_DBG("Unable to find a pending command");
		return;
	}

	cmd->cmd_complete(cmd, mgmt_status(status));
	mgmt_pending_remove(cmd);
}

static int pair_device(struct sock *sk, struct hci_dev *hdev, void *data,
		       u16 len)
{
	struct mgmt_cp_pair_device *cp = data;
	struct mgmt_rp_pair_device rp;
	struct mgmt_pending_cmd *cmd;
	u8 sec_level, auth_type;
	struct hci_conn *conn;
	int err;

	bt_dev_dbg(hdev, "sock %p", sk);

	memset(&rp, 0, sizeof(rp));
	bacpy(&rp.addr.bdaddr, &cp->addr.bdaddr);
	rp.addr.type = cp->addr.type;

	if (!bdaddr_type_is_valid(cp->addr.type))
		return mgmt_cmd_complete(sk, hdev->id, MGMT_OP_PAIR_DEVICE,
					 MGMT_STATUS_INVALID_PARAMS,
					 &rp, sizeof(rp));

	if (cp->io_cap > SMP_IO_KEYBOARD_DISPLAY)
		return mgmt_cmd_complete(sk, hdev->id, MGMT_OP_PAIR_DEVICE,
					 MGMT_STATUS_INVALID_PARAMS,
					 &rp, sizeof(rp));

	hci_dev_lock(hdev);

	if (!hdev_is_powered(hdev)) {
		err = mgmt_cmd_complete(sk, hdev->id, MGMT_OP_PAIR_DEVICE,
					MGMT_STATUS_NOT_POWERED, &rp,
					sizeof(rp));
		goto unlock;
	}

	if (hci_bdaddr_is_paired(hdev, &cp->addr.bdaddr, cp->addr.type)) {
		err = mgmt_cmd_complete(sk, hdev->id, MGMT_OP_PAIR_DEVICE,
					MGMT_STATUS_ALREADY_PAIRED, &rp,
					sizeof(rp));
		goto unlock;
	}

	sec_level = BT_SECURITY_MEDIUM;
	auth_type = HCI_AT_DEDICATED_BONDING;

	if (cp->addr.type == BDADDR_BREDR) {
		conn = hci_connect_acl(hdev, &cp->addr.bdaddr, sec_level,
				       auth_type, CONN_REASON_PAIR_DEVICE,
				       HCI_ACL_CONN_TIMEOUT);
	} else {
		u8 addr_type = le_addr_type(cp->addr.type);
		struct hci_conn_params *p;

		/* When pairing a new device, it is expected to remember
		 * this device for future connections. Adding the connection
		 * parameter information ahead of time allows tracking
		 * of the peripheral preferred values and will speed up any
		 * further connection establishment.
		 *
		 * If connection parameters already exist, then they
		 * will be kept and this function does nothing.
		 */
		p = hci_conn_params_add(hdev, &cp->addr.bdaddr, addr_type);
		if (!p) {
			err = -EIO;
			goto unlock;
		}

		if (p->auto_connect == HCI_AUTO_CONN_EXPLICIT)
			p->auto_connect = HCI_AUTO_CONN_DISABLED;

		conn = hci_connect_le_scan(hdev, &cp->addr.bdaddr, addr_type,
					   sec_level, HCI_LE_CONN_TIMEOUT,
					   CONN_REASON_PAIR_DEVICE);
	}

	if (IS_ERR(conn)) {
		int status;

		if (PTR_ERR(conn) == -EBUSY)
			status = MGMT_STATUS_BUSY;
		else if (PTR_ERR(conn) == -EOPNOTSUPP)
			status = MGMT_STATUS_NOT_SUPPORTED;
		else if (PTR_ERR(conn) == -ECONNREFUSED)
			status = MGMT_STATUS_REJECTED;
		else
			status = MGMT_STATUS_CONNECT_FAILED;

		err = mgmt_cmd_complete(sk, hdev->id, MGMT_OP_PAIR_DEVICE,
					status, &rp, sizeof(rp));
		goto unlock;
	}

	if (conn->connect_cfm_cb) {
		hci_conn_drop(conn);
		err = mgmt_cmd_complete(sk, hdev->id, MGMT_OP_PAIR_DEVICE,
					MGMT_STATUS_BUSY, &rp, sizeof(rp));
		goto unlock;
	}

	cmd = mgmt_pending_add(sk, MGMT_OP_PAIR_DEVICE, hdev, data, len);
	if (!cmd) {
		err = -ENOMEM;
		hci_conn_drop(conn);
		goto unlock;
	}

	cmd->cmd_complete = pairing_complete;

	/* For LE, just connecting isn't a proof that the pairing finished */
	if (cp->addr.type == BDADDR_BREDR) {
		conn->connect_cfm_cb = pairing_complete_cb;
		conn->security_cfm_cb = pairing_complete_cb;
		conn->disconn_cfm_cb = pairing_complete_cb;
	} else {
		conn->connect_cfm_cb = le_pairing_complete_cb;
		conn->security_cfm_cb = le_pairing_complete_cb;
		conn->disconn_cfm_cb = le_pairing_complete_cb;
	}

	conn->io_capability = cp->io_cap;
	cmd->user_data = hci_conn_get(conn);

	if ((conn->state == BT_CONNECTED || conn->state == BT_CONFIG) &&
	    hci_conn_security(conn, sec_level, auth_type, true)) {
		cmd->cmd_complete(cmd, 0);
		mgmt_pending_remove(cmd);
	}

	err = 0;

unlock:
	hci_dev_unlock(hdev);
	return err;
}

static int cancel_pair_device(struct sock *sk, struct hci_dev *hdev, void *data,
			      u16 len)
{
	struct mgmt_addr_info *addr = data;
	struct mgmt_pending_cmd *cmd;
	struct hci_conn *conn;
	int err;

	bt_dev_dbg(hdev, "sock %p", sk);

	hci_dev_lock(hdev);

	if (!hdev_is_powered(hdev)) {
		err = mgmt_cmd_status(sk, hdev->id, MGMT_OP_CANCEL_PAIR_DEVICE,
				      MGMT_STATUS_NOT_POWERED);
		goto unlock;
	}

	cmd = pending_find(MGMT_OP_PAIR_DEVICE, hdev);
	if (!cmd) {
		err = mgmt_cmd_status(sk, hdev->id, MGMT_OP_CANCEL_PAIR_DEVICE,
				      MGMT_STATUS_INVALID_PARAMS);
		goto unlock;
	}

	conn = cmd->user_data;

	if (bacmp(&addr->bdaddr, &conn->dst) != 0) {
		err = mgmt_cmd_status(sk, hdev->id, MGMT_OP_CANCEL_PAIR_DEVICE,
				      MGMT_STATUS_INVALID_PARAMS);
		goto unlock;
	}

	cmd->cmd_complete(cmd, MGMT_STATUS_CANCELLED);
	mgmt_pending_remove(cmd);

	err = mgmt_cmd_complete(sk, hdev->id, MGMT_OP_CANCEL_PAIR_DEVICE, 0,
				addr, sizeof(*addr));

	/* Since user doesn't want to proceed with the connection, abort any
	 * ongoing pairing and then terminate the link if it was created
	 * because of the pair device action.
	 */
	if (addr->type == BDADDR_BREDR)
		hci_remove_link_key(hdev, &addr->bdaddr);
	else
		smp_cancel_and_remove_pairing(hdev, &addr->bdaddr,
					      le_addr_type(addr->type));

	if (conn->conn_reason == CONN_REASON_PAIR_DEVICE)
		hci_abort_conn(conn, HCI_ERROR_REMOTE_USER_TERM);

unlock:
	hci_dev_unlock(hdev);
	return err;
}

static int user_pairing_resp(struct sock *sk, struct hci_dev *hdev,
			     struct mgmt_addr_info *addr, u16 mgmt_op,
			     u16 hci_op, __le32 passkey)
{
	struct mgmt_pending_cmd *cmd;
	struct hci_conn *conn;
	int err;

	hci_dev_lock(hdev);

	if (!hdev_is_powered(hdev)) {
		err = mgmt_cmd_complete(sk, hdev->id, mgmt_op,
					MGMT_STATUS_NOT_POWERED, addr,
					sizeof(*addr));
		goto done;
	}

	if (addr->type == BDADDR_BREDR)
		conn = hci_conn_hash_lookup_ba(hdev, ACL_LINK, &addr->bdaddr);
	else
		conn = hci_conn_hash_lookup_le(hdev, &addr->bdaddr,
					       le_addr_type(addr->type));

	if (!conn) {
		err = mgmt_cmd_complete(sk, hdev->id, mgmt_op,
					MGMT_STATUS_NOT_CONNECTED, addr,
					sizeof(*addr));
		goto done;
	}

	if (addr->type == BDADDR_LE_PUBLIC || addr->type == BDADDR_LE_RANDOM) {
		err = smp_user_confirm_reply(conn, mgmt_op, passkey);
		if (!err)
			err = mgmt_cmd_complete(sk, hdev->id, mgmt_op,
						MGMT_STATUS_SUCCESS, addr,
						sizeof(*addr));
		else
			err = mgmt_cmd_complete(sk, hdev->id, mgmt_op,
						MGMT_STATUS_FAILED, addr,
						sizeof(*addr));

		goto done;
	}

	cmd = mgmt_pending_add(sk, mgmt_op, hdev, addr, sizeof(*addr));
	if (!cmd) {
		err = -ENOMEM;
		goto done;
	}

	cmd->cmd_complete = addr_cmd_complete;

	/* Continue with pairing via HCI */
	if (hci_op == HCI_OP_USER_PASSKEY_REPLY) {
		struct hci_cp_user_passkey_reply cp;

		bacpy(&cp.bdaddr, &addr->bdaddr);
		cp.passkey = passkey;
		err = hci_send_cmd(hdev, hci_op, sizeof(cp), &cp);
	} else
		err = hci_send_cmd(hdev, hci_op, sizeof(addr->bdaddr),
				   &addr->bdaddr);

	if (err < 0)
		mgmt_pending_remove(cmd);

done:
	hci_dev_unlock(hdev);
	return err;
}

static int pin_code_neg_reply(struct sock *sk, struct hci_dev *hdev,
			      void *data, u16 len)
{
	struct mgmt_cp_pin_code_neg_reply *cp = data;

	bt_dev_dbg(hdev, "sock %p", sk);

	return user_pairing_resp(sk, hdev, &cp->addr,
				MGMT_OP_PIN_CODE_NEG_REPLY,
				HCI_OP_PIN_CODE_NEG_REPLY, 0);
}

static int user_confirm_reply(struct sock *sk, struct hci_dev *hdev, void *data,
			      u16 len)
{
	struct mgmt_cp_user_confirm_reply *cp = data;

	bt_dev_dbg(hdev, "sock %p", sk);

	if (len != sizeof(*cp))
		return mgmt_cmd_status(sk, hdev->id, MGMT_OP_USER_CONFIRM_REPLY,
				       MGMT_STATUS_INVALID_PARAMS);

	return user_pairing_resp(sk, hdev, &cp->addr,
				 MGMT_OP_USER_CONFIRM_REPLY,
				 HCI_OP_USER_CONFIRM_REPLY, 0);
}

static int user_confirm_neg_reply(struct sock *sk, struct hci_dev *hdev,
				  void *data, u16 len)
{
	struct mgmt_cp_user_confirm_neg_reply *cp = data;

	bt_dev_dbg(hdev, "sock %p", sk);

	return user_pairing_resp(sk, hdev, &cp->addr,
				 MGMT_OP_USER_CONFIRM_NEG_REPLY,
				 HCI_OP_USER_CONFIRM_NEG_REPLY, 0);
}

static int user_passkey_reply(struct sock *sk, struct hci_dev *hdev, void *data,
			      u16 len)
{
	struct mgmt_cp_user_passkey_reply *cp = data;

	bt_dev_dbg(hdev, "sock %p", sk);

	return user_pairing_resp(sk, hdev, &cp->addr,
				 MGMT_OP_USER_PASSKEY_REPLY,
				 HCI_OP_USER_PASSKEY_REPLY, cp->passkey);
}

static int user_passkey_neg_reply(struct sock *sk, struct hci_dev *hdev,
				  void *data, u16 len)
{
	struct mgmt_cp_user_passkey_neg_reply *cp = data;

	bt_dev_dbg(hdev, "sock %p", sk);

	return user_pairing_resp(sk, hdev, &cp->addr,
				 MGMT_OP_USER_PASSKEY_NEG_REPLY,
				 HCI_OP_USER_PASSKEY_NEG_REPLY, 0);
}

static int adv_expire_sync(struct hci_dev *hdev, u32 flags)
{
	struct adv_info *adv_instance;

	adv_instance = hci_find_adv_instance(hdev, hdev->cur_adv_instance);
	if (!adv_instance)
		return 0;

	/* stop if current instance doesn't need to be changed */
	if (!(adv_instance->flags & flags))
		return 0;

	cancel_adv_timeout(hdev);

	adv_instance = hci_get_next_instance(hdev, adv_instance->instance);
	if (!adv_instance)
		return 0;

	hci_schedule_adv_instance_sync(hdev, adv_instance->instance, true);

	return 0;
}

static int name_changed_sync(struct hci_dev *hdev, void *data)
{
	return adv_expire_sync(hdev, MGMT_ADV_FLAG_LOCAL_NAME);
}

static void set_name_complete(struct hci_dev *hdev, void *data, int err)
{
	struct mgmt_pending_cmd *cmd = data;
	struct mgmt_cp_set_local_name *cp;
	u8 status = mgmt_status(err);

	bt_dev_dbg(hdev, "err %d", err);

	if (err == -ECANCELED || !mgmt_pending_valid(hdev, cmd, true))
		return;

	cp = cmd->param;

	if (status) {
		mgmt_cmd_status(cmd->sk, hdev->id, MGMT_OP_SET_LOCAL_NAME,
				status);
	} else {
		mgmt_cmd_complete(cmd->sk, hdev->id, MGMT_OP_SET_LOCAL_NAME, 0,
				  cp, sizeof(*cp));

		if (hci_dev_test_flag(hdev, HCI_LE_ADV))
			hci_cmd_sync_queue(hdev, name_changed_sync, NULL, NULL);
	}

	mgmt_pending_free(cmd);
}

static int set_name_sync(struct hci_dev *hdev, void *data)
{
	struct mgmt_pending_cmd *cmd = data;
<<<<<<< HEAD
	struct mgmt_cp_set_local_name *cp = cmd->param;
=======
	struct mgmt_cp_set_local_name *cp;

	if (!mgmt_pending_valid(hdev, cmd, false))
		return -ECANCELED;

	cp = cmd->param;
>>>>>>> 3fe1be6f

	if (lmp_bredr_capable(hdev)) {
		hci_update_name_sync(hdev, cp->name);
		hci_update_eir_sync(hdev);
	}

	/* The name is stored in the scan response data and so
	 * no need to update the advertising data here.
	 */
	if (lmp_le_capable(hdev) && hci_dev_test_flag(hdev, HCI_ADVERTISING))
		hci_update_scan_rsp_data_sync(hdev, hdev->cur_adv_instance);

	return 0;
}

static int set_local_name(struct sock *sk, struct hci_dev *hdev, void *data,
			  u16 len)
{
	struct mgmt_cp_set_local_name *cp = data;
	struct mgmt_pending_cmd *cmd;
	int err;

	bt_dev_dbg(hdev, "sock %p", sk);

	hci_dev_lock(hdev);

	/* If the old values are the same as the new ones just return a
	 * direct command complete event.
	 */
	if (!memcmp(hdev->dev_name, cp->name, sizeof(hdev->dev_name)) &&
	    !memcmp(hdev->short_name, cp->short_name,
		    sizeof(hdev->short_name))) {
		err = mgmt_cmd_complete(sk, hdev->id, MGMT_OP_SET_LOCAL_NAME, 0,
					data, len);
		goto failed;
	}

	memcpy(hdev->short_name, cp->short_name, sizeof(hdev->short_name));

	if (!hdev_is_powered(hdev)) {
		memcpy(hdev->dev_name, cp->name, sizeof(hdev->dev_name));

		err = mgmt_cmd_complete(sk, hdev->id, MGMT_OP_SET_LOCAL_NAME, 0,
					data, len);
		if (err < 0)
			goto failed;

		err = mgmt_limited_event(MGMT_EV_LOCAL_NAME_CHANGED, hdev, data,
					 len, HCI_MGMT_LOCAL_NAME_EVENTS, sk);
		ext_info_changed(hdev, sk);

		goto failed;
	}

	cmd = mgmt_pending_add(sk, MGMT_OP_SET_LOCAL_NAME, hdev, data, len);
	if (!cmd)
		err = -ENOMEM;
	else
		err = hci_cmd_sync_queue(hdev, set_name_sync, cmd,
					 set_name_complete);

	if (err < 0) {
		err = mgmt_cmd_status(sk, hdev->id, MGMT_OP_SET_LOCAL_NAME,
				      MGMT_STATUS_FAILED);

		if (cmd)
			mgmt_pending_remove(cmd);

		goto failed;
	}

	memcpy(hdev->dev_name, cp->name, sizeof(hdev->dev_name));

failed:
	hci_dev_unlock(hdev);
	return err;
}

static int appearance_changed_sync(struct hci_dev *hdev, void *data)
{
	return adv_expire_sync(hdev, MGMT_ADV_FLAG_APPEARANCE);
}

static int set_appearance(struct sock *sk, struct hci_dev *hdev, void *data,
			  u16 len)
{
	struct mgmt_cp_set_appearance *cp = data;
	u16 appearance;
	int err;

	bt_dev_dbg(hdev, "sock %p", sk);

	if (!lmp_le_capable(hdev))
		return mgmt_cmd_status(sk, hdev->id, MGMT_OP_SET_APPEARANCE,
				       MGMT_STATUS_NOT_SUPPORTED);

	appearance = le16_to_cpu(cp->appearance);

	hci_dev_lock(hdev);

	if (hdev->appearance != appearance) {
		hdev->appearance = appearance;

		if (hci_dev_test_flag(hdev, HCI_LE_ADV))
			hci_cmd_sync_queue(hdev, appearance_changed_sync, NULL,
					   NULL);

		ext_info_changed(hdev, sk);
	}

	err = mgmt_cmd_complete(sk, hdev->id, MGMT_OP_SET_APPEARANCE, 0, NULL,
				0);

	hci_dev_unlock(hdev);

	return err;
}

static int get_phy_configuration(struct sock *sk, struct hci_dev *hdev,
				 void *data, u16 len)
{
	struct mgmt_rp_get_phy_configuration rp;

	bt_dev_dbg(hdev, "sock %p", sk);

	hci_dev_lock(hdev);

	memset(&rp, 0, sizeof(rp));

	rp.supported_phys = cpu_to_le32(get_supported_phys(hdev));
	rp.selected_phys = cpu_to_le32(get_selected_phys(hdev));
	rp.configurable_phys = cpu_to_le32(get_configurable_phys(hdev));

	hci_dev_unlock(hdev);

	return mgmt_cmd_complete(sk, hdev->id, MGMT_OP_GET_PHY_CONFIGURATION, 0,
				 &rp, sizeof(rp));
}

int mgmt_phy_configuration_changed(struct hci_dev *hdev, struct sock *skip)
{
	struct mgmt_ev_phy_configuration_changed ev;

	memset(&ev, 0, sizeof(ev));

	ev.selected_phys = cpu_to_le32(get_selected_phys(hdev));

	return mgmt_event(MGMT_EV_PHY_CONFIGURATION_CHANGED, hdev, &ev,
			  sizeof(ev), skip);
}

static void set_default_phy_complete(struct hci_dev *hdev, void *data, int err)
{
	struct mgmt_pending_cmd *cmd = data;
	struct sk_buff *skb;
	u8 status = mgmt_status(err);

	if (err == -ECANCELED || !mgmt_pending_valid(hdev, cmd, true))
		return;

	skb = cmd->skb;

	if (!status) {
		if (!skb)
			status = MGMT_STATUS_FAILED;
		else if (IS_ERR(skb))
			status = mgmt_status(PTR_ERR(skb));
		else
			status = mgmt_status(skb->data[0]);
	}

	bt_dev_dbg(hdev, "status %d", status);

	if (status) {
		mgmt_cmd_status(cmd->sk, hdev->id,
				MGMT_OP_SET_PHY_CONFIGURATION, status);
	} else {
		mgmt_cmd_complete(cmd->sk, hdev->id,
				  MGMT_OP_SET_PHY_CONFIGURATION, 0,
				  NULL, 0);

		mgmt_phy_configuration_changed(hdev, cmd->sk);
	}

	if (skb && !IS_ERR(skb))
		kfree_skb(skb);

	mgmt_pending_free(cmd);
}

static int set_default_phy_sync(struct hci_dev *hdev, void *data)
{
	struct mgmt_pending_cmd *cmd = data;
	struct mgmt_cp_set_phy_configuration *cp;
	struct hci_cp_le_set_default_phy cp_phy;
	u32 selected_phys;

	if (!mgmt_pending_valid(hdev, cmd, false))
		return -ECANCELED;

	cp = cmd->param;
	selected_phys = __le32_to_cpu(cp->selected_phys);

	memset(&cp_phy, 0, sizeof(cp_phy));

	if (!(selected_phys & MGMT_PHY_LE_TX_MASK))
		cp_phy.all_phys |= 0x01;

	if (!(selected_phys & MGMT_PHY_LE_RX_MASK))
		cp_phy.all_phys |= 0x02;

	if (selected_phys & MGMT_PHY_LE_1M_TX)
		cp_phy.tx_phys |= HCI_LE_SET_PHY_1M;

	if (selected_phys & MGMT_PHY_LE_2M_TX)
		cp_phy.tx_phys |= HCI_LE_SET_PHY_2M;

	if (selected_phys & MGMT_PHY_LE_CODED_TX)
		cp_phy.tx_phys |= HCI_LE_SET_PHY_CODED;

	if (selected_phys & MGMT_PHY_LE_1M_RX)
		cp_phy.rx_phys |= HCI_LE_SET_PHY_1M;

	if (selected_phys & MGMT_PHY_LE_2M_RX)
		cp_phy.rx_phys |= HCI_LE_SET_PHY_2M;

	if (selected_phys & MGMT_PHY_LE_CODED_RX)
		cp_phy.rx_phys |= HCI_LE_SET_PHY_CODED;

	cmd->skb =  __hci_cmd_sync(hdev, HCI_OP_LE_SET_DEFAULT_PHY,
				   sizeof(cp_phy), &cp_phy, HCI_CMD_TIMEOUT);

	return 0;
}

static int set_phy_configuration(struct sock *sk, struct hci_dev *hdev,
				 void *data, u16 len)
{
	struct mgmt_cp_set_phy_configuration *cp = data;
	struct mgmt_pending_cmd *cmd;
	u32 selected_phys, configurable_phys, supported_phys, unconfigure_phys;
	u16 pkt_type = (HCI_DH1 | HCI_DM1);
	bool changed = false;
	int err;

	bt_dev_dbg(hdev, "sock %p", sk);

	configurable_phys = get_configurable_phys(hdev);
	supported_phys = get_supported_phys(hdev);
	selected_phys = __le32_to_cpu(cp->selected_phys);

	if (selected_phys & ~supported_phys)
		return mgmt_cmd_status(sk, hdev->id,
				       MGMT_OP_SET_PHY_CONFIGURATION,
				       MGMT_STATUS_INVALID_PARAMS);

	unconfigure_phys = supported_phys & ~configurable_phys;

	if ((selected_phys & unconfigure_phys) != unconfigure_phys)
		return mgmt_cmd_status(sk, hdev->id,
				       MGMT_OP_SET_PHY_CONFIGURATION,
				       MGMT_STATUS_INVALID_PARAMS);

	if (selected_phys == get_selected_phys(hdev))
		return mgmt_cmd_complete(sk, hdev->id,
					 MGMT_OP_SET_PHY_CONFIGURATION,
					 0, NULL, 0);

	hci_dev_lock(hdev);

	if (!hdev_is_powered(hdev)) {
		err = mgmt_cmd_status(sk, hdev->id,
				      MGMT_OP_SET_PHY_CONFIGURATION,
				      MGMT_STATUS_REJECTED);
		goto unlock;
	}

	if (pending_find(MGMT_OP_SET_PHY_CONFIGURATION, hdev)) {
		err = mgmt_cmd_status(sk, hdev->id,
				      MGMT_OP_SET_PHY_CONFIGURATION,
				      MGMT_STATUS_BUSY);
		goto unlock;
	}

	if (selected_phys & MGMT_PHY_BR_1M_3SLOT)
		pkt_type |= (HCI_DH3 | HCI_DM3);
	else
		pkt_type &= ~(HCI_DH3 | HCI_DM3);

	if (selected_phys & MGMT_PHY_BR_1M_5SLOT)
		pkt_type |= (HCI_DH5 | HCI_DM5);
	else
		pkt_type &= ~(HCI_DH5 | HCI_DM5);

	if (selected_phys & MGMT_PHY_EDR_2M_1SLOT)
		pkt_type &= ~HCI_2DH1;
	else
		pkt_type |= HCI_2DH1;

	if (selected_phys & MGMT_PHY_EDR_2M_3SLOT)
		pkt_type &= ~HCI_2DH3;
	else
		pkt_type |= HCI_2DH3;

	if (selected_phys & MGMT_PHY_EDR_2M_5SLOT)
		pkt_type &= ~HCI_2DH5;
	else
		pkt_type |= HCI_2DH5;

	if (selected_phys & MGMT_PHY_EDR_3M_1SLOT)
		pkt_type &= ~HCI_3DH1;
	else
		pkt_type |= HCI_3DH1;

	if (selected_phys & MGMT_PHY_EDR_3M_3SLOT)
		pkt_type &= ~HCI_3DH3;
	else
		pkt_type |= HCI_3DH3;

	if (selected_phys & MGMT_PHY_EDR_3M_5SLOT)
		pkt_type &= ~HCI_3DH5;
	else
		pkt_type |= HCI_3DH5;

	if (pkt_type != hdev->pkt_type) {
		hdev->pkt_type = pkt_type;
		changed = true;
	}

	if ((selected_phys & MGMT_PHY_LE_MASK) ==
	    (get_selected_phys(hdev) & MGMT_PHY_LE_MASK)) {
		if (changed)
			mgmt_phy_configuration_changed(hdev, sk);

		err = mgmt_cmd_complete(sk, hdev->id,
					MGMT_OP_SET_PHY_CONFIGURATION,
					0, NULL, 0);

		goto unlock;
	}

	cmd = mgmt_pending_add(sk, MGMT_OP_SET_PHY_CONFIGURATION, hdev, data,
			       len);
	if (!cmd)
		err = -ENOMEM;
	else
		err = hci_cmd_sync_queue(hdev, set_default_phy_sync, cmd,
					 set_default_phy_complete);

	if (err < 0) {
		err = mgmt_cmd_status(sk, hdev->id,
				      MGMT_OP_SET_PHY_CONFIGURATION,
				      MGMT_STATUS_FAILED);

		if (cmd)
			mgmt_pending_remove(cmd);
	}

unlock:
	hci_dev_unlock(hdev);

	return err;
}

static int set_blocked_keys(struct sock *sk, struct hci_dev *hdev, void *data,
			    u16 len)
{
	int err = MGMT_STATUS_SUCCESS;
	struct mgmt_cp_set_blocked_keys *keys = data;
	const u16 max_key_count = ((U16_MAX - sizeof(*keys)) /
				   sizeof(struct mgmt_blocked_key_info));
	u16 key_count, expected_len;
	int i;

	bt_dev_dbg(hdev, "sock %p", sk);

	key_count = __le16_to_cpu(keys->key_count);
	if (key_count > max_key_count) {
		bt_dev_err(hdev, "too big key_count value %u", key_count);
		return mgmt_cmd_status(sk, hdev->id, MGMT_OP_SET_BLOCKED_KEYS,
				       MGMT_STATUS_INVALID_PARAMS);
	}

	expected_len = struct_size(keys, keys, key_count);
	if (expected_len != len) {
		bt_dev_err(hdev, "expected %u bytes, got %u bytes",
			   expected_len, len);
		return mgmt_cmd_status(sk, hdev->id, MGMT_OP_SET_BLOCKED_KEYS,
				       MGMT_STATUS_INVALID_PARAMS);
	}

	hci_dev_lock(hdev);

	hci_blocked_keys_clear(hdev);

	for (i = 0; i < key_count; ++i) {
		struct blocked_key *b = kzalloc(sizeof(*b), GFP_KERNEL);

		if (!b) {
			err = MGMT_STATUS_NO_RESOURCES;
			break;
		}

		b->type = keys->keys[i].type;
		memcpy(b->val, keys->keys[i].val, sizeof(b->val));
		list_add_rcu(&b->list, &hdev->blocked_keys);
	}
	hci_dev_unlock(hdev);

	return mgmt_cmd_complete(sk, hdev->id, MGMT_OP_SET_BLOCKED_KEYS,
				err, NULL, 0);
}

static int set_wideband_speech(struct sock *sk, struct hci_dev *hdev,
			       void *data, u16 len)
{
	struct mgmt_mode *cp = data;
	int err;
	bool changed = false;

	bt_dev_dbg(hdev, "sock %p", sk);

	if (!hci_test_quirk(hdev, HCI_QUIRK_WIDEBAND_SPEECH_SUPPORTED))
		return mgmt_cmd_status(sk, hdev->id,
				       MGMT_OP_SET_WIDEBAND_SPEECH,
				       MGMT_STATUS_NOT_SUPPORTED);

	if (cp->val != 0x00 && cp->val != 0x01)
		return mgmt_cmd_status(sk, hdev->id,
				       MGMT_OP_SET_WIDEBAND_SPEECH,
				       MGMT_STATUS_INVALID_PARAMS);

	hci_dev_lock(hdev);

	if (hdev_is_powered(hdev) &&
	    !!cp->val != hci_dev_test_flag(hdev,
					   HCI_WIDEBAND_SPEECH_ENABLED)) {
		err = mgmt_cmd_status(sk, hdev->id,
				      MGMT_OP_SET_WIDEBAND_SPEECH,
				      MGMT_STATUS_REJECTED);
		goto unlock;
	}

	if (cp->val)
		changed = !hci_dev_test_and_set_flag(hdev,
						   HCI_WIDEBAND_SPEECH_ENABLED);
	else
		changed = hci_dev_test_and_clear_flag(hdev,
						   HCI_WIDEBAND_SPEECH_ENABLED);

	err = send_settings_rsp(sk, MGMT_OP_SET_WIDEBAND_SPEECH, hdev);
	if (err < 0)
		goto unlock;

	if (changed)
		err = new_settings(hdev, sk);

unlock:
	hci_dev_unlock(hdev);
	return err;
}

static int read_controller_cap(struct sock *sk, struct hci_dev *hdev,
			       void *data, u16 data_len)
{
	char buf[20];
	struct mgmt_rp_read_controller_cap *rp = (void *)buf;
	u16 cap_len = 0;
	u8 flags = 0;
	u8 tx_power_range[2];

	bt_dev_dbg(hdev, "sock %p", sk);

	memset(&buf, 0, sizeof(buf));

	hci_dev_lock(hdev);

	/* When the Read Simple Pairing Options command is supported, then
	 * the remote public key validation is supported.
	 *
	 * Alternatively, when Microsoft extensions are available, they can
	 * indicate support for public key validation as well.
	 */
	if ((hdev->commands[41] & 0x08) || msft_curve_validity(hdev))
		flags |= 0x01;	/* Remote public key validation (BR/EDR) */

	flags |= 0x02;		/* Remote public key validation (LE) */

	/* When the Read Encryption Key Size command is supported, then the
	 * encryption key size is enforced.
	 */
	if (hdev->commands[20] & 0x10)
		flags |= 0x04;	/* Encryption key size enforcement (BR/EDR) */

	flags |= 0x08;		/* Encryption key size enforcement (LE) */

	cap_len = eir_append_data(rp->cap, cap_len, MGMT_CAP_SEC_FLAGS,
				  &flags, 1);

	/* When the Read Simple Pairing Options command is supported, then
	 * also max encryption key size information is provided.
	 */
	if (hdev->commands[41] & 0x08)
		cap_len = eir_append_le16(rp->cap, cap_len,
					  MGMT_CAP_MAX_ENC_KEY_SIZE,
					  hdev->max_enc_key_size);

	cap_len = eir_append_le16(rp->cap, cap_len,
				  MGMT_CAP_SMP_MAX_ENC_KEY_SIZE,
				  SMP_MAX_ENC_KEY_SIZE);

	/* Append the min/max LE tx power parameters if we were able to fetch
	 * it from the controller
	 */
	if (hdev->commands[38] & 0x80) {
		memcpy(&tx_power_range[0], &hdev->min_le_tx_power, 1);
		memcpy(&tx_power_range[1], &hdev->max_le_tx_power, 1);
		cap_len = eir_append_data(rp->cap, cap_len, MGMT_CAP_LE_TX_PWR,
					  tx_power_range, 2);
	}

	rp->cap_len = cpu_to_le16(cap_len);

	hci_dev_unlock(hdev);

	return mgmt_cmd_complete(sk, hdev->id, MGMT_OP_READ_CONTROLLER_CAP, 0,
				 rp, sizeof(*rp) + cap_len);
}

#ifdef CONFIG_BT_FEATURE_DEBUG
/* d4992530-b9ec-469f-ab01-6c481c47da1c */
static const u8 debug_uuid[16] = {
	0x1c, 0xda, 0x47, 0x1c, 0x48, 0x6c, 0x01, 0xab,
	0x9f, 0x46, 0xec, 0xb9, 0x30, 0x25, 0x99, 0xd4,
};
#endif

/* 330859bc-7506-492d-9370-9a6f0614037f */
static const u8 quality_report_uuid[16] = {
	0x7f, 0x03, 0x14, 0x06, 0x6f, 0x9a, 0x70, 0x93,
	0x2d, 0x49, 0x06, 0x75, 0xbc, 0x59, 0x08, 0x33,
};

/* a6695ace-ee7f-4fb9-881a-5fac66c629af */
static const u8 offload_codecs_uuid[16] = {
	0xaf, 0x29, 0xc6, 0x66, 0xac, 0x5f, 0x1a, 0x88,
	0xb9, 0x4f, 0x7f, 0xee, 0xce, 0x5a, 0x69, 0xa6,
};

/* 671b10b5-42c0-4696-9227-eb28d1b049d6 */
static const u8 le_simultaneous_roles_uuid[16] = {
	0xd6, 0x49, 0xb0, 0xd1, 0x28, 0xeb, 0x27, 0x92,
	0x96, 0x46, 0xc0, 0x42, 0xb5, 0x10, 0x1b, 0x67,
};

/* 6fbaf188-05e0-496a-9885-d6ddfdb4e03e */
static const u8 iso_socket_uuid[16] = {
	0x3e, 0xe0, 0xb4, 0xfd, 0xdd, 0xd6, 0x85, 0x98,
	0x6a, 0x49, 0xe0, 0x05, 0x88, 0xf1, 0xba, 0x6f,
};

/* 2ce463d7-7a03-4d8d-bf05-5f24e8f36e76 */
static const u8 mgmt_mesh_uuid[16] = {
	0x76, 0x6e, 0xf3, 0xe8, 0x24, 0x5f, 0x05, 0xbf,
	0x8d, 0x4d, 0x03, 0x7a, 0xd7, 0x63, 0xe4, 0x2c,
};

static int read_exp_features_info(struct sock *sk, struct hci_dev *hdev,
				  void *data, u16 data_len)
{
	struct mgmt_rp_read_exp_features_info *rp;
	size_t len;
	u16 idx = 0;
	u32 flags;
	int status;

	bt_dev_dbg(hdev, "sock %p", sk);

	/* Enough space for 7 features */
	len = sizeof(*rp) + (sizeof(rp->features[0]) * 7);
	rp = kzalloc(len, GFP_KERNEL);
	if (!rp)
		return -ENOMEM;

#ifdef CONFIG_BT_FEATURE_DEBUG
	flags = bt_dbg_get() ? BIT(0) : 0;

	memcpy(rp->features[idx].uuid, debug_uuid, 16);
	rp->features[idx].flags = cpu_to_le32(flags);
	idx++;
#endif

	if (hdev && hci_dev_le_state_simultaneous(hdev)) {
		if (hci_dev_test_flag(hdev, HCI_LE_SIMULTANEOUS_ROLES))
			flags = BIT(0);
		else
			flags = 0;

		memcpy(rp->features[idx].uuid, le_simultaneous_roles_uuid, 16);
		rp->features[idx].flags = cpu_to_le32(flags);
		idx++;
	}

	if (hdev && (aosp_has_quality_report(hdev) ||
		     hdev->set_quality_report)) {
		if (hci_dev_test_flag(hdev, HCI_QUALITY_REPORT))
			flags = BIT(0);
		else
			flags = 0;

		memcpy(rp->features[idx].uuid, quality_report_uuid, 16);
		rp->features[idx].flags = cpu_to_le32(flags);
		idx++;
	}

	if (hdev && hdev->get_data_path_id) {
		if (hci_dev_test_flag(hdev, HCI_OFFLOAD_CODECS_ENABLED))
			flags = BIT(0);
		else
			flags = 0;

		memcpy(rp->features[idx].uuid, offload_codecs_uuid, 16);
		rp->features[idx].flags = cpu_to_le32(flags);
		idx++;
	}

	if (IS_ENABLED(CONFIG_BT_LE)) {
		flags = iso_inited() ? BIT(0) : 0;
		memcpy(rp->features[idx].uuid, iso_socket_uuid, 16);
		rp->features[idx].flags = cpu_to_le32(flags);
		idx++;
	}

	if (hdev && lmp_le_capable(hdev)) {
		if (hci_dev_test_flag(hdev, HCI_MESH_EXPERIMENTAL))
			flags = BIT(0);
		else
			flags = 0;

		memcpy(rp->features[idx].uuid, mgmt_mesh_uuid, 16);
		rp->features[idx].flags = cpu_to_le32(flags);
		idx++;
	}

	rp->feature_count = cpu_to_le16(idx);

	/* After reading the experimental features information, enable
	 * the events to update client on any future change.
	 */
	hci_sock_set_flag(sk, HCI_MGMT_EXP_FEATURE_EVENTS);

	status = mgmt_cmd_complete(sk, hdev ? hdev->id : MGMT_INDEX_NONE,
				   MGMT_OP_READ_EXP_FEATURES_INFO,
				   0, rp, sizeof(*rp) + (20 * idx));

	kfree(rp);
	return status;
}

static int exp_feature_changed(struct hci_dev *hdev, const u8 *uuid,
			       bool enabled, struct sock *skip)
{
	struct mgmt_ev_exp_feature_changed ev;

	memset(&ev, 0, sizeof(ev));
	memcpy(ev.uuid, uuid, 16);
	ev.flags = cpu_to_le32(enabled ? BIT(0) : 0);

	return mgmt_limited_event(MGMT_EV_EXP_FEATURE_CHANGED, hdev,
				  &ev, sizeof(ev),
				  HCI_MGMT_EXP_FEATURE_EVENTS, skip);
}

#define EXP_FEAT(_uuid, _set_func)	\
{					\
	.uuid = _uuid,			\
	.set_func = _set_func,		\
}

/* The zero key uuid is special. Multiple exp features are set through it. */
static int set_zero_key_func(struct sock *sk, struct hci_dev *hdev,
			     struct mgmt_cp_set_exp_feature *cp, u16 data_len)
{
	struct mgmt_rp_set_exp_feature rp;

	memset(rp.uuid, 0, 16);
	rp.flags = cpu_to_le32(0);

#ifdef CONFIG_BT_FEATURE_DEBUG
	if (!hdev) {
		bool changed = bt_dbg_get();

		bt_dbg_set(false);

		if (changed)
			exp_feature_changed(NULL, ZERO_KEY, false, sk);
	}
#endif

	hci_sock_set_flag(sk, HCI_MGMT_EXP_FEATURE_EVENTS);

	return mgmt_cmd_complete(sk, hdev ? hdev->id : MGMT_INDEX_NONE,
				 MGMT_OP_SET_EXP_FEATURE, 0,
				 &rp, sizeof(rp));
}

#ifdef CONFIG_BT_FEATURE_DEBUG
static int set_debug_func(struct sock *sk, struct hci_dev *hdev,
			  struct mgmt_cp_set_exp_feature *cp, u16 data_len)
{
	struct mgmt_rp_set_exp_feature rp;

	bool val, changed;
	int err;

	/* Command requires to use the non-controller index */
	if (hdev)
		return mgmt_cmd_status(sk, hdev->id,
				       MGMT_OP_SET_EXP_FEATURE,
				       MGMT_STATUS_INVALID_INDEX);

	/* Parameters are limited to a single octet */
	if (data_len != MGMT_SET_EXP_FEATURE_SIZE + 1)
		return mgmt_cmd_status(sk, MGMT_INDEX_NONE,
				       MGMT_OP_SET_EXP_FEATURE,
				       MGMT_STATUS_INVALID_PARAMS);

	/* Only boolean on/off is supported */
	if (cp->param[0] != 0x00 && cp->param[0] != 0x01)
		return mgmt_cmd_status(sk, MGMT_INDEX_NONE,
				       MGMT_OP_SET_EXP_FEATURE,
				       MGMT_STATUS_INVALID_PARAMS);

	val = !!cp->param[0];
	changed = val ? !bt_dbg_get() : bt_dbg_get();
	bt_dbg_set(val);

	memcpy(rp.uuid, debug_uuid, 16);
	rp.flags = cpu_to_le32(val ? BIT(0) : 0);

	hci_sock_set_flag(sk, HCI_MGMT_EXP_FEATURE_EVENTS);

	err = mgmt_cmd_complete(sk, MGMT_INDEX_NONE,
				MGMT_OP_SET_EXP_FEATURE, 0,
				&rp, sizeof(rp));

	if (changed)
		exp_feature_changed(hdev, debug_uuid, val, sk);

	return err;
}
#endif

static int set_mgmt_mesh_func(struct sock *sk, struct hci_dev *hdev,
			      struct mgmt_cp_set_exp_feature *cp, u16 data_len)
{
	struct mgmt_rp_set_exp_feature rp;
	bool val, changed;
	int err;

	/* Command requires to use the controller index */
	if (!hdev)
		return mgmt_cmd_status(sk, MGMT_INDEX_NONE,
				       MGMT_OP_SET_EXP_FEATURE,
				       MGMT_STATUS_INVALID_INDEX);

	/* Parameters are limited to a single octet */
	if (data_len != MGMT_SET_EXP_FEATURE_SIZE + 1)
		return mgmt_cmd_status(sk, hdev->id,
				       MGMT_OP_SET_EXP_FEATURE,
				       MGMT_STATUS_INVALID_PARAMS);

	/* Only boolean on/off is supported */
	if (cp->param[0] != 0x00 && cp->param[0] != 0x01)
		return mgmt_cmd_status(sk, hdev->id,
				       MGMT_OP_SET_EXP_FEATURE,
				       MGMT_STATUS_INVALID_PARAMS);

	val = !!cp->param[0];

	if (val) {
		changed = !hci_dev_test_and_set_flag(hdev,
						     HCI_MESH_EXPERIMENTAL);
	} else {
		hci_dev_clear_flag(hdev, HCI_MESH);
		changed = hci_dev_test_and_clear_flag(hdev,
						      HCI_MESH_EXPERIMENTAL);
	}

	memcpy(rp.uuid, mgmt_mesh_uuid, 16);
	rp.flags = cpu_to_le32(val ? BIT(0) : 0);

	hci_sock_set_flag(sk, HCI_MGMT_EXP_FEATURE_EVENTS);

	err = mgmt_cmd_complete(sk, hdev->id,
				MGMT_OP_SET_EXP_FEATURE, 0,
				&rp, sizeof(rp));

	if (changed)
		exp_feature_changed(hdev, mgmt_mesh_uuid, val, sk);

	return err;
}

static int set_quality_report_func(struct sock *sk, struct hci_dev *hdev,
				   struct mgmt_cp_set_exp_feature *cp,
				   u16 data_len)
{
	struct mgmt_rp_set_exp_feature rp;
	bool val, changed;
	int err;

	/* Command requires to use a valid controller index */
	if (!hdev)
		return mgmt_cmd_status(sk, MGMT_INDEX_NONE,
				       MGMT_OP_SET_EXP_FEATURE,
				       MGMT_STATUS_INVALID_INDEX);

	/* Parameters are limited to a single octet */
	if (data_len != MGMT_SET_EXP_FEATURE_SIZE + 1)
		return mgmt_cmd_status(sk, hdev->id,
				       MGMT_OP_SET_EXP_FEATURE,
				       MGMT_STATUS_INVALID_PARAMS);

	/* Only boolean on/off is supported */
	if (cp->param[0] != 0x00 && cp->param[0] != 0x01)
		return mgmt_cmd_status(sk, hdev->id,
				       MGMT_OP_SET_EXP_FEATURE,
				       MGMT_STATUS_INVALID_PARAMS);

	hci_req_sync_lock(hdev);

	val = !!cp->param[0];
	changed = (val != hci_dev_test_flag(hdev, HCI_QUALITY_REPORT));

	if (!aosp_has_quality_report(hdev) && !hdev->set_quality_report) {
		err = mgmt_cmd_status(sk, hdev->id,
				      MGMT_OP_SET_EXP_FEATURE,
				      MGMT_STATUS_NOT_SUPPORTED);
		goto unlock_quality_report;
	}

	if (changed) {
		if (hdev->set_quality_report)
			err = hdev->set_quality_report(hdev, val);
		else
			err = aosp_set_quality_report(hdev, val);

		if (err) {
			err = mgmt_cmd_status(sk, hdev->id,
					      MGMT_OP_SET_EXP_FEATURE,
					      MGMT_STATUS_FAILED);
			goto unlock_quality_report;
		}

		if (val)
			hci_dev_set_flag(hdev, HCI_QUALITY_REPORT);
		else
			hci_dev_clear_flag(hdev, HCI_QUALITY_REPORT);
	}

	bt_dev_dbg(hdev, "quality report enable %d changed %d", val, changed);

	memcpy(rp.uuid, quality_report_uuid, 16);
	rp.flags = cpu_to_le32(val ? BIT(0) : 0);
	hci_sock_set_flag(sk, HCI_MGMT_EXP_FEATURE_EVENTS);

	err = mgmt_cmd_complete(sk, hdev->id, MGMT_OP_SET_EXP_FEATURE, 0,
				&rp, sizeof(rp));

	if (changed)
		exp_feature_changed(hdev, quality_report_uuid, val, sk);

unlock_quality_report:
	hci_req_sync_unlock(hdev);
	return err;
}

static int set_offload_codec_func(struct sock *sk, struct hci_dev *hdev,
				  struct mgmt_cp_set_exp_feature *cp,
				  u16 data_len)
{
	bool val, changed;
	int err;
	struct mgmt_rp_set_exp_feature rp;

	/* Command requires to use a valid controller index */
	if (!hdev)
		return mgmt_cmd_status(sk, MGMT_INDEX_NONE,
				       MGMT_OP_SET_EXP_FEATURE,
				       MGMT_STATUS_INVALID_INDEX);

	/* Parameters are limited to a single octet */
	if (data_len != MGMT_SET_EXP_FEATURE_SIZE + 1)
		return mgmt_cmd_status(sk, hdev->id,
				       MGMT_OP_SET_EXP_FEATURE,
				       MGMT_STATUS_INVALID_PARAMS);

	/* Only boolean on/off is supported */
	if (cp->param[0] != 0x00 && cp->param[0] != 0x01)
		return mgmt_cmd_status(sk, hdev->id,
				       MGMT_OP_SET_EXP_FEATURE,
				       MGMT_STATUS_INVALID_PARAMS);

	val = !!cp->param[0];
	changed = (val != hci_dev_test_flag(hdev, HCI_OFFLOAD_CODECS_ENABLED));

	if (!hdev->get_data_path_id) {
		return mgmt_cmd_status(sk, hdev->id,
				       MGMT_OP_SET_EXP_FEATURE,
				       MGMT_STATUS_NOT_SUPPORTED);
	}

	if (changed) {
		if (val)
			hci_dev_set_flag(hdev, HCI_OFFLOAD_CODECS_ENABLED);
		else
			hci_dev_clear_flag(hdev, HCI_OFFLOAD_CODECS_ENABLED);
	}

	bt_dev_info(hdev, "offload codecs enable %d changed %d",
		    val, changed);

	memcpy(rp.uuid, offload_codecs_uuid, 16);
	rp.flags = cpu_to_le32(val ? BIT(0) : 0);
	hci_sock_set_flag(sk, HCI_MGMT_EXP_FEATURE_EVENTS);
	err = mgmt_cmd_complete(sk, hdev->id,
				MGMT_OP_SET_EXP_FEATURE, 0,
				&rp, sizeof(rp));

	if (changed)
		exp_feature_changed(hdev, offload_codecs_uuid, val, sk);

	return err;
}

static int set_le_simultaneous_roles_func(struct sock *sk, struct hci_dev *hdev,
					  struct mgmt_cp_set_exp_feature *cp,
					  u16 data_len)
{
	bool val, changed;
	int err;
	struct mgmt_rp_set_exp_feature rp;

	/* Command requires to use a valid controller index */
	if (!hdev)
		return mgmt_cmd_status(sk, MGMT_INDEX_NONE,
				       MGMT_OP_SET_EXP_FEATURE,
				       MGMT_STATUS_INVALID_INDEX);

	/* Parameters are limited to a single octet */
	if (data_len != MGMT_SET_EXP_FEATURE_SIZE + 1)
		return mgmt_cmd_status(sk, hdev->id,
				       MGMT_OP_SET_EXP_FEATURE,
				       MGMT_STATUS_INVALID_PARAMS);

	/* Only boolean on/off is supported */
	if (cp->param[0] != 0x00 && cp->param[0] != 0x01)
		return mgmt_cmd_status(sk, hdev->id,
				       MGMT_OP_SET_EXP_FEATURE,
				       MGMT_STATUS_INVALID_PARAMS);

	val = !!cp->param[0];
	changed = (val != hci_dev_test_flag(hdev, HCI_LE_SIMULTANEOUS_ROLES));

	if (!hci_dev_le_state_simultaneous(hdev)) {
		return mgmt_cmd_status(sk, hdev->id,
				       MGMT_OP_SET_EXP_FEATURE,
				       MGMT_STATUS_NOT_SUPPORTED);
	}

	if (changed) {
		if (val)
			hci_dev_set_flag(hdev, HCI_LE_SIMULTANEOUS_ROLES);
		else
			hci_dev_clear_flag(hdev, HCI_LE_SIMULTANEOUS_ROLES);
	}

	bt_dev_info(hdev, "LE simultaneous roles enable %d changed %d",
		    val, changed);

	memcpy(rp.uuid, le_simultaneous_roles_uuid, 16);
	rp.flags = cpu_to_le32(val ? BIT(0) : 0);
	hci_sock_set_flag(sk, HCI_MGMT_EXP_FEATURE_EVENTS);
	err = mgmt_cmd_complete(sk, hdev->id,
				MGMT_OP_SET_EXP_FEATURE, 0,
				&rp, sizeof(rp));

	if (changed)
		exp_feature_changed(hdev, le_simultaneous_roles_uuid, val, sk);

	return err;
}

#ifdef CONFIG_BT_LE
static int set_iso_socket_func(struct sock *sk, struct hci_dev *hdev,
			       struct mgmt_cp_set_exp_feature *cp, u16 data_len)
{
	struct mgmt_rp_set_exp_feature rp;
	bool val, changed = false;
	int err;

	/* Command requires to use the non-controller index */
	if (hdev)
		return mgmt_cmd_status(sk, hdev->id,
				       MGMT_OP_SET_EXP_FEATURE,
				       MGMT_STATUS_INVALID_INDEX);

	/* Parameters are limited to a single octet */
	if (data_len != MGMT_SET_EXP_FEATURE_SIZE + 1)
		return mgmt_cmd_status(sk, MGMT_INDEX_NONE,
				       MGMT_OP_SET_EXP_FEATURE,
				       MGMT_STATUS_INVALID_PARAMS);

	/* Only boolean on/off is supported */
	if (cp->param[0] != 0x00 && cp->param[0] != 0x01)
		return mgmt_cmd_status(sk, MGMT_INDEX_NONE,
				       MGMT_OP_SET_EXP_FEATURE,
				       MGMT_STATUS_INVALID_PARAMS);

	val = cp->param[0] ? true : false;
	if (val)
		err = iso_init();
	else
		err = iso_exit();

	if (!err)
		changed = true;

	memcpy(rp.uuid, iso_socket_uuid, 16);
	rp.flags = cpu_to_le32(val ? BIT(0) : 0);

	hci_sock_set_flag(sk, HCI_MGMT_EXP_FEATURE_EVENTS);

	err = mgmt_cmd_complete(sk, MGMT_INDEX_NONE,
				MGMT_OP_SET_EXP_FEATURE, 0,
				&rp, sizeof(rp));

	if (changed)
		exp_feature_changed(hdev, iso_socket_uuid, val, sk);

	return err;
}
#endif

static const struct mgmt_exp_feature {
	const u8 *uuid;
	int (*set_func)(struct sock *sk, struct hci_dev *hdev,
			struct mgmt_cp_set_exp_feature *cp, u16 data_len);
} exp_features[] = {
	EXP_FEAT(ZERO_KEY, set_zero_key_func),
#ifdef CONFIG_BT_FEATURE_DEBUG
	EXP_FEAT(debug_uuid, set_debug_func),
#endif
	EXP_FEAT(mgmt_mesh_uuid, set_mgmt_mesh_func),
	EXP_FEAT(quality_report_uuid, set_quality_report_func),
	EXP_FEAT(offload_codecs_uuid, set_offload_codec_func),
	EXP_FEAT(le_simultaneous_roles_uuid, set_le_simultaneous_roles_func),
#ifdef CONFIG_BT_LE
	EXP_FEAT(iso_socket_uuid, set_iso_socket_func),
#endif

	/* end with a null feature */
	EXP_FEAT(NULL, NULL)
};

static int set_exp_feature(struct sock *sk, struct hci_dev *hdev,
			   void *data, u16 data_len)
{
	struct mgmt_cp_set_exp_feature *cp = data;
	size_t i = 0;

	bt_dev_dbg(hdev, "sock %p", sk);

	for (i = 0; exp_features[i].uuid; i++) {
		if (!memcmp(cp->uuid, exp_features[i].uuid, 16))
			return exp_features[i].set_func(sk, hdev, cp, data_len);
	}

	return mgmt_cmd_status(sk, hdev ? hdev->id : MGMT_INDEX_NONE,
			       MGMT_OP_SET_EXP_FEATURE,
			       MGMT_STATUS_NOT_SUPPORTED);
}

static int get_device_flags(struct sock *sk, struct hci_dev *hdev, void *data,
			    u16 data_len)
{
	struct mgmt_cp_get_device_flags *cp = data;
	struct mgmt_rp_get_device_flags rp;
	struct bdaddr_list_with_flags *br_params;
	struct hci_conn_params *params;
	u32 supported_flags;
	u32 current_flags = 0;
	u8 status = MGMT_STATUS_INVALID_PARAMS;

	bt_dev_dbg(hdev, "Get device flags %pMR (type 0x%x)\n",
		   &cp->addr.bdaddr, cp->addr.type);

	hci_dev_lock(hdev);

	supported_flags = hdev->conn_flags;

	memset(&rp, 0, sizeof(rp));

	if (cp->addr.type == BDADDR_BREDR) {
		br_params = hci_bdaddr_list_lookup_with_flags(&hdev->accept_list,
							      &cp->addr.bdaddr,
							      cp->addr.type);
		if (!br_params)
			goto done;

		current_flags = br_params->flags;
	} else {
		params = hci_conn_params_lookup(hdev, &cp->addr.bdaddr,
						le_addr_type(cp->addr.type));
		if (!params)
			goto done;

		current_flags = params->flags;
	}

	bacpy(&rp.addr.bdaddr, &cp->addr.bdaddr);
	rp.addr.type = cp->addr.type;
	rp.supported_flags = cpu_to_le32(supported_flags);
	rp.current_flags = cpu_to_le32(current_flags);

	status = MGMT_STATUS_SUCCESS;

done:
	hci_dev_unlock(hdev);

	return mgmt_cmd_complete(sk, hdev->id, MGMT_OP_GET_DEVICE_FLAGS, status,
				&rp, sizeof(rp));
}

static void device_flags_changed(struct sock *sk, struct hci_dev *hdev,
				 bdaddr_t *bdaddr, u8 bdaddr_type,
				 u32 supported_flags, u32 current_flags)
{
	struct mgmt_ev_device_flags_changed ev;

	bacpy(&ev.addr.bdaddr, bdaddr);
	ev.addr.type = bdaddr_type;
	ev.supported_flags = cpu_to_le32(supported_flags);
	ev.current_flags = cpu_to_le32(current_flags);

	mgmt_event(MGMT_EV_DEVICE_FLAGS_CHANGED, hdev, &ev, sizeof(ev), sk);
}

static int set_device_flags(struct sock *sk, struct hci_dev *hdev, void *data,
			    u16 len)
{
	struct mgmt_cp_set_device_flags *cp = data;
	struct bdaddr_list_with_flags *br_params;
	struct hci_conn_params *params;
	u8 status = MGMT_STATUS_INVALID_PARAMS;
	u32 supported_flags;
	u32 current_flags = __le32_to_cpu(cp->current_flags);

	bt_dev_dbg(hdev, "Set device flags %pMR (type 0x%x) = 0x%x",
		   &cp->addr.bdaddr, cp->addr.type, current_flags);

	// We should take hci_dev_lock() early, I think.. conn_flags can change
	supported_flags = hdev->conn_flags;

	if ((supported_flags | current_flags) != supported_flags) {
		bt_dev_warn(hdev, "Bad flag given (0x%x) vs supported (0x%0x)",
			    current_flags, supported_flags);
		goto done;
	}

	hci_dev_lock(hdev);

	if (cp->addr.type == BDADDR_BREDR) {
		br_params = hci_bdaddr_list_lookup_with_flags(&hdev->accept_list,
							      &cp->addr.bdaddr,
							      cp->addr.type);

		if (br_params) {
			br_params->flags = current_flags;
			status = MGMT_STATUS_SUCCESS;
		} else {
			bt_dev_warn(hdev, "No such BR/EDR device %pMR (0x%x)",
				    &cp->addr.bdaddr, cp->addr.type);
		}

		goto unlock;
	}

	params = hci_conn_params_lookup(hdev, &cp->addr.bdaddr,
					le_addr_type(cp->addr.type));
	if (!params) {
		bt_dev_warn(hdev, "No such LE device %pMR (0x%x)",
			    &cp->addr.bdaddr, le_addr_type(cp->addr.type));
		goto unlock;
	}

	supported_flags = hdev->conn_flags;

	if ((supported_flags | current_flags) != supported_flags) {
		bt_dev_warn(hdev, "Bad flag given (0x%x) vs supported (0x%0x)",
			    current_flags, supported_flags);
		goto unlock;
	}

	WRITE_ONCE(params->flags, current_flags);
	status = MGMT_STATUS_SUCCESS;

	/* Update passive scan if HCI_CONN_FLAG_DEVICE_PRIVACY
	 * has been set.
	 */
	if (params->flags & HCI_CONN_FLAG_DEVICE_PRIVACY)
		hci_update_passive_scan(hdev);

unlock:
	hci_dev_unlock(hdev);

done:
	if (status == MGMT_STATUS_SUCCESS)
		device_flags_changed(sk, hdev, &cp->addr.bdaddr, cp->addr.type,
				     supported_flags, current_flags);

	return mgmt_cmd_complete(sk, hdev->id, MGMT_OP_SET_DEVICE_FLAGS, status,
				 &cp->addr, sizeof(cp->addr));
}

static void mgmt_adv_monitor_added(struct sock *sk, struct hci_dev *hdev,
				   u16 handle)
{
	struct mgmt_ev_adv_monitor_added ev;

	ev.monitor_handle = cpu_to_le16(handle);

	mgmt_event(MGMT_EV_ADV_MONITOR_ADDED, hdev, &ev, sizeof(ev), sk);
}

static void mgmt_adv_monitor_removed(struct sock *sk, struct hci_dev *hdev,
				     __le16 handle)
{
	struct mgmt_ev_adv_monitor_removed ev;

	ev.monitor_handle = handle;

	mgmt_event(MGMT_EV_ADV_MONITOR_REMOVED, hdev, &ev, sizeof(ev), sk);
}

static int read_adv_mon_features(struct sock *sk, struct hci_dev *hdev,
				 void *data, u16 len)
{
	struct adv_monitor *monitor = NULL;
	struct mgmt_rp_read_adv_monitor_features *rp = NULL;
	int handle, err;
	size_t rp_size = 0;
	__u32 supported = 0;
	__u32 enabled = 0;
	__u16 num_handles = 0;
	__u16 handles[HCI_MAX_ADV_MONITOR_NUM_HANDLES];

	BT_DBG("request for %s", hdev->name);

	hci_dev_lock(hdev);

	if (msft_monitor_supported(hdev))
		supported |= MGMT_ADV_MONITOR_FEATURE_MASK_OR_PATTERNS;

	idr_for_each_entry(&hdev->adv_monitors_idr, monitor, handle)
		handles[num_handles++] = monitor->handle;

	hci_dev_unlock(hdev);

	rp_size = sizeof(*rp) + (num_handles * sizeof(u16));
	rp = kmalloc(rp_size, GFP_KERNEL);
	if (!rp)
		return -ENOMEM;

	/* All supported features are currently enabled */
	enabled = supported;

	rp->supported_features = cpu_to_le32(supported);
	rp->enabled_features = cpu_to_le32(enabled);
	rp->max_num_handles = cpu_to_le16(HCI_MAX_ADV_MONITOR_NUM_HANDLES);
	rp->max_num_patterns = HCI_MAX_ADV_MONITOR_NUM_PATTERNS;
	rp->num_handles = cpu_to_le16(num_handles);
	if (num_handles)
		memcpy(&rp->handles, &handles, (num_handles * sizeof(u16)));

	err = mgmt_cmd_complete(sk, hdev->id,
				MGMT_OP_READ_ADV_MONITOR_FEATURES,
				MGMT_STATUS_SUCCESS, rp, rp_size);

	kfree(rp);

	return err;
}

static void mgmt_add_adv_patterns_monitor_complete(struct hci_dev *hdev,
						   void *data, int status)
{
	struct mgmt_rp_add_adv_patterns_monitor rp;
	struct mgmt_pending_cmd *cmd = data;
	struct adv_monitor *monitor;

	/* This is likely the result of hdev being closed and mgmt_index_removed
	 * is attempting to clean up any pending command so
	 * hci_adv_monitors_clear is about to be called which will take care of
	 * freeing the adv_monitor instances.
	 */
	if (status == -ECANCELED && !mgmt_pending_valid(hdev, cmd, true))
		return;

	monitor = cmd->user_data;

	hci_dev_lock(hdev);

	rp.monitor_handle = cpu_to_le16(monitor->handle);

	if (!status) {
		mgmt_adv_monitor_added(cmd->sk, hdev, monitor->handle);
		hdev->adv_monitors_cnt++;
		if (monitor->state == ADV_MONITOR_STATE_NOT_REGISTERED)
			monitor->state = ADV_MONITOR_STATE_REGISTERED;
		hci_update_passive_scan(hdev);
	}

	mgmt_cmd_complete(cmd->sk, cmd->hdev->id, cmd->opcode,
			  mgmt_status(status), &rp, sizeof(rp));
	mgmt_pending_remove(cmd);

	hci_dev_unlock(hdev);
	bt_dev_dbg(hdev, "add monitor %d complete, status %d",
		   rp.monitor_handle, status);
}

static int mgmt_add_adv_patterns_monitor_sync(struct hci_dev *hdev, void *data)
{
	struct mgmt_pending_cmd *cmd = data;

	if (!mgmt_pending_valid(hdev, cmd, false))
		return -ECANCELED;

	return hci_add_adv_monitor(hdev, cmd->user_data);
}

static int __add_adv_patterns_monitor(struct sock *sk, struct hci_dev *hdev,
				      struct adv_monitor *m, u8 status,
				      void *data, u16 len, u16 op)
{
	struct mgmt_pending_cmd *cmd;
	int err;

	hci_dev_lock(hdev);

	if (status)
		goto unlock;

	if (pending_find(MGMT_OP_SET_LE, hdev) ||
	    pending_find(MGMT_OP_ADD_ADV_PATTERNS_MONITOR, hdev) ||
	    pending_find(MGMT_OP_ADD_ADV_PATTERNS_MONITOR_RSSI, hdev)) {
		status = MGMT_STATUS_BUSY;
		goto unlock;
	}

	cmd = mgmt_pending_add(sk, op, hdev, data, len);
	if (!cmd) {
		status = MGMT_STATUS_NO_RESOURCES;
		goto unlock;
	}

	cmd->user_data = m;
	err = hci_cmd_sync_queue(hdev, mgmt_add_adv_patterns_monitor_sync, cmd,
				 mgmt_add_adv_patterns_monitor_complete);
	if (err) {
		if (err == -ENOMEM)
			status = MGMT_STATUS_NO_RESOURCES;
		else
			status = MGMT_STATUS_FAILED;

		goto unlock;
	}

	hci_dev_unlock(hdev);

	return 0;

unlock:
	hci_free_adv_monitor(hdev, m);
	hci_dev_unlock(hdev);
	return mgmt_cmd_status(sk, hdev->id, op, status);
}

static void parse_adv_monitor_rssi(struct adv_monitor *m,
				   struct mgmt_adv_rssi_thresholds *rssi)
{
	if (rssi) {
		m->rssi.low_threshold = rssi->low_threshold;
		m->rssi.low_threshold_timeout =
		    __le16_to_cpu(rssi->low_threshold_timeout);
		m->rssi.high_threshold = rssi->high_threshold;
		m->rssi.high_threshold_timeout =
		    __le16_to_cpu(rssi->high_threshold_timeout);
		m->rssi.sampling_period = rssi->sampling_period;
	} else {
		/* Default values. These numbers are the least constricting
		 * parameters for MSFT API to work, so it behaves as if there
		 * are no rssi parameter to consider. May need to be changed
		 * if other API are to be supported.
		 */
		m->rssi.low_threshold = -127;
		m->rssi.low_threshold_timeout = 60;
		m->rssi.high_threshold = -127;
		m->rssi.high_threshold_timeout = 0;
		m->rssi.sampling_period = 0;
	}
}

static u8 parse_adv_monitor_pattern(struct adv_monitor *m, u8 pattern_count,
				    struct mgmt_adv_pattern *patterns)
{
	u8 offset = 0, length = 0;
	struct adv_pattern *p = NULL;
	int i;

	for (i = 0; i < pattern_count; i++) {
		offset = patterns[i].offset;
		length = patterns[i].length;
		if (offset >= HCI_MAX_EXT_AD_LENGTH ||
		    length > HCI_MAX_EXT_AD_LENGTH ||
		    (offset + length) > HCI_MAX_EXT_AD_LENGTH)
			return MGMT_STATUS_INVALID_PARAMS;

		p = kmalloc(sizeof(*p), GFP_KERNEL);
		if (!p)
			return MGMT_STATUS_NO_RESOURCES;

		p->ad_type = patterns[i].ad_type;
		p->offset = patterns[i].offset;
		p->length = patterns[i].length;
		memcpy(p->value, patterns[i].value, p->length);

		INIT_LIST_HEAD(&p->list);
		list_add(&p->list, &m->patterns);
	}

	return MGMT_STATUS_SUCCESS;
}

static int add_adv_patterns_monitor(struct sock *sk, struct hci_dev *hdev,
				    void *data, u16 len)
{
	struct mgmt_cp_add_adv_patterns_monitor *cp = data;
	struct adv_monitor *m = NULL;
	u8 status = MGMT_STATUS_SUCCESS;
	size_t expected_size = sizeof(*cp);

	BT_DBG("request for %s", hdev->name);

	if (len <= sizeof(*cp)) {
		status = MGMT_STATUS_INVALID_PARAMS;
		goto done;
	}

	expected_size += cp->pattern_count * sizeof(struct mgmt_adv_pattern);
	if (len != expected_size) {
		status = MGMT_STATUS_INVALID_PARAMS;
		goto done;
	}

	m = kzalloc(sizeof(*m), GFP_KERNEL);
	if (!m) {
		status = MGMT_STATUS_NO_RESOURCES;
		goto done;
	}

	INIT_LIST_HEAD(&m->patterns);

	parse_adv_monitor_rssi(m, NULL);
	status = parse_adv_monitor_pattern(m, cp->pattern_count, cp->patterns);

done:
	return __add_adv_patterns_monitor(sk, hdev, m, status, data, len,
					  MGMT_OP_ADD_ADV_PATTERNS_MONITOR);
}

static int add_adv_patterns_monitor_rssi(struct sock *sk, struct hci_dev *hdev,
					 void *data, u16 len)
{
	struct mgmt_cp_add_adv_patterns_monitor_rssi *cp = data;
	struct adv_monitor *m = NULL;
	u8 status = MGMT_STATUS_SUCCESS;
	size_t expected_size = sizeof(*cp);

	BT_DBG("request for %s", hdev->name);

	if (len <= sizeof(*cp)) {
		status = MGMT_STATUS_INVALID_PARAMS;
		goto done;
	}

	expected_size += cp->pattern_count * sizeof(struct mgmt_adv_pattern);
	if (len != expected_size) {
		status = MGMT_STATUS_INVALID_PARAMS;
		goto done;
	}

	m = kzalloc(sizeof(*m), GFP_KERNEL);
	if (!m) {
		status = MGMT_STATUS_NO_RESOURCES;
		goto done;
	}

	INIT_LIST_HEAD(&m->patterns);

	parse_adv_monitor_rssi(m, &cp->rssi);
	status = parse_adv_monitor_pattern(m, cp->pattern_count, cp->patterns);

done:
	return __add_adv_patterns_monitor(sk, hdev, m, status, data, len,
					 MGMT_OP_ADD_ADV_PATTERNS_MONITOR_RSSI);
}

static void mgmt_remove_adv_monitor_complete(struct hci_dev *hdev,
					     void *data, int status)
{
	struct mgmt_rp_remove_adv_monitor rp;
	struct mgmt_pending_cmd *cmd = data;
	struct mgmt_cp_remove_adv_monitor *cp;

	if (status == -ECANCELED)
		return;

	hci_dev_lock(hdev);

	cp = cmd->param;

	rp.monitor_handle = cp->monitor_handle;

	if (!status) {
		mgmt_adv_monitor_removed(cmd->sk, hdev, cp->monitor_handle);
		hci_update_passive_scan(hdev);
	}

	mgmt_cmd_complete(cmd->sk, cmd->hdev->id, cmd->opcode,
			  mgmt_status(status), &rp, sizeof(rp));
	mgmt_pending_free(cmd);

	hci_dev_unlock(hdev);
	bt_dev_dbg(hdev, "remove monitor %d complete, status %d",
		   rp.monitor_handle, status);
}

static int mgmt_remove_adv_monitor_sync(struct hci_dev *hdev, void *data)
{
	struct mgmt_pending_cmd *cmd = data;
	struct mgmt_cp_remove_adv_monitor *cp = cmd->param;
	u16 handle = __le16_to_cpu(cp->monitor_handle);

	if (!handle)
		return hci_remove_all_adv_monitor(hdev);

	return hci_remove_single_adv_monitor(hdev, handle);
}

static int remove_adv_monitor(struct sock *sk, struct hci_dev *hdev,
			      void *data, u16 len)
{
	struct mgmt_pending_cmd *cmd;
	int err, status;

	hci_dev_lock(hdev);

	if (pending_find(MGMT_OP_SET_LE, hdev) ||
	    pending_find(MGMT_OP_ADD_ADV_PATTERNS_MONITOR, hdev) ||
	    pending_find(MGMT_OP_ADD_ADV_PATTERNS_MONITOR_RSSI, hdev)) {
		status = MGMT_STATUS_BUSY;
		goto unlock;
	}

	cmd = mgmt_pending_new(sk, MGMT_OP_REMOVE_ADV_MONITOR, hdev, data, len);
	if (!cmd) {
		status = MGMT_STATUS_NO_RESOURCES;
		goto unlock;
	}

	err = hci_cmd_sync_submit(hdev, mgmt_remove_adv_monitor_sync, cmd,
				  mgmt_remove_adv_monitor_complete);

	if (err) {
		mgmt_pending_free(cmd);

		if (err == -ENOMEM)
			status = MGMT_STATUS_NO_RESOURCES;
		else
			status = MGMT_STATUS_FAILED;

		goto unlock;
	}

	hci_dev_unlock(hdev);

	return 0;

unlock:
	hci_dev_unlock(hdev);
	return mgmt_cmd_status(sk, hdev->id, MGMT_OP_REMOVE_ADV_MONITOR,
			       status);
}

static void read_local_oob_data_complete(struct hci_dev *hdev, void *data,
					 int err)
{
	struct mgmt_rp_read_local_oob_data mgmt_rp;
	size_t rp_size = sizeof(mgmt_rp);
	struct mgmt_pending_cmd *cmd = data;
	struct sk_buff *skb = cmd->skb;
	u8 status = mgmt_status(err);

	if (!status) {
		if (!skb)
			status = MGMT_STATUS_FAILED;
		else if (IS_ERR(skb))
			status = mgmt_status(PTR_ERR(skb));
		else
			status = mgmt_status(skb->data[0]);
	}

	bt_dev_dbg(hdev, "status %d", status);

	if (status) {
		mgmt_cmd_status(cmd->sk, hdev->id, MGMT_OP_READ_LOCAL_OOB_DATA,
				status);
		goto remove;
	}

	memset(&mgmt_rp, 0, sizeof(mgmt_rp));

	if (!bredr_sc_enabled(hdev)) {
		struct hci_rp_read_local_oob_data *rp = (void *) skb->data;

		if (skb->len < sizeof(*rp)) {
			mgmt_cmd_status(cmd->sk, hdev->id,
					MGMT_OP_READ_LOCAL_OOB_DATA,
					MGMT_STATUS_FAILED);
			goto remove;
		}

		memcpy(mgmt_rp.hash192, rp->hash, sizeof(rp->hash));
		memcpy(mgmt_rp.rand192, rp->rand, sizeof(rp->rand));

		rp_size -= sizeof(mgmt_rp.hash256) + sizeof(mgmt_rp.rand256);
	} else {
		struct hci_rp_read_local_oob_ext_data *rp = (void *) skb->data;

		if (skb->len < sizeof(*rp)) {
			mgmt_cmd_status(cmd->sk, hdev->id,
					MGMT_OP_READ_LOCAL_OOB_DATA,
					MGMT_STATUS_FAILED);
			goto remove;
		}

		memcpy(mgmt_rp.hash192, rp->hash192, sizeof(rp->hash192));
		memcpy(mgmt_rp.rand192, rp->rand192, sizeof(rp->rand192));

		memcpy(mgmt_rp.hash256, rp->hash256, sizeof(rp->hash256));
		memcpy(mgmt_rp.rand256, rp->rand256, sizeof(rp->rand256));
	}

	mgmt_cmd_complete(cmd->sk, hdev->id, MGMT_OP_READ_LOCAL_OOB_DATA,
			  MGMT_STATUS_SUCCESS, &mgmt_rp, rp_size);

remove:
	if (skb && !IS_ERR(skb))
		kfree_skb(skb);

	mgmt_pending_free(cmd);
}

static int read_local_oob_data_sync(struct hci_dev *hdev, void *data)
{
	struct mgmt_pending_cmd *cmd = data;

	if (bredr_sc_enabled(hdev))
		cmd->skb = hci_read_local_oob_data_sync(hdev, true, cmd->sk);
	else
		cmd->skb = hci_read_local_oob_data_sync(hdev, false, cmd->sk);

	if (IS_ERR(cmd->skb))
		return PTR_ERR(cmd->skb);
	else
		return 0;
}

static int read_local_oob_data(struct sock *sk, struct hci_dev *hdev,
			       void *data, u16 data_len)
{
	struct mgmt_pending_cmd *cmd;
	int err;

	bt_dev_dbg(hdev, "sock %p", sk);

	hci_dev_lock(hdev);

	if (!hdev_is_powered(hdev)) {
		err = mgmt_cmd_status(sk, hdev->id, MGMT_OP_READ_LOCAL_OOB_DATA,
				      MGMT_STATUS_NOT_POWERED);
		goto unlock;
	}

	if (!lmp_ssp_capable(hdev)) {
		err = mgmt_cmd_status(sk, hdev->id, MGMT_OP_READ_LOCAL_OOB_DATA,
				      MGMT_STATUS_NOT_SUPPORTED);
		goto unlock;
	}

	cmd = mgmt_pending_new(sk, MGMT_OP_READ_LOCAL_OOB_DATA, hdev, NULL, 0);
	if (!cmd)
		err = -ENOMEM;
	else
		err = hci_cmd_sync_queue(hdev, read_local_oob_data_sync, cmd,
					 read_local_oob_data_complete);

	if (err < 0) {
		err = mgmt_cmd_status(sk, hdev->id, MGMT_OP_READ_LOCAL_OOB_DATA,
				      MGMT_STATUS_FAILED);

		if (cmd)
			mgmt_pending_free(cmd);
	}

unlock:
	hci_dev_unlock(hdev);
	return err;
}

static int add_remote_oob_data(struct sock *sk, struct hci_dev *hdev,
			       void *data, u16 len)
{
	struct mgmt_addr_info *addr = data;
	int err;

	bt_dev_dbg(hdev, "sock %p", sk);

	if (!bdaddr_type_is_valid(addr->type))
		return mgmt_cmd_complete(sk, hdev->id,
					 MGMT_OP_ADD_REMOTE_OOB_DATA,
					 MGMT_STATUS_INVALID_PARAMS,
					 addr, sizeof(*addr));

	hci_dev_lock(hdev);

	if (len == MGMT_ADD_REMOTE_OOB_DATA_SIZE) {
		struct mgmt_cp_add_remote_oob_data *cp = data;
		u8 status;

		if (cp->addr.type != BDADDR_BREDR) {
			err = mgmt_cmd_complete(sk, hdev->id,
						MGMT_OP_ADD_REMOTE_OOB_DATA,
						MGMT_STATUS_INVALID_PARAMS,
						&cp->addr, sizeof(cp->addr));
			goto unlock;
		}

		err = hci_add_remote_oob_data(hdev, &cp->addr.bdaddr,
					      cp->addr.type, cp->hash,
					      cp->rand, NULL, NULL);
		if (err < 0)
			status = MGMT_STATUS_FAILED;
		else
			status = MGMT_STATUS_SUCCESS;

		err = mgmt_cmd_complete(sk, hdev->id,
					MGMT_OP_ADD_REMOTE_OOB_DATA, status,
					&cp->addr, sizeof(cp->addr));
	} else if (len == MGMT_ADD_REMOTE_OOB_EXT_DATA_SIZE) {
		struct mgmt_cp_add_remote_oob_ext_data *cp = data;
		u8 *rand192, *hash192, *rand256, *hash256;
		u8 status;

		if (bdaddr_type_is_le(cp->addr.type)) {
			/* Enforce zero-valued 192-bit parameters as
			 * long as legacy SMP OOB isn't implemented.
			 */
			if (memcmp(cp->rand192, ZERO_KEY, 16) ||
			    memcmp(cp->hash192, ZERO_KEY, 16)) {
				err = mgmt_cmd_complete(sk, hdev->id,
							MGMT_OP_ADD_REMOTE_OOB_DATA,
							MGMT_STATUS_INVALID_PARAMS,
							addr, sizeof(*addr));
				goto unlock;
			}

			rand192 = NULL;
			hash192 = NULL;
		} else {
			/* In case one of the P-192 values is set to zero,
			 * then just disable OOB data for P-192.
			 */
			if (!memcmp(cp->rand192, ZERO_KEY, 16) ||
			    !memcmp(cp->hash192, ZERO_KEY, 16)) {
				rand192 = NULL;
				hash192 = NULL;
			} else {
				rand192 = cp->rand192;
				hash192 = cp->hash192;
			}
		}

		/* In case one of the P-256 values is set to zero, then just
		 * disable OOB data for P-256.
		 */
		if (!memcmp(cp->rand256, ZERO_KEY, 16) ||
		    !memcmp(cp->hash256, ZERO_KEY, 16)) {
			rand256 = NULL;
			hash256 = NULL;
		} else {
			rand256 = cp->rand256;
			hash256 = cp->hash256;
		}

		err = hci_add_remote_oob_data(hdev, &cp->addr.bdaddr,
					      cp->addr.type, hash192, rand192,
					      hash256, rand256);
		if (err < 0)
			status = MGMT_STATUS_FAILED;
		else
			status = MGMT_STATUS_SUCCESS;

		err = mgmt_cmd_complete(sk, hdev->id,
					MGMT_OP_ADD_REMOTE_OOB_DATA,
					status, &cp->addr, sizeof(cp->addr));
	} else {
		bt_dev_err(hdev, "add_remote_oob_data: invalid len of %u bytes",
			   len);
		err = mgmt_cmd_status(sk, hdev->id, MGMT_OP_ADD_REMOTE_OOB_DATA,
				      MGMT_STATUS_INVALID_PARAMS);
	}

unlock:
	hci_dev_unlock(hdev);
	return err;
}

static int remove_remote_oob_data(struct sock *sk, struct hci_dev *hdev,
				  void *data, u16 len)
{
	struct mgmt_cp_remove_remote_oob_data *cp = data;
	u8 status;
	int err;

	bt_dev_dbg(hdev, "sock %p", sk);

	if (cp->addr.type != BDADDR_BREDR)
		return mgmt_cmd_complete(sk, hdev->id,
					 MGMT_OP_REMOVE_REMOTE_OOB_DATA,
					 MGMT_STATUS_INVALID_PARAMS,
					 &cp->addr, sizeof(cp->addr));

	hci_dev_lock(hdev);

	if (!bacmp(&cp->addr.bdaddr, BDADDR_ANY)) {
		hci_remote_oob_data_clear(hdev);
		status = MGMT_STATUS_SUCCESS;
		goto done;
	}

	err = hci_remove_remote_oob_data(hdev, &cp->addr.bdaddr, cp->addr.type);
	if (err < 0)
		status = MGMT_STATUS_INVALID_PARAMS;
	else
		status = MGMT_STATUS_SUCCESS;

done:
	err = mgmt_cmd_complete(sk, hdev->id, MGMT_OP_REMOVE_REMOTE_OOB_DATA,
				status, &cp->addr, sizeof(cp->addr));

	hci_dev_unlock(hdev);
	return err;
}

static bool discovery_type_is_valid(struct hci_dev *hdev, uint8_t type,
				    uint8_t *mgmt_status)
{
	switch (type) {
	case DISCOV_TYPE_LE:
		*mgmt_status = mgmt_le_support(hdev);
		if (*mgmt_status)
			return false;
		break;
	case DISCOV_TYPE_INTERLEAVED:
		*mgmt_status = mgmt_le_support(hdev);
		if (*mgmt_status)
			return false;
		fallthrough;
	case DISCOV_TYPE_BREDR:
		*mgmt_status = mgmt_bredr_support(hdev);
		if (*mgmt_status)
			return false;
		break;
	default:
		*mgmt_status = MGMT_STATUS_INVALID_PARAMS;
		return false;
	}

	return true;
}

static void start_discovery_complete(struct hci_dev *hdev, void *data, int err)
{
	struct mgmt_pending_cmd *cmd = data;

	bt_dev_dbg(hdev, "err %d", err);

	if (err == -ECANCELED || !mgmt_pending_valid(hdev, cmd, true))
		return;

	mgmt_cmd_complete(cmd->sk, cmd->hdev->id, cmd->opcode, mgmt_status(err),
			  cmd->param, 1);
	mgmt_pending_free(cmd);

	hci_discovery_set_state(hdev, err ? DISCOVERY_STOPPED:
				DISCOVERY_FINDING);
}

static int start_discovery_sync(struct hci_dev *hdev, void *data)
{
	if (!mgmt_pending_valid(hdev, data, false))
		return -ECANCELED;

	return hci_start_discovery_sync(hdev);
}

static int start_discovery_internal(struct sock *sk, struct hci_dev *hdev,
				    u16 op, void *data, u16 len)
{
	struct mgmt_cp_start_discovery *cp = data;
	struct mgmt_pending_cmd *cmd;
	u8 status;
	int err;

	bt_dev_dbg(hdev, "sock %p", sk);

	hci_dev_lock(hdev);

	if (!hdev_is_powered(hdev)) {
		err = mgmt_cmd_complete(sk, hdev->id, op,
					MGMT_STATUS_NOT_POWERED,
					&cp->type, sizeof(cp->type));
		goto failed;
	}

	if (hdev->discovery.state != DISCOVERY_STOPPED ||
	    hci_dev_test_flag(hdev, HCI_PERIODIC_INQ)) {
		err = mgmt_cmd_complete(sk, hdev->id, op, MGMT_STATUS_BUSY,
					&cp->type, sizeof(cp->type));
		goto failed;
	}

	if (!discovery_type_is_valid(hdev, cp->type, &status)) {
		err = mgmt_cmd_complete(sk, hdev->id, op, status,
					&cp->type, sizeof(cp->type));
		goto failed;
	}

	/* Can't start discovery when it is paused */
	if (hdev->discovery_paused) {
		err = mgmt_cmd_complete(sk, hdev->id, op, MGMT_STATUS_BUSY,
					&cp->type, sizeof(cp->type));
		goto failed;
	}

	/* Clear the discovery filter first to free any previously
	 * allocated memory for the UUID list.
	 */
	hci_discovery_filter_clear(hdev);

	hdev->discovery.type = cp->type;
	hdev->discovery.report_invalid_rssi = false;
	if (op == MGMT_OP_START_LIMITED_DISCOVERY)
		hdev->discovery.limited = true;
	else
		hdev->discovery.limited = false;

	cmd = mgmt_pending_add(sk, op, hdev, data, len);
	if (!cmd) {
		err = -ENOMEM;
		goto failed;
	}

	err = hci_cmd_sync_queue(hdev, start_discovery_sync, cmd,
				 start_discovery_complete);
	if (err < 0) {
		mgmt_pending_remove(cmd);
		goto failed;
	}

	hci_discovery_set_state(hdev, DISCOVERY_STARTING);

failed:
	hci_dev_unlock(hdev);
	return err;
}

static int start_discovery(struct sock *sk, struct hci_dev *hdev,
			   void *data, u16 len)
{
	return start_discovery_internal(sk, hdev, MGMT_OP_START_DISCOVERY,
					data, len);
}

static int start_limited_discovery(struct sock *sk, struct hci_dev *hdev,
				   void *data, u16 len)
{
	return start_discovery_internal(sk, hdev,
					MGMT_OP_START_LIMITED_DISCOVERY,
					data, len);
}

static int start_service_discovery(struct sock *sk, struct hci_dev *hdev,
				   void *data, u16 len)
{
	struct mgmt_cp_start_service_discovery *cp = data;
	struct mgmt_pending_cmd *cmd;
	const u16 max_uuid_count = ((U16_MAX - sizeof(*cp)) / 16);
	u16 uuid_count, expected_len;
	u8 status;
	int err;

	bt_dev_dbg(hdev, "sock %p", sk);

	hci_dev_lock(hdev);

	if (!hdev_is_powered(hdev)) {
		err = mgmt_cmd_complete(sk, hdev->id,
					MGMT_OP_START_SERVICE_DISCOVERY,
					MGMT_STATUS_NOT_POWERED,
					&cp->type, sizeof(cp->type));
		goto failed;
	}

	if (hdev->discovery.state != DISCOVERY_STOPPED ||
	    hci_dev_test_flag(hdev, HCI_PERIODIC_INQ)) {
		err = mgmt_cmd_complete(sk, hdev->id,
					MGMT_OP_START_SERVICE_DISCOVERY,
					MGMT_STATUS_BUSY, &cp->type,
					sizeof(cp->type));
		goto failed;
	}

	if (hdev->discovery_paused) {
		err = mgmt_cmd_complete(sk, hdev->id,
					MGMT_OP_START_SERVICE_DISCOVERY,
					MGMT_STATUS_BUSY, &cp->type,
					sizeof(cp->type));
		goto failed;
	}

	uuid_count = __le16_to_cpu(cp->uuid_count);
	if (uuid_count > max_uuid_count) {
		bt_dev_err(hdev, "service_discovery: too big uuid_count value %u",
			   uuid_count);
		err = mgmt_cmd_complete(sk, hdev->id,
					MGMT_OP_START_SERVICE_DISCOVERY,
					MGMT_STATUS_INVALID_PARAMS, &cp->type,
					sizeof(cp->type));
		goto failed;
	}

	expected_len = sizeof(*cp) + uuid_count * 16;
	if (expected_len != len) {
		bt_dev_err(hdev, "service_discovery: expected %u bytes, got %u bytes",
			   expected_len, len);
		err = mgmt_cmd_complete(sk, hdev->id,
					MGMT_OP_START_SERVICE_DISCOVERY,
					MGMT_STATUS_INVALID_PARAMS, &cp->type,
					sizeof(cp->type));
		goto failed;
	}

	if (!discovery_type_is_valid(hdev, cp->type, &status)) {
		err = mgmt_cmd_complete(sk, hdev->id,
					MGMT_OP_START_SERVICE_DISCOVERY,
					status, &cp->type, sizeof(cp->type));
		goto failed;
	}

	cmd = mgmt_pending_add(sk, MGMT_OP_START_SERVICE_DISCOVERY,
			       hdev, data, len);
	if (!cmd) {
		err = -ENOMEM;
		goto failed;
	}

	/* Clear the discovery filter first to free any previously
	 * allocated memory for the UUID list.
	 */
	hci_discovery_filter_clear(hdev);

	hdev->discovery.result_filtering = true;
	hdev->discovery.type = cp->type;
	hdev->discovery.rssi = cp->rssi;
	hdev->discovery.uuid_count = uuid_count;

	if (uuid_count > 0) {
		hdev->discovery.uuids = kmemdup(cp->uuids, uuid_count * 16,
						GFP_KERNEL);
		if (!hdev->discovery.uuids) {
			err = mgmt_cmd_complete(sk, hdev->id,
						MGMT_OP_START_SERVICE_DISCOVERY,
						MGMT_STATUS_FAILED,
						&cp->type, sizeof(cp->type));
			mgmt_pending_remove(cmd);
			goto failed;
		}
	}

	err = hci_cmd_sync_queue(hdev, start_discovery_sync, cmd,
				 start_discovery_complete);
	if (err < 0) {
		mgmt_pending_remove(cmd);
		goto failed;
	}

	hci_discovery_set_state(hdev, DISCOVERY_STARTING);

failed:
	hci_dev_unlock(hdev);
	return err;
}

static void stop_discovery_complete(struct hci_dev *hdev, void *data, int err)
{
	struct mgmt_pending_cmd *cmd = data;

	if (err == -ECANCELED || !mgmt_pending_valid(hdev, cmd, true))
		return;

	bt_dev_dbg(hdev, "err %d", err);

	mgmt_cmd_complete(cmd->sk, cmd->hdev->id, cmd->opcode, mgmt_status(err),
			  cmd->param, 1);
	mgmt_pending_free(cmd);

	if (!err)
		hci_discovery_set_state(hdev, DISCOVERY_STOPPED);
}

static int stop_discovery_sync(struct hci_dev *hdev, void *data)
{
	if (!mgmt_pending_valid(hdev, data, false))
		return -ECANCELED;

	return hci_stop_discovery_sync(hdev);
}

static int stop_discovery(struct sock *sk, struct hci_dev *hdev, void *data,
			  u16 len)
{
	struct mgmt_cp_stop_discovery *mgmt_cp = data;
	struct mgmt_pending_cmd *cmd;
	int err;

	bt_dev_dbg(hdev, "sock %p", sk);

	hci_dev_lock(hdev);

	if (!hci_discovery_active(hdev)) {
		err = mgmt_cmd_complete(sk, hdev->id, MGMT_OP_STOP_DISCOVERY,
					MGMT_STATUS_REJECTED, &mgmt_cp->type,
					sizeof(mgmt_cp->type));
		goto unlock;
	}

	if (hdev->discovery.type != mgmt_cp->type) {
		err = mgmt_cmd_complete(sk, hdev->id, MGMT_OP_STOP_DISCOVERY,
					MGMT_STATUS_INVALID_PARAMS,
					&mgmt_cp->type, sizeof(mgmt_cp->type));
		goto unlock;
	}

	cmd = mgmt_pending_add(sk, MGMT_OP_STOP_DISCOVERY, hdev, data, len);
	if (!cmd) {
		err = -ENOMEM;
		goto unlock;
	}

	err = hci_cmd_sync_queue(hdev, stop_discovery_sync, cmd,
				 stop_discovery_complete);
	if (err < 0) {
		mgmt_pending_remove(cmd);
		goto unlock;
	}

	hci_discovery_set_state(hdev, DISCOVERY_STOPPING);

unlock:
	hci_dev_unlock(hdev);
	return err;
}

static int confirm_name(struct sock *sk, struct hci_dev *hdev, void *data,
			u16 len)
{
	struct mgmt_cp_confirm_name *cp = data;
	struct inquiry_entry *e;
	int err;

	bt_dev_dbg(hdev, "sock %p", sk);

	hci_dev_lock(hdev);

	if (!hci_discovery_active(hdev)) {
		err = mgmt_cmd_complete(sk, hdev->id, MGMT_OP_CONFIRM_NAME,
					MGMT_STATUS_FAILED, &cp->addr,
					sizeof(cp->addr));
		goto failed;
	}

	e = hci_inquiry_cache_lookup_unknown(hdev, &cp->addr.bdaddr);
	if (!e) {
		err = mgmt_cmd_complete(sk, hdev->id, MGMT_OP_CONFIRM_NAME,
					MGMT_STATUS_INVALID_PARAMS, &cp->addr,
					sizeof(cp->addr));
		goto failed;
	}

	if (cp->name_known) {
		e->name_state = NAME_KNOWN;
		list_del(&e->list);
	} else {
		e->name_state = NAME_NEEDED;
		hci_inquiry_cache_update_resolve(hdev, e);
	}

	err = mgmt_cmd_complete(sk, hdev->id, MGMT_OP_CONFIRM_NAME, 0,
				&cp->addr, sizeof(cp->addr));

failed:
	hci_dev_unlock(hdev);
	return err;
}

static int block_device(struct sock *sk, struct hci_dev *hdev, void *data,
			u16 len)
{
	struct mgmt_cp_block_device *cp = data;
	u8 status;
	int err;

	bt_dev_dbg(hdev, "sock %p", sk);

	if (!bdaddr_type_is_valid(cp->addr.type))
		return mgmt_cmd_complete(sk, hdev->id, MGMT_OP_BLOCK_DEVICE,
					 MGMT_STATUS_INVALID_PARAMS,
					 &cp->addr, sizeof(cp->addr));

	hci_dev_lock(hdev);

	err = hci_bdaddr_list_add(&hdev->reject_list, &cp->addr.bdaddr,
				  cp->addr.type);
	if (err < 0) {
		status = MGMT_STATUS_FAILED;
		goto done;
	}

	mgmt_event(MGMT_EV_DEVICE_BLOCKED, hdev, &cp->addr, sizeof(cp->addr),
		   sk);
	status = MGMT_STATUS_SUCCESS;

done:
	err = mgmt_cmd_complete(sk, hdev->id, MGMT_OP_BLOCK_DEVICE, status,
				&cp->addr, sizeof(cp->addr));

	hci_dev_unlock(hdev);

	return err;
}

static int unblock_device(struct sock *sk, struct hci_dev *hdev, void *data,
			  u16 len)
{
	struct mgmt_cp_unblock_device *cp = data;
	u8 status;
	int err;

	bt_dev_dbg(hdev, "sock %p", sk);

	if (!bdaddr_type_is_valid(cp->addr.type))
		return mgmt_cmd_complete(sk, hdev->id, MGMT_OP_UNBLOCK_DEVICE,
					 MGMT_STATUS_INVALID_PARAMS,
					 &cp->addr, sizeof(cp->addr));

	hci_dev_lock(hdev);

	err = hci_bdaddr_list_del(&hdev->reject_list, &cp->addr.bdaddr,
				  cp->addr.type);
	if (err < 0) {
		status = MGMT_STATUS_INVALID_PARAMS;
		goto done;
	}

	mgmt_event(MGMT_EV_DEVICE_UNBLOCKED, hdev, &cp->addr, sizeof(cp->addr),
		   sk);
	status = MGMT_STATUS_SUCCESS;

done:
	err = mgmt_cmd_complete(sk, hdev->id, MGMT_OP_UNBLOCK_DEVICE, status,
				&cp->addr, sizeof(cp->addr));

	hci_dev_unlock(hdev);

	return err;
}

static int set_device_id_sync(struct hci_dev *hdev, void *data)
{
	return hci_update_eir_sync(hdev);
}

static int set_device_id(struct sock *sk, struct hci_dev *hdev, void *data,
			 u16 len)
{
	struct mgmt_cp_set_device_id *cp = data;
	int err;
	__u16 source;

	bt_dev_dbg(hdev, "sock %p", sk);

	source = __le16_to_cpu(cp->source);

	if (source > 0x0002)
		return mgmt_cmd_status(sk, hdev->id, MGMT_OP_SET_DEVICE_ID,
				       MGMT_STATUS_INVALID_PARAMS);

	hci_dev_lock(hdev);

	hdev->devid_source = source;
	hdev->devid_vendor = __le16_to_cpu(cp->vendor);
	hdev->devid_product = __le16_to_cpu(cp->product);
	hdev->devid_version = __le16_to_cpu(cp->version);

	err = mgmt_cmd_complete(sk, hdev->id, MGMT_OP_SET_DEVICE_ID, 0,
				NULL, 0);

	hci_cmd_sync_queue(hdev, set_device_id_sync, NULL, NULL);

	hci_dev_unlock(hdev);

	return err;
}

static void enable_advertising_instance(struct hci_dev *hdev, int err)
{
	if (err)
		bt_dev_err(hdev, "failed to re-configure advertising %d", err);
	else
		bt_dev_dbg(hdev, "status %d", err);
}

static void set_advertising_complete(struct hci_dev *hdev, void *data, int err)
{
	struct mgmt_pending_cmd *cmd = data;
	struct cmd_lookup match = { NULL, hdev };
	u8 instance;
	struct adv_info *adv_instance;
	u8 status = mgmt_status(err);

	if (err == -ECANCELED || !mgmt_pending_valid(hdev, data, true))
		return;

	if (status) {
		mgmt_cmd_status(cmd->sk, cmd->hdev->id, cmd->opcode, status);
		mgmt_pending_free(cmd);
		return;
	}

	if (hci_dev_test_flag(hdev, HCI_LE_ADV))
		hci_dev_set_flag(hdev, HCI_ADVERTISING);
	else
		hci_dev_clear_flag(hdev, HCI_ADVERTISING);

	settings_rsp(cmd, &match);

	new_settings(hdev, match.sk);

	if (match.sk)
		sock_put(match.sk);

	/* If "Set Advertising" was just disabled and instance advertising was
	 * set up earlier, then re-enable multi-instance advertising.
	 */
	if (hci_dev_test_flag(hdev, HCI_ADVERTISING) ||
	    list_empty(&hdev->adv_instances))
		return;

	instance = hdev->cur_adv_instance;
	if (!instance) {
		adv_instance = list_first_entry_or_null(&hdev->adv_instances,
							struct adv_info, list);
		if (!adv_instance)
			return;

		instance = adv_instance->instance;
	}

	err = hci_schedule_adv_instance_sync(hdev, instance, true);

	enable_advertising_instance(hdev, err);
}

static int set_adv_sync(struct hci_dev *hdev, void *data)
{
	struct mgmt_pending_cmd *cmd = data;
	struct mgmt_mode *cp;
	u8 val;

	if (!mgmt_pending_valid(hdev, cmd, false))
		return -ECANCELED;

	cp = cmd->param;
	val = !!cp->val;

	if (cp->val == 0x02)
		hci_dev_set_flag(hdev, HCI_ADVERTISING_CONNECTABLE);
	else
		hci_dev_clear_flag(hdev, HCI_ADVERTISING_CONNECTABLE);

	cancel_adv_timeout(hdev);

	if (val) {
		/* Switch to instance "0" for the Set Advertising setting.
		 * We cannot use update_[adv|scan_rsp]_data() here as the
		 * HCI_ADVERTISING flag is not yet set.
		 */
		hdev->cur_adv_instance = 0x00;

		if (ext_adv_capable(hdev)) {
			hci_start_ext_adv_sync(hdev, 0x00);
		} else {
			hci_update_adv_data_sync(hdev, 0x00);
			hci_update_scan_rsp_data_sync(hdev, 0x00);
			hci_enable_advertising_sync(hdev);
		}
	} else {
		hci_disable_advertising_sync(hdev);
	}

	return 0;
}

static int set_advertising(struct sock *sk, struct hci_dev *hdev, void *data,
			   u16 len)
{
	struct mgmt_mode *cp = data;
	struct mgmt_pending_cmd *cmd;
	u8 val, status;
	int err;

	bt_dev_dbg(hdev, "sock %p", sk);

	status = mgmt_le_support(hdev);
	if (status)
		return mgmt_cmd_status(sk, hdev->id, MGMT_OP_SET_ADVERTISING,
				       status);

	if (cp->val != 0x00 && cp->val != 0x01 && cp->val != 0x02)
		return mgmt_cmd_status(sk, hdev->id, MGMT_OP_SET_ADVERTISING,
				       MGMT_STATUS_INVALID_PARAMS);

	if (hdev->advertising_paused)
		return mgmt_cmd_status(sk, hdev->id, MGMT_OP_SET_ADVERTISING,
				       MGMT_STATUS_BUSY);

	hci_dev_lock(hdev);

	val = !!cp->val;

	/* The following conditions are ones which mean that we should
	 * not do any HCI communication but directly send a mgmt
	 * response to user space (after toggling the flag if
	 * necessary).
	 */
	if (!hdev_is_powered(hdev) ||
	    (val == hci_dev_test_flag(hdev, HCI_ADVERTISING) &&
	     (cp->val == 0x02) == hci_dev_test_flag(hdev, HCI_ADVERTISING_CONNECTABLE)) ||
	    hci_dev_test_flag(hdev, HCI_MESH) ||
	    hci_conn_num(hdev, LE_LINK) > 0 ||
	    (hci_dev_test_flag(hdev, HCI_LE_SCAN) &&
	     hdev->le_scan_type == LE_SCAN_ACTIVE)) {
		bool changed;

		if (cp->val) {
			hdev->cur_adv_instance = 0x00;
			changed = !hci_dev_test_and_set_flag(hdev, HCI_ADVERTISING);
			if (cp->val == 0x02)
				hci_dev_set_flag(hdev, HCI_ADVERTISING_CONNECTABLE);
			else
				hci_dev_clear_flag(hdev, HCI_ADVERTISING_CONNECTABLE);
		} else {
			changed = hci_dev_test_and_clear_flag(hdev, HCI_ADVERTISING);
			hci_dev_clear_flag(hdev, HCI_ADVERTISING_CONNECTABLE);
		}

		err = send_settings_rsp(sk, MGMT_OP_SET_ADVERTISING, hdev);
		if (err < 0)
			goto unlock;

		if (changed)
			err = new_settings(hdev, sk);

		goto unlock;
	}

	if (pending_find(MGMT_OP_SET_ADVERTISING, hdev) ||
	    pending_find(MGMT_OP_SET_LE, hdev)) {
		err = mgmt_cmd_status(sk, hdev->id, MGMT_OP_SET_ADVERTISING,
				      MGMT_STATUS_BUSY);
		goto unlock;
	}

	cmd = mgmt_pending_add(sk, MGMT_OP_SET_ADVERTISING, hdev, data, len);
	if (!cmd)
		err = -ENOMEM;
	else
		err = hci_cmd_sync_queue(hdev, set_adv_sync, cmd,
					 set_advertising_complete);

	if (err < 0 && cmd)
		mgmt_pending_remove(cmd);

unlock:
	hci_dev_unlock(hdev);
	return err;
}

static int set_static_address(struct sock *sk, struct hci_dev *hdev,
			      void *data, u16 len)
{
	struct mgmt_cp_set_static_address *cp = data;
	int err;

	bt_dev_dbg(hdev, "sock %p", sk);

	if (!lmp_le_capable(hdev))
		return mgmt_cmd_status(sk, hdev->id, MGMT_OP_SET_STATIC_ADDRESS,
				       MGMT_STATUS_NOT_SUPPORTED);

	if (hdev_is_powered(hdev))
		return mgmt_cmd_status(sk, hdev->id, MGMT_OP_SET_STATIC_ADDRESS,
				       MGMT_STATUS_REJECTED);

	if (bacmp(&cp->bdaddr, BDADDR_ANY)) {
		if (!bacmp(&cp->bdaddr, BDADDR_NONE))
			return mgmt_cmd_status(sk, hdev->id,
					       MGMT_OP_SET_STATIC_ADDRESS,
					       MGMT_STATUS_INVALID_PARAMS);

		/* Two most significant bits shall be set */
		if ((cp->bdaddr.b[5] & 0xc0) != 0xc0)
			return mgmt_cmd_status(sk, hdev->id,
					       MGMT_OP_SET_STATIC_ADDRESS,
					       MGMT_STATUS_INVALID_PARAMS);
	}

	hci_dev_lock(hdev);

	bacpy(&hdev->static_addr, &cp->bdaddr);

	err = send_settings_rsp(sk, MGMT_OP_SET_STATIC_ADDRESS, hdev);
	if (err < 0)
		goto unlock;

	err = new_settings(hdev, sk);

unlock:
	hci_dev_unlock(hdev);
	return err;
}

static int set_scan_params(struct sock *sk, struct hci_dev *hdev,
			   void *data, u16 len)
{
	struct mgmt_cp_set_scan_params *cp = data;
	__u16 interval, window;
	int err;

	bt_dev_dbg(hdev, "sock %p", sk);

	if (!lmp_le_capable(hdev))
		return mgmt_cmd_status(sk, hdev->id, MGMT_OP_SET_SCAN_PARAMS,
				       MGMT_STATUS_NOT_SUPPORTED);

	/* Keep allowed ranges in sync with set_mesh() */
	interval = __le16_to_cpu(cp->interval);

	if (interval < 0x0004 || interval > 0x4000)
		return mgmt_cmd_status(sk, hdev->id, MGMT_OP_SET_SCAN_PARAMS,
				       MGMT_STATUS_INVALID_PARAMS);

	window = __le16_to_cpu(cp->window);

	if (window < 0x0004 || window > 0x4000)
		return mgmt_cmd_status(sk, hdev->id, MGMT_OP_SET_SCAN_PARAMS,
				       MGMT_STATUS_INVALID_PARAMS);

	if (window > interval)
		return mgmt_cmd_status(sk, hdev->id, MGMT_OP_SET_SCAN_PARAMS,
				       MGMT_STATUS_INVALID_PARAMS);

	hci_dev_lock(hdev);

	hdev->le_scan_interval = interval;
	hdev->le_scan_window = window;

	err = mgmt_cmd_complete(sk, hdev->id, MGMT_OP_SET_SCAN_PARAMS, 0,
				NULL, 0);

	/* If background scan is running, restart it so new parameters are
	 * loaded.
	 */
	if (hci_dev_test_flag(hdev, HCI_LE_SCAN) &&
	    hdev->discovery.state == DISCOVERY_STOPPED)
		hci_update_passive_scan(hdev);

	hci_dev_unlock(hdev);

	return err;
}

static void fast_connectable_complete(struct hci_dev *hdev, void *data, int err)
{
	struct mgmt_pending_cmd *cmd = data;

	bt_dev_dbg(hdev, "err %d", err);

	if (err) {
		mgmt_cmd_status(cmd->sk, hdev->id, MGMT_OP_SET_FAST_CONNECTABLE,
				mgmt_status(err));
	} else {
		struct mgmt_mode *cp = cmd->param;

		if (cp->val)
			hci_dev_set_flag(hdev, HCI_FAST_CONNECTABLE);
		else
			hci_dev_clear_flag(hdev, HCI_FAST_CONNECTABLE);

		send_settings_rsp(cmd->sk, MGMT_OP_SET_FAST_CONNECTABLE, hdev);
		new_settings(hdev, cmd->sk);
	}

	mgmt_pending_free(cmd);
}

static int write_fast_connectable_sync(struct hci_dev *hdev, void *data)
{
	struct mgmt_pending_cmd *cmd = data;
	struct mgmt_mode *cp = cmd->param;

	return hci_write_fast_connectable_sync(hdev, cp->val);
}

static int set_fast_connectable(struct sock *sk, struct hci_dev *hdev,
				void *data, u16 len)
{
	struct mgmt_mode *cp = data;
	struct mgmt_pending_cmd *cmd;
	int err;

	bt_dev_dbg(hdev, "sock %p", sk);

	if (!hci_dev_test_flag(hdev, HCI_BREDR_ENABLED) ||
	    hdev->hci_ver < BLUETOOTH_VER_1_2)
		return mgmt_cmd_status(sk, hdev->id,
				       MGMT_OP_SET_FAST_CONNECTABLE,
				       MGMT_STATUS_NOT_SUPPORTED);

	if (cp->val != 0x00 && cp->val != 0x01)
		return mgmt_cmd_status(sk, hdev->id,
				       MGMT_OP_SET_FAST_CONNECTABLE,
				       MGMT_STATUS_INVALID_PARAMS);

	hci_dev_lock(hdev);

	if (!!cp->val == hci_dev_test_flag(hdev, HCI_FAST_CONNECTABLE)) {
		err = send_settings_rsp(sk, MGMT_OP_SET_FAST_CONNECTABLE, hdev);
		goto unlock;
	}

	if (!hdev_is_powered(hdev)) {
		hci_dev_change_flag(hdev, HCI_FAST_CONNECTABLE);
		err = send_settings_rsp(sk, MGMT_OP_SET_FAST_CONNECTABLE, hdev);
		new_settings(hdev, sk);
		goto unlock;
	}

	cmd = mgmt_pending_new(sk, MGMT_OP_SET_FAST_CONNECTABLE, hdev, data,
			       len);
	if (!cmd)
		err = -ENOMEM;
	else
		err = hci_cmd_sync_queue(hdev, write_fast_connectable_sync, cmd,
					 fast_connectable_complete);

	if (err < 0) {
		mgmt_cmd_status(sk, hdev->id, MGMT_OP_SET_FAST_CONNECTABLE,
				MGMT_STATUS_FAILED);

		if (cmd)
			mgmt_pending_free(cmd);
	}

unlock:
	hci_dev_unlock(hdev);

	return err;
}

static void set_bredr_complete(struct hci_dev *hdev, void *data, int err)
{
	struct mgmt_pending_cmd *cmd = data;

	bt_dev_dbg(hdev, "err %d", err);

	if (err) {
		u8 mgmt_err = mgmt_status(err);

		/* We need to restore the flag if related HCI commands
		 * failed.
		 */
		hci_dev_clear_flag(hdev, HCI_BREDR_ENABLED);

		mgmt_cmd_status(cmd->sk, cmd->hdev->id, cmd->opcode, mgmt_err);
	} else {
		send_settings_rsp(cmd->sk, MGMT_OP_SET_BREDR, hdev);
		new_settings(hdev, cmd->sk);
	}

	mgmt_pending_free(cmd);
}

static int set_bredr_sync(struct hci_dev *hdev, void *data)
{
	int status;

	status = hci_write_fast_connectable_sync(hdev, false);

	if (!status)
		status = hci_update_scan_sync(hdev);

	/* Since only the advertising data flags will change, there
	 * is no need to update the scan response data.
	 */
	if (!status)
		status = hci_update_adv_data_sync(hdev, hdev->cur_adv_instance);

	return status;
}

static int set_bredr(struct sock *sk, struct hci_dev *hdev, void *data, u16 len)
{
	struct mgmt_mode *cp = data;
	struct mgmt_pending_cmd *cmd;
	int err;

	bt_dev_dbg(hdev, "sock %p", sk);

	if (!lmp_bredr_capable(hdev) || !lmp_le_capable(hdev))
		return mgmt_cmd_status(sk, hdev->id, MGMT_OP_SET_BREDR,
				       MGMT_STATUS_NOT_SUPPORTED);

	if (!hci_dev_test_flag(hdev, HCI_LE_ENABLED))
		return mgmt_cmd_status(sk, hdev->id, MGMT_OP_SET_BREDR,
				       MGMT_STATUS_REJECTED);

	if (cp->val != 0x00 && cp->val != 0x01)
		return mgmt_cmd_status(sk, hdev->id, MGMT_OP_SET_BREDR,
				       MGMT_STATUS_INVALID_PARAMS);

	hci_dev_lock(hdev);

	if (cp->val == hci_dev_test_flag(hdev, HCI_BREDR_ENABLED)) {
		err = send_settings_rsp(sk, MGMT_OP_SET_BREDR, hdev);
		goto unlock;
	}

	if (!hdev_is_powered(hdev)) {
		if (!cp->val) {
			hci_dev_clear_flag(hdev, HCI_DISCOVERABLE);
			hci_dev_clear_flag(hdev, HCI_SSP_ENABLED);
			hci_dev_clear_flag(hdev, HCI_LINK_SECURITY);
			hci_dev_clear_flag(hdev, HCI_FAST_CONNECTABLE);
		}

		hci_dev_change_flag(hdev, HCI_BREDR_ENABLED);

		err = send_settings_rsp(sk, MGMT_OP_SET_BREDR, hdev);
		if (err < 0)
			goto unlock;

		err = new_settings(hdev, sk);
		goto unlock;
	}

	/* Reject disabling when powered on */
	if (!cp->val) {
		err = mgmt_cmd_status(sk, hdev->id, MGMT_OP_SET_BREDR,
				      MGMT_STATUS_REJECTED);
		goto unlock;
	} else {
		/* When configuring a dual-mode controller to operate
		 * with LE only and using a static address, then switching
		 * BR/EDR back on is not allowed.
		 *
		 * Dual-mode controllers shall operate with the public
		 * address as its identity address for BR/EDR and LE. So
		 * reject the attempt to create an invalid configuration.
		 *
		 * The same restrictions applies when secure connections
		 * has been enabled. For BR/EDR this is a controller feature
		 * while for LE it is a host stack feature. This means that
		 * switching BR/EDR back on when secure connections has been
		 * enabled is not a supported transaction.
		 */
		if (!hci_dev_test_flag(hdev, HCI_BREDR_ENABLED) &&
		    (bacmp(&hdev->static_addr, BDADDR_ANY) ||
		     hci_dev_test_flag(hdev, HCI_SC_ENABLED))) {
			err = mgmt_cmd_status(sk, hdev->id, MGMT_OP_SET_BREDR,
					      MGMT_STATUS_REJECTED);
			goto unlock;
		}
	}

	cmd = mgmt_pending_new(sk, MGMT_OP_SET_BREDR, hdev, data, len);
	if (!cmd)
		err = -ENOMEM;
	else
		err = hci_cmd_sync_queue(hdev, set_bredr_sync, cmd,
					 set_bredr_complete);

	if (err < 0) {
		mgmt_cmd_status(sk, hdev->id, MGMT_OP_SET_BREDR,
				MGMT_STATUS_FAILED);
		if (cmd)
			mgmt_pending_free(cmd);

		goto unlock;
	}

	/* We need to flip the bit already here so that
	 * hci_req_update_adv_data generates the correct flags.
	 */
	hci_dev_set_flag(hdev, HCI_BREDR_ENABLED);

unlock:
	hci_dev_unlock(hdev);
	return err;
}

static void set_secure_conn_complete(struct hci_dev *hdev, void *data, int err)
{
	struct mgmt_pending_cmd *cmd = data;
	struct mgmt_mode *cp;

	bt_dev_dbg(hdev, "err %d", err);

	if (err) {
		u8 mgmt_err = mgmt_status(err);

		mgmt_cmd_status(cmd->sk, cmd->hdev->id, cmd->opcode, mgmt_err);
		goto done;
	}

	cp = cmd->param;

	switch (cp->val) {
	case 0x00:
		hci_dev_clear_flag(hdev, HCI_SC_ENABLED);
		hci_dev_clear_flag(hdev, HCI_SC_ONLY);
		break;
	case 0x01:
		hci_dev_set_flag(hdev, HCI_SC_ENABLED);
		hci_dev_clear_flag(hdev, HCI_SC_ONLY);
		break;
	case 0x02:
		hci_dev_set_flag(hdev, HCI_SC_ENABLED);
		hci_dev_set_flag(hdev, HCI_SC_ONLY);
		break;
	}

	send_settings_rsp(cmd->sk, cmd->opcode, hdev);
	new_settings(hdev, cmd->sk);

done:
	mgmt_pending_free(cmd);
}

static int set_secure_conn_sync(struct hci_dev *hdev, void *data)
{
	struct mgmt_pending_cmd *cmd = data;
	struct mgmt_mode *cp = cmd->param;
	u8 val = !!cp->val;

	/* Force write of val */
	hci_dev_set_flag(hdev, HCI_SC_ENABLED);

	return hci_write_sc_support_sync(hdev, val);
}

static int set_secure_conn(struct sock *sk, struct hci_dev *hdev,
			   void *data, u16 len)
{
	struct mgmt_mode *cp = data;
	struct mgmt_pending_cmd *cmd;
	u8 val;
	int err;

	bt_dev_dbg(hdev, "sock %p", sk);

	if (!lmp_sc_capable(hdev) &&
	    !hci_dev_test_flag(hdev, HCI_LE_ENABLED))
		return mgmt_cmd_status(sk, hdev->id, MGMT_OP_SET_SECURE_CONN,
				       MGMT_STATUS_NOT_SUPPORTED);

	if (hci_dev_test_flag(hdev, HCI_BREDR_ENABLED) &&
	    lmp_sc_capable(hdev) &&
	    !hci_dev_test_flag(hdev, HCI_SSP_ENABLED))
		return mgmt_cmd_status(sk, hdev->id, MGMT_OP_SET_SECURE_CONN,
				       MGMT_STATUS_REJECTED);

	if (cp->val != 0x00 && cp->val != 0x01 && cp->val != 0x02)
		return mgmt_cmd_status(sk, hdev->id, MGMT_OP_SET_SECURE_CONN,
				       MGMT_STATUS_INVALID_PARAMS);

	hci_dev_lock(hdev);

	if (!hdev_is_powered(hdev) || !lmp_sc_capable(hdev) ||
	    !hci_dev_test_flag(hdev, HCI_BREDR_ENABLED)) {
		bool changed;

		if (cp->val) {
			changed = !hci_dev_test_and_set_flag(hdev,
							     HCI_SC_ENABLED);
			if (cp->val == 0x02)
				hci_dev_set_flag(hdev, HCI_SC_ONLY);
			else
				hci_dev_clear_flag(hdev, HCI_SC_ONLY);
		} else {
			changed = hci_dev_test_and_clear_flag(hdev,
							      HCI_SC_ENABLED);
			hci_dev_clear_flag(hdev, HCI_SC_ONLY);
		}

		err = send_settings_rsp(sk, MGMT_OP_SET_SECURE_CONN, hdev);
		if (err < 0)
			goto failed;

		if (changed)
			err = new_settings(hdev, sk);

		goto failed;
	}

	val = !!cp->val;

	if (val == hci_dev_test_flag(hdev, HCI_SC_ENABLED) &&
	    (cp->val == 0x02) == hci_dev_test_flag(hdev, HCI_SC_ONLY)) {
		err = send_settings_rsp(sk, MGMT_OP_SET_SECURE_CONN, hdev);
		goto failed;
	}

	cmd = mgmt_pending_new(sk, MGMT_OP_SET_SECURE_CONN, hdev, data, len);
	if (!cmd)
		err = -ENOMEM;
	else
		err = hci_cmd_sync_queue(hdev, set_secure_conn_sync, cmd,
					 set_secure_conn_complete);

	if (err < 0) {
		mgmt_cmd_status(sk, hdev->id, MGMT_OP_SET_SECURE_CONN,
				MGMT_STATUS_FAILED);
		if (cmd)
			mgmt_pending_free(cmd);
	}

failed:
	hci_dev_unlock(hdev);
	return err;
}

static int set_debug_keys(struct sock *sk, struct hci_dev *hdev,
			  void *data, u16 len)
{
	struct mgmt_mode *cp = data;
	bool changed, use_changed;
	int err;

	bt_dev_dbg(hdev, "sock %p", sk);

	if (cp->val != 0x00 && cp->val != 0x01 && cp->val != 0x02)
		return mgmt_cmd_status(sk, hdev->id, MGMT_OP_SET_DEBUG_KEYS,
				       MGMT_STATUS_INVALID_PARAMS);

	hci_dev_lock(hdev);

	if (cp->val)
		changed = !hci_dev_test_and_set_flag(hdev, HCI_KEEP_DEBUG_KEYS);
	else
		changed = hci_dev_test_and_clear_flag(hdev,
						      HCI_KEEP_DEBUG_KEYS);

	if (cp->val == 0x02)
		use_changed = !hci_dev_test_and_set_flag(hdev,
							 HCI_USE_DEBUG_KEYS);
	else
		use_changed = hci_dev_test_and_clear_flag(hdev,
							  HCI_USE_DEBUG_KEYS);

	if (hdev_is_powered(hdev) && use_changed &&
	    hci_dev_test_flag(hdev, HCI_SSP_ENABLED)) {
		u8 mode = (cp->val == 0x02) ? 0x01 : 0x00;
		hci_send_cmd(hdev, HCI_OP_WRITE_SSP_DEBUG_MODE,
			     sizeof(mode), &mode);
	}

	err = send_settings_rsp(sk, MGMT_OP_SET_DEBUG_KEYS, hdev);
	if (err < 0)
		goto unlock;

	if (changed)
		err = new_settings(hdev, sk);

unlock:
	hci_dev_unlock(hdev);
	return err;
}

static int set_privacy(struct sock *sk, struct hci_dev *hdev, void *cp_data,
		       u16 len)
{
	struct mgmt_cp_set_privacy *cp = cp_data;
	bool changed;
	int err;

	bt_dev_dbg(hdev, "sock %p", sk);

	if (!lmp_le_capable(hdev))
		return mgmt_cmd_status(sk, hdev->id, MGMT_OP_SET_PRIVACY,
				       MGMT_STATUS_NOT_SUPPORTED);

	if (cp->privacy != 0x00 && cp->privacy != 0x01 && cp->privacy != 0x02)
		return mgmt_cmd_status(sk, hdev->id, MGMT_OP_SET_PRIVACY,
				       MGMT_STATUS_INVALID_PARAMS);

	if (hdev_is_powered(hdev))
		return mgmt_cmd_status(sk, hdev->id, MGMT_OP_SET_PRIVACY,
				       MGMT_STATUS_REJECTED);

	hci_dev_lock(hdev);

	/* If user space supports this command it is also expected to
	 * handle IRKs. Therefore, set the HCI_RPA_RESOLVING flag.
	 */
	hci_dev_set_flag(hdev, HCI_RPA_RESOLVING);

	if (cp->privacy) {
		changed = !hci_dev_test_and_set_flag(hdev, HCI_PRIVACY);
		memcpy(hdev->irk, cp->irk, sizeof(hdev->irk));
		hci_dev_set_flag(hdev, HCI_RPA_EXPIRED);
		hci_adv_instances_set_rpa_expired(hdev, true);
		if (cp->privacy == 0x02)
			hci_dev_set_flag(hdev, HCI_LIMITED_PRIVACY);
		else
			hci_dev_clear_flag(hdev, HCI_LIMITED_PRIVACY);
	} else {
		changed = hci_dev_test_and_clear_flag(hdev, HCI_PRIVACY);
		memset(hdev->irk, 0, sizeof(hdev->irk));
		hci_dev_clear_flag(hdev, HCI_RPA_EXPIRED);
		hci_adv_instances_set_rpa_expired(hdev, false);
		hci_dev_clear_flag(hdev, HCI_LIMITED_PRIVACY);
	}

	err = send_settings_rsp(sk, MGMT_OP_SET_PRIVACY, hdev);
	if (err < 0)
		goto unlock;

	if (changed)
		err = new_settings(hdev, sk);

unlock:
	hci_dev_unlock(hdev);
	return err;
}

static bool irk_is_valid(struct mgmt_irk_info *irk)
{
	switch (irk->addr.type) {
	case BDADDR_LE_PUBLIC:
		return true;

	case BDADDR_LE_RANDOM:
		/* Two most significant bits shall be set */
		if ((irk->addr.bdaddr.b[5] & 0xc0) != 0xc0)
			return false;
		return true;
	}

	return false;
}

static int load_irks(struct sock *sk, struct hci_dev *hdev, void *cp_data,
		     u16 len)
{
	struct mgmt_cp_load_irks *cp = cp_data;
	const u16 max_irk_count = ((U16_MAX - sizeof(*cp)) /
				   sizeof(struct mgmt_irk_info));
	u16 irk_count, expected_len;
	int i, err;

	bt_dev_dbg(hdev, "sock %p", sk);

	if (!lmp_le_capable(hdev))
		return mgmt_cmd_status(sk, hdev->id, MGMT_OP_LOAD_IRKS,
				       MGMT_STATUS_NOT_SUPPORTED);

	irk_count = __le16_to_cpu(cp->irk_count);
	if (irk_count > max_irk_count) {
		bt_dev_err(hdev, "load_irks: too big irk_count value %u",
			   irk_count);
		return mgmt_cmd_status(sk, hdev->id, MGMT_OP_LOAD_IRKS,
				       MGMT_STATUS_INVALID_PARAMS);
	}

	expected_len = struct_size(cp, irks, irk_count);
	if (expected_len != len) {
		bt_dev_err(hdev, "load_irks: expected %u bytes, got %u bytes",
			   expected_len, len);
		return mgmt_cmd_status(sk, hdev->id, MGMT_OP_LOAD_IRKS,
				       MGMT_STATUS_INVALID_PARAMS);
	}

	bt_dev_dbg(hdev, "irk_count %u", irk_count);

	for (i = 0; i < irk_count; i++) {
		struct mgmt_irk_info *key = &cp->irks[i];

		if (!irk_is_valid(key))
			return mgmt_cmd_status(sk, hdev->id,
					       MGMT_OP_LOAD_IRKS,
					       MGMT_STATUS_INVALID_PARAMS);
	}

	hci_dev_lock(hdev);

	hci_smp_irks_clear(hdev);

	for (i = 0; i < irk_count; i++) {
		struct mgmt_irk_info *irk = &cp->irks[i];

		if (hci_is_blocked_key(hdev,
				       HCI_BLOCKED_KEY_TYPE_IRK,
				       irk->val)) {
			bt_dev_warn(hdev, "Skipping blocked IRK for %pMR",
				    &irk->addr.bdaddr);
			continue;
		}

		hci_add_irk(hdev, &irk->addr.bdaddr,
			    le_addr_type(irk->addr.type), irk->val,
			    BDADDR_ANY);
	}

	hci_dev_set_flag(hdev, HCI_RPA_RESOLVING);

	err = mgmt_cmd_complete(sk, hdev->id, MGMT_OP_LOAD_IRKS, 0, NULL, 0);

	hci_dev_unlock(hdev);

	return err;
}

static bool ltk_is_valid(struct mgmt_ltk_info *key)
{
	if (key->initiator != 0x00 && key->initiator != 0x01)
		return false;

	switch (key->addr.type) {
	case BDADDR_LE_PUBLIC:
		return true;

	case BDADDR_LE_RANDOM:
		/* Two most significant bits shall be set */
		if ((key->addr.bdaddr.b[5] & 0xc0) != 0xc0)
			return false;
		return true;
	}

	return false;
}

static int load_long_term_keys(struct sock *sk, struct hci_dev *hdev,
			       void *cp_data, u16 len)
{
	struct mgmt_cp_load_long_term_keys *cp = cp_data;
	const u16 max_key_count = ((U16_MAX - sizeof(*cp)) /
				   sizeof(struct mgmt_ltk_info));
	u16 key_count, expected_len;
	int i, err;

	bt_dev_dbg(hdev, "sock %p", sk);

	if (!lmp_le_capable(hdev))
		return mgmt_cmd_status(sk, hdev->id, MGMT_OP_LOAD_LONG_TERM_KEYS,
				       MGMT_STATUS_NOT_SUPPORTED);

	key_count = __le16_to_cpu(cp->key_count);
	if (key_count > max_key_count) {
		bt_dev_err(hdev, "load_ltks: too big key_count value %u",
			   key_count);
		return mgmt_cmd_status(sk, hdev->id, MGMT_OP_LOAD_LONG_TERM_KEYS,
				       MGMT_STATUS_INVALID_PARAMS);
	}

	expected_len = struct_size(cp, keys, key_count);
	if (expected_len != len) {
		bt_dev_err(hdev, "load_keys: expected %u bytes, got %u bytes",
			   expected_len, len);
		return mgmt_cmd_status(sk, hdev->id, MGMT_OP_LOAD_LONG_TERM_KEYS,
				       MGMT_STATUS_INVALID_PARAMS);
	}

	bt_dev_dbg(hdev, "key_count %u", key_count);

	hci_dev_lock(hdev);

	hci_smp_ltks_clear(hdev);

	for (i = 0; i < key_count; i++) {
		struct mgmt_ltk_info *key = &cp->keys[i];
		u8 type, authenticated;

		if (hci_is_blocked_key(hdev,
				       HCI_BLOCKED_KEY_TYPE_LTK,
				       key->val)) {
			bt_dev_warn(hdev, "Skipping blocked LTK for %pMR",
				    &key->addr.bdaddr);
			continue;
		}

		if (!ltk_is_valid(key)) {
			bt_dev_warn(hdev, "Invalid LTK for %pMR",
				    &key->addr.bdaddr);
			continue;
		}

		switch (key->type) {
		case MGMT_LTK_UNAUTHENTICATED:
			authenticated = 0x00;
			type = key->initiator ? SMP_LTK : SMP_LTK_RESPONDER;
			break;
		case MGMT_LTK_AUTHENTICATED:
			authenticated = 0x01;
			type = key->initiator ? SMP_LTK : SMP_LTK_RESPONDER;
			break;
		case MGMT_LTK_P256_UNAUTH:
			authenticated = 0x00;
			type = SMP_LTK_P256;
			break;
		case MGMT_LTK_P256_AUTH:
			authenticated = 0x01;
			type = SMP_LTK_P256;
			break;
		case MGMT_LTK_P256_DEBUG:
			authenticated = 0x00;
			type = SMP_LTK_P256_DEBUG;
			fallthrough;
		default:
			continue;
		}

		hci_add_ltk(hdev, &key->addr.bdaddr,
			    le_addr_type(key->addr.type), type, authenticated,
			    key->val, key->enc_size, key->ediv, key->rand);
	}

	err = mgmt_cmd_complete(sk, hdev->id, MGMT_OP_LOAD_LONG_TERM_KEYS, 0,
			   NULL, 0);

	hci_dev_unlock(hdev);

	return err;
}

static void get_conn_info_complete(struct hci_dev *hdev, void *data, int err)
{
	struct mgmt_pending_cmd *cmd = data;
	struct hci_conn *conn = cmd->user_data;
	struct mgmt_cp_get_conn_info *cp = cmd->param;
	struct mgmt_rp_get_conn_info rp;
	u8 status;

	bt_dev_dbg(hdev, "err %d", err);

	memcpy(&rp.addr, &cp->addr, sizeof(rp.addr));

	status = mgmt_status(err);
	if (status == MGMT_STATUS_SUCCESS) {
		rp.rssi = conn->rssi;
		rp.tx_power = conn->tx_power;
		rp.max_tx_power = conn->max_tx_power;
	} else {
		rp.rssi = HCI_RSSI_INVALID;
		rp.tx_power = HCI_TX_POWER_INVALID;
		rp.max_tx_power = HCI_TX_POWER_INVALID;
	}

	mgmt_cmd_complete(cmd->sk, cmd->hdev->id, MGMT_OP_GET_CONN_INFO, status,
			  &rp, sizeof(rp));

	mgmt_pending_free(cmd);
}

static int get_conn_info_sync(struct hci_dev *hdev, void *data)
{
	struct mgmt_pending_cmd *cmd = data;
	struct mgmt_cp_get_conn_info *cp = cmd->param;
	struct hci_conn *conn;
	int err;
	__le16   handle;

	/* Make sure we are still connected */
	if (cp->addr.type == BDADDR_BREDR)
		conn = hci_conn_hash_lookup_ba(hdev, ACL_LINK,
					       &cp->addr.bdaddr);
	else
		conn = hci_conn_hash_lookup_ba(hdev, LE_LINK, &cp->addr.bdaddr);

	if (!conn || conn->state != BT_CONNECTED)
		return MGMT_STATUS_NOT_CONNECTED;

	cmd->user_data = conn;
	handle = cpu_to_le16(conn->handle);

	/* Refresh RSSI each time */
	err = hci_read_rssi_sync(hdev, handle);

	/* For LE links TX power does not change thus we don't need to
	 * query for it once value is known.
	 */
	if (!err && (!bdaddr_type_is_le(cp->addr.type) ||
		     conn->tx_power == HCI_TX_POWER_INVALID))
		err = hci_read_tx_power_sync(hdev, handle, 0x00);

	/* Max TX power needs to be read only once per connection */
	if (!err && conn->max_tx_power == HCI_TX_POWER_INVALID)
		err = hci_read_tx_power_sync(hdev, handle, 0x01);

	return err;
}

static int get_conn_info(struct sock *sk, struct hci_dev *hdev, void *data,
			 u16 len)
{
	struct mgmt_cp_get_conn_info *cp = data;
	struct mgmt_rp_get_conn_info rp;
	struct hci_conn *conn;
	unsigned long conn_info_age;
	int err = 0;

	bt_dev_dbg(hdev, "sock %p", sk);

	memset(&rp, 0, sizeof(rp));
	bacpy(&rp.addr.bdaddr, &cp->addr.bdaddr);
	rp.addr.type = cp->addr.type;

	if (!bdaddr_type_is_valid(cp->addr.type))
		return mgmt_cmd_complete(sk, hdev->id, MGMT_OP_GET_CONN_INFO,
					 MGMT_STATUS_INVALID_PARAMS,
					 &rp, sizeof(rp));

	hci_dev_lock(hdev);

	if (!hdev_is_powered(hdev)) {
		err = mgmt_cmd_complete(sk, hdev->id, MGMT_OP_GET_CONN_INFO,
					MGMT_STATUS_NOT_POWERED, &rp,
					sizeof(rp));
		goto unlock;
	}

	if (cp->addr.type == BDADDR_BREDR)
		conn = hci_conn_hash_lookup_ba(hdev, ACL_LINK,
					       &cp->addr.bdaddr);
	else
		conn = hci_conn_hash_lookup_ba(hdev, LE_LINK, &cp->addr.bdaddr);

	if (!conn || conn->state != BT_CONNECTED) {
		err = mgmt_cmd_complete(sk, hdev->id, MGMT_OP_GET_CONN_INFO,
					MGMT_STATUS_NOT_CONNECTED, &rp,
					sizeof(rp));
		goto unlock;
	}

	/* To avoid client trying to guess when to poll again for information we
	 * calculate conn info age as random value between min/max set in hdev.
	 */
	conn_info_age = get_random_u32_inclusive(hdev->conn_info_min_age,
						 hdev->conn_info_max_age - 1);

	/* Query controller to refresh cached values if they are too old or were
	 * never read.
	 */
	if (time_after(jiffies, conn->conn_info_timestamp +
		       msecs_to_jiffies(conn_info_age)) ||
	    !conn->conn_info_timestamp) {
		struct mgmt_pending_cmd *cmd;

		cmd = mgmt_pending_new(sk, MGMT_OP_GET_CONN_INFO, hdev, data,
				       len);
		if (!cmd) {
			err = -ENOMEM;
		} else {
			err = hci_cmd_sync_queue(hdev, get_conn_info_sync,
						 cmd, get_conn_info_complete);
		}

		if (err < 0) {
			mgmt_cmd_complete(sk, hdev->id, MGMT_OP_GET_CONN_INFO,
					  MGMT_STATUS_FAILED, &rp, sizeof(rp));

			if (cmd)
				mgmt_pending_free(cmd);

			goto unlock;
		}

		conn->conn_info_timestamp = jiffies;
	} else {
		/* Cache is valid, just reply with values cached in hci_conn */
		rp.rssi = conn->rssi;
		rp.tx_power = conn->tx_power;
		rp.max_tx_power = conn->max_tx_power;

		err = mgmt_cmd_complete(sk, hdev->id, MGMT_OP_GET_CONN_INFO,
					MGMT_STATUS_SUCCESS, &rp, sizeof(rp));
	}

unlock:
	hci_dev_unlock(hdev);
	return err;
}

static void get_clock_info_complete(struct hci_dev *hdev, void *data, int err)
{
	struct mgmt_pending_cmd *cmd = data;
	struct mgmt_cp_get_clock_info *cp = cmd->param;
	struct mgmt_rp_get_clock_info rp;
	struct hci_conn *conn = cmd->user_data;
	u8 status = mgmt_status(err);

	bt_dev_dbg(hdev, "err %d", err);

	memset(&rp, 0, sizeof(rp));
	bacpy(&rp.addr.bdaddr, &cp->addr.bdaddr);
	rp.addr.type = cp->addr.type;

	if (err)
		goto complete;

	rp.local_clock = cpu_to_le32(hdev->clock);

	if (conn) {
		rp.piconet_clock = cpu_to_le32(conn->clock);
		rp.accuracy = cpu_to_le16(conn->clock_accuracy);
	}

complete:
	mgmt_cmd_complete(cmd->sk, cmd->hdev->id, cmd->opcode, status, &rp,
			  sizeof(rp));

	mgmt_pending_free(cmd);
}

static int get_clock_info_sync(struct hci_dev *hdev, void *data)
{
	struct mgmt_pending_cmd *cmd = data;
	struct mgmt_cp_get_clock_info *cp = cmd->param;
	struct hci_cp_read_clock hci_cp;
	struct hci_conn *conn;

	memset(&hci_cp, 0, sizeof(hci_cp));
	hci_read_clock_sync(hdev, &hci_cp);

	/* Make sure connection still exists */
	conn = hci_conn_hash_lookup_ba(hdev, ACL_LINK, &cp->addr.bdaddr);
	if (!conn || conn->state != BT_CONNECTED)
		return MGMT_STATUS_NOT_CONNECTED;

	cmd->user_data = conn;
	hci_cp.handle = cpu_to_le16(conn->handle);
	hci_cp.which = 0x01; /* Piconet clock */

	return hci_read_clock_sync(hdev, &hci_cp);
}

static int get_clock_info(struct sock *sk, struct hci_dev *hdev, void *data,
								u16 len)
{
	struct mgmt_cp_get_clock_info *cp = data;
	struct mgmt_rp_get_clock_info rp;
	struct mgmt_pending_cmd *cmd;
	struct hci_conn *conn;
	int err;

	bt_dev_dbg(hdev, "sock %p", sk);

	memset(&rp, 0, sizeof(rp));
	bacpy(&rp.addr.bdaddr, &cp->addr.bdaddr);
	rp.addr.type = cp->addr.type;

	if (cp->addr.type != BDADDR_BREDR)
		return mgmt_cmd_complete(sk, hdev->id, MGMT_OP_GET_CLOCK_INFO,
					 MGMT_STATUS_INVALID_PARAMS,
					 &rp, sizeof(rp));

	hci_dev_lock(hdev);

	if (!hdev_is_powered(hdev)) {
		err = mgmt_cmd_complete(sk, hdev->id, MGMT_OP_GET_CLOCK_INFO,
					MGMT_STATUS_NOT_POWERED, &rp,
					sizeof(rp));
		goto unlock;
	}

	if (bacmp(&cp->addr.bdaddr, BDADDR_ANY)) {
		conn = hci_conn_hash_lookup_ba(hdev, ACL_LINK,
					       &cp->addr.bdaddr);
		if (!conn || conn->state != BT_CONNECTED) {
			err = mgmt_cmd_complete(sk, hdev->id,
						MGMT_OP_GET_CLOCK_INFO,
						MGMT_STATUS_NOT_CONNECTED,
						&rp, sizeof(rp));
			goto unlock;
		}
	} else {
		conn = NULL;
	}

	cmd = mgmt_pending_new(sk, MGMT_OP_GET_CLOCK_INFO, hdev, data, len);
	if (!cmd)
		err = -ENOMEM;
	else
		err = hci_cmd_sync_queue(hdev, get_clock_info_sync, cmd,
					 get_clock_info_complete);

	if (err < 0) {
		err = mgmt_cmd_complete(sk, hdev->id, MGMT_OP_GET_CLOCK_INFO,
					MGMT_STATUS_FAILED, &rp, sizeof(rp));

		if (cmd)
			mgmt_pending_free(cmd);
	}


unlock:
	hci_dev_unlock(hdev);
	return err;
}

static bool is_connected(struct hci_dev *hdev, bdaddr_t *addr, u8 type)
{
	struct hci_conn *conn;

	conn = hci_conn_hash_lookup_ba(hdev, LE_LINK, addr);
	if (!conn)
		return false;

	if (conn->dst_type != type)
		return false;

	if (conn->state != BT_CONNECTED)
		return false;

	return true;
}

/* This function requires the caller holds hdev->lock */
static int hci_conn_params_set(struct hci_dev *hdev, bdaddr_t *addr,
			       u8 addr_type, u8 auto_connect)
{
	struct hci_conn_params *params;

	params = hci_conn_params_add(hdev, addr, addr_type);
	if (!params)
		return -EIO;

	if (params->auto_connect == auto_connect)
		return 0;

	hci_pend_le_list_del_init(params);

	switch (auto_connect) {
	case HCI_AUTO_CONN_DISABLED:
	case HCI_AUTO_CONN_LINK_LOSS:
		/* If auto connect is being disabled when we're trying to
		 * connect to device, keep connecting.
		 */
		if (params->explicit_connect)
			hci_pend_le_list_add(params, &hdev->pend_le_conns);
		break;
	case HCI_AUTO_CONN_REPORT:
		if (params->explicit_connect)
			hci_pend_le_list_add(params, &hdev->pend_le_conns);
		else
			hci_pend_le_list_add(params, &hdev->pend_le_reports);
		break;
	case HCI_AUTO_CONN_DIRECT:
	case HCI_AUTO_CONN_ALWAYS:
		if (!is_connected(hdev, addr, addr_type))
			hci_pend_le_list_add(params, &hdev->pend_le_conns);
		break;
	}

	params->auto_connect = auto_connect;

	bt_dev_dbg(hdev, "addr %pMR (type %u) auto_connect %u",
		   addr, addr_type, auto_connect);

	return 0;
}

static void device_added(struct sock *sk, struct hci_dev *hdev,
			 bdaddr_t *bdaddr, u8 type, u8 action)
{
	struct mgmt_ev_device_added ev;

	bacpy(&ev.addr.bdaddr, bdaddr);
	ev.addr.type = type;
	ev.action = action;

	mgmt_event(MGMT_EV_DEVICE_ADDED, hdev, &ev, sizeof(ev), sk);
}

static void add_device_complete(struct hci_dev *hdev, void *data, int err)
{
	struct mgmt_pending_cmd *cmd = data;
	struct mgmt_cp_add_device *cp = cmd->param;

	if (!err) {
		struct hci_conn_params *params;

		params = hci_conn_params_lookup(hdev, &cp->addr.bdaddr,
						le_addr_type(cp->addr.type));

		device_added(cmd->sk, hdev, &cp->addr.bdaddr, cp->addr.type,
			     cp->action);
		device_flags_changed(NULL, hdev, &cp->addr.bdaddr,
				     cp->addr.type, hdev->conn_flags,
				     params ? params->flags : 0);
	}

	mgmt_cmd_complete(cmd->sk, hdev->id, MGMT_OP_ADD_DEVICE,
			  mgmt_status(err), &cp->addr, sizeof(cp->addr));
	mgmt_pending_free(cmd);
}

static int add_device_sync(struct hci_dev *hdev, void *data)
{
	return hci_update_passive_scan_sync(hdev);
}

static int add_device(struct sock *sk, struct hci_dev *hdev,
		      void *data, u16 len)
{
	struct mgmt_pending_cmd *cmd;
	struct mgmt_cp_add_device *cp = data;
	u8 auto_conn, addr_type;
	struct hci_conn_params *params;
	int err;
	u32 current_flags = 0;
	u32 supported_flags;

	bt_dev_dbg(hdev, "sock %p", sk);

	if (!bdaddr_type_is_valid(cp->addr.type) ||
	    !bacmp(&cp->addr.bdaddr, BDADDR_ANY))
		return mgmt_cmd_complete(sk, hdev->id, MGMT_OP_ADD_DEVICE,
					 MGMT_STATUS_INVALID_PARAMS,
					 &cp->addr, sizeof(cp->addr));

	if (cp->action != 0x00 && cp->action != 0x01 && cp->action != 0x02)
		return mgmt_cmd_complete(sk, hdev->id, MGMT_OP_ADD_DEVICE,
					 MGMT_STATUS_INVALID_PARAMS,
					 &cp->addr, sizeof(cp->addr));

	hci_dev_lock(hdev);

	if (cp->addr.type == BDADDR_BREDR) {
		/* Only incoming connections action is supported for now */
		if (cp->action != 0x01) {
			err = mgmt_cmd_complete(sk, hdev->id,
						MGMT_OP_ADD_DEVICE,
						MGMT_STATUS_INVALID_PARAMS,
						&cp->addr, sizeof(cp->addr));
			goto unlock;
		}

		err = hci_bdaddr_list_add_with_flags(&hdev->accept_list,
						     &cp->addr.bdaddr,
						     cp->addr.type, 0);
		if (err)
			goto unlock;

		hci_update_scan(hdev);

		goto added;
	}

	addr_type = le_addr_type(cp->addr.type);

	if (cp->action == 0x02)
		auto_conn = HCI_AUTO_CONN_ALWAYS;
	else if (cp->action == 0x01)
		auto_conn = HCI_AUTO_CONN_DIRECT;
	else
		auto_conn = HCI_AUTO_CONN_REPORT;

	/* Kernel internally uses conn_params with resolvable private
	 * address, but Add Device allows only identity addresses.
	 * Make sure it is enforced before calling
	 * hci_conn_params_lookup.
	 */
	if (!hci_is_identity_address(&cp->addr.bdaddr, addr_type)) {
		err = mgmt_cmd_complete(sk, hdev->id, MGMT_OP_ADD_DEVICE,
					MGMT_STATUS_INVALID_PARAMS,
					&cp->addr, sizeof(cp->addr));
		goto unlock;
	}

	/* If the connection parameters don't exist for this device,
	 * they will be created and configured with defaults.
	 */
	if (hci_conn_params_set(hdev, &cp->addr.bdaddr, addr_type,
				auto_conn) < 0) {
		err = mgmt_cmd_complete(sk, hdev->id, MGMT_OP_ADD_DEVICE,
					MGMT_STATUS_FAILED, &cp->addr,
					sizeof(cp->addr));
		goto unlock;
	} else {
		params = hci_conn_params_lookup(hdev, &cp->addr.bdaddr,
						addr_type);
		if (params)
			current_flags = params->flags;
	}

	cmd = mgmt_pending_new(sk, MGMT_OP_ADD_DEVICE, hdev, data, len);
	if (!cmd) {
		err = -ENOMEM;
		goto unlock;
	}

	err = hci_cmd_sync_queue(hdev, add_device_sync, cmd,
				 add_device_complete);
	if (err < 0) {
		err = mgmt_cmd_complete(sk, hdev->id, MGMT_OP_ADD_DEVICE,
					MGMT_STATUS_FAILED, &cp->addr,
					sizeof(cp->addr));
		mgmt_pending_free(cmd);
	}

	goto unlock;

added:
	device_added(sk, hdev, &cp->addr.bdaddr, cp->addr.type, cp->action);
	supported_flags = hdev->conn_flags;
	device_flags_changed(NULL, hdev, &cp->addr.bdaddr, cp->addr.type,
			     supported_flags, current_flags);

	err = mgmt_cmd_complete(sk, hdev->id, MGMT_OP_ADD_DEVICE,
				MGMT_STATUS_SUCCESS, &cp->addr,
				sizeof(cp->addr));

unlock:
	hci_dev_unlock(hdev);
	return err;
}

static void device_removed(struct sock *sk, struct hci_dev *hdev,
			   bdaddr_t *bdaddr, u8 type)
{
	struct mgmt_ev_device_removed ev;

	bacpy(&ev.addr.bdaddr, bdaddr);
	ev.addr.type = type;

	mgmt_event(MGMT_EV_DEVICE_REMOVED, hdev, &ev, sizeof(ev), sk);
}

static int remove_device_sync(struct hci_dev *hdev, void *data)
{
	return hci_update_passive_scan_sync(hdev);
}

static int remove_device(struct sock *sk, struct hci_dev *hdev,
			 void *data, u16 len)
{
	struct mgmt_cp_remove_device *cp = data;
	int err;

	bt_dev_dbg(hdev, "sock %p", sk);

	hci_dev_lock(hdev);

	if (bacmp(&cp->addr.bdaddr, BDADDR_ANY)) {
		struct hci_conn_params *params;
		u8 addr_type;

		if (!bdaddr_type_is_valid(cp->addr.type)) {
			err = mgmt_cmd_complete(sk, hdev->id,
						MGMT_OP_REMOVE_DEVICE,
						MGMT_STATUS_INVALID_PARAMS,
						&cp->addr, sizeof(cp->addr));
			goto unlock;
		}

		if (cp->addr.type == BDADDR_BREDR) {
			err = hci_bdaddr_list_del(&hdev->accept_list,
						  &cp->addr.bdaddr,
						  cp->addr.type);
			if (err) {
				err = mgmt_cmd_complete(sk, hdev->id,
							MGMT_OP_REMOVE_DEVICE,
							MGMT_STATUS_INVALID_PARAMS,
							&cp->addr,
							sizeof(cp->addr));
				goto unlock;
			}

			hci_update_scan(hdev);

			device_removed(sk, hdev, &cp->addr.bdaddr,
				       cp->addr.type);
			goto complete;
		}

		addr_type = le_addr_type(cp->addr.type);

		/* Kernel internally uses conn_params with resolvable private
		 * address, but Remove Device allows only identity addresses.
		 * Make sure it is enforced before calling
		 * hci_conn_params_lookup.
		 */
		if (!hci_is_identity_address(&cp->addr.bdaddr, addr_type)) {
			err = mgmt_cmd_complete(sk, hdev->id,
						MGMT_OP_REMOVE_DEVICE,
						MGMT_STATUS_INVALID_PARAMS,
						&cp->addr, sizeof(cp->addr));
			goto unlock;
		}

		params = hci_conn_params_lookup(hdev, &cp->addr.bdaddr,
						addr_type);
		if (!params) {
			err = mgmt_cmd_complete(sk, hdev->id,
						MGMT_OP_REMOVE_DEVICE,
						MGMT_STATUS_INVALID_PARAMS,
						&cp->addr, sizeof(cp->addr));
			goto unlock;
		}

		if (params->auto_connect == HCI_AUTO_CONN_DISABLED ||
		    params->auto_connect == HCI_AUTO_CONN_EXPLICIT) {
			err = mgmt_cmd_complete(sk, hdev->id,
						MGMT_OP_REMOVE_DEVICE,
						MGMT_STATUS_INVALID_PARAMS,
						&cp->addr, sizeof(cp->addr));
			goto unlock;
		}

		hci_conn_params_free(params);

		device_removed(sk, hdev, &cp->addr.bdaddr, cp->addr.type);
	} else {
		struct hci_conn_params *p, *tmp;
		struct bdaddr_list *b, *btmp;

		if (cp->addr.type) {
			err = mgmt_cmd_complete(sk, hdev->id,
						MGMT_OP_REMOVE_DEVICE,
						MGMT_STATUS_INVALID_PARAMS,
						&cp->addr, sizeof(cp->addr));
			goto unlock;
		}

		list_for_each_entry_safe(b, btmp, &hdev->accept_list, list) {
			device_removed(sk, hdev, &b->bdaddr, b->bdaddr_type);
			list_del(&b->list);
			kfree(b);
		}

		hci_update_scan(hdev);

		list_for_each_entry_safe(p, tmp, &hdev->le_conn_params, list) {
			if (p->auto_connect == HCI_AUTO_CONN_DISABLED)
				continue;
			device_removed(sk, hdev, &p->addr, p->addr_type);
			if (p->explicit_connect) {
				p->auto_connect = HCI_AUTO_CONN_EXPLICIT;
				continue;
			}
			hci_conn_params_free(p);
		}

		bt_dev_dbg(hdev, "All LE connection parameters were removed");
	}

	hci_cmd_sync_queue(hdev, remove_device_sync, NULL, NULL);

complete:
	err = mgmt_cmd_complete(sk, hdev->id, MGMT_OP_REMOVE_DEVICE,
				MGMT_STATUS_SUCCESS, &cp->addr,
				sizeof(cp->addr));
unlock:
	hci_dev_unlock(hdev);
	return err;
}

static int conn_update_sync(struct hci_dev *hdev, void *data)
{
	struct hci_conn_params *params = data;
	struct hci_conn *conn;

	conn = hci_conn_hash_lookup_le(hdev, &params->addr, params->addr_type);
	if (!conn)
		return -ECANCELED;

	return hci_le_conn_update_sync(hdev, conn, params);
}

static int load_conn_param(struct sock *sk, struct hci_dev *hdev, void *data,
			   u16 len)
{
	struct mgmt_cp_load_conn_param *cp = data;
	const u16 max_param_count = ((U16_MAX - sizeof(*cp)) /
				     sizeof(struct mgmt_conn_param));
	u16 param_count, expected_len;
	int i;

	if (!lmp_le_capable(hdev))
		return mgmt_cmd_status(sk, hdev->id, MGMT_OP_LOAD_CONN_PARAM,
				       MGMT_STATUS_NOT_SUPPORTED);

	param_count = __le16_to_cpu(cp->param_count);
	if (param_count > max_param_count) {
		bt_dev_err(hdev, "load_conn_param: too big param_count value %u",
			   param_count);
		return mgmt_cmd_status(sk, hdev->id, MGMT_OP_LOAD_CONN_PARAM,
				       MGMT_STATUS_INVALID_PARAMS);
	}

	expected_len = struct_size(cp, params, param_count);
	if (expected_len != len) {
		bt_dev_err(hdev, "load_conn_param: expected %u bytes, got %u bytes",
			   expected_len, len);
		return mgmt_cmd_status(sk, hdev->id, MGMT_OP_LOAD_CONN_PARAM,
				       MGMT_STATUS_INVALID_PARAMS);
	}

	bt_dev_dbg(hdev, "param_count %u", param_count);

	hci_dev_lock(hdev);

	if (param_count > 1)
		hci_conn_params_clear_disabled(hdev);

	for (i = 0; i < param_count; i++) {
		struct mgmt_conn_param *param = &cp->params[i];
		struct hci_conn_params *hci_param;
		u16 min, max, latency, timeout;
		bool update = false;
		u8 addr_type;

		bt_dev_dbg(hdev, "Adding %pMR (type %u)", &param->addr.bdaddr,
			   param->addr.type);

		if (param->addr.type == BDADDR_LE_PUBLIC) {
			addr_type = ADDR_LE_DEV_PUBLIC;
		} else if (param->addr.type == BDADDR_LE_RANDOM) {
			addr_type = ADDR_LE_DEV_RANDOM;
		} else {
			bt_dev_err(hdev, "ignoring invalid connection parameters");
			continue;
		}

		min = le16_to_cpu(param->min_interval);
		max = le16_to_cpu(param->max_interval);
		latency = le16_to_cpu(param->latency);
		timeout = le16_to_cpu(param->timeout);

		bt_dev_dbg(hdev, "min 0x%04x max 0x%04x latency 0x%04x timeout 0x%04x",
			   min, max, latency, timeout);

		if (hci_check_conn_params(min, max, latency, timeout) < 0) {
			bt_dev_err(hdev, "ignoring invalid connection parameters");
			continue;
		}

		/* Detect when the loading is for an existing parameter then
		 * attempt to trigger the connection update procedure.
		 */
		if (!i && param_count == 1) {
			hci_param = hci_conn_params_lookup(hdev,
							   &param->addr.bdaddr,
							   addr_type);
			if (hci_param)
				update = true;
			else
				hci_conn_params_clear_disabled(hdev);
		}

		hci_param = hci_conn_params_add(hdev, &param->addr.bdaddr,
						addr_type);
		if (!hci_param) {
			bt_dev_err(hdev, "failed to add connection parameters");
			continue;
		}

		hci_param->conn_min_interval = min;
		hci_param->conn_max_interval = max;
		hci_param->conn_latency = latency;
		hci_param->supervision_timeout = timeout;

		/* Check if we need to trigger a connection update */
		if (update) {
			struct hci_conn *conn;

			/* Lookup for existing connection as central and check
			 * if parameters match and if they don't then trigger
			 * a connection update.
			 */
			conn = hci_conn_hash_lookup_le(hdev, &hci_param->addr,
						       addr_type);
			if (conn && conn->role == HCI_ROLE_MASTER &&
			    (conn->le_conn_min_interval != min ||
			     conn->le_conn_max_interval != max ||
			     conn->le_conn_latency != latency ||
			     conn->le_supv_timeout != timeout))
				hci_cmd_sync_queue(hdev, conn_update_sync,
						   hci_param, NULL);
		}
	}

	hci_dev_unlock(hdev);

	return mgmt_cmd_complete(sk, hdev->id, MGMT_OP_LOAD_CONN_PARAM, 0,
				 NULL, 0);
}

static int set_external_config(struct sock *sk, struct hci_dev *hdev,
			       void *data, u16 len)
{
	struct mgmt_cp_set_external_config *cp = data;
	bool changed;
	int err;

	bt_dev_dbg(hdev, "sock %p", sk);

	if (hdev_is_powered(hdev))
		return mgmt_cmd_status(sk, hdev->id, MGMT_OP_SET_EXTERNAL_CONFIG,
				       MGMT_STATUS_REJECTED);

	if (cp->config != 0x00 && cp->config != 0x01)
		return mgmt_cmd_status(sk, hdev->id, MGMT_OP_SET_EXTERNAL_CONFIG,
				         MGMT_STATUS_INVALID_PARAMS);

	if (!hci_test_quirk(hdev, HCI_QUIRK_EXTERNAL_CONFIG))
		return mgmt_cmd_status(sk, hdev->id, MGMT_OP_SET_EXTERNAL_CONFIG,
				       MGMT_STATUS_NOT_SUPPORTED);

	hci_dev_lock(hdev);

	if (cp->config)
		changed = !hci_dev_test_and_set_flag(hdev, HCI_EXT_CONFIGURED);
	else
		changed = hci_dev_test_and_clear_flag(hdev, HCI_EXT_CONFIGURED);

	err = send_options_rsp(sk, MGMT_OP_SET_EXTERNAL_CONFIG, hdev);
	if (err < 0)
		goto unlock;

	if (!changed)
		goto unlock;

	err = new_options(hdev, sk);

	if (hci_dev_test_flag(hdev, HCI_UNCONFIGURED) == is_configured(hdev)) {
		mgmt_index_removed(hdev);

		if (hci_dev_test_and_change_flag(hdev, HCI_UNCONFIGURED)) {
			hci_dev_set_flag(hdev, HCI_CONFIG);
			hci_dev_set_flag(hdev, HCI_AUTO_OFF);

			queue_work(hdev->req_workqueue, &hdev->power_on);
		} else {
			set_bit(HCI_RAW, &hdev->flags);
			mgmt_index_added(hdev);
		}
	}

unlock:
	hci_dev_unlock(hdev);
	return err;
}

static int set_public_address(struct sock *sk, struct hci_dev *hdev,
			      void *data, u16 len)
{
	struct mgmt_cp_set_public_address *cp = data;
	bool changed;
	int err;

	bt_dev_dbg(hdev, "sock %p", sk);

	if (hdev_is_powered(hdev))
		return mgmt_cmd_status(sk, hdev->id, MGMT_OP_SET_PUBLIC_ADDRESS,
				       MGMT_STATUS_REJECTED);

	if (!bacmp(&cp->bdaddr, BDADDR_ANY))
		return mgmt_cmd_status(sk, hdev->id, MGMT_OP_SET_PUBLIC_ADDRESS,
				       MGMT_STATUS_INVALID_PARAMS);

	if (!hdev->set_bdaddr)
		return mgmt_cmd_status(sk, hdev->id, MGMT_OP_SET_PUBLIC_ADDRESS,
				       MGMT_STATUS_NOT_SUPPORTED);

	hci_dev_lock(hdev);

	changed = !!bacmp(&hdev->public_addr, &cp->bdaddr);
	bacpy(&hdev->public_addr, &cp->bdaddr);

	err = send_options_rsp(sk, MGMT_OP_SET_PUBLIC_ADDRESS, hdev);
	if (err < 0)
		goto unlock;

	if (!changed)
		goto unlock;

	if (hci_dev_test_flag(hdev, HCI_UNCONFIGURED))
		err = new_options(hdev, sk);

	if (is_configured(hdev)) {
		mgmt_index_removed(hdev);

		hci_dev_clear_flag(hdev, HCI_UNCONFIGURED);

		hci_dev_set_flag(hdev, HCI_CONFIG);
		hci_dev_set_flag(hdev, HCI_AUTO_OFF);

		queue_work(hdev->req_workqueue, &hdev->power_on);
	}

unlock:
	hci_dev_unlock(hdev);
	return err;
}

static void read_local_oob_ext_data_complete(struct hci_dev *hdev, void *data,
					     int err)
{
	const struct mgmt_cp_read_local_oob_ext_data *mgmt_cp;
	struct mgmt_rp_read_local_oob_ext_data *mgmt_rp;
	u8 *h192, *r192, *h256, *r256;
	struct mgmt_pending_cmd *cmd = data;
	struct sk_buff *skb = cmd->skb;
	u8 status = mgmt_status(err);
	u16 eir_len;

	if (!status) {
		if (!skb)
			status = MGMT_STATUS_FAILED;
		else if (IS_ERR(skb))
			status = mgmt_status(PTR_ERR(skb));
		else
			status = mgmt_status(skb->data[0]);
	}

	bt_dev_dbg(hdev, "status %u", status);

	mgmt_cp = cmd->param;

	if (status) {
		status = mgmt_status(status);
		eir_len = 0;

		h192 = NULL;
		r192 = NULL;
		h256 = NULL;
		r256 = NULL;
	} else if (!bredr_sc_enabled(hdev)) {
		struct hci_rp_read_local_oob_data *rp;

		if (skb->len != sizeof(*rp)) {
			status = MGMT_STATUS_FAILED;
			eir_len = 0;
		} else {
			status = MGMT_STATUS_SUCCESS;
			rp = (void *)skb->data;

			eir_len = 5 + 18 + 18;
			h192 = rp->hash;
			r192 = rp->rand;
			h256 = NULL;
			r256 = NULL;
		}
	} else {
		struct hci_rp_read_local_oob_ext_data *rp;

		if (skb->len != sizeof(*rp)) {
			status = MGMT_STATUS_FAILED;
			eir_len = 0;
		} else {
			status = MGMT_STATUS_SUCCESS;
			rp = (void *)skb->data;

			if (hci_dev_test_flag(hdev, HCI_SC_ONLY)) {
				eir_len = 5 + 18 + 18;
				h192 = NULL;
				r192 = NULL;
			} else {
				eir_len = 5 + 18 + 18 + 18 + 18;
				h192 = rp->hash192;
				r192 = rp->rand192;
			}

			h256 = rp->hash256;
			r256 = rp->rand256;
		}
	}

	mgmt_rp = kmalloc(sizeof(*mgmt_rp) + eir_len, GFP_KERNEL);
	if (!mgmt_rp)
		goto done;

	if (eir_len == 0)
		goto send_rsp;

	eir_len = eir_append_data(mgmt_rp->eir, 0, EIR_CLASS_OF_DEV,
				  hdev->dev_class, 3);

	if (h192 && r192) {
		eir_len = eir_append_data(mgmt_rp->eir, eir_len,
					  EIR_SSP_HASH_C192, h192, 16);
		eir_len = eir_append_data(mgmt_rp->eir, eir_len,
					  EIR_SSP_RAND_R192, r192, 16);
	}

	if (h256 && r256) {
		eir_len = eir_append_data(mgmt_rp->eir, eir_len,
					  EIR_SSP_HASH_C256, h256, 16);
		eir_len = eir_append_data(mgmt_rp->eir, eir_len,
					  EIR_SSP_RAND_R256, r256, 16);
	}

send_rsp:
	mgmt_rp->type = mgmt_cp->type;
	mgmt_rp->eir_len = cpu_to_le16(eir_len);

	err = mgmt_cmd_complete(cmd->sk, hdev->id,
				MGMT_OP_READ_LOCAL_OOB_EXT_DATA, status,
				mgmt_rp, sizeof(*mgmt_rp) + eir_len);
	if (err < 0 || status)
		goto done;

	hci_sock_set_flag(cmd->sk, HCI_MGMT_OOB_DATA_EVENTS);

	err = mgmt_limited_event(MGMT_EV_LOCAL_OOB_DATA_UPDATED, hdev,
				 mgmt_rp, sizeof(*mgmt_rp) + eir_len,
				 HCI_MGMT_OOB_DATA_EVENTS, cmd->sk);
done:
	if (skb && !IS_ERR(skb))
		kfree_skb(skb);

	kfree(mgmt_rp);
	mgmt_pending_free(cmd);
}

static int read_local_ssp_oob_req(struct hci_dev *hdev, struct sock *sk,
				  struct mgmt_cp_read_local_oob_ext_data *cp)
{
	struct mgmt_pending_cmd *cmd;
	int err;

	cmd = mgmt_pending_new(sk, MGMT_OP_READ_LOCAL_OOB_EXT_DATA, hdev,
			       cp, sizeof(*cp));
	if (!cmd)
		return -ENOMEM;

	err = hci_cmd_sync_queue(hdev, read_local_oob_data_sync, cmd,
				 read_local_oob_ext_data_complete);

	if (err < 0) {
		mgmt_pending_remove(cmd);
		return err;
	}

	return 0;
}

static int read_local_oob_ext_data(struct sock *sk, struct hci_dev *hdev,
				   void *data, u16 data_len)
{
	struct mgmt_cp_read_local_oob_ext_data *cp = data;
	struct mgmt_rp_read_local_oob_ext_data *rp;
	size_t rp_len;
	u16 eir_len;
	u8 status, flags, role, addr[7], hash[16], rand[16];
	int err;

	bt_dev_dbg(hdev, "sock %p", sk);

	if (hdev_is_powered(hdev)) {
		switch (cp->type) {
		case BIT(BDADDR_BREDR):
			status = mgmt_bredr_support(hdev);
			if (status)
				eir_len = 0;
			else
				eir_len = 5;
			break;
		case (BIT(BDADDR_LE_PUBLIC) | BIT(BDADDR_LE_RANDOM)):
			status = mgmt_le_support(hdev);
			if (status)
				eir_len = 0;
			else
				eir_len = 9 + 3 + 18 + 18 + 3;
			break;
		default:
			status = MGMT_STATUS_INVALID_PARAMS;
			eir_len = 0;
			break;
		}
	} else {
		status = MGMT_STATUS_NOT_POWERED;
		eir_len = 0;
	}

	rp_len = sizeof(*rp) + eir_len;
	rp = kmalloc(rp_len, GFP_ATOMIC);
	if (!rp)
		return -ENOMEM;

	if (!status && !lmp_ssp_capable(hdev)) {
		status = MGMT_STATUS_NOT_SUPPORTED;
		eir_len = 0;
	}

	if (status)
		goto complete;

	hci_dev_lock(hdev);

	eir_len = 0;
	switch (cp->type) {
	case BIT(BDADDR_BREDR):
		if (hci_dev_test_flag(hdev, HCI_SSP_ENABLED)) {
			err = read_local_ssp_oob_req(hdev, sk, cp);
			hci_dev_unlock(hdev);
			if (!err)
				goto done;

			status = MGMT_STATUS_FAILED;
			goto complete;
		} else {
			eir_len = eir_append_data(rp->eir, eir_len,
						  EIR_CLASS_OF_DEV,
						  hdev->dev_class, 3);
		}
		break;
	case (BIT(BDADDR_LE_PUBLIC) | BIT(BDADDR_LE_RANDOM)):
		if (hci_dev_test_flag(hdev, HCI_SC_ENABLED) &&
		    smp_generate_oob(hdev, hash, rand) < 0) {
			hci_dev_unlock(hdev);
			status = MGMT_STATUS_FAILED;
			goto complete;
		}

		/* This should return the active RPA, but since the RPA
		 * is only programmed on demand, it is really hard to fill
		 * this in at the moment. For now disallow retrieving
		 * local out-of-band data when privacy is in use.
		 *
		 * Returning the identity address will not help here since
		 * pairing happens before the identity resolving key is
		 * known and thus the connection establishment happens
		 * based on the RPA and not the identity address.
		 */
		if (hci_dev_test_flag(hdev, HCI_PRIVACY)) {
			hci_dev_unlock(hdev);
			status = MGMT_STATUS_REJECTED;
			goto complete;
		}

		if (hci_dev_test_flag(hdev, HCI_FORCE_STATIC_ADDR) ||
		   !bacmp(&hdev->bdaddr, BDADDR_ANY) ||
		   (!hci_dev_test_flag(hdev, HCI_BREDR_ENABLED) &&
		    bacmp(&hdev->static_addr, BDADDR_ANY))) {
			memcpy(addr, &hdev->static_addr, 6);
			addr[6] = 0x01;
		} else {
			memcpy(addr, &hdev->bdaddr, 6);
			addr[6] = 0x00;
		}

		eir_len = eir_append_data(rp->eir, eir_len, EIR_LE_BDADDR,
					  addr, sizeof(addr));

		if (hci_dev_test_flag(hdev, HCI_ADVERTISING))
			role = 0x02;
		else
			role = 0x01;

		eir_len = eir_append_data(rp->eir, eir_len, EIR_LE_ROLE,
					  &role, sizeof(role));

		if (hci_dev_test_flag(hdev, HCI_SC_ENABLED)) {
			eir_len = eir_append_data(rp->eir, eir_len,
						  EIR_LE_SC_CONFIRM,
						  hash, sizeof(hash));

			eir_len = eir_append_data(rp->eir, eir_len,
						  EIR_LE_SC_RANDOM,
						  rand, sizeof(rand));
		}

		flags = mgmt_get_adv_discov_flags(hdev);

		if (!hci_dev_test_flag(hdev, HCI_BREDR_ENABLED))
			flags |= LE_AD_NO_BREDR;

		eir_len = eir_append_data(rp->eir, eir_len, EIR_FLAGS,
					  &flags, sizeof(flags));
		break;
	}

	hci_dev_unlock(hdev);

	hci_sock_set_flag(sk, HCI_MGMT_OOB_DATA_EVENTS);

	status = MGMT_STATUS_SUCCESS;

complete:
	rp->type = cp->type;
	rp->eir_len = cpu_to_le16(eir_len);

	err = mgmt_cmd_complete(sk, hdev->id, MGMT_OP_READ_LOCAL_OOB_EXT_DATA,
				status, rp, sizeof(*rp) + eir_len);
	if (err < 0 || status)
		goto done;

	err = mgmt_limited_event(MGMT_EV_LOCAL_OOB_DATA_UPDATED, hdev,
				 rp, sizeof(*rp) + eir_len,
				 HCI_MGMT_OOB_DATA_EVENTS, sk);

done:
	kfree(rp);

	return err;
}

static u32 get_supported_adv_flags(struct hci_dev *hdev)
{
	u32 flags = 0;

	flags |= MGMT_ADV_FLAG_CONNECTABLE;
	flags |= MGMT_ADV_FLAG_DISCOV;
	flags |= MGMT_ADV_FLAG_LIMITED_DISCOV;
	flags |= MGMT_ADV_FLAG_MANAGED_FLAGS;
	flags |= MGMT_ADV_FLAG_APPEARANCE;
	flags |= MGMT_ADV_FLAG_LOCAL_NAME;
	flags |= MGMT_ADV_PARAM_DURATION;
	flags |= MGMT_ADV_PARAM_TIMEOUT;
	flags |= MGMT_ADV_PARAM_INTERVALS;
	flags |= MGMT_ADV_PARAM_TX_POWER;
	flags |= MGMT_ADV_PARAM_SCAN_RSP;

	/* In extended adv TX_POWER returned from Set Adv Param
	 * will be always valid.
	 */
	if (hdev->adv_tx_power != HCI_TX_POWER_INVALID || ext_adv_capable(hdev))
		flags |= MGMT_ADV_FLAG_TX_POWER;

	if (ext_adv_capable(hdev)) {
		flags |= MGMT_ADV_FLAG_SEC_1M;
		flags |= MGMT_ADV_FLAG_HW_OFFLOAD;
		flags |= MGMT_ADV_FLAG_CAN_SET_TX_POWER;

		if (le_2m_capable(hdev))
			flags |= MGMT_ADV_FLAG_SEC_2M;

		if (le_coded_capable(hdev))
			flags |= MGMT_ADV_FLAG_SEC_CODED;
	}

	return flags;
}

static int read_adv_features(struct sock *sk, struct hci_dev *hdev,
			     void *data, u16 data_len)
{
	struct mgmt_rp_read_adv_features *rp;
	size_t rp_len;
	int err;
	struct adv_info *adv_instance;
	u32 supported_flags;
	u8 *instance;

	bt_dev_dbg(hdev, "sock %p", sk);

	if (!lmp_le_capable(hdev))
		return mgmt_cmd_status(sk, hdev->id, MGMT_OP_READ_ADV_FEATURES,
				       MGMT_STATUS_REJECTED);

	hci_dev_lock(hdev);

	rp_len = sizeof(*rp) + hdev->adv_instance_cnt;
	rp = kmalloc(rp_len, GFP_ATOMIC);
	if (!rp) {
		hci_dev_unlock(hdev);
		return -ENOMEM;
	}

	supported_flags = get_supported_adv_flags(hdev);

	rp->supported_flags = cpu_to_le32(supported_flags);
	rp->max_adv_data_len = max_adv_len(hdev);
	rp->max_scan_rsp_len = max_adv_len(hdev);
	rp->max_instances = hdev->le_num_of_adv_sets;
	rp->num_instances = hdev->adv_instance_cnt;

	instance = rp->instance;
	list_for_each_entry(adv_instance, &hdev->adv_instances, list) {
		/* Only instances 1-le_num_of_adv_sets are externally visible */
		if (adv_instance->instance <= hdev->adv_instance_cnt) {
			*instance = adv_instance->instance;
			instance++;
		} else {
			rp->num_instances--;
			rp_len--;
		}
	}

	hci_dev_unlock(hdev);

	err = mgmt_cmd_complete(sk, hdev->id, MGMT_OP_READ_ADV_FEATURES,
				MGMT_STATUS_SUCCESS, rp, rp_len);

	kfree(rp);

	return err;
}

static u8 calculate_name_len(struct hci_dev *hdev)
{
	u8 buf[HCI_MAX_SHORT_NAME_LENGTH + 2]; /* len + type + name */

	return eir_append_local_name(hdev, buf, 0);
}

static u8 tlv_data_max_len(struct hci_dev *hdev, u32 adv_flags,
			   bool is_adv_data)
{
	u8 max_len = max_adv_len(hdev);

	if (is_adv_data) {
		if (adv_flags & (MGMT_ADV_FLAG_DISCOV |
				 MGMT_ADV_FLAG_LIMITED_DISCOV |
				 MGMT_ADV_FLAG_MANAGED_FLAGS))
			max_len -= 3;

		if (adv_flags & MGMT_ADV_FLAG_TX_POWER)
			max_len -= 3;
	} else {
		if (adv_flags & MGMT_ADV_FLAG_LOCAL_NAME)
			max_len -= calculate_name_len(hdev);

		if (adv_flags & (MGMT_ADV_FLAG_APPEARANCE))
			max_len -= 4;
	}

	return max_len;
}

static bool flags_managed(u32 adv_flags)
{
	return adv_flags & (MGMT_ADV_FLAG_DISCOV |
			    MGMT_ADV_FLAG_LIMITED_DISCOV |
			    MGMT_ADV_FLAG_MANAGED_FLAGS);
}

static bool tx_power_managed(u32 adv_flags)
{
	return adv_flags & MGMT_ADV_FLAG_TX_POWER;
}

static bool name_managed(u32 adv_flags)
{
	return adv_flags & MGMT_ADV_FLAG_LOCAL_NAME;
}

static bool appearance_managed(u32 adv_flags)
{
	return adv_flags & MGMT_ADV_FLAG_APPEARANCE;
}

static bool tlv_data_is_valid(struct hci_dev *hdev, u32 adv_flags, u8 *data,
			      u8 len, bool is_adv_data)
{
	int i, cur_len;
	u8 max_len;

	max_len = tlv_data_max_len(hdev, adv_flags, is_adv_data);

	if (len > max_len)
		return false;

	/* Make sure that the data is correctly formatted. */
	for (i = 0; i < len; i += (cur_len + 1)) {
		cur_len = data[i];

		if (!cur_len)
			continue;

		if (data[i + 1] == EIR_FLAGS &&
		    (!is_adv_data || flags_managed(adv_flags)))
			return false;

		if (data[i + 1] == EIR_TX_POWER && tx_power_managed(adv_flags))
			return false;

		if (data[i + 1] == EIR_NAME_COMPLETE && name_managed(adv_flags))
			return false;

		if (data[i + 1] == EIR_NAME_SHORT && name_managed(adv_flags))
			return false;

		if (data[i + 1] == EIR_APPEARANCE &&
		    appearance_managed(adv_flags))
			return false;

		/* If the current field length would exceed the total data
		 * length, then it's invalid.
		 */
		if (i + cur_len >= len)
			return false;
	}

	return true;
}

static bool requested_adv_flags_are_valid(struct hci_dev *hdev, u32 adv_flags)
{
	u32 supported_flags, phy_flags;

	/* The current implementation only supports a subset of the specified
	 * flags. Also need to check mutual exclusiveness of sec flags.
	 */
	supported_flags = get_supported_adv_flags(hdev);
	phy_flags = adv_flags & MGMT_ADV_FLAG_SEC_MASK;
	if (adv_flags & ~supported_flags ||
	    ((phy_flags && (phy_flags ^ (phy_flags & -phy_flags)))))
		return false;

	return true;
}

static bool adv_busy(struct hci_dev *hdev)
{
	return pending_find(MGMT_OP_SET_LE, hdev);
}

static void add_adv_complete(struct hci_dev *hdev, struct sock *sk, u8 instance,
			     int err)
{
	struct adv_info *adv, *n;

	bt_dev_dbg(hdev, "err %d", err);

	hci_dev_lock(hdev);

	list_for_each_entry_safe(adv, n, &hdev->adv_instances, list) {
		u8 instance;

		if (!adv->pending)
			continue;

		if (!err) {
			adv->pending = false;
			continue;
		}

		instance = adv->instance;

		if (hdev->cur_adv_instance == instance)
			cancel_adv_timeout(hdev);

		hci_remove_adv_instance(hdev, instance);
		mgmt_advertising_removed(sk, hdev, instance);
	}

	hci_dev_unlock(hdev);
}

static void add_advertising_complete(struct hci_dev *hdev, void *data, int err)
{
	struct mgmt_pending_cmd *cmd = data;
	struct mgmt_cp_add_advertising *cp = cmd->param;
	struct mgmt_rp_add_advertising rp;

	memset(&rp, 0, sizeof(rp));

	rp.instance = cp->instance;

	if (err)
		mgmt_cmd_status(cmd->sk, cmd->hdev->id, cmd->opcode,
				mgmt_status(err));
	else
		mgmt_cmd_complete(cmd->sk, cmd->hdev->id, cmd->opcode,
				  mgmt_status(err), &rp, sizeof(rp));

	add_adv_complete(hdev, cmd->sk, cp->instance, err);

	mgmt_pending_free(cmd);
}

static int add_advertising_sync(struct hci_dev *hdev, void *data)
{
	struct mgmt_pending_cmd *cmd = data;
	struct mgmt_cp_add_advertising *cp = cmd->param;

	return hci_schedule_adv_instance_sync(hdev, cp->instance, true);
}

static int add_advertising(struct sock *sk, struct hci_dev *hdev,
			   void *data, u16 data_len)
{
	struct mgmt_cp_add_advertising *cp = data;
	struct mgmt_rp_add_advertising rp;
	u32 flags;
	u8 status;
	u16 timeout, duration;
	unsigned int prev_instance_cnt;
	u8 schedule_instance = 0;
	struct adv_info *adv, *next_instance;
	int err;
	struct mgmt_pending_cmd *cmd;

	bt_dev_dbg(hdev, "sock %p", sk);

	status = mgmt_le_support(hdev);
	if (status)
		return mgmt_cmd_status(sk, hdev->id, MGMT_OP_ADD_ADVERTISING,
				       status);

	if (cp->instance < 1 || cp->instance > hdev->le_num_of_adv_sets)
		return mgmt_cmd_status(sk, hdev->id, MGMT_OP_ADD_ADVERTISING,
				       MGMT_STATUS_INVALID_PARAMS);

	if (data_len != sizeof(*cp) + cp->adv_data_len + cp->scan_rsp_len)
		return mgmt_cmd_status(sk, hdev->id, MGMT_OP_ADD_ADVERTISING,
				       MGMT_STATUS_INVALID_PARAMS);

	flags = __le32_to_cpu(cp->flags);
	timeout = __le16_to_cpu(cp->timeout);
	duration = __le16_to_cpu(cp->duration);

	if (!requested_adv_flags_are_valid(hdev, flags))
		return mgmt_cmd_status(sk, hdev->id, MGMT_OP_ADD_ADVERTISING,
				       MGMT_STATUS_INVALID_PARAMS);

	hci_dev_lock(hdev);

	if (timeout && !hdev_is_powered(hdev)) {
		err = mgmt_cmd_status(sk, hdev->id, MGMT_OP_ADD_ADVERTISING,
				      MGMT_STATUS_REJECTED);
		goto unlock;
	}

	if (adv_busy(hdev)) {
		err = mgmt_cmd_status(sk, hdev->id, MGMT_OP_ADD_ADVERTISING,
				      MGMT_STATUS_BUSY);
		goto unlock;
	}

	if (!tlv_data_is_valid(hdev, flags, cp->data, cp->adv_data_len, true) ||
	    !tlv_data_is_valid(hdev, flags, cp->data + cp->adv_data_len,
			       cp->scan_rsp_len, false)) {
		err = mgmt_cmd_status(sk, hdev->id, MGMT_OP_ADD_ADVERTISING,
				      MGMT_STATUS_INVALID_PARAMS);
		goto unlock;
	}

	prev_instance_cnt = hdev->adv_instance_cnt;

	adv = hci_add_adv_instance(hdev, cp->instance, flags,
				   cp->adv_data_len, cp->data,
				   cp->scan_rsp_len,
				   cp->data + cp->adv_data_len,
				   timeout, duration,
				   HCI_ADV_TX_POWER_NO_PREFERENCE,
				   hdev->le_adv_min_interval,
				   hdev->le_adv_max_interval, 0);
	if (IS_ERR(adv)) {
		err = mgmt_cmd_status(sk, hdev->id, MGMT_OP_ADD_ADVERTISING,
				      MGMT_STATUS_FAILED);
		goto unlock;
	}

	/* Only trigger an advertising added event if a new instance was
	 * actually added.
	 */
	if (hdev->adv_instance_cnt > prev_instance_cnt)
		mgmt_advertising_added(sk, hdev, cp->instance);

	if (hdev->cur_adv_instance == cp->instance) {
		/* If the currently advertised instance is being changed then
		 * cancel the current advertising and schedule the next
		 * instance. If there is only one instance then the overridden
		 * advertising data will be visible right away.
		 */
		cancel_adv_timeout(hdev);

		next_instance = hci_get_next_instance(hdev, cp->instance);
		if (next_instance)
			schedule_instance = next_instance->instance;
	} else if (!hdev->adv_instance_timeout) {
		/* Immediately advertise the new instance if no other
		 * instance is currently being advertised.
		 */
		schedule_instance = cp->instance;
	}

	/* If the HCI_ADVERTISING flag is set or the device isn't powered or
	 * there is no instance to be advertised then we have no HCI
	 * communication to make. Simply return.
	 */
	if (!hdev_is_powered(hdev) ||
	    hci_dev_test_flag(hdev, HCI_ADVERTISING) ||
	    !schedule_instance) {
		rp.instance = cp->instance;
		err = mgmt_cmd_complete(sk, hdev->id, MGMT_OP_ADD_ADVERTISING,
					MGMT_STATUS_SUCCESS, &rp, sizeof(rp));
		goto unlock;
	}

	/* We're good to go, update advertising data, parameters, and start
	 * advertising.
	 */
	cmd = mgmt_pending_new(sk, MGMT_OP_ADD_ADVERTISING, hdev, data,
			       data_len);
	if (!cmd) {
		err = -ENOMEM;
		goto unlock;
	}

	cp->instance = schedule_instance;

	err = hci_cmd_sync_queue(hdev, add_advertising_sync, cmd,
				 add_advertising_complete);
	if (err < 0)
		mgmt_pending_free(cmd);

unlock:
	hci_dev_unlock(hdev);

	return err;
}

static void add_ext_adv_params_complete(struct hci_dev *hdev, void *data,
					int err)
{
	struct mgmt_pending_cmd *cmd = data;
	struct mgmt_cp_add_ext_adv_params *cp = cmd->param;
	struct mgmt_rp_add_ext_adv_params rp;
	struct adv_info *adv;
	u32 flags;

	BT_DBG("%s", hdev->name);

	hci_dev_lock(hdev);

	adv = hci_find_adv_instance(hdev, cp->instance);
	if (!adv)
		goto unlock;

	rp.instance = cp->instance;
	rp.tx_power = adv->tx_power;

	/* While we're at it, inform userspace of the available space for this
	 * advertisement, given the flags that will be used.
	 */
	flags = __le32_to_cpu(cp->flags);
	rp.max_adv_data_len = tlv_data_max_len(hdev, flags, true);
	rp.max_scan_rsp_len = tlv_data_max_len(hdev, flags, false);

	if (err) {
		/* If this advertisement was previously advertising and we
		 * failed to update it, we signal that it has been removed and
		 * delete its structure
		 */
		if (!adv->pending)
			mgmt_advertising_removed(cmd->sk, hdev, cp->instance);

		hci_remove_adv_instance(hdev, cp->instance);

		mgmt_cmd_status(cmd->sk, cmd->hdev->id, cmd->opcode,
				mgmt_status(err));
	} else {
		mgmt_cmd_complete(cmd->sk, cmd->hdev->id, cmd->opcode,
				  mgmt_status(err), &rp, sizeof(rp));
	}

unlock:
	mgmt_pending_free(cmd);

	hci_dev_unlock(hdev);
}

static int add_ext_adv_params_sync(struct hci_dev *hdev, void *data)
{
	struct mgmt_pending_cmd *cmd = data;
	struct mgmt_cp_add_ext_adv_params *cp = cmd->param;

	return hci_setup_ext_adv_instance_sync(hdev, cp->instance);
}

static int add_ext_adv_params(struct sock *sk, struct hci_dev *hdev,
			      void *data, u16 data_len)
{
	struct mgmt_cp_add_ext_adv_params *cp = data;
	struct mgmt_rp_add_ext_adv_params rp;
	struct mgmt_pending_cmd *cmd = NULL;
	struct adv_info *adv;
	u32 flags, min_interval, max_interval;
	u16 timeout, duration;
	u8 status;
	s8 tx_power;
	int err;

	BT_DBG("%s", hdev->name);

	status = mgmt_le_support(hdev);
	if (status)
		return mgmt_cmd_status(sk, hdev->id, MGMT_OP_ADD_EXT_ADV_PARAMS,
				       status);

	if (cp->instance < 1 || cp->instance > hdev->le_num_of_adv_sets)
		return mgmt_cmd_status(sk, hdev->id, MGMT_OP_ADD_EXT_ADV_PARAMS,
				       MGMT_STATUS_INVALID_PARAMS);

	/* The purpose of breaking add_advertising into two separate MGMT calls
	 * for params and data is to allow more parameters to be added to this
	 * structure in the future. For this reason, we verify that we have the
	 * bare minimum structure we know of when the interface was defined. Any
	 * extra parameters we don't know about will be ignored in this request.
	 */
	if (data_len < MGMT_ADD_EXT_ADV_PARAMS_MIN_SIZE)
		return mgmt_cmd_status(sk, hdev->id, MGMT_OP_ADD_EXT_ADV_PARAMS,
				       MGMT_STATUS_INVALID_PARAMS);

	flags = __le32_to_cpu(cp->flags);

	if (!requested_adv_flags_are_valid(hdev, flags))
		return mgmt_cmd_status(sk, hdev->id, MGMT_OP_ADD_EXT_ADV_PARAMS,
				       MGMT_STATUS_INVALID_PARAMS);

	hci_dev_lock(hdev);

	/* In new interface, we require that we are powered to register */
	if (!hdev_is_powered(hdev)) {
		err = mgmt_cmd_status(sk, hdev->id, MGMT_OP_ADD_EXT_ADV_PARAMS,
				      MGMT_STATUS_REJECTED);
		goto unlock;
	}

	if (adv_busy(hdev)) {
		err = mgmt_cmd_status(sk, hdev->id, MGMT_OP_ADD_EXT_ADV_PARAMS,
				      MGMT_STATUS_BUSY);
		goto unlock;
	}

	/* Parse defined parameters from request, use defaults otherwise */
	timeout = (flags & MGMT_ADV_PARAM_TIMEOUT) ?
		  __le16_to_cpu(cp->timeout) : 0;

	duration = (flags & MGMT_ADV_PARAM_DURATION) ?
		   __le16_to_cpu(cp->duration) :
		   hdev->def_multi_adv_rotation_duration;

	min_interval = (flags & MGMT_ADV_PARAM_INTERVALS) ?
		       __le32_to_cpu(cp->min_interval) :
		       hdev->le_adv_min_interval;

	max_interval = (flags & MGMT_ADV_PARAM_INTERVALS) ?
		       __le32_to_cpu(cp->max_interval) :
		       hdev->le_adv_max_interval;

	tx_power = (flags & MGMT_ADV_PARAM_TX_POWER) ?
		   cp->tx_power :
		   HCI_ADV_TX_POWER_NO_PREFERENCE;

	/* Create advertising instance with no advertising or response data */
	adv = hci_add_adv_instance(hdev, cp->instance, flags, 0, NULL, 0, NULL,
				   timeout, duration, tx_power, min_interval,
				   max_interval, 0);

	if (IS_ERR(adv)) {
		err = mgmt_cmd_status(sk, hdev->id, MGMT_OP_ADD_EXT_ADV_PARAMS,
				      MGMT_STATUS_FAILED);
		goto unlock;
	}

	/* Submit request for advertising params if ext adv available */
	if (ext_adv_capable(hdev)) {
		cmd = mgmt_pending_new(sk, MGMT_OP_ADD_EXT_ADV_PARAMS, hdev,
				       data, data_len);
		if (!cmd) {
			err = -ENOMEM;
			hci_remove_adv_instance(hdev, cp->instance);
			goto unlock;
		}

		err = hci_cmd_sync_queue(hdev, add_ext_adv_params_sync, cmd,
					 add_ext_adv_params_complete);
		if (err < 0)
			mgmt_pending_free(cmd);
	} else {
		rp.instance = cp->instance;
		rp.tx_power = HCI_ADV_TX_POWER_NO_PREFERENCE;
		rp.max_adv_data_len = tlv_data_max_len(hdev, flags, true);
		rp.max_scan_rsp_len = tlv_data_max_len(hdev, flags, false);
		err = mgmt_cmd_complete(sk, hdev->id,
					MGMT_OP_ADD_EXT_ADV_PARAMS,
					MGMT_STATUS_SUCCESS, &rp, sizeof(rp));
	}

unlock:
	hci_dev_unlock(hdev);

	return err;
}

static void add_ext_adv_data_complete(struct hci_dev *hdev, void *data, int err)
{
	struct mgmt_pending_cmd *cmd = data;
	struct mgmt_cp_add_ext_adv_data *cp = cmd->param;
	struct mgmt_rp_add_advertising rp;

	add_adv_complete(hdev, cmd->sk, cp->instance, err);

	memset(&rp, 0, sizeof(rp));

	rp.instance = cp->instance;

	if (err)
		mgmt_cmd_status(cmd->sk, cmd->hdev->id, cmd->opcode,
				mgmt_status(err));
	else
		mgmt_cmd_complete(cmd->sk, cmd->hdev->id, cmd->opcode,
				  mgmt_status(err), &rp, sizeof(rp));

	mgmt_pending_free(cmd);
}

static int add_ext_adv_data_sync(struct hci_dev *hdev, void *data)
{
	struct mgmt_pending_cmd *cmd = data;
	struct mgmt_cp_add_ext_adv_data *cp = cmd->param;
	int err;

	if (ext_adv_capable(hdev)) {
		err = hci_update_adv_data_sync(hdev, cp->instance);
		if (err)
			return err;

		err = hci_update_scan_rsp_data_sync(hdev, cp->instance);
		if (err)
			return err;

		return hci_enable_ext_advertising_sync(hdev, cp->instance);
	}

	return hci_schedule_adv_instance_sync(hdev, cp->instance, true);
}

static int add_ext_adv_data(struct sock *sk, struct hci_dev *hdev, void *data,
			    u16 data_len)
{
	struct mgmt_cp_add_ext_adv_data *cp = data;
	struct mgmt_rp_add_ext_adv_data rp;
	u8 schedule_instance = 0;
	struct adv_info *next_instance;
	struct adv_info *adv_instance;
	int err = 0;
	struct mgmt_pending_cmd *cmd;

	BT_DBG("%s", hdev->name);

	hci_dev_lock(hdev);

	adv_instance = hci_find_adv_instance(hdev, cp->instance);

	if (!adv_instance) {
		err = mgmt_cmd_status(sk, hdev->id, MGMT_OP_ADD_EXT_ADV_DATA,
				      MGMT_STATUS_INVALID_PARAMS);
		goto unlock;
	}

	/* In new interface, we require that we are powered to register */
	if (!hdev_is_powered(hdev)) {
		err = mgmt_cmd_status(sk, hdev->id, MGMT_OP_ADD_EXT_ADV_DATA,
				      MGMT_STATUS_REJECTED);
		goto clear_new_instance;
	}

	if (adv_busy(hdev)) {
		err = mgmt_cmd_status(sk, hdev->id, MGMT_OP_ADD_EXT_ADV_DATA,
				      MGMT_STATUS_BUSY);
		goto clear_new_instance;
	}

	/* Validate new data */
	if (!tlv_data_is_valid(hdev, adv_instance->flags, cp->data,
			       cp->adv_data_len, true) ||
	    !tlv_data_is_valid(hdev, adv_instance->flags, cp->data +
			       cp->adv_data_len, cp->scan_rsp_len, false)) {
		err = mgmt_cmd_status(sk, hdev->id, MGMT_OP_ADD_EXT_ADV_DATA,
				      MGMT_STATUS_INVALID_PARAMS);
		goto clear_new_instance;
	}

	/* Set the data in the advertising instance */
	hci_set_adv_instance_data(hdev, cp->instance, cp->adv_data_len,
				  cp->data, cp->scan_rsp_len,
				  cp->data + cp->adv_data_len);

	/* If using software rotation, determine next instance to use */
	if (hdev->cur_adv_instance == cp->instance) {
		/* If the currently advertised instance is being changed
		 * then cancel the current advertising and schedule the
		 * next instance. If there is only one instance then the
		 * overridden advertising data will be visible right
		 * away
		 */
		cancel_adv_timeout(hdev);

		next_instance = hci_get_next_instance(hdev, cp->instance);
		if (next_instance)
			schedule_instance = next_instance->instance;
	} else if (!hdev->adv_instance_timeout) {
		/* Immediately advertise the new instance if no other
		 * instance is currently being advertised.
		 */
		schedule_instance = cp->instance;
	}

	/* If the HCI_ADVERTISING flag is set or there is no instance to
	 * be advertised then we have no HCI communication to make.
	 * Simply return.
	 */
	if (hci_dev_test_flag(hdev, HCI_ADVERTISING) || !schedule_instance) {
		if (adv_instance->pending) {
			mgmt_advertising_added(sk, hdev, cp->instance);
			adv_instance->pending = false;
		}
		rp.instance = cp->instance;
		err = mgmt_cmd_complete(sk, hdev->id, MGMT_OP_ADD_EXT_ADV_DATA,
					MGMT_STATUS_SUCCESS, &rp, sizeof(rp));
		goto unlock;
	}

	cmd = mgmt_pending_new(sk, MGMT_OP_ADD_EXT_ADV_DATA, hdev, data,
			       data_len);
	if (!cmd) {
		err = -ENOMEM;
		goto clear_new_instance;
	}

	err = hci_cmd_sync_queue(hdev, add_ext_adv_data_sync, cmd,
				 add_ext_adv_data_complete);
	if (err < 0) {
		mgmt_pending_free(cmd);
		goto clear_new_instance;
	}

	/* We were successful in updating data, so trigger advertising_added
	 * event if this is an instance that wasn't previously advertising. If
	 * a failure occurs in the requests we initiated, we will remove the
	 * instance again in add_advertising_complete
	 */
	if (adv_instance->pending)
		mgmt_advertising_added(sk, hdev, cp->instance);

	goto unlock;

clear_new_instance:
	hci_remove_adv_instance(hdev, cp->instance);

unlock:
	hci_dev_unlock(hdev);

	return err;
}

static void remove_advertising_complete(struct hci_dev *hdev, void *data,
					int err)
{
	struct mgmt_pending_cmd *cmd = data;
	struct mgmt_cp_remove_advertising *cp = cmd->param;
	struct mgmt_rp_remove_advertising rp;

	bt_dev_dbg(hdev, "err %d", err);

	memset(&rp, 0, sizeof(rp));
	rp.instance = cp->instance;

	if (err)
		mgmt_cmd_status(cmd->sk, cmd->hdev->id, cmd->opcode,
				mgmt_status(err));
	else
		mgmt_cmd_complete(cmd->sk, cmd->hdev->id, cmd->opcode,
				  MGMT_STATUS_SUCCESS, &rp, sizeof(rp));

	mgmt_pending_free(cmd);
}

static int remove_advertising_sync(struct hci_dev *hdev, void *data)
{
	struct mgmt_pending_cmd *cmd = data;
	struct mgmt_cp_remove_advertising *cp = cmd->param;
	int err;

	err = hci_remove_advertising_sync(hdev, cmd->sk, cp->instance, true);
	if (err)
		return err;

	if (list_empty(&hdev->adv_instances))
		err = hci_disable_advertising_sync(hdev);

	return err;
}

static int remove_advertising(struct sock *sk, struct hci_dev *hdev,
			      void *data, u16 data_len)
{
	struct mgmt_cp_remove_advertising *cp = data;
	struct mgmt_pending_cmd *cmd;
	int err;

	bt_dev_dbg(hdev, "sock %p", sk);

	hci_dev_lock(hdev);

	if (cp->instance && !hci_find_adv_instance(hdev, cp->instance)) {
		err = mgmt_cmd_status(sk, hdev->id,
				      MGMT_OP_REMOVE_ADVERTISING,
				      MGMT_STATUS_INVALID_PARAMS);
		goto unlock;
	}

	if (pending_find(MGMT_OP_SET_LE, hdev)) {
		err = mgmt_cmd_status(sk, hdev->id, MGMT_OP_REMOVE_ADVERTISING,
				      MGMT_STATUS_BUSY);
		goto unlock;
	}

	if (list_empty(&hdev->adv_instances)) {
		err = mgmt_cmd_status(sk, hdev->id, MGMT_OP_REMOVE_ADVERTISING,
				      MGMT_STATUS_INVALID_PARAMS);
		goto unlock;
	}

	cmd = mgmt_pending_new(sk, MGMT_OP_REMOVE_ADVERTISING, hdev, data,
			       data_len);
	if (!cmd) {
		err = -ENOMEM;
		goto unlock;
	}

	err = hci_cmd_sync_queue(hdev, remove_advertising_sync, cmd,
				 remove_advertising_complete);
	if (err < 0)
		mgmt_pending_free(cmd);

unlock:
	hci_dev_unlock(hdev);

	return err;
}

static int get_adv_size_info(struct sock *sk, struct hci_dev *hdev,
			     void *data, u16 data_len)
{
	struct mgmt_cp_get_adv_size_info *cp = data;
	struct mgmt_rp_get_adv_size_info rp;
	u32 flags, supported_flags;

	bt_dev_dbg(hdev, "sock %p", sk);

	if (!lmp_le_capable(hdev))
		return mgmt_cmd_status(sk, hdev->id, MGMT_OP_GET_ADV_SIZE_INFO,
				       MGMT_STATUS_REJECTED);

	if (cp->instance < 1 || cp->instance > hdev->le_num_of_adv_sets)
		return mgmt_cmd_status(sk, hdev->id, MGMT_OP_GET_ADV_SIZE_INFO,
				       MGMT_STATUS_INVALID_PARAMS);

	flags = __le32_to_cpu(cp->flags);

	/* The current implementation only supports a subset of the specified
	 * flags.
	 */
	supported_flags = get_supported_adv_flags(hdev);
	if (flags & ~supported_flags)
		return mgmt_cmd_status(sk, hdev->id, MGMT_OP_GET_ADV_SIZE_INFO,
				       MGMT_STATUS_INVALID_PARAMS);

	rp.instance = cp->instance;
	rp.flags = cp->flags;
	rp.max_adv_data_len = tlv_data_max_len(hdev, flags, true);
	rp.max_scan_rsp_len = tlv_data_max_len(hdev, flags, false);

	return mgmt_cmd_complete(sk, hdev->id, MGMT_OP_GET_ADV_SIZE_INFO,
				 MGMT_STATUS_SUCCESS, &rp, sizeof(rp));
}

static const struct hci_mgmt_handler mgmt_handlers[] = {
	{ NULL }, /* 0x0000 (no command) */
	{ read_version,            MGMT_READ_VERSION_SIZE,
						HCI_MGMT_NO_HDEV |
						HCI_MGMT_UNTRUSTED },
	{ read_commands,           MGMT_READ_COMMANDS_SIZE,
						HCI_MGMT_NO_HDEV |
						HCI_MGMT_UNTRUSTED },
	{ read_index_list,         MGMT_READ_INDEX_LIST_SIZE,
						HCI_MGMT_NO_HDEV |
						HCI_MGMT_UNTRUSTED },
	{ read_controller_info,    MGMT_READ_INFO_SIZE,
						HCI_MGMT_UNTRUSTED },
	{ set_powered,             MGMT_SETTING_SIZE },
	{ set_discoverable,        MGMT_SET_DISCOVERABLE_SIZE },
	{ set_connectable,         MGMT_SETTING_SIZE },
	{ set_fast_connectable,    MGMT_SETTING_SIZE },
	{ set_bondable,            MGMT_SETTING_SIZE },
	{ set_link_security,       MGMT_SETTING_SIZE },
	{ set_ssp,                 MGMT_SETTING_SIZE },
	{ set_hs,                  MGMT_SETTING_SIZE },
	{ set_le,                  MGMT_SETTING_SIZE },
	{ set_dev_class,           MGMT_SET_DEV_CLASS_SIZE },
	{ set_local_name,          MGMT_SET_LOCAL_NAME_SIZE },
	{ add_uuid,                MGMT_ADD_UUID_SIZE },
	{ remove_uuid,             MGMT_REMOVE_UUID_SIZE },
	{ load_link_keys,          MGMT_LOAD_LINK_KEYS_SIZE,
						HCI_MGMT_VAR_LEN },
	{ load_long_term_keys,     MGMT_LOAD_LONG_TERM_KEYS_SIZE,
						HCI_MGMT_VAR_LEN },
	{ disconnect,              MGMT_DISCONNECT_SIZE },
	{ get_connections,         MGMT_GET_CONNECTIONS_SIZE },
	{ pin_code_reply,          MGMT_PIN_CODE_REPLY_SIZE },
	{ pin_code_neg_reply,      MGMT_PIN_CODE_NEG_REPLY_SIZE },
	{ set_io_capability,       MGMT_SET_IO_CAPABILITY_SIZE },
	{ pair_device,             MGMT_PAIR_DEVICE_SIZE },
	{ cancel_pair_device,      MGMT_CANCEL_PAIR_DEVICE_SIZE },
	{ unpair_device,           MGMT_UNPAIR_DEVICE_SIZE },
	{ user_confirm_reply,      MGMT_USER_CONFIRM_REPLY_SIZE },
	{ user_confirm_neg_reply,  MGMT_USER_CONFIRM_NEG_REPLY_SIZE },
	{ user_passkey_reply,      MGMT_USER_PASSKEY_REPLY_SIZE },
	{ user_passkey_neg_reply,  MGMT_USER_PASSKEY_NEG_REPLY_SIZE },
	{ read_local_oob_data,     MGMT_READ_LOCAL_OOB_DATA_SIZE },
	{ add_remote_oob_data,     MGMT_ADD_REMOTE_OOB_DATA_SIZE,
						HCI_MGMT_VAR_LEN },
	{ remove_remote_oob_data,  MGMT_REMOVE_REMOTE_OOB_DATA_SIZE },
	{ start_discovery,         MGMT_START_DISCOVERY_SIZE },
	{ stop_discovery,          MGMT_STOP_DISCOVERY_SIZE },
	{ confirm_name,            MGMT_CONFIRM_NAME_SIZE },
	{ block_device,            MGMT_BLOCK_DEVICE_SIZE },
	{ unblock_device,          MGMT_UNBLOCK_DEVICE_SIZE },
	{ set_device_id,           MGMT_SET_DEVICE_ID_SIZE },
	{ set_advertising,         MGMT_SETTING_SIZE },
	{ set_bredr,               MGMT_SETTING_SIZE },
	{ set_static_address,      MGMT_SET_STATIC_ADDRESS_SIZE },
	{ set_scan_params,         MGMT_SET_SCAN_PARAMS_SIZE },
	{ set_secure_conn,         MGMT_SETTING_SIZE },
	{ set_debug_keys,          MGMT_SETTING_SIZE },
	{ set_privacy,             MGMT_SET_PRIVACY_SIZE },
	{ load_irks,               MGMT_LOAD_IRKS_SIZE,
						HCI_MGMT_VAR_LEN },
	{ get_conn_info,           MGMT_GET_CONN_INFO_SIZE },
	{ get_clock_info,          MGMT_GET_CLOCK_INFO_SIZE },
	{ add_device,              MGMT_ADD_DEVICE_SIZE },
	{ remove_device,           MGMT_REMOVE_DEVICE_SIZE },
	{ load_conn_param,         MGMT_LOAD_CONN_PARAM_SIZE,
						HCI_MGMT_VAR_LEN },
	{ read_unconf_index_list,  MGMT_READ_UNCONF_INDEX_LIST_SIZE,
						HCI_MGMT_NO_HDEV |
						HCI_MGMT_UNTRUSTED },
	{ read_config_info,        MGMT_READ_CONFIG_INFO_SIZE,
						HCI_MGMT_UNCONFIGURED |
						HCI_MGMT_UNTRUSTED },
	{ set_external_config,     MGMT_SET_EXTERNAL_CONFIG_SIZE,
						HCI_MGMT_UNCONFIGURED },
	{ set_public_address,      MGMT_SET_PUBLIC_ADDRESS_SIZE,
						HCI_MGMT_UNCONFIGURED },
	{ start_service_discovery, MGMT_START_SERVICE_DISCOVERY_SIZE,
						HCI_MGMT_VAR_LEN },
	{ read_local_oob_ext_data, MGMT_READ_LOCAL_OOB_EXT_DATA_SIZE },
	{ read_ext_index_list,     MGMT_READ_EXT_INDEX_LIST_SIZE,
						HCI_MGMT_NO_HDEV |
						HCI_MGMT_UNTRUSTED },
	{ read_adv_features,       MGMT_READ_ADV_FEATURES_SIZE },
	{ add_advertising,	   MGMT_ADD_ADVERTISING_SIZE,
						HCI_MGMT_VAR_LEN },
	{ remove_advertising,	   MGMT_REMOVE_ADVERTISING_SIZE },
	{ get_adv_size_info,       MGMT_GET_ADV_SIZE_INFO_SIZE },
	{ start_limited_discovery, MGMT_START_DISCOVERY_SIZE },
	{ read_ext_controller_info,MGMT_READ_EXT_INFO_SIZE,
						HCI_MGMT_UNTRUSTED },
	{ set_appearance,	   MGMT_SET_APPEARANCE_SIZE },
	{ get_phy_configuration,   MGMT_GET_PHY_CONFIGURATION_SIZE },
	{ set_phy_configuration,   MGMT_SET_PHY_CONFIGURATION_SIZE },
	{ set_blocked_keys,	   MGMT_OP_SET_BLOCKED_KEYS_SIZE,
						HCI_MGMT_VAR_LEN },
	{ set_wideband_speech,	   MGMT_SETTING_SIZE },
	{ read_controller_cap,     MGMT_READ_CONTROLLER_CAP_SIZE,
						HCI_MGMT_UNTRUSTED },
	{ read_exp_features_info,  MGMT_READ_EXP_FEATURES_INFO_SIZE,
						HCI_MGMT_UNTRUSTED |
						HCI_MGMT_HDEV_OPTIONAL },
	{ set_exp_feature,         MGMT_SET_EXP_FEATURE_SIZE,
						HCI_MGMT_VAR_LEN |
						HCI_MGMT_HDEV_OPTIONAL },
	{ read_def_system_config,  MGMT_READ_DEF_SYSTEM_CONFIG_SIZE,
						HCI_MGMT_UNTRUSTED },
	{ set_def_system_config,   MGMT_SET_DEF_SYSTEM_CONFIG_SIZE,
						HCI_MGMT_VAR_LEN },
	{ read_def_runtime_config, MGMT_READ_DEF_RUNTIME_CONFIG_SIZE,
						HCI_MGMT_UNTRUSTED },
	{ set_def_runtime_config,  MGMT_SET_DEF_RUNTIME_CONFIG_SIZE,
						HCI_MGMT_VAR_LEN },
	{ get_device_flags,        MGMT_GET_DEVICE_FLAGS_SIZE },
	{ set_device_flags,        MGMT_SET_DEVICE_FLAGS_SIZE },
	{ read_adv_mon_features,   MGMT_READ_ADV_MONITOR_FEATURES_SIZE },
	{ add_adv_patterns_monitor,MGMT_ADD_ADV_PATTERNS_MONITOR_SIZE,
						HCI_MGMT_VAR_LEN },
	{ remove_adv_monitor,      MGMT_REMOVE_ADV_MONITOR_SIZE },
	{ add_ext_adv_params,      MGMT_ADD_EXT_ADV_PARAMS_MIN_SIZE,
						HCI_MGMT_VAR_LEN },
	{ add_ext_adv_data,        MGMT_ADD_EXT_ADV_DATA_SIZE,
						HCI_MGMT_VAR_LEN },
	{ add_adv_patterns_monitor_rssi,
				   MGMT_ADD_ADV_PATTERNS_MONITOR_RSSI_SIZE,
						HCI_MGMT_VAR_LEN },
	{ set_mesh,                MGMT_SET_MESH_RECEIVER_SIZE,
						HCI_MGMT_VAR_LEN },
	{ mesh_features,           MGMT_MESH_READ_FEATURES_SIZE },
	{ mesh_send,               MGMT_MESH_SEND_SIZE,
						HCI_MGMT_VAR_LEN },
	{ mesh_send_cancel,        MGMT_MESH_SEND_CANCEL_SIZE },
	{ mgmt_hci_cmd_sync,       MGMT_HCI_CMD_SYNC_SIZE, HCI_MGMT_VAR_LEN },
};

void mgmt_index_added(struct hci_dev *hdev)
{
	struct mgmt_ev_ext_index ev;

	if (hci_test_quirk(hdev, HCI_QUIRK_RAW_DEVICE))
		return;

	if (hci_dev_test_flag(hdev, HCI_UNCONFIGURED)) {
		mgmt_index_event(MGMT_EV_UNCONF_INDEX_ADDED, hdev, NULL, 0,
				 HCI_MGMT_UNCONF_INDEX_EVENTS);
		ev.type = 0x01;
	} else {
		mgmt_index_event(MGMT_EV_INDEX_ADDED, hdev, NULL, 0,
				 HCI_MGMT_INDEX_EVENTS);
		ev.type = 0x00;
	}

	ev.bus = hdev->bus;

	mgmt_index_event(MGMT_EV_EXT_INDEX_ADDED, hdev, &ev, sizeof(ev),
			 HCI_MGMT_EXT_INDEX_EVENTS);
}

void mgmt_index_removed(struct hci_dev *hdev)
{
	struct mgmt_ev_ext_index ev;
	struct cmd_lookup match = { NULL, hdev, MGMT_STATUS_INVALID_INDEX };

	if (hci_test_quirk(hdev, HCI_QUIRK_RAW_DEVICE))
		return;

	mgmt_pending_foreach(0, hdev, true, cmd_complete_rsp, &match);

	if (hci_dev_test_flag(hdev, HCI_UNCONFIGURED)) {
		mgmt_index_event(MGMT_EV_UNCONF_INDEX_REMOVED, hdev, NULL, 0,
				 HCI_MGMT_UNCONF_INDEX_EVENTS);
		ev.type = 0x01;
	} else {
		mgmt_index_event(MGMT_EV_INDEX_REMOVED, hdev, NULL, 0,
				 HCI_MGMT_INDEX_EVENTS);
		ev.type = 0x00;
	}

	ev.bus = hdev->bus;

	mgmt_index_event(MGMT_EV_EXT_INDEX_REMOVED, hdev, &ev, sizeof(ev),
			 HCI_MGMT_EXT_INDEX_EVENTS);

	/* Cancel any remaining timed work */
	if (!hci_dev_test_flag(hdev, HCI_MGMT))
		return;
	cancel_delayed_work_sync(&hdev->discov_off);
	cancel_delayed_work_sync(&hdev->service_cache);
	cancel_delayed_work_sync(&hdev->rpa_expired);
}

void mgmt_power_on(struct hci_dev *hdev, int err)
{
	struct cmd_lookup match = { NULL, hdev };

	bt_dev_dbg(hdev, "err %d", err);

	hci_dev_lock(hdev);

	if (!err) {
		restart_le_actions(hdev);
		hci_update_passive_scan(hdev);
	}

	mgmt_pending_foreach(MGMT_OP_SET_POWERED, hdev, true, settings_rsp,
			     &match);

	new_settings(hdev, match.sk);

	if (match.sk)
		sock_put(match.sk);

	hci_dev_unlock(hdev);
}

void __mgmt_power_off(struct hci_dev *hdev)
{
	struct cmd_lookup match = { NULL, hdev };
	u8 zero_cod[] = { 0, 0, 0 };

	mgmt_pending_foreach(MGMT_OP_SET_POWERED, hdev, true, settings_rsp,
			     &match);

	/* If the power off is because of hdev unregistration let
	 * use the appropriate INVALID_INDEX status. Otherwise use
	 * NOT_POWERED. We cover both scenarios here since later in
	 * mgmt_index_removed() any hci_conn callbacks will have already
	 * been triggered, potentially causing misleading DISCONNECTED
	 * status responses.
	 */
	if (hci_dev_test_flag(hdev, HCI_UNREGISTER))
		match.mgmt_status = MGMT_STATUS_INVALID_INDEX;
	else
		match.mgmt_status = MGMT_STATUS_NOT_POWERED;

	mgmt_pending_foreach(0, hdev, true, cmd_complete_rsp, &match);

	if (memcmp(hdev->dev_class, zero_cod, sizeof(zero_cod)) != 0) {
		mgmt_limited_event(MGMT_EV_CLASS_OF_DEV_CHANGED, hdev,
				   zero_cod, sizeof(zero_cod),
				   HCI_MGMT_DEV_CLASS_EVENTS, NULL);
		ext_info_changed(hdev, NULL);
	}

	new_settings(hdev, match.sk);

	if (match.sk)
		sock_put(match.sk);
}

void mgmt_set_powered_failed(struct hci_dev *hdev, int err)
{
	struct mgmt_pending_cmd *cmd;
	u8 status;

	cmd = pending_find(MGMT_OP_SET_POWERED, hdev);
	if (!cmd)
		return;

	if (err == -ERFKILL)
		status = MGMT_STATUS_RFKILLED;
	else
		status = MGMT_STATUS_FAILED;

	mgmt_cmd_status(cmd->sk, hdev->id, MGMT_OP_SET_POWERED, status);

	mgmt_pending_remove(cmd);
}

void mgmt_new_link_key(struct hci_dev *hdev, struct link_key *key,
		       bool persistent)
{
	struct mgmt_ev_new_link_key ev;

	memset(&ev, 0, sizeof(ev));

	ev.store_hint = persistent;
	bacpy(&ev.key.addr.bdaddr, &key->bdaddr);
	ev.key.addr.type = BDADDR_BREDR;
	ev.key.type = key->type;
	memcpy(ev.key.val, key->val, HCI_LINK_KEY_SIZE);
	ev.key.pin_len = key->pin_len;

	mgmt_event(MGMT_EV_NEW_LINK_KEY, hdev, &ev, sizeof(ev), NULL);
}

static u8 mgmt_ltk_type(struct smp_ltk *ltk)
{
	switch (ltk->type) {
	case SMP_LTK:
	case SMP_LTK_RESPONDER:
		if (ltk->authenticated)
			return MGMT_LTK_AUTHENTICATED;
		return MGMT_LTK_UNAUTHENTICATED;
	case SMP_LTK_P256:
		if (ltk->authenticated)
			return MGMT_LTK_P256_AUTH;
		return MGMT_LTK_P256_UNAUTH;
	case SMP_LTK_P256_DEBUG:
		return MGMT_LTK_P256_DEBUG;
	}

	return MGMT_LTK_UNAUTHENTICATED;
}

void mgmt_new_ltk(struct hci_dev *hdev, struct smp_ltk *key, bool persistent)
{
	struct mgmt_ev_new_long_term_key ev;

	memset(&ev, 0, sizeof(ev));

	/* Devices using resolvable or non-resolvable random addresses
	 * without providing an identity resolving key don't require
	 * to store long term keys. Their addresses will change the
	 * next time around.
	 *
	 * Only when a remote device provides an identity address
	 * make sure the long term key is stored. If the remote
	 * identity is known, the long term keys are internally
	 * mapped to the identity address. So allow static random
	 * and public addresses here.
	 */
	if (key->bdaddr_type == ADDR_LE_DEV_RANDOM &&
	    (key->bdaddr.b[5] & 0xc0) != 0xc0)
		ev.store_hint = 0x00;
	else
		ev.store_hint = persistent;

	bacpy(&ev.key.addr.bdaddr, &key->bdaddr);
	ev.key.addr.type = link_to_bdaddr(LE_LINK, key->bdaddr_type);
	ev.key.type = mgmt_ltk_type(key);
	ev.key.enc_size = key->enc_size;
	ev.key.ediv = key->ediv;
	ev.key.rand = key->rand;

	if (key->type == SMP_LTK)
		ev.key.initiator = 1;

	/* Make sure we copy only the significant bytes based on the
	 * encryption key size, and set the rest of the value to zeroes.
	 */
	memcpy(ev.key.val, key->val, key->enc_size);
	memset(ev.key.val + key->enc_size, 0,
	       sizeof(ev.key.val) - key->enc_size);

	mgmt_event(MGMT_EV_NEW_LONG_TERM_KEY, hdev, &ev, sizeof(ev), NULL);
}

void mgmt_new_irk(struct hci_dev *hdev, struct smp_irk *irk, bool persistent)
{
	struct mgmt_ev_new_irk ev;

	memset(&ev, 0, sizeof(ev));

	ev.store_hint = persistent;

	bacpy(&ev.rpa, &irk->rpa);
	bacpy(&ev.irk.addr.bdaddr, &irk->bdaddr);
	ev.irk.addr.type = link_to_bdaddr(LE_LINK, irk->addr_type);
	memcpy(ev.irk.val, irk->val, sizeof(irk->val));

	mgmt_event(MGMT_EV_NEW_IRK, hdev, &ev, sizeof(ev), NULL);
}

void mgmt_new_csrk(struct hci_dev *hdev, struct smp_csrk *csrk,
		   bool persistent)
{
	struct mgmt_ev_new_csrk ev;

	memset(&ev, 0, sizeof(ev));

	/* Devices using resolvable or non-resolvable random addresses
	 * without providing an identity resolving key don't require
	 * to store signature resolving keys. Their addresses will change
	 * the next time around.
	 *
	 * Only when a remote device provides an identity address
	 * make sure the signature resolving key is stored. So allow
	 * static random and public addresses here.
	 */
	if (csrk->bdaddr_type == ADDR_LE_DEV_RANDOM &&
	    (csrk->bdaddr.b[5] & 0xc0) != 0xc0)
		ev.store_hint = 0x00;
	else
		ev.store_hint = persistent;

	bacpy(&ev.key.addr.bdaddr, &csrk->bdaddr);
	ev.key.addr.type = link_to_bdaddr(LE_LINK, csrk->bdaddr_type);
	ev.key.type = csrk->type;
	memcpy(ev.key.val, csrk->val, sizeof(csrk->val));

	mgmt_event(MGMT_EV_NEW_CSRK, hdev, &ev, sizeof(ev), NULL);
}

void mgmt_new_conn_param(struct hci_dev *hdev, bdaddr_t *bdaddr,
			 u8 bdaddr_type, u8 store_hint, u16 min_interval,
			 u16 max_interval, u16 latency, u16 timeout)
{
	struct mgmt_ev_new_conn_param ev;

	if (!hci_is_identity_address(bdaddr, bdaddr_type))
		return;

	memset(&ev, 0, sizeof(ev));
	bacpy(&ev.addr.bdaddr, bdaddr);
	ev.addr.type = link_to_bdaddr(LE_LINK, bdaddr_type);
	ev.store_hint = store_hint;
	ev.min_interval = cpu_to_le16(min_interval);
	ev.max_interval = cpu_to_le16(max_interval);
	ev.latency = cpu_to_le16(latency);
	ev.timeout = cpu_to_le16(timeout);

	mgmt_event(MGMT_EV_NEW_CONN_PARAM, hdev, &ev, sizeof(ev), NULL);
}

void mgmt_device_connected(struct hci_dev *hdev, struct hci_conn *conn,
			   u8 *name, u8 name_len)
{
	struct sk_buff *skb;
	struct mgmt_ev_device_connected *ev;
	u16 eir_len = 0;
	u32 flags = 0;

	if (test_and_set_bit(HCI_CONN_MGMT_CONNECTED, &conn->flags))
		return;

	/* allocate buff for LE or BR/EDR adv */
	if (conn->le_adv_data_len > 0)
		skb = mgmt_alloc_skb(hdev, MGMT_EV_DEVICE_CONNECTED,
				     sizeof(*ev) + conn->le_adv_data_len);
	else
		skb = mgmt_alloc_skb(hdev, MGMT_EV_DEVICE_CONNECTED,
				     sizeof(*ev) + (name ? eir_precalc_len(name_len) : 0) +
				     eir_precalc_len(sizeof(conn->dev_class)));

	if (!skb)
		return;

	ev = skb_put(skb, sizeof(*ev));
	bacpy(&ev->addr.bdaddr, &conn->dst);
	ev->addr.type = link_to_bdaddr(conn->type, conn->dst_type);

	if (conn->out)
		flags |= MGMT_DEV_FOUND_INITIATED_CONN;

	ev->flags = __cpu_to_le32(flags);

	/* We must ensure that the EIR Data fields are ordered and
	 * unique. Keep it simple for now and avoid the problem by not
	 * adding any BR/EDR data to the LE adv.
	 */
	if (conn->le_adv_data_len > 0) {
		skb_put_data(skb, conn->le_adv_data, conn->le_adv_data_len);
		eir_len = conn->le_adv_data_len;
	} else {
		if (name)
			eir_len += eir_skb_put_data(skb, EIR_NAME_COMPLETE, name, name_len);

		if (memcmp(conn->dev_class, "\0\0\0", sizeof(conn->dev_class)))
			eir_len += eir_skb_put_data(skb, EIR_CLASS_OF_DEV,
						    conn->dev_class, sizeof(conn->dev_class));
	}

	ev->eir_len = cpu_to_le16(eir_len);

	mgmt_event_skb(skb, NULL);
}

static void unpair_device_rsp(struct mgmt_pending_cmd *cmd, void *data)
{
	struct hci_dev *hdev = data;
	struct mgmt_cp_unpair_device *cp = cmd->param;

	device_unpaired(hdev, &cp->addr.bdaddr, cp->addr.type, cmd->sk);

	cmd->cmd_complete(cmd, 0);
}

bool mgmt_powering_down(struct hci_dev *hdev)
{
	struct mgmt_pending_cmd *cmd;
	struct mgmt_mode *cp;

	if (hci_dev_test_flag(hdev, HCI_POWERING_DOWN))
		return true;

	cmd = pending_find(MGMT_OP_SET_POWERED, hdev);
	if (!cmd)
		return false;

	cp = cmd->param;
	if (!cp->val)
		return true;

	return false;
}

void mgmt_device_disconnected(struct hci_dev *hdev, bdaddr_t *bdaddr,
			      u8 link_type, u8 addr_type, u8 reason,
			      bool mgmt_connected)
{
	struct mgmt_ev_device_disconnected ev;
	struct sock *sk = NULL;

	if (!mgmt_connected)
		return;

	if (link_type != ACL_LINK &&
	    link_type != LE_LINK  &&
	    link_type != BIS_LINK)
		return;

	bacpy(&ev.addr.bdaddr, bdaddr);
	ev.addr.type = link_to_bdaddr(link_type, addr_type);
	ev.reason = reason;

	/* Report disconnects due to suspend */
	if (hdev->suspended)
		ev.reason = MGMT_DEV_DISCONN_LOCAL_HOST_SUSPEND;

	mgmt_event(MGMT_EV_DEVICE_DISCONNECTED, hdev, &ev, sizeof(ev), sk);

	if (sk)
		sock_put(sk);
}

void mgmt_disconnect_failed(struct hci_dev *hdev, bdaddr_t *bdaddr,
			    u8 link_type, u8 addr_type, u8 status)
{
	u8 bdaddr_type = link_to_bdaddr(link_type, addr_type);
	struct mgmt_cp_disconnect *cp;
	struct mgmt_pending_cmd *cmd;

	mgmt_pending_foreach(MGMT_OP_UNPAIR_DEVICE, hdev, true,
			     unpair_device_rsp, hdev);

	cmd = pending_find(MGMT_OP_DISCONNECT, hdev);
	if (!cmd)
		return;

	cp = cmd->param;

	if (bacmp(bdaddr, &cp->addr.bdaddr))
		return;

	if (cp->addr.type != bdaddr_type)
		return;

	cmd->cmd_complete(cmd, mgmt_status(status));
	mgmt_pending_remove(cmd);
}

void mgmt_connect_failed(struct hci_dev *hdev, struct hci_conn *conn, u8 status)
{
	struct mgmt_ev_connect_failed ev;

	if (test_and_clear_bit(HCI_CONN_MGMT_CONNECTED, &conn->flags)) {
		mgmt_device_disconnected(hdev, &conn->dst, conn->type,
					 conn->dst_type, status, true);
		return;
	}

	bacpy(&ev.addr.bdaddr, &conn->dst);
	ev.addr.type = link_to_bdaddr(conn->type, conn->dst_type);
	ev.status = mgmt_status(status);

	mgmt_event(MGMT_EV_CONNECT_FAILED, hdev, &ev, sizeof(ev), NULL);
}

void mgmt_pin_code_request(struct hci_dev *hdev, bdaddr_t *bdaddr, u8 secure)
{
	struct mgmt_ev_pin_code_request ev;

	bacpy(&ev.addr.bdaddr, bdaddr);
	ev.addr.type = BDADDR_BREDR;
	ev.secure = secure;

	mgmt_event(MGMT_EV_PIN_CODE_REQUEST, hdev, &ev, sizeof(ev), NULL);
}

void mgmt_pin_code_reply_complete(struct hci_dev *hdev, bdaddr_t *bdaddr,
				  u8 status)
{
	struct mgmt_pending_cmd *cmd;

	cmd = pending_find(MGMT_OP_PIN_CODE_REPLY, hdev);
	if (!cmd)
		return;

	cmd->cmd_complete(cmd, mgmt_status(status));
	mgmt_pending_remove(cmd);
}

void mgmt_pin_code_neg_reply_complete(struct hci_dev *hdev, bdaddr_t *bdaddr,
				      u8 status)
{
	struct mgmt_pending_cmd *cmd;

	cmd = pending_find(MGMT_OP_PIN_CODE_NEG_REPLY, hdev);
	if (!cmd)
		return;

	cmd->cmd_complete(cmd, mgmt_status(status));
	mgmt_pending_remove(cmd);
}

int mgmt_user_confirm_request(struct hci_dev *hdev, bdaddr_t *bdaddr,
			      u8 link_type, u8 addr_type, u32 value,
			      u8 confirm_hint)
{
	struct mgmt_ev_user_confirm_request ev;

	bt_dev_dbg(hdev, "bdaddr %pMR", bdaddr);

	bacpy(&ev.addr.bdaddr, bdaddr);
	ev.addr.type = link_to_bdaddr(link_type, addr_type);
	ev.confirm_hint = confirm_hint;
	ev.value = cpu_to_le32(value);

	return mgmt_event(MGMT_EV_USER_CONFIRM_REQUEST, hdev, &ev, sizeof(ev),
			  NULL);
}

int mgmt_user_passkey_request(struct hci_dev *hdev, bdaddr_t *bdaddr,
			      u8 link_type, u8 addr_type)
{
	struct mgmt_ev_user_passkey_request ev;

	bt_dev_dbg(hdev, "bdaddr %pMR", bdaddr);

	bacpy(&ev.addr.bdaddr, bdaddr);
	ev.addr.type = link_to_bdaddr(link_type, addr_type);

	return mgmt_event(MGMT_EV_USER_PASSKEY_REQUEST, hdev, &ev, sizeof(ev),
			  NULL);
}

static int user_pairing_resp_complete(struct hci_dev *hdev, bdaddr_t *bdaddr,
				      u8 link_type, u8 addr_type, u8 status,
				      u8 opcode)
{
	struct mgmt_pending_cmd *cmd;

	cmd = pending_find(opcode, hdev);
	if (!cmd)
		return -ENOENT;

	cmd->cmd_complete(cmd, mgmt_status(status));
	mgmt_pending_remove(cmd);

	return 0;
}

int mgmt_user_confirm_reply_complete(struct hci_dev *hdev, bdaddr_t *bdaddr,
				     u8 link_type, u8 addr_type, u8 status)
{
	return user_pairing_resp_complete(hdev, bdaddr, link_type, addr_type,
					  status, MGMT_OP_USER_CONFIRM_REPLY);
}

int mgmt_user_confirm_neg_reply_complete(struct hci_dev *hdev, bdaddr_t *bdaddr,
					 u8 link_type, u8 addr_type, u8 status)
{
	return user_pairing_resp_complete(hdev, bdaddr, link_type, addr_type,
					  status,
					  MGMT_OP_USER_CONFIRM_NEG_REPLY);
}

int mgmt_user_passkey_reply_complete(struct hci_dev *hdev, bdaddr_t *bdaddr,
				     u8 link_type, u8 addr_type, u8 status)
{
	return user_pairing_resp_complete(hdev, bdaddr, link_type, addr_type,
					  status, MGMT_OP_USER_PASSKEY_REPLY);
}

int mgmt_user_passkey_neg_reply_complete(struct hci_dev *hdev, bdaddr_t *bdaddr,
					 u8 link_type, u8 addr_type, u8 status)
{
	return user_pairing_resp_complete(hdev, bdaddr, link_type, addr_type,
					  status,
					  MGMT_OP_USER_PASSKEY_NEG_REPLY);
}

int mgmt_user_passkey_notify(struct hci_dev *hdev, bdaddr_t *bdaddr,
			     u8 link_type, u8 addr_type, u32 passkey,
			     u8 entered)
{
	struct mgmt_ev_passkey_notify ev;

	bt_dev_dbg(hdev, "bdaddr %pMR", bdaddr);

	bacpy(&ev.addr.bdaddr, bdaddr);
	ev.addr.type = link_to_bdaddr(link_type, addr_type);
	ev.passkey = __cpu_to_le32(passkey);
	ev.entered = entered;

	return mgmt_event(MGMT_EV_PASSKEY_NOTIFY, hdev, &ev, sizeof(ev), NULL);
}

void mgmt_auth_failed(struct hci_conn *conn, u8 hci_status)
{
	struct mgmt_ev_auth_failed ev;
	struct mgmt_pending_cmd *cmd;
	u8 status = mgmt_status(hci_status);

	bacpy(&ev.addr.bdaddr, &conn->dst);
	ev.addr.type = link_to_bdaddr(conn->type, conn->dst_type);
	ev.status = status;

	cmd = find_pairing(conn);

	mgmt_event(MGMT_EV_AUTH_FAILED, conn->hdev, &ev, sizeof(ev),
		    cmd ? cmd->sk : NULL);

	if (cmd) {
		cmd->cmd_complete(cmd, status);
		mgmt_pending_remove(cmd);
	}
}

void mgmt_auth_enable_complete(struct hci_dev *hdev, u8 status)
{
	struct cmd_lookup match = { NULL, hdev };
	bool changed;

	if (status) {
		u8 mgmt_err = mgmt_status(status);
		mgmt_pending_foreach(MGMT_OP_SET_LINK_SECURITY, hdev, true,
				     cmd_status_rsp, &mgmt_err);
		return;
	}

	if (test_bit(HCI_AUTH, &hdev->flags))
		changed = !hci_dev_test_and_set_flag(hdev, HCI_LINK_SECURITY);
	else
		changed = hci_dev_test_and_clear_flag(hdev, HCI_LINK_SECURITY);

	mgmt_pending_foreach(MGMT_OP_SET_LINK_SECURITY, hdev, true,
			     settings_rsp, &match);

	if (changed)
		new_settings(hdev, match.sk);

	if (match.sk)
		sock_put(match.sk);
}

static void sk_lookup(struct mgmt_pending_cmd *cmd, void *data)
{
	struct cmd_lookup *match = data;

	if (match->sk == NULL) {
		match->sk = cmd->sk;
		sock_hold(match->sk);
	}
}

void mgmt_set_class_of_dev_complete(struct hci_dev *hdev, u8 *dev_class,
				    u8 status)
{
	struct cmd_lookup match = { NULL, hdev, mgmt_status(status) };

	mgmt_pending_foreach(MGMT_OP_SET_DEV_CLASS, hdev, false, sk_lookup,
			     &match);
	mgmt_pending_foreach(MGMT_OP_ADD_UUID, hdev, false, sk_lookup,
			     &match);
	mgmt_pending_foreach(MGMT_OP_REMOVE_UUID, hdev, false, sk_lookup,
			     &match);

	if (!status) {
		mgmt_limited_event(MGMT_EV_CLASS_OF_DEV_CHANGED, hdev, dev_class,
				   3, HCI_MGMT_DEV_CLASS_EVENTS, NULL);
		ext_info_changed(hdev, NULL);
	}

	if (match.sk)
		sock_put(match.sk);
}

void mgmt_set_local_name_complete(struct hci_dev *hdev, u8 *name, u8 status)
{
	struct mgmt_cp_set_local_name ev;
	struct mgmt_pending_cmd *cmd;

	if (status)
		return;

	memset(&ev, 0, sizeof(ev));
	memcpy(ev.name, name, HCI_MAX_NAME_LENGTH);
	memcpy(ev.short_name, hdev->short_name, HCI_MAX_SHORT_NAME_LENGTH);

	cmd = pending_find(MGMT_OP_SET_LOCAL_NAME, hdev);
	if (!cmd) {
		memcpy(hdev->dev_name, name, sizeof(hdev->dev_name));

		/* If this is a HCI command related to powering on the
		 * HCI dev don't send any mgmt signals.
		 */
		if (hci_dev_test_flag(hdev, HCI_POWERING_DOWN))
			return;

		if (pending_find(MGMT_OP_SET_POWERED, hdev))
			return;
	}

	mgmt_limited_event(MGMT_EV_LOCAL_NAME_CHANGED, hdev, &ev, sizeof(ev),
			   HCI_MGMT_LOCAL_NAME_EVENTS, cmd ? cmd->sk : NULL);
	ext_info_changed(hdev, cmd ? cmd->sk : NULL);
}

static inline bool has_uuid(u8 *uuid, u16 uuid_count, u8 (*uuids)[16])
{
	int i;

	for (i = 0; i < uuid_count; i++) {
		if (!memcmp(uuid, uuids[i], 16))
			return true;
	}

	return false;
}

static bool eir_has_uuids(u8 *eir, u16 eir_len, u16 uuid_count, u8 (*uuids)[16])
{
	u16 parsed = 0;

	while (parsed < eir_len) {
		u8 field_len = eir[0];
		u8 uuid[16];
		int i;

		if (field_len == 0)
			break;

		if (eir_len - parsed < field_len + 1)
			break;

		switch (eir[1]) {
		case EIR_UUID16_ALL:
		case EIR_UUID16_SOME:
			for (i = 0; i + 3 <= field_len; i += 2) {
				memcpy(uuid, bluetooth_base_uuid, 16);
				uuid[13] = eir[i + 3];
				uuid[12] = eir[i + 2];
				if (has_uuid(uuid, uuid_count, uuids))
					return true;
			}
			break;
		case EIR_UUID32_ALL:
		case EIR_UUID32_SOME:
			for (i = 0; i + 5 <= field_len; i += 4) {
				memcpy(uuid, bluetooth_base_uuid, 16);
				uuid[15] = eir[i + 5];
				uuid[14] = eir[i + 4];
				uuid[13] = eir[i + 3];
				uuid[12] = eir[i + 2];
				if (has_uuid(uuid, uuid_count, uuids))
					return true;
			}
			break;
		case EIR_UUID128_ALL:
		case EIR_UUID128_SOME:
			for (i = 0; i + 17 <= field_len; i += 16) {
				memcpy(uuid, eir + i + 2, 16);
				if (has_uuid(uuid, uuid_count, uuids))
					return true;
			}
			break;
		}

		parsed += field_len + 1;
		eir += field_len + 1;
	}

	return false;
}

static bool is_filter_match(struct hci_dev *hdev, s8 rssi, u8 *eir,
			    u16 eir_len, u8 *scan_rsp, u8 scan_rsp_len)
{
	/* If a RSSI threshold has been specified, and
	 * HCI_QUIRK_STRICT_DUPLICATE_FILTER is not set, then all results with
	 * a RSSI smaller than the RSSI threshold will be dropped. If the quirk
	 * is set, let it through for further processing, as we might need to
	 * restart the scan.
	 *
	 * For BR/EDR devices (pre 1.2) providing no RSSI during inquiry,
	 * the results are also dropped.
	 */
	if (hdev->discovery.rssi != HCI_RSSI_INVALID &&
	    (rssi == HCI_RSSI_INVALID ||
	    (rssi < hdev->discovery.rssi &&
	     !hci_test_quirk(hdev, HCI_QUIRK_STRICT_DUPLICATE_FILTER))))
		return  false;

	if (hdev->discovery.uuid_count != 0) {
		/* If a list of UUIDs is provided in filter, results with no
		 * matching UUID should be dropped.
		 */
		if (!eir_has_uuids(eir, eir_len, hdev->discovery.uuid_count,
				   hdev->discovery.uuids) &&
		    !eir_has_uuids(scan_rsp, scan_rsp_len,
				   hdev->discovery.uuid_count,
				   hdev->discovery.uuids))
			return false;
	}

	/* If duplicate filtering does not report RSSI changes, then restart
	 * scanning to ensure updated result with updated RSSI values.
	 */
	if (hci_test_quirk(hdev, HCI_QUIRK_STRICT_DUPLICATE_FILTER)) {
		/* Validate RSSI value against the RSSI threshold once more. */
		if (hdev->discovery.rssi != HCI_RSSI_INVALID &&
		    rssi < hdev->discovery.rssi)
			return false;
	}

	return true;
}

void mgmt_adv_monitor_device_lost(struct hci_dev *hdev, u16 handle,
				  bdaddr_t *bdaddr, u8 addr_type)
{
	struct mgmt_ev_adv_monitor_device_lost ev;

	ev.monitor_handle = cpu_to_le16(handle);
	bacpy(&ev.addr.bdaddr, bdaddr);
	ev.addr.type = addr_type;

	mgmt_event(MGMT_EV_ADV_MONITOR_DEVICE_LOST, hdev, &ev, sizeof(ev),
		   NULL);
}

static void mgmt_send_adv_monitor_device_found(struct hci_dev *hdev,
					       struct sk_buff *skb,
					       struct sock *skip_sk,
					       u16 handle)
{
	struct sk_buff *advmon_skb;
	size_t advmon_skb_len;
	__le16 *monitor_handle;

	if (!skb)
		return;

	advmon_skb_len = (sizeof(struct mgmt_ev_adv_monitor_device_found) -
			  sizeof(struct mgmt_ev_device_found)) + skb->len;
	advmon_skb = mgmt_alloc_skb(hdev, MGMT_EV_ADV_MONITOR_DEVICE_FOUND,
				    advmon_skb_len);
	if (!advmon_skb)
		return;

	/* ADV_MONITOR_DEVICE_FOUND is similar to DEVICE_FOUND event except
	 * that it also has 'monitor_handle'. Make a copy of DEVICE_FOUND and
	 * store monitor_handle of the matched monitor.
	 */
	monitor_handle = skb_put(advmon_skb, sizeof(*monitor_handle));
	*monitor_handle = cpu_to_le16(handle);
	skb_put_data(advmon_skb, skb->data, skb->len);

	mgmt_event_skb(advmon_skb, skip_sk);
}

static void mgmt_adv_monitor_device_found(struct hci_dev *hdev,
					  bdaddr_t *bdaddr, bool report_device,
					  struct sk_buff *skb,
					  struct sock *skip_sk)
{
	struct monitored_device *dev, *tmp;
	bool matched = false;
	bool notified = false;

	/* We have received the Advertisement Report because:
	 * 1. the kernel has initiated active discovery
	 * 2. if not, we have pend_le_reports > 0 in which case we are doing
	 *    passive scanning
	 * 3. if none of the above is true, we have one or more active
	 *    Advertisement Monitor
	 *
	 * For case 1 and 2, report all advertisements via MGMT_EV_DEVICE_FOUND
	 * and report ONLY one advertisement per device for the matched Monitor
	 * via MGMT_EV_ADV_MONITOR_DEVICE_FOUND event.
	 *
	 * For case 3, since we are not active scanning and all advertisements
	 * received are due to a matched Advertisement Monitor, report all
	 * advertisements ONLY via MGMT_EV_ADV_MONITOR_DEVICE_FOUND event.
	 */
	if (report_device && !hdev->advmon_pend_notify) {
		mgmt_event_skb(skb, skip_sk);
		return;
	}

	hdev->advmon_pend_notify = false;

	list_for_each_entry_safe(dev, tmp, &hdev->monitored_devices, list) {
		if (!bacmp(&dev->bdaddr, bdaddr)) {
			matched = true;

			if (!dev->notified) {
				mgmt_send_adv_monitor_device_found(hdev, skb,
								   skip_sk,
								   dev->handle);
				notified = true;
				dev->notified = true;
			}
		}

		if (!dev->notified)
			hdev->advmon_pend_notify = true;
	}

	if (!report_device &&
	    ((matched && !notified) || !msft_monitor_supported(hdev))) {
		/* Handle 0 indicates that we are not active scanning and this
		 * is a subsequent advertisement report for an already matched
		 * Advertisement Monitor or the controller offloading support
		 * is not available.
		 */
		mgmt_send_adv_monitor_device_found(hdev, skb, skip_sk, 0);
	}

	if (report_device)
		mgmt_event_skb(skb, skip_sk);
	else
		kfree_skb(skb);
}

static void mesh_device_found(struct hci_dev *hdev, bdaddr_t *bdaddr,
			      u8 addr_type, s8 rssi, u32 flags, u8 *eir,
			      u16 eir_len, u8 *scan_rsp, u8 scan_rsp_len,
			      u64 instant)
{
	struct sk_buff *skb;
	struct mgmt_ev_mesh_device_found *ev;
	int i, j;

	if (!hdev->mesh_ad_types[0])
		goto accepted;

	/* Scan for requested AD types */
	if (eir_len > 0) {
		for (i = 0; i + 1 < eir_len; i += eir[i] + 1) {
			for (j = 0; j < sizeof(hdev->mesh_ad_types); j++) {
				if (!hdev->mesh_ad_types[j])
					break;

				if (hdev->mesh_ad_types[j] == eir[i + 1])
					goto accepted;
			}
		}
	}

	if (scan_rsp_len > 0) {
		for (i = 0; i + 1 < scan_rsp_len; i += scan_rsp[i] + 1) {
			for (j = 0; j < sizeof(hdev->mesh_ad_types); j++) {
				if (!hdev->mesh_ad_types[j])
					break;

				if (hdev->mesh_ad_types[j] == scan_rsp[i + 1])
					goto accepted;
			}
		}
	}

	return;

accepted:
	skb = mgmt_alloc_skb(hdev, MGMT_EV_MESH_DEVICE_FOUND,
			     sizeof(*ev) + eir_len + scan_rsp_len);
	if (!skb)
		return;

	ev = skb_put(skb, sizeof(*ev));

	bacpy(&ev->addr.bdaddr, bdaddr);
	ev->addr.type = link_to_bdaddr(LE_LINK, addr_type);
	ev->rssi = rssi;
	ev->flags = cpu_to_le32(flags);
	ev->instant = cpu_to_le64(instant);

	if (eir_len > 0)
		/* Copy EIR or advertising data into event */
		skb_put_data(skb, eir, eir_len);

	if (scan_rsp_len > 0)
		/* Append scan response data to event */
		skb_put_data(skb, scan_rsp, scan_rsp_len);

	ev->eir_len = cpu_to_le16(eir_len + scan_rsp_len);

	mgmt_event_skb(skb, NULL);
}

void mgmt_device_found(struct hci_dev *hdev, bdaddr_t *bdaddr, u8 link_type,
		       u8 addr_type, u8 *dev_class, s8 rssi, u32 flags,
		       u8 *eir, u16 eir_len, u8 *scan_rsp, u8 scan_rsp_len,
		       u64 instant)
{
	struct sk_buff *skb;
	struct mgmt_ev_device_found *ev;
	bool report_device = hci_discovery_active(hdev);

	if (hci_dev_test_flag(hdev, HCI_MESH) && link_type == LE_LINK)
		mesh_device_found(hdev, bdaddr, addr_type, rssi, flags,
				  eir, eir_len, scan_rsp, scan_rsp_len,
				  instant);

	/* Don't send events for a non-kernel initiated discovery. With
	 * LE one exception is if we have pend_le_reports > 0 in which
	 * case we're doing passive scanning and want these events.
	 */
	if (!hci_discovery_active(hdev)) {
		if (link_type == ACL_LINK)
			return;
		if (link_type == LE_LINK && !list_empty(&hdev->pend_le_reports))
			report_device = true;
		else if (!hci_is_adv_monitoring(hdev))
			return;
	}

	if (hdev->discovery.result_filtering) {
		/* We are using service discovery */
		if (!is_filter_match(hdev, rssi, eir, eir_len, scan_rsp,
				     scan_rsp_len))
			return;
	}

	if (hdev->discovery.limited) {
		/* Check for limited discoverable bit */
		if (dev_class) {
			if (!(dev_class[1] & 0x20))
				return;
		} else {
			u8 *flags = eir_get_data(eir, eir_len, EIR_FLAGS, NULL);
			if (!flags || !(flags[0] & LE_AD_LIMITED))
				return;
		}
	}

	/* Allocate skb. The 5 extra bytes are for the potential CoD field */
	skb = mgmt_alloc_skb(hdev, MGMT_EV_DEVICE_FOUND,
			     sizeof(*ev) + eir_len + scan_rsp_len + 5);
	if (!skb)
		return;

	ev = skb_put(skb, sizeof(*ev));

	/* In case of device discovery with BR/EDR devices (pre 1.2), the
	 * RSSI value was reported as 0 when not available. This behavior
	 * is kept when using device discovery. This is required for full
	 * backwards compatibility with the API.
	 *
	 * However when using service discovery, the value 127 will be
	 * returned when the RSSI is not available.
	 */
	if (rssi == HCI_RSSI_INVALID && !hdev->discovery.report_invalid_rssi &&
	    link_type == ACL_LINK)
		rssi = 0;

	bacpy(&ev->addr.bdaddr, bdaddr);
	ev->addr.type = link_to_bdaddr(link_type, addr_type);
	ev->rssi = rssi;
	ev->flags = cpu_to_le32(flags);

	if (eir_len > 0)
		/* Copy EIR or advertising data into event */
		skb_put_data(skb, eir, eir_len);

	if (dev_class && !eir_get_data(eir, eir_len, EIR_CLASS_OF_DEV, NULL)) {
		u8 eir_cod[5];

		eir_len += eir_append_data(eir_cod, 0, EIR_CLASS_OF_DEV,
					   dev_class, 3);
		skb_put_data(skb, eir_cod, sizeof(eir_cod));
	}

	if (scan_rsp_len > 0)
		/* Append scan response data to event */
		skb_put_data(skb, scan_rsp, scan_rsp_len);

	ev->eir_len = cpu_to_le16(eir_len + scan_rsp_len);

	mgmt_adv_monitor_device_found(hdev, bdaddr, report_device, skb, NULL);
}

void mgmt_remote_name(struct hci_dev *hdev, bdaddr_t *bdaddr, u8 link_type,
		      u8 addr_type, s8 rssi, u8 *name, u8 name_len)
{
	struct sk_buff *skb;
	struct mgmt_ev_device_found *ev;
	u16 eir_len = 0;
	u32 flags = 0;

	skb = mgmt_alloc_skb(hdev, MGMT_EV_DEVICE_FOUND,
			     sizeof(*ev) + (name ? eir_precalc_len(name_len) : 0));
	if (!skb)
		return;

	ev = skb_put(skb, sizeof(*ev));
	bacpy(&ev->addr.bdaddr, bdaddr);
	ev->addr.type = link_to_bdaddr(link_type, addr_type);
	ev->rssi = rssi;

	if (name)
		eir_len += eir_skb_put_data(skb, EIR_NAME_COMPLETE, name, name_len);
	else
		flags = MGMT_DEV_FOUND_NAME_REQUEST_FAILED;

	ev->eir_len = cpu_to_le16(eir_len);
	ev->flags = cpu_to_le32(flags);

	mgmt_event_skb(skb, NULL);
}

void mgmt_discovering(struct hci_dev *hdev, u8 discovering)
{
	struct mgmt_ev_discovering ev;

	bt_dev_dbg(hdev, "discovering %u", discovering);

	memset(&ev, 0, sizeof(ev));
	ev.type = hdev->discovery.type;
	ev.discovering = discovering;

	mgmt_event(MGMT_EV_DISCOVERING, hdev, &ev, sizeof(ev), NULL);
}

void mgmt_suspending(struct hci_dev *hdev, u8 state)
{
	struct mgmt_ev_controller_suspend ev;

	ev.suspend_state = state;
	mgmt_event(MGMT_EV_CONTROLLER_SUSPEND, hdev, &ev, sizeof(ev), NULL);
}

void mgmt_resuming(struct hci_dev *hdev, u8 reason, bdaddr_t *bdaddr,
		   u8 addr_type)
{
	struct mgmt_ev_controller_resume ev;

	ev.wake_reason = reason;
	if (bdaddr) {
		bacpy(&ev.addr.bdaddr, bdaddr);
		ev.addr.type = addr_type;
	} else {
		memset(&ev.addr, 0, sizeof(ev.addr));
	}

	mgmt_event(MGMT_EV_CONTROLLER_RESUME, hdev, &ev, sizeof(ev), NULL);
}

static struct hci_mgmt_chan chan = {
	.channel	= HCI_CHANNEL_CONTROL,
	.handler_count	= ARRAY_SIZE(mgmt_handlers),
	.handlers	= mgmt_handlers,
	.hdev_init	= mgmt_init_hdev,
};

int mgmt_init(void)
{
	return hci_mgmt_chan_register(&chan);
}

void mgmt_exit(void)
{
	hci_mgmt_chan_unregister(&chan);
}

void mgmt_cleanup(struct sock *sk)
{
	struct mgmt_mesh_tx *mesh_tx;
	struct hci_dev *hdev;

	read_lock(&hci_dev_list_lock);

	list_for_each_entry(hdev, &hci_dev_list, list) {
		do {
			mesh_tx = mgmt_mesh_next(hdev, sk);

			if (mesh_tx)
				mesh_send_complete(hdev, mesh_tx, true);
		} while (mesh_tx);
	}

	read_unlock(&hci_dev_list_lock);
}<|MERGE_RESOLUTION|>--- conflicted
+++ resolved
@@ -3927,16 +3927,12 @@
 static int set_name_sync(struct hci_dev *hdev, void *data)
 {
 	struct mgmt_pending_cmd *cmd = data;
-<<<<<<< HEAD
-	struct mgmt_cp_set_local_name *cp = cmd->param;
-=======
 	struct mgmt_cp_set_local_name *cp;
 
 	if (!mgmt_pending_valid(hdev, cmd, false))
 		return -ECANCELED;
 
 	cp = cmd->param;
->>>>>>> 3fe1be6f
 
 	if (lmp_bredr_capable(hdev)) {
 		hci_update_name_sync(hdev, cp->name);
