// SPDX-License-Identifier: GPL-2.0-only
/*
 * (C) 1997 Linus Torvalds
 * (C) 1999 Andrea Arcangeli <andrea@suse.de> (dynamic inode allocation)
 */
#include <linux/export.h>
#include <linux/fs.h>
#include <linux/filelock.h>
#include <linux/mm.h>
#include <linux/backing-dev.h>
#include <linux/hash.h>
#include <linux/swap.h>
#include <linux/security.h>
#include <linux/cdev.h>
#include <linux/memblock.h>
#include <linux/fsnotify.h>
#include <linux/mount.h>
#include <linux/posix_acl.h>
#include <linux/buffer_head.h> /* for inode_has_buffers */
#include <linux/ratelimit.h>
#include <linux/list_lru.h>
#include <linux/iversion.h>
#include <linux/rw_hint.h>
#include <linux/seq_file.h>
#include <linux/debugfs.h>
#include <trace/events/writeback.h>
#define CREATE_TRACE_POINTS
#include <trace/events/timestamp.h>

#include "internal.h"

/*
 * Inode locking rules:
 *
 * inode->i_lock protects:
 *   inode->i_state, inode->i_hash, __iget(), inode->i_io_list
 * Inode LRU list locks protect:
 *   inode->i_sb->s_inode_lru, inode->i_lru
 * inode->i_sb->s_inode_list_lock protects:
 *   inode->i_sb->s_inodes, inode->i_sb_list
 * bdi->wb.list_lock protects:
 *   bdi->wb.b_{dirty,io,more_io,dirty_time}, inode->i_io_list
 * inode_hash_lock protects:
 *   inode_hashtable, inode->i_hash
 *
 * Lock ordering:
 *
 * inode->i_sb->s_inode_list_lock
 *   inode->i_lock
 *     Inode LRU list locks
 *
 * bdi->wb.list_lock
 *   inode->i_lock
 *
 * inode_hash_lock
 *   inode->i_sb->s_inode_list_lock
 *   inode->i_lock
 *
 * iunique_lock
 *   inode_hash_lock
 */

static unsigned int i_hash_mask __ro_after_init;
static unsigned int i_hash_shift __ro_after_init;
static struct hlist_head *inode_hashtable __ro_after_init;
static __cacheline_aligned_in_smp DEFINE_SPINLOCK(inode_hash_lock);

/*
 * Empty aops. Can be used for the cases where the user does not
 * define any of the address_space operations.
 */
const struct address_space_operations empty_aops = {
};
EXPORT_SYMBOL(empty_aops);

static DEFINE_PER_CPU(unsigned long, nr_inodes);
static DEFINE_PER_CPU(unsigned long, nr_unused);

static struct kmem_cache *inode_cachep __ro_after_init;

static long get_nr_inodes(void)
{
	int i;
	long sum = 0;
	for_each_possible_cpu(i)
		sum += per_cpu(nr_inodes, i);
	return sum < 0 ? 0 : sum;
}

static inline long get_nr_inodes_unused(void)
{
	int i;
	long sum = 0;
	for_each_possible_cpu(i)
		sum += per_cpu(nr_unused, i);
	return sum < 0 ? 0 : sum;
}

long get_nr_dirty_inodes(void)
{
	/* not actually dirty inodes, but a wild approximation */
	long nr_dirty = get_nr_inodes() - get_nr_inodes_unused();
	return nr_dirty > 0 ? nr_dirty : 0;
}

#ifdef CONFIG_DEBUG_FS
static DEFINE_PER_CPU(long, mg_ctime_updates);
static DEFINE_PER_CPU(long, mg_fine_stamps);
static DEFINE_PER_CPU(long, mg_ctime_swaps);

static unsigned long get_mg_ctime_updates(void)
{
	unsigned long sum = 0;
	int i;

	for_each_possible_cpu(i)
		sum += data_race(per_cpu(mg_ctime_updates, i));
	return sum;
}

static unsigned long get_mg_fine_stamps(void)
{
	unsigned long sum = 0;
	int i;

	for_each_possible_cpu(i)
		sum += data_race(per_cpu(mg_fine_stamps, i));
	return sum;
}

static unsigned long get_mg_ctime_swaps(void)
{
	unsigned long sum = 0;
	int i;

	for_each_possible_cpu(i)
		sum += data_race(per_cpu(mg_ctime_swaps, i));
	return sum;
}

#define mgtime_counter_inc(__var)	this_cpu_inc(__var)

static int mgts_show(struct seq_file *s, void *p)
{
	unsigned long ctime_updates = get_mg_ctime_updates();
	unsigned long ctime_swaps = get_mg_ctime_swaps();
	unsigned long fine_stamps = get_mg_fine_stamps();
	unsigned long floor_swaps = timekeeping_get_mg_floor_swaps();

	seq_printf(s, "%lu %lu %lu %lu\n",
		   ctime_updates, ctime_swaps, fine_stamps, floor_swaps);
	return 0;
}

DEFINE_SHOW_ATTRIBUTE(mgts);

static int __init mg_debugfs_init(void)
{
	debugfs_create_file("multigrain_timestamps", S_IFREG | S_IRUGO, NULL, NULL, &mgts_fops);
	return 0;
}
late_initcall(mg_debugfs_init);

#else /* ! CONFIG_DEBUG_FS */

#define mgtime_counter_inc(__var)	do { } while (0)

#endif /* CONFIG_DEBUG_FS */

/*
 * Handle nr_inode sysctl
 */
#ifdef CONFIG_SYSCTL
/*
 * Statistics gathering..
 */
static struct inodes_stat_t inodes_stat;

static int proc_nr_inodes(const struct ctl_table *table, int write, void *buffer,
			  size_t *lenp, loff_t *ppos)
{
	inodes_stat.nr_inodes = get_nr_inodes();
	inodes_stat.nr_unused = get_nr_inodes_unused();
	return proc_doulongvec_minmax(table, write, buffer, lenp, ppos);
}

static const struct ctl_table inodes_sysctls[] = {
	{
		.procname	= "inode-nr",
		.data		= &inodes_stat,
		.maxlen		= 2*sizeof(long),
		.mode		= 0444,
		.proc_handler	= proc_nr_inodes,
	},
	{
		.procname	= "inode-state",
		.data		= &inodes_stat,
		.maxlen		= 7*sizeof(long),
		.mode		= 0444,
		.proc_handler	= proc_nr_inodes,
	},
};

static int __init init_fs_inode_sysctls(void)
{
	register_sysctl_init("fs", inodes_sysctls);
	return 0;
}
early_initcall(init_fs_inode_sysctls);
#endif

static int no_open(struct inode *inode, struct file *file)
{
	return -ENXIO;
}

/**
 * inode_init_always_gfp - perform inode structure initialisation
 * @sb: superblock inode belongs to
 * @inode: inode to initialise
 * @gfp: allocation flags
 *
 * These are initializations that need to be done on every inode
 * allocation as the fields are not initialised by slab allocation.
 * If there are additional allocations required @gfp is used.
 */
int inode_init_always_gfp(struct super_block *sb, struct inode *inode, gfp_t gfp)
{
	static const struct inode_operations empty_iops;
	static const struct file_operations no_open_fops = {.open = no_open};
	struct address_space *const mapping = &inode->i_data;

	inode->i_sb = sb;
	inode->i_blkbits = sb->s_blocksize_bits;
	inode->i_flags = 0;
	inode->i_state = 0;
	atomic64_set(&inode->i_sequence, 0);
	atomic_set(&inode->i_count, 1);
	inode->i_op = &empty_iops;
	inode->i_fop = &no_open_fops;
	inode->i_ino = 0;
	inode->__i_nlink = 1;
	inode->i_opflags = 0;
	if (sb->s_xattr)
		inode->i_opflags |= IOP_XATTR;
	if (sb->s_type->fs_flags & FS_MGTIME)
		inode->i_opflags |= IOP_MGTIME;
	i_uid_write(inode, 0);
	i_gid_write(inode, 0);
	atomic_set(&inode->i_writecount, 0);
	inode->i_size = 0;
	inode->i_write_hint = WRITE_LIFE_NOT_SET;
	inode->i_blocks = 0;
	inode->i_bytes = 0;
	inode->i_generation = 0;
	inode->i_pipe = NULL;
	inode->i_cdev = NULL;
	inode->i_link = NULL;
	inode->i_dir_seq = 0;
	inode->i_rdev = 0;
	inode->dirtied_when = 0;

#ifdef CONFIG_CGROUP_WRITEBACK
	inode->i_wb_frn_winner = 0;
	inode->i_wb_frn_avg_time = 0;
	inode->i_wb_frn_history = 0;
#endif

	spin_lock_init(&inode->i_lock);
	lockdep_set_class(&inode->i_lock, &sb->s_type->i_lock_key);

	init_rwsem(&inode->i_rwsem);
	lockdep_set_class(&inode->i_rwsem, &sb->s_type->i_mutex_key);

	atomic_set(&inode->i_dio_count, 0);

	mapping->a_ops = &empty_aops;
	mapping->host = inode;
	mapping->flags = 0;
	mapping->wb_err = 0;
	atomic_set(&mapping->i_mmap_writable, 0);
#ifdef CONFIG_READ_ONLY_THP_FOR_FS
	atomic_set(&mapping->nr_thps, 0);
#endif
	mapping_set_gfp_mask(mapping, GFP_HIGHUSER_MOVABLE);
	mapping->i_private_data = NULL;
	mapping->writeback_index = 0;
	init_rwsem(&mapping->invalidate_lock);
	lockdep_set_class_and_name(&mapping->invalidate_lock,
				   &sb->s_type->invalidate_lock_key,
				   "mapping.invalidate_lock");
	if (sb->s_iflags & SB_I_STABLE_WRITES)
		mapping_set_stable_writes(mapping);
	inode->i_private = NULL;
	inode->i_mapping = mapping;
	INIT_HLIST_HEAD(&inode->i_dentry);	/* buggered by rcu freeing */
#ifdef CONFIG_FS_POSIX_ACL
	inode->i_acl = inode->i_default_acl = ACL_NOT_CACHED;
#endif

#ifdef CONFIG_FSNOTIFY
	inode->i_fsnotify_mask = 0;
#endif
	inode->i_flctx = NULL;

	if (unlikely(security_inode_alloc(inode, gfp)))
		return -ENOMEM;

	this_cpu_inc(nr_inodes);

	return 0;
}
EXPORT_SYMBOL(inode_init_always_gfp);

void free_inode_nonrcu(struct inode *inode)
{
	kmem_cache_free(inode_cachep, inode);
}
EXPORT_SYMBOL(free_inode_nonrcu);

static void i_callback(struct rcu_head *head)
{
	struct inode *inode = container_of(head, struct inode, i_rcu);
	if (inode->free_inode)
		inode->free_inode(inode);
	else
		free_inode_nonrcu(inode);
}

/**
 *	alloc_inode 	- obtain an inode
 *	@sb: superblock
 *
 *	Allocates a new inode for given superblock.
 *	Inode wont be chained in superblock s_inodes list
 *	This means :
 *	- fs can't be unmount
 *	- quotas, fsnotify, writeback can't work
 */
struct inode *alloc_inode(struct super_block *sb)
{
	const struct super_operations *ops = sb->s_op;
	struct inode *inode;

	if (ops->alloc_inode)
		inode = ops->alloc_inode(sb);
	else
		inode = alloc_inode_sb(sb, inode_cachep, GFP_KERNEL);

	if (!inode)
		return NULL;

	if (unlikely(inode_init_always(sb, inode))) {
		if (ops->destroy_inode) {
			ops->destroy_inode(inode);
			if (!ops->free_inode)
				return NULL;
		}
		inode->free_inode = ops->free_inode;
		i_callback(&inode->i_rcu);
		return NULL;
	}

	return inode;
}

void __destroy_inode(struct inode *inode)
{
	BUG_ON(inode_has_buffers(inode));
	inode_detach_wb(inode);
	security_inode_free(inode);
	fsnotify_inode_delete(inode);
	locks_free_lock_context(inode);
	if (!inode->i_nlink) {
		WARN_ON(atomic_long_read(&inode->i_sb->s_remove_count) == 0);
		atomic_long_dec(&inode->i_sb->s_remove_count);
	}

#ifdef CONFIG_FS_POSIX_ACL
	if (inode->i_acl && !is_uncached_acl(inode->i_acl))
		posix_acl_release(inode->i_acl);
	if (inode->i_default_acl && !is_uncached_acl(inode->i_default_acl))
		posix_acl_release(inode->i_default_acl);
#endif
	this_cpu_dec(nr_inodes);
}
EXPORT_SYMBOL(__destroy_inode);

static void destroy_inode(struct inode *inode)
{
	const struct super_operations *ops = inode->i_sb->s_op;

	BUG_ON(!list_empty(&inode->i_lru));
	__destroy_inode(inode);
	if (ops->destroy_inode) {
		ops->destroy_inode(inode);
		if (!ops->free_inode)
			return;
	}
	inode->free_inode = ops->free_inode;
	call_rcu(&inode->i_rcu, i_callback);
}

/**
 * drop_nlink - directly drop an inode's link count
 * @inode: inode
 *
 * This is a low-level filesystem helper to replace any
 * direct filesystem manipulation of i_nlink.  In cases
 * where we are attempting to track writes to the
 * filesystem, a decrement to zero means an imminent
 * write when the file is truncated and actually unlinked
 * on the filesystem.
 */
void drop_nlink(struct inode *inode)
{
	WARN_ON(inode->i_nlink == 0);
	inode->__i_nlink--;
	if (!inode->i_nlink)
		atomic_long_inc(&inode->i_sb->s_remove_count);
}
EXPORT_SYMBOL(drop_nlink);

/**
 * clear_nlink - directly zero an inode's link count
 * @inode: inode
 *
 * This is a low-level filesystem helper to replace any
 * direct filesystem manipulation of i_nlink.  See
 * drop_nlink() for why we care about i_nlink hitting zero.
 */
void clear_nlink(struct inode *inode)
{
	if (inode->i_nlink) {
		inode->__i_nlink = 0;
		atomic_long_inc(&inode->i_sb->s_remove_count);
	}
}
EXPORT_SYMBOL(clear_nlink);

/**
 * set_nlink - directly set an inode's link count
 * @inode: inode
 * @nlink: new nlink (should be non-zero)
 *
 * This is a low-level filesystem helper to replace any
 * direct filesystem manipulation of i_nlink.
 */
void set_nlink(struct inode *inode, unsigned int nlink)
{
	if (!nlink) {
		clear_nlink(inode);
	} else {
		/* Yes, some filesystems do change nlink from zero to one */
		if (inode->i_nlink == 0)
			atomic_long_dec(&inode->i_sb->s_remove_count);

		inode->__i_nlink = nlink;
	}
}
EXPORT_SYMBOL(set_nlink);

/**
 * inc_nlink - directly increment an inode's link count
 * @inode: inode
 *
 * This is a low-level filesystem helper to replace any
 * direct filesystem manipulation of i_nlink.  Currently,
 * it is only here for parity with dec_nlink().
 */
void inc_nlink(struct inode *inode)
{
	if (unlikely(inode->i_nlink == 0)) {
		WARN_ON(!(inode->i_state & I_LINKABLE));
		atomic_long_dec(&inode->i_sb->s_remove_count);
	}

	inode->__i_nlink++;
}
EXPORT_SYMBOL(inc_nlink);

static void __address_space_init_once(struct address_space *mapping)
{
	xa_init_flags(&mapping->i_pages, XA_FLAGS_LOCK_IRQ | XA_FLAGS_ACCOUNT);
	init_rwsem(&mapping->i_mmap_rwsem);
	INIT_LIST_HEAD(&mapping->i_private_list);
	spin_lock_init(&mapping->i_private_lock);
	mapping->i_mmap = RB_ROOT_CACHED;
}

void address_space_init_once(struct address_space *mapping)
{
	memset(mapping, 0, sizeof(*mapping));
	__address_space_init_once(mapping);
}
EXPORT_SYMBOL(address_space_init_once);

/*
 * These are initializations that only need to be done
 * once, because the fields are idempotent across use
 * of the inode, so let the slab aware of that.
 */
void inode_init_once(struct inode *inode)
{
	memset(inode, 0, sizeof(*inode));
	INIT_HLIST_NODE(&inode->i_hash);
	INIT_LIST_HEAD(&inode->i_devices);
	INIT_LIST_HEAD(&inode->i_io_list);
	INIT_LIST_HEAD(&inode->i_wb_list);
	INIT_LIST_HEAD(&inode->i_lru);
	INIT_LIST_HEAD(&inode->i_sb_list);
	__address_space_init_once(&inode->i_data);
	i_size_ordered_init(inode);
}
EXPORT_SYMBOL(inode_init_once);

static void init_once(void *foo)
{
	struct inode *inode = (struct inode *) foo;

	inode_init_once(inode);
}

/*
 * get additional reference to inode; caller must already hold one.
 */
void ihold(struct inode *inode)
{
	WARN_ON(atomic_inc_return(&inode->i_count) < 2);
}
EXPORT_SYMBOL(ihold);

static void __inode_add_lru(struct inode *inode, bool rotate)
{
	if (inode->i_state & (I_DIRTY_ALL | I_SYNC | I_FREEING | I_WILL_FREE))
		return;
	if (icount_read(inode))
		return;
	if (!(inode->i_sb->s_flags & SB_ACTIVE))
		return;
	if (!mapping_shrinkable(&inode->i_data))
		return;

	if (list_lru_add_obj(&inode->i_sb->s_inode_lru, &inode->i_lru))
		this_cpu_inc(nr_unused);
	else if (rotate)
		inode->i_state |= I_REFERENCED;
}

struct wait_queue_head *inode_bit_waitqueue(struct wait_bit_queue_entry *wqe,
					    struct inode *inode, u32 bit)
{
	void *bit_address;

	bit_address = inode_state_wait_address(inode, bit);
	init_wait_var_entry(wqe, bit_address, 0);
	return __var_waitqueue(bit_address);
}
EXPORT_SYMBOL(inode_bit_waitqueue);

/*
 * Add inode to LRU if needed (inode is unused and clean).
 *
 * Needs inode->i_lock held.
 */
void inode_add_lru(struct inode *inode)
{
	__inode_add_lru(inode, false);
}

static void inode_lru_list_del(struct inode *inode)
{
	if (list_lru_del_obj(&inode->i_sb->s_inode_lru, &inode->i_lru))
		this_cpu_dec(nr_unused);
}

static void inode_pin_lru_isolating(struct inode *inode)
{
	lockdep_assert_held(&inode->i_lock);
	WARN_ON(inode->i_state & (I_LRU_ISOLATING | I_FREEING | I_WILL_FREE));
	inode->i_state |= I_LRU_ISOLATING;
}

static void inode_unpin_lru_isolating(struct inode *inode)
{
	spin_lock(&inode->i_lock);
	WARN_ON(!(inode->i_state & I_LRU_ISOLATING));
	inode->i_state &= ~I_LRU_ISOLATING;
	/* Called with inode->i_lock which ensures memory ordering. */
	inode_wake_up_bit(inode, __I_LRU_ISOLATING);
	spin_unlock(&inode->i_lock);
}

static void inode_wait_for_lru_isolating(struct inode *inode)
{
	struct wait_bit_queue_entry wqe;
	struct wait_queue_head *wq_head;

	lockdep_assert_held(&inode->i_lock);
	if (!(inode->i_state & I_LRU_ISOLATING))
		return;

	wq_head = inode_bit_waitqueue(&wqe, inode, __I_LRU_ISOLATING);
	for (;;) {
		prepare_to_wait_event(wq_head, &wqe.wq_entry, TASK_UNINTERRUPTIBLE);
		/*
		 * Checking I_LRU_ISOLATING with inode->i_lock guarantees
		 * memory ordering.
		 */
		if (!(inode->i_state & I_LRU_ISOLATING))
			break;
		spin_unlock(&inode->i_lock);
		schedule();
		spin_lock(&inode->i_lock);
	}
	finish_wait(wq_head, &wqe.wq_entry);
	WARN_ON(inode->i_state & I_LRU_ISOLATING);
}

/**
 * inode_sb_list_add - add inode to the superblock list of inodes
 * @inode: inode to add
 */
void inode_sb_list_add(struct inode *inode)
{
	struct super_block *sb = inode->i_sb;

	spin_lock(&sb->s_inode_list_lock);
	list_add(&inode->i_sb_list, &sb->s_inodes);
	spin_unlock(&sb->s_inode_list_lock);
}
EXPORT_SYMBOL_GPL(inode_sb_list_add);

static inline void inode_sb_list_del(struct inode *inode)
{
	struct super_block *sb = inode->i_sb;

	if (!list_empty(&inode->i_sb_list)) {
		spin_lock(&sb->s_inode_list_lock);
		list_del_init(&inode->i_sb_list);
		spin_unlock(&sb->s_inode_list_lock);
	}
}

static unsigned long hash(struct super_block *sb, unsigned long hashval)
{
	unsigned long tmp;

	tmp = (hashval * (unsigned long)sb) ^ (GOLDEN_RATIO_PRIME + hashval) /
			L1_CACHE_BYTES;
	tmp = tmp ^ ((tmp ^ GOLDEN_RATIO_PRIME) >> i_hash_shift);
	return tmp & i_hash_mask;
}

/**
 *	__insert_inode_hash - hash an inode
 *	@inode: unhashed inode
 *	@hashval: unsigned long value used to locate this object in the
 *		inode_hashtable.
 *
 *	Add an inode to the inode hash for this superblock.
 */
void __insert_inode_hash(struct inode *inode, unsigned long hashval)
{
	struct hlist_head *b = inode_hashtable + hash(inode->i_sb, hashval);

	spin_lock(&inode_hash_lock);
	spin_lock(&inode->i_lock);
	hlist_add_head_rcu(&inode->i_hash, b);
	spin_unlock(&inode->i_lock);
	spin_unlock(&inode_hash_lock);
}
EXPORT_SYMBOL(__insert_inode_hash);

/**
 *	__remove_inode_hash - remove an inode from the hash
 *	@inode: inode to unhash
 *
 *	Remove an inode from the superblock.
 */
void __remove_inode_hash(struct inode *inode)
{
	spin_lock(&inode_hash_lock);
	spin_lock(&inode->i_lock);
	hlist_del_init_rcu(&inode->i_hash);
	spin_unlock(&inode->i_lock);
	spin_unlock(&inode_hash_lock);
}
EXPORT_SYMBOL(__remove_inode_hash);

void dump_mapping(const struct address_space *mapping)
{
	struct inode *host;
	const struct address_space_operations *a_ops;
	struct hlist_node *dentry_first;
	struct dentry *dentry_ptr;
	struct dentry dentry;
	char fname[64] = {};
	unsigned long ino;

	/*
	 * If mapping is an invalid pointer, we don't want to crash
	 * accessing it, so probe everything depending on it carefully.
	 */
	if (get_kernel_nofault(host, &mapping->host) ||
	    get_kernel_nofault(a_ops, &mapping->a_ops)) {
		pr_warn("invalid mapping:%px\n", mapping);
		return;
	}

	if (!host) {
		pr_warn("aops:%ps\n", a_ops);
		return;
	}

	if (get_kernel_nofault(dentry_first, &host->i_dentry.first) ||
	    get_kernel_nofault(ino, &host->i_ino)) {
		pr_warn("aops:%ps invalid inode:%px\n", a_ops, host);
		return;
	}

	if (!dentry_first) {
		pr_warn("aops:%ps ino:%lx\n", a_ops, ino);
		return;
	}

	dentry_ptr = container_of(dentry_first, struct dentry, d_u.d_alias);
	if (get_kernel_nofault(dentry, dentry_ptr) ||
	    !dentry.d_parent || !dentry.d_name.name) {
		pr_warn("aops:%ps ino:%lx invalid dentry:%px\n",
				a_ops, ino, dentry_ptr);
		return;
	}

	if (strncpy_from_kernel_nofault(fname, dentry.d_name.name, 63) < 0)
		strscpy(fname, "<invalid>");
	/*
	 * Even if strncpy_from_kernel_nofault() succeeded,
	 * the fname could be unreliable
	 */
	pr_warn("aops:%ps ino:%lx dentry name(?):\"%s\"\n",
		a_ops, ino, fname);
}

void clear_inode(struct inode *inode)
{
	/*
	 * We have to cycle the i_pages lock here because reclaim can be in the
	 * process of removing the last page (in __filemap_remove_folio())
	 * and we must not free the mapping under it.
	 */
	xa_lock_irq(&inode->i_data.i_pages);
	BUG_ON(inode->i_data.nrpages);
	/*
	 * Almost always, mapping_empty(&inode->i_data) here; but there are
	 * two known and long-standing ways in which nodes may get left behind
	 * (when deep radix-tree node allocation failed partway; or when THP
	 * collapse_file() failed). Until those two known cases are cleaned up,
	 * or a cleanup function is called here, do not BUG_ON(!mapping_empty),
	 * nor even WARN_ON(!mapping_empty).
	 */
	xa_unlock_irq(&inode->i_data.i_pages);
	BUG_ON(!list_empty(&inode->i_data.i_private_list));
	BUG_ON(!(inode->i_state & I_FREEING));
	BUG_ON(inode->i_state & I_CLEAR);
	BUG_ON(!list_empty(&inode->i_wb_list));
	/* don't need i_lock here, no concurrent mods to i_state */
	inode->i_state = I_FREEING | I_CLEAR;
}
EXPORT_SYMBOL(clear_inode);

/*
 * Free the inode passed in, removing it from the lists it is still connected
 * to. We remove any pages still attached to the inode and wait for any IO that
 * is still in progress before finally destroying the inode.
 *
 * An inode must already be marked I_FREEING so that we avoid the inode being
 * moved back onto lists if we race with other code that manipulates the lists
 * (e.g. writeback_single_inode). The caller is responsible for setting this.
 *
 * An inode must already be removed from the LRU list before being evicted from
 * the cache. This should occur atomically with setting the I_FREEING state
 * flag, so no inodes here should ever be on the LRU when being evicted.
 */
static void evict(struct inode *inode)
{
	const struct super_operations *op = inode->i_sb->s_op;

	BUG_ON(!(inode->i_state & I_FREEING));
	BUG_ON(!list_empty(&inode->i_lru));

	if (!list_empty(&inode->i_io_list))
		inode_io_list_del(inode);

	inode_sb_list_del(inode);

	spin_lock(&inode->i_lock);
	inode_wait_for_lru_isolating(inode);

	/*
	 * Wait for flusher thread to be done with the inode so that filesystem
	 * does not start destroying it while writeback is still running. Since
	 * the inode has I_FREEING set, flusher thread won't start new work on
	 * the inode.  We just have to wait for running writeback to finish.
	 */
	inode_wait_for_writeback(inode);
	spin_unlock(&inode->i_lock);

	if (op->evict_inode) {
		op->evict_inode(inode);
	} else {
		truncate_inode_pages_final(&inode->i_data);
		clear_inode(inode);
	}
	if (S_ISCHR(inode->i_mode) && inode->i_cdev)
		cd_forget(inode);

	remove_inode_hash(inode);

	/*
	 * Wake up waiters in __wait_on_freeing_inode().
	 *
	 * It is an invariant that any thread we need to wake up is already
	 * accounted for before remove_inode_hash() acquires ->i_lock -- both
	 * sides take the lock and sleep is aborted if the inode is found
	 * unhashed. Thus either the sleeper wins and goes off CPU, or removal
	 * wins and the sleeper aborts after testing with the lock.
	 *
	 * This also means we don't need any fences for the call below.
	 */
	inode_wake_up_bit(inode, __I_NEW);
	BUG_ON(inode->i_state != (I_FREEING | I_CLEAR));

	destroy_inode(inode);
}

/*
 * dispose_list - dispose of the contents of a local list
 * @head: the head of the list to free
 *
 * Dispose-list gets a local list with local inodes in it, so it doesn't
 * need to worry about list corruption and SMP locks.
 */
static void dispose_list(struct list_head *head)
{
	while (!list_empty(head)) {
		struct inode *inode;

		inode = list_first_entry(head, struct inode, i_lru);
		list_del_init(&inode->i_lru);

		evict(inode);
		cond_resched();
	}
}

/**
 * evict_inodes	- evict all evictable inodes for a superblock
 * @sb:		superblock to operate on
 *
 * Make sure that no inodes with zero refcount are retained.  This is
 * called by superblock shutdown after having SB_ACTIVE flag removed,
 * so any inode reaching zero refcount during or after that call will
 * be immediately evicted.
 */
void evict_inodes(struct super_block *sb)
{
	struct inode *inode;
	LIST_HEAD(dispose);

again:
	spin_lock(&sb->s_inode_list_lock);
	list_for_each_entry(inode, &sb->s_inodes, i_sb_list) {
		if (icount_read(inode))
			continue;

		spin_lock(&inode->i_lock);
		if (icount_read(inode)) {
			spin_unlock(&inode->i_lock);
			continue;
		}
		if (inode->i_state & (I_NEW | I_FREEING | I_WILL_FREE)) {
			spin_unlock(&inode->i_lock);
			continue;
		}

		inode->i_state |= I_FREEING;
		inode_lru_list_del(inode);
		spin_unlock(&inode->i_lock);
		list_add(&inode->i_lru, &dispose);

		/*
		 * We can have a ton of inodes to evict at unmount time given
		 * enough memory, check to see if we need to go to sleep for a
		 * bit so we don't livelock.
		 */
		if (need_resched()) {
			spin_unlock(&sb->s_inode_list_lock);
			cond_resched();
			dispose_list(&dispose);
			goto again;
		}
	}
	spin_unlock(&sb->s_inode_list_lock);

	dispose_list(&dispose);
}
EXPORT_SYMBOL_GPL(evict_inodes);

/*
 * Isolate the inode from the LRU in preparation for freeing it.
 *
 * If the inode has the I_REFERENCED flag set, then it means that it has been
 * used recently - the flag is set in iput_final(). When we encounter such an
 * inode, clear the flag and move it to the back of the LRU so it gets another
 * pass through the LRU before it gets reclaimed. This is necessary because of
 * the fact we are doing lazy LRU updates to minimise lock contention so the
 * LRU does not have strict ordering. Hence we don't want to reclaim inodes
 * with this flag set because they are the inodes that are out of order.
 */
static enum lru_status inode_lru_isolate(struct list_head *item,
		struct list_lru_one *lru, void *arg)
{
	struct list_head *freeable = arg;
	struct inode	*inode = container_of(item, struct inode, i_lru);

	/*
	 * We are inverting the lru lock/inode->i_lock here, so use a
	 * trylock. If we fail to get the lock, just skip it.
	 */
	if (!spin_trylock(&inode->i_lock))
		return LRU_SKIP;

	/*
	 * Inodes can get referenced, redirtied, or repopulated while
	 * they're already on the LRU, and this can make them
	 * unreclaimable for a while. Remove them lazily here; iput,
	 * sync, or the last page cache deletion will requeue them.
	 */
	if (icount_read(inode) ||
	    (inode->i_state & ~I_REFERENCED) ||
	    !mapping_shrinkable(&inode->i_data)) {
		list_lru_isolate(lru, &inode->i_lru);
		spin_unlock(&inode->i_lock);
		this_cpu_dec(nr_unused);
		return LRU_REMOVED;
	}

	/* Recently referenced inodes get one more pass */
	if (inode->i_state & I_REFERENCED) {
		inode->i_state &= ~I_REFERENCED;
		spin_unlock(&inode->i_lock);
		return LRU_ROTATE;
	}

	/*
	 * On highmem systems, mapping_shrinkable() permits dropping
	 * page cache in order to free up struct inodes: lowmem might
	 * be under pressure before the cache inside the highmem zone.
	 */
	if (inode_has_buffers(inode) || !mapping_empty(&inode->i_data)) {
		inode_pin_lru_isolating(inode);
		spin_unlock(&inode->i_lock);
		spin_unlock(&lru->lock);
		if (remove_inode_buffers(inode)) {
			unsigned long reap;
			reap = invalidate_mapping_pages(&inode->i_data, 0, -1);
			if (current_is_kswapd())
				__count_vm_events(KSWAPD_INODESTEAL, reap);
			else
				__count_vm_events(PGINODESTEAL, reap);
			mm_account_reclaimed_pages(reap);
		}
		inode_unpin_lru_isolating(inode);
		return LRU_RETRY;
	}

	WARN_ON(inode->i_state & I_NEW);
	inode->i_state |= I_FREEING;
	list_lru_isolate_move(lru, &inode->i_lru, freeable);
	spin_unlock(&inode->i_lock);

	this_cpu_dec(nr_unused);
	return LRU_REMOVED;
}

/*
 * Walk the superblock inode LRU for freeable inodes and attempt to free them.
 * This is called from the superblock shrinker function with a number of inodes
 * to trim from the LRU. Inodes to be freed are moved to a temporary list and
 * then are freed outside inode_lock by dispose_list().
 */
long prune_icache_sb(struct super_block *sb, struct shrink_control *sc)
{
	LIST_HEAD(freeable);
	long freed;

	freed = list_lru_shrink_walk(&sb->s_inode_lru, sc,
				     inode_lru_isolate, &freeable);
	dispose_list(&freeable);
	return freed;
}

static void __wait_on_freeing_inode(struct inode *inode, bool is_inode_hash_locked);
/*
 * Called with the inode lock held.
 */
static struct inode *find_inode(struct super_block *sb,
				struct hlist_head *head,
				int (*test)(struct inode *, void *),
				void *data, bool is_inode_hash_locked)
{
	struct inode *inode = NULL;

	if (is_inode_hash_locked)
		lockdep_assert_held(&inode_hash_lock);
	else
		lockdep_assert_not_held(&inode_hash_lock);

	rcu_read_lock();
repeat:
	hlist_for_each_entry_rcu(inode, head, i_hash) {
		if (inode->i_sb != sb)
			continue;
		if (!test(inode, data))
			continue;
		spin_lock(&inode->i_lock);
		if (inode->i_state & (I_FREEING|I_WILL_FREE)) {
			__wait_on_freeing_inode(inode, is_inode_hash_locked);
			goto repeat;
		}
		if (unlikely(inode->i_state & I_CREATING)) {
			spin_unlock(&inode->i_lock);
			rcu_read_unlock();
			return ERR_PTR(-ESTALE);
		}
		__iget(inode);
		spin_unlock(&inode->i_lock);
		rcu_read_unlock();
		return inode;
	}
	rcu_read_unlock();
	return NULL;
}

/*
 * find_inode_fast is the fast path version of find_inode, see the comment at
 * iget_locked for details.
 */
static struct inode *find_inode_fast(struct super_block *sb,
				struct hlist_head *head, unsigned long ino,
				bool is_inode_hash_locked)
{
	struct inode *inode = NULL;

	if (is_inode_hash_locked)
		lockdep_assert_held(&inode_hash_lock);
	else
		lockdep_assert_not_held(&inode_hash_lock);

	rcu_read_lock();
repeat:
	hlist_for_each_entry_rcu(inode, head, i_hash) {
		if (inode->i_ino != ino)
			continue;
		if (inode->i_sb != sb)
			continue;
		spin_lock(&inode->i_lock);
		if (inode->i_state & (I_FREEING|I_WILL_FREE)) {
			__wait_on_freeing_inode(inode, is_inode_hash_locked);
			goto repeat;
		}
		if (unlikely(inode->i_state & I_CREATING)) {
			spin_unlock(&inode->i_lock);
			rcu_read_unlock();
			return ERR_PTR(-ESTALE);
		}
		__iget(inode);
		spin_unlock(&inode->i_lock);
		rcu_read_unlock();
		return inode;
	}
	rcu_read_unlock();
	return NULL;
}

/*
 * Each cpu owns a range of LAST_INO_BATCH numbers.
 * 'shared_last_ino' is dirtied only once out of LAST_INO_BATCH allocations,
 * to renew the exhausted range.
 *
 * This does not significantly increase overflow rate because every CPU can
 * consume at most LAST_INO_BATCH-1 unused inode numbers. So there is
 * NR_CPUS*(LAST_INO_BATCH-1) wastage. At 4096 and 1024, this is ~0.1% of the
 * 2^32 range, and is a worst-case. Even a 50% wastage would only increase
 * overflow rate by 2x, which does not seem too significant.
 *
 * On a 32bit, non LFS stat() call, glibc will generate an EOVERFLOW
 * error if st_ino won't fit in target struct field. Use 32bit counter
 * here to attempt to avoid that.
 */
#define LAST_INO_BATCH 1024
static DEFINE_PER_CPU(unsigned int, last_ino);

unsigned int get_next_ino(void)
{
	unsigned int *p = &get_cpu_var(last_ino);
	unsigned int res = *p;

#ifdef CONFIG_SMP
	if (unlikely((res & (LAST_INO_BATCH-1)) == 0)) {
		static atomic_t shared_last_ino;
		int next = atomic_add_return(LAST_INO_BATCH, &shared_last_ino);

		res = next - LAST_INO_BATCH;
	}
#endif

	res++;
	/* get_next_ino should not provide a 0 inode number */
	if (unlikely(!res))
		res++;
	*p = res;
	put_cpu_var(last_ino);
	return res;
}
EXPORT_SYMBOL(get_next_ino);

/**
 *	new_inode 	- obtain an inode
 *	@sb: superblock
 *
 *	Allocates a new inode for given superblock. The default gfp_mask
 *	for allocations related to inode->i_mapping is GFP_HIGHUSER_MOVABLE.
 *	If HIGHMEM pages are unsuitable or it is known that pages allocated
 *	for the page cache are not reclaimable or migratable,
 *	mapping_set_gfp_mask() must be called with suitable flags on the
 *	newly created inode's mapping
 *
 */
struct inode *new_inode(struct super_block *sb)
{
	struct inode *inode;

	inode = alloc_inode(sb);
	if (inode)
		inode_sb_list_add(inode);
	return inode;
}
EXPORT_SYMBOL(new_inode);

#ifdef CONFIG_DEBUG_LOCK_ALLOC
void lockdep_annotate_inode_mutex_key(struct inode *inode)
{
	if (S_ISDIR(inode->i_mode)) {
		struct file_system_type *type = inode->i_sb->s_type;

		/* Set new key only if filesystem hasn't already changed it */
		if (lockdep_match_class(&inode->i_rwsem, &type->i_mutex_key)) {
			/*
			 * ensure nobody is actually holding i_rwsem
			 */
			init_rwsem(&inode->i_rwsem);
			lockdep_set_class(&inode->i_rwsem,
					  &type->i_mutex_dir_key);
		}
	}
}
EXPORT_SYMBOL(lockdep_annotate_inode_mutex_key);
#endif

/**
 * unlock_new_inode - clear the I_NEW state and wake up any waiters
 * @inode:	new inode to unlock
 *
 * Called when the inode is fully initialised to clear the new state of the
 * inode and wake up anyone waiting for the inode to finish initialisation.
 */
void unlock_new_inode(struct inode *inode)
{
	lockdep_annotate_inode_mutex_key(inode);
	spin_lock(&inode->i_lock);
	WARN_ON(!(inode->i_state & I_NEW));
	inode->i_state &= ~I_NEW & ~I_CREATING;
	/*
	 * Pairs with the barrier in prepare_to_wait_event() to make sure
	 * ___wait_var_event() either sees the bit cleared or
	 * waitqueue_active() check in wake_up_var() sees the waiter.
	 */
	smp_mb();
	inode_wake_up_bit(inode, __I_NEW);
	spin_unlock(&inode->i_lock);
}
EXPORT_SYMBOL(unlock_new_inode);

void discard_new_inode(struct inode *inode)
{
	lockdep_annotate_inode_mutex_key(inode);
	spin_lock(&inode->i_lock);
	WARN_ON(!(inode->i_state & I_NEW));
	inode->i_state &= ~I_NEW;
	/*
	 * Pairs with the barrier in prepare_to_wait_event() to make sure
	 * ___wait_var_event() either sees the bit cleared or
	 * waitqueue_active() check in wake_up_var() sees the waiter.
	 */
	smp_mb();
	inode_wake_up_bit(inode, __I_NEW);
	spin_unlock(&inode->i_lock);
	iput(inode);
}
EXPORT_SYMBOL(discard_new_inode);

/**
 * lock_two_nondirectories - take two i_mutexes on non-directory objects
 *
 * Lock any non-NULL argument. Passed objects must not be directories.
 * Zero, one or two objects may be locked by this function.
 *
 * @inode1: first inode to lock
 * @inode2: second inode to lock
 */
void lock_two_nondirectories(struct inode *inode1, struct inode *inode2)
{
	if (inode1)
		WARN_ON_ONCE(S_ISDIR(inode1->i_mode));
	if (inode2)
		WARN_ON_ONCE(S_ISDIR(inode2->i_mode));
	if (inode1 > inode2)
		swap(inode1, inode2);
	if (inode1)
		inode_lock(inode1);
	if (inode2 && inode2 != inode1)
		inode_lock_nested(inode2, I_MUTEX_NONDIR2);
}
EXPORT_SYMBOL(lock_two_nondirectories);

/**
 * unlock_two_nondirectories - release locks from lock_two_nondirectories()
 * @inode1: first inode to unlock
 * @inode2: second inode to unlock
 */
void unlock_two_nondirectories(struct inode *inode1, struct inode *inode2)
{
	if (inode1) {
		WARN_ON_ONCE(S_ISDIR(inode1->i_mode));
		inode_unlock(inode1);
	}
	if (inode2 && inode2 != inode1) {
		WARN_ON_ONCE(S_ISDIR(inode2->i_mode));
		inode_unlock(inode2);
	}
}
EXPORT_SYMBOL(unlock_two_nondirectories);

/**
 * inode_insert5 - obtain an inode from a mounted file system
 * @inode:	pre-allocated inode to use for insert to cache
 * @hashval:	hash value (usually inode number) to get
 * @test:	callback used for comparisons between inodes
 * @set:	callback used to initialize a new struct inode
 * @data:	opaque data pointer to pass to @test and @set
 *
 * Search for the inode specified by @hashval and @data in the inode cache,
 * and if present return it with an increased reference count. This is a
 * variant of iget5_locked() that doesn't allocate an inode.
 *
 * If the inode is not present in the cache, insert the pre-allocated inode and
 * return it locked, hashed, and with the I_NEW flag set. The file system gets
 * to fill it in before unlocking it via unlock_new_inode().
 *
 * Note that both @test and @set are called with the inode_hash_lock held, so
 * they can't sleep.
 */
struct inode *inode_insert5(struct inode *inode, unsigned long hashval,
			    int (*test)(struct inode *, void *),
			    int (*set)(struct inode *, void *), void *data)
{
	struct hlist_head *head = inode_hashtable + hash(inode->i_sb, hashval);
	struct inode *old;

again:
	spin_lock(&inode_hash_lock);
	old = find_inode(inode->i_sb, head, test, data, true);
	if (unlikely(old)) {
		/*
		 * Uhhuh, somebody else created the same inode under us.
		 * Use the old inode instead of the preallocated one.
		 */
		spin_unlock(&inode_hash_lock);
		if (IS_ERR(old))
			return NULL;
		wait_on_inode(old);
		if (unlikely(inode_unhashed(old))) {
			iput(old);
			goto again;
		}
		return old;
	}

	if (set && unlikely(set(inode, data))) {
		spin_unlock(&inode_hash_lock);
		return NULL;
	}

	/*
	 * Return the locked inode with I_NEW set, the
	 * caller is responsible for filling in the contents
	 */
	spin_lock(&inode->i_lock);
	inode->i_state |= I_NEW;
	hlist_add_head_rcu(&inode->i_hash, head);
	spin_unlock(&inode->i_lock);

	spin_unlock(&inode_hash_lock);

	/*
	 * Add inode to the sb list if it's not already. It has I_NEW at this
	 * point, so it should be safe to test i_sb_list locklessly.
	 */
	if (list_empty(&inode->i_sb_list))
		inode_sb_list_add(inode);

	return inode;
}
EXPORT_SYMBOL(inode_insert5);

/**
 * iget5_locked - obtain an inode from a mounted file system
 * @sb:		super block of file system
 * @hashval:	hash value (usually inode number) to get
 * @test:	callback used for comparisons between inodes
 * @set:	callback used to initialize a new struct inode
 * @data:	opaque data pointer to pass to @test and @set
 *
 * Search for the inode specified by @hashval and @data in the inode cache,
 * and if present return it with an increased reference count. This is a
 * generalized version of iget_locked() for file systems where the inode
 * number is not sufficient for unique identification of an inode.
 *
 * If the inode is not present in the cache, allocate and insert a new inode
 * and return it locked, hashed, and with the I_NEW flag set. The file system
 * gets to fill it in before unlocking it via unlock_new_inode().
 *
 * Note that both @test and @set are called with the inode_hash_lock held, so
 * they can't sleep.
 */
struct inode *iget5_locked(struct super_block *sb, unsigned long hashval,
		int (*test)(struct inode *, void *),
		int (*set)(struct inode *, void *), void *data)
{
	struct inode *inode = ilookup5(sb, hashval, test, data);

	if (!inode) {
		struct inode *new = alloc_inode(sb);

		if (new) {
			inode = inode_insert5(new, hashval, test, set, data);
			if (unlikely(inode != new))
				destroy_inode(new);
		}
	}
	return inode;
}
EXPORT_SYMBOL(iget5_locked);

/**
 * iget5_locked_rcu - obtain an inode from a mounted file system
 * @sb:		super block of file system
 * @hashval:	hash value (usually inode number) to get
 * @test:	callback used for comparisons between inodes
 * @set:	callback used to initialize a new struct inode
 * @data:	opaque data pointer to pass to @test and @set
 *
 * This is equivalent to iget5_locked, except the @test callback must
 * tolerate the inode not being stable, including being mid-teardown.
 */
struct inode *iget5_locked_rcu(struct super_block *sb, unsigned long hashval,
		int (*test)(struct inode *, void *),
		int (*set)(struct inode *, void *), void *data)
{
	struct hlist_head *head = inode_hashtable + hash(sb, hashval);
	struct inode *inode, *new;

again:
	inode = find_inode(sb, head, test, data, false);
	if (inode) {
		if (IS_ERR(inode))
			return NULL;
		wait_on_inode(inode);
		if (unlikely(inode_unhashed(inode))) {
			iput(inode);
			goto again;
		}
		return inode;
	}

	new = alloc_inode(sb);
	if (new) {
		inode = inode_insert5(new, hashval, test, set, data);
		if (unlikely(inode != new))
			destroy_inode(new);
	}
	return inode;
}
EXPORT_SYMBOL_GPL(iget5_locked_rcu);

/**
 * iget_locked - obtain an inode from a mounted file system
 * @sb:		super block of file system
 * @ino:	inode number to get
 *
 * Search for the inode specified by @ino in the inode cache and if present
 * return it with an increased reference count. This is for file systems
 * where the inode number is sufficient for unique identification of an inode.
 *
 * If the inode is not in cache, allocate a new inode and return it locked,
 * hashed, and with the I_NEW flag set.  The file system gets to fill it in
 * before unlocking it via unlock_new_inode().
 */
struct inode *iget_locked(struct super_block *sb, unsigned long ino)
{
	struct hlist_head *head = inode_hashtable + hash(sb, ino);
	struct inode *inode;
again:
	inode = find_inode_fast(sb, head, ino, false);
	if (inode) {
		if (IS_ERR(inode))
			return NULL;
		wait_on_inode(inode);
		if (unlikely(inode_unhashed(inode))) {
			iput(inode);
			goto again;
		}
		return inode;
	}

	inode = alloc_inode(sb);
	if (inode) {
		struct inode *old;

		spin_lock(&inode_hash_lock);
		/* We released the lock, so.. */
		old = find_inode_fast(sb, head, ino, true);
		if (!old) {
			inode->i_ino = ino;
			spin_lock(&inode->i_lock);
			inode->i_state = I_NEW;
			hlist_add_head_rcu(&inode->i_hash, head);
			spin_unlock(&inode->i_lock);
			spin_unlock(&inode_hash_lock);
			inode_sb_list_add(inode);

			/* Return the locked inode with I_NEW set, the
			 * caller is responsible for filling in the contents
			 */
			return inode;
		}

		/*
		 * Uhhuh, somebody else created the same inode under
		 * us. Use the old inode instead of the one we just
		 * allocated.
		 */
		spin_unlock(&inode_hash_lock);
		destroy_inode(inode);
		if (IS_ERR(old))
			return NULL;
		inode = old;
		wait_on_inode(inode);
		if (unlikely(inode_unhashed(inode))) {
			iput(inode);
			goto again;
		}
	}
	return inode;
}
EXPORT_SYMBOL(iget_locked);

/*
 * search the inode cache for a matching inode number.
 * If we find one, then the inode number we are trying to
 * allocate is not unique and so we should not use it.
 *
 * Returns 1 if the inode number is unique, 0 if it is not.
 */
static int test_inode_iunique(struct super_block *sb, unsigned long ino)
{
	struct hlist_head *b = inode_hashtable + hash(sb, ino);
	struct inode *inode;

	hlist_for_each_entry_rcu(inode, b, i_hash) {
		if (inode->i_ino == ino && inode->i_sb == sb)
			return 0;
	}
	return 1;
}

/**
 *	iunique - get a unique inode number
 *	@sb: superblock
 *	@max_reserved: highest reserved inode number
 *
 *	Obtain an inode number that is unique on the system for a given
 *	superblock. This is used by file systems that have no natural
 *	permanent inode numbering system. An inode number is returned that
 *	is higher than the reserved limit but unique.
 *
 *	BUGS:
 *	With a large number of inodes live on the file system this function
 *	currently becomes quite slow.
 */
ino_t iunique(struct super_block *sb, ino_t max_reserved)
{
	/*
	 * On a 32bit, non LFS stat() call, glibc will generate an EOVERFLOW
	 * error if st_ino won't fit in target struct field. Use 32bit counter
	 * here to attempt to avoid that.
	 */
	static DEFINE_SPINLOCK(iunique_lock);
	static unsigned int counter;
	ino_t res;

	rcu_read_lock();
	spin_lock(&iunique_lock);
	do {
		if (counter <= max_reserved)
			counter = max_reserved + 1;
		res = counter++;
	} while (!test_inode_iunique(sb, res));
	spin_unlock(&iunique_lock);
	rcu_read_unlock();

	return res;
}
EXPORT_SYMBOL(iunique);

struct inode *igrab(struct inode *inode)
{
	spin_lock(&inode->i_lock);
	if (!(inode->i_state & (I_FREEING|I_WILL_FREE))) {
		__iget(inode);
		spin_unlock(&inode->i_lock);
	} else {
		spin_unlock(&inode->i_lock);
		/*
		 * Handle the case where s_op->clear_inode is not been
		 * called yet, and somebody is calling igrab
		 * while the inode is getting freed.
		 */
		inode = NULL;
	}
	return inode;
}
EXPORT_SYMBOL(igrab);

/**
 * ilookup5_nowait - search for an inode in the inode cache
 * @sb:		super block of file system to search
 * @hashval:	hash value (usually inode number) to search for
 * @test:	callback used for comparisons between inodes
 * @data:	opaque data pointer to pass to @test
 *
 * Search for the inode specified by @hashval and @data in the inode cache.
 * If the inode is in the cache, the inode is returned with an incremented
 * reference count.
 *
 * Note: I_NEW is not waited upon so you have to be very careful what you do
 * with the returned inode.  You probably should be using ilookup5() instead.
 *
 * Note2: @test is called with the inode_hash_lock held, so can't sleep.
 */
struct inode *ilookup5_nowait(struct super_block *sb, unsigned long hashval,
		int (*test)(struct inode *, void *), void *data)
{
	struct hlist_head *head = inode_hashtable + hash(sb, hashval);
	struct inode *inode;

	spin_lock(&inode_hash_lock);
	inode = find_inode(sb, head, test, data, true);
	spin_unlock(&inode_hash_lock);

	return IS_ERR(inode) ? NULL : inode;
}
EXPORT_SYMBOL(ilookup5_nowait);

/**
 * ilookup5 - search for an inode in the inode cache
 * @sb:		super block of file system to search
 * @hashval:	hash value (usually inode number) to search for
 * @test:	callback used for comparisons between inodes
 * @data:	opaque data pointer to pass to @test
 *
 * Search for the inode specified by @hashval and @data in the inode cache,
 * and if the inode is in the cache, return the inode with an incremented
 * reference count.  Waits on I_NEW before returning the inode.
 * returned with an incremented reference count.
 *
 * This is a generalized version of ilookup() for file systems where the
 * inode number is not sufficient for unique identification of an inode.
 *
 * Note: @test is called with the inode_hash_lock held, so can't sleep.
 */
struct inode *ilookup5(struct super_block *sb, unsigned long hashval,
		int (*test)(struct inode *, void *), void *data)
{
	struct inode *inode;
again:
	inode = ilookup5_nowait(sb, hashval, test, data);
	if (inode) {
		wait_on_inode(inode);
		if (unlikely(inode_unhashed(inode))) {
			iput(inode);
			goto again;
		}
	}
	return inode;
}
EXPORT_SYMBOL(ilookup5);

/**
 * ilookup - search for an inode in the inode cache
 * @sb:		super block of file system to search
 * @ino:	inode number to search for
 *
 * Search for the inode @ino in the inode cache, and if the inode is in the
 * cache, the inode is returned with an incremented reference count.
 */
struct inode *ilookup(struct super_block *sb, unsigned long ino)
{
	struct hlist_head *head = inode_hashtable + hash(sb, ino);
	struct inode *inode;
again:
	inode = find_inode_fast(sb, head, ino, false);

	if (inode) {
		if (IS_ERR(inode))
			return NULL;
		wait_on_inode(inode);
		if (unlikely(inode_unhashed(inode))) {
			iput(inode);
			goto again;
		}
	}
	return inode;
}
EXPORT_SYMBOL(ilookup);

/**
 * find_inode_nowait - find an inode in the inode cache
 * @sb:		super block of file system to search
 * @hashval:	hash value (usually inode number) to search for
 * @match:	callback used for comparisons between inodes
 * @data:	opaque data pointer to pass to @match
 *
 * Search for the inode specified by @hashval and @data in the inode
 * cache, where the helper function @match will return 0 if the inode
 * does not match, 1 if the inode does match, and -1 if the search
 * should be stopped.  The @match function must be responsible for
 * taking the i_lock spin_lock and checking i_state for an inode being
 * freed or being initialized, and incrementing the reference count
 * before returning 1.  It also must not sleep, since it is called with
 * the inode_hash_lock spinlock held.
 *
 * This is a even more generalized version of ilookup5() when the
 * function must never block --- find_inode() can block in
 * __wait_on_freeing_inode() --- or when the caller can not increment
 * the reference count because the resulting iput() might cause an
 * inode eviction.  The tradeoff is that the @match funtion must be
 * very carefully implemented.
 */
struct inode *find_inode_nowait(struct super_block *sb,
				unsigned long hashval,
				int (*match)(struct inode *, unsigned long,
					     void *),
				void *data)
{
	struct hlist_head *head = inode_hashtable + hash(sb, hashval);
	struct inode *inode, *ret_inode = NULL;
	int mval;

	spin_lock(&inode_hash_lock);
	hlist_for_each_entry(inode, head, i_hash) {
		if (inode->i_sb != sb)
			continue;
		mval = match(inode, hashval, data);
		if (mval == 0)
			continue;
		if (mval == 1)
			ret_inode = inode;
		goto out;
	}
out:
	spin_unlock(&inode_hash_lock);
	return ret_inode;
}
EXPORT_SYMBOL(find_inode_nowait);

/**
 * find_inode_rcu - find an inode in the inode cache
 * @sb:		Super block of file system to search
 * @hashval:	Key to hash
 * @test:	Function to test match on an inode
 * @data:	Data for test function
 *
 * Search for the inode specified by @hashval and @data in the inode cache,
 * where the helper function @test will return 0 if the inode does not match
 * and 1 if it does.  The @test function must be responsible for taking the
 * i_lock spin_lock and checking i_state for an inode being freed or being
 * initialized.
 *
 * If successful, this will return the inode for which the @test function
 * returned 1 and NULL otherwise.
 *
 * The @test function is not permitted to take a ref on any inode presented.
 * It is also not permitted to sleep.
 *
 * The caller must hold the RCU read lock.
 */
struct inode *find_inode_rcu(struct super_block *sb, unsigned long hashval,
			     int (*test)(struct inode *, void *), void *data)
{
	struct hlist_head *head = inode_hashtable + hash(sb, hashval);
	struct inode *inode;

	RCU_LOCKDEP_WARN(!rcu_read_lock_held(),
			 "suspicious find_inode_rcu() usage");

	hlist_for_each_entry_rcu(inode, head, i_hash) {
		if (inode->i_sb == sb &&
		    !(READ_ONCE(inode->i_state) & (I_FREEING | I_WILL_FREE)) &&
		    test(inode, data))
			return inode;
	}
	return NULL;
}
EXPORT_SYMBOL(find_inode_rcu);

/**
 * find_inode_by_ino_rcu - Find an inode in the inode cache
 * @sb:		Super block of file system to search
 * @ino:	The inode number to match
 *
 * Search for the inode specified by @hashval and @data in the inode cache,
 * where the helper function @test will return 0 if the inode does not match
 * and 1 if it does.  The @test function must be responsible for taking the
 * i_lock spin_lock and checking i_state for an inode being freed or being
 * initialized.
 *
 * If successful, this will return the inode for which the @test function
 * returned 1 and NULL otherwise.
 *
 * The @test function is not permitted to take a ref on any inode presented.
 * It is also not permitted to sleep.
 *
 * The caller must hold the RCU read lock.
 */
struct inode *find_inode_by_ino_rcu(struct super_block *sb,
				    unsigned long ino)
{
	struct hlist_head *head = inode_hashtable + hash(sb, ino);
	struct inode *inode;

	RCU_LOCKDEP_WARN(!rcu_read_lock_held(),
			 "suspicious find_inode_by_ino_rcu() usage");

	hlist_for_each_entry_rcu(inode, head, i_hash) {
		if (inode->i_ino == ino &&
		    inode->i_sb == sb &&
		    !(READ_ONCE(inode->i_state) & (I_FREEING | I_WILL_FREE)))
		    return inode;
	}
	return NULL;
}
EXPORT_SYMBOL(find_inode_by_ino_rcu);

int insert_inode_locked(struct inode *inode)
{
	struct super_block *sb = inode->i_sb;
	ino_t ino = inode->i_ino;
	struct hlist_head *head = inode_hashtable + hash(sb, ino);

	while (1) {
		struct inode *old = NULL;
		spin_lock(&inode_hash_lock);
		hlist_for_each_entry(old, head, i_hash) {
			if (old->i_ino != ino)
				continue;
			if (old->i_sb != sb)
				continue;
			spin_lock(&old->i_lock);
			if (old->i_state & (I_FREEING|I_WILL_FREE)) {
				spin_unlock(&old->i_lock);
				continue;
			}
			break;
		}
		if (likely(!old)) {
			spin_lock(&inode->i_lock);
			inode->i_state |= I_NEW | I_CREATING;
			hlist_add_head_rcu(&inode->i_hash, head);
			spin_unlock(&inode->i_lock);
			spin_unlock(&inode_hash_lock);
			return 0;
		}
		if (unlikely(old->i_state & I_CREATING)) {
			spin_unlock(&old->i_lock);
			spin_unlock(&inode_hash_lock);
			return -EBUSY;
		}
		__iget(old);
		spin_unlock(&old->i_lock);
		spin_unlock(&inode_hash_lock);
		wait_on_inode(old);
		if (unlikely(!inode_unhashed(old))) {
			iput(old);
			return -EBUSY;
		}
		iput(old);
	}
}
EXPORT_SYMBOL(insert_inode_locked);

int insert_inode_locked4(struct inode *inode, unsigned long hashval,
		int (*test)(struct inode *, void *), void *data)
{
	struct inode *old;

	inode->i_state |= I_CREATING;
	old = inode_insert5(inode, hashval, test, NULL, data);

	if (old != inode) {
		iput(old);
		return -EBUSY;
	}
	return 0;
}
EXPORT_SYMBOL(insert_inode_locked4);


int inode_just_drop(struct inode *inode)
{
	return 1;
}
EXPORT_SYMBOL(inode_just_drop);

/*
 * Called when we're dropping the last reference
 * to an inode.
 *
 * Call the FS "drop_inode()" function, defaulting to
 * the legacy UNIX filesystem behaviour.  If it tells
 * us to evict inode, do so.  Otherwise, retain inode
 * in cache if fs is alive, sync and evict if fs is
 * shutting down.
 */
static void iput_final(struct inode *inode)
{
	struct super_block *sb = inode->i_sb;
	const struct super_operations *op = inode->i_sb->s_op;
	unsigned long state;
	int drop;

	WARN_ON(inode->i_state & I_NEW);

	if (op->drop_inode)
		drop = op->drop_inode(inode);
	else
		drop = inode_generic_drop(inode);

	if (!drop &&
	    !(inode->i_state & I_DONTCACHE) &&
	    (sb->s_flags & SB_ACTIVE)) {
		__inode_add_lru(inode, true);
		spin_unlock(&inode->i_lock);
		return;
	}

	state = inode->i_state;
	if (!drop) {
		WRITE_ONCE(inode->i_state, state | I_WILL_FREE);
		spin_unlock(&inode->i_lock);

		write_inode_now(inode, 1);

		spin_lock(&inode->i_lock);
		state = inode->i_state;
		WARN_ON(state & I_NEW);
		state &= ~I_WILL_FREE;
	}

	WRITE_ONCE(inode->i_state, state | I_FREEING);
	if (!list_empty(&inode->i_lru))
		inode_lru_list_del(inode);
	spin_unlock(&inode->i_lock);

	evict(inode);
}

/**
 *	iput	- put an inode
 *	@inode: inode to put
 *
 *	Puts an inode, dropping its usage count. If the inode use count hits
 *	zero, the inode is then freed and may also be destroyed.
 *
 *	Consequently, iput() can sleep.
 */
void iput(struct inode *inode)
{
	if (unlikely(!inode))
		return;

retry:
	lockdep_assert_not_held(&inode->i_lock);
	VFS_BUG_ON_INODE(inode->i_state & I_CLEAR, inode);
	/*
<<<<<<< HEAD
        * Note this assert is technically racy as if the count is bogusly
        * equal to one, then two CPUs racing to further drop it can both
        * conclude it's fine.
        */
=======
	 * Note this assert is technically racy as if the count is bogusly
	 * equal to one, then two CPUs racing to further drop it can both
	 * conclude it's fine.
	 */
>>>>>>> cde560f9
	VFS_BUG_ON_INODE(atomic_read(&inode->i_count) < 1, inode);

	if (atomic_add_unless(&inode->i_count, -1, 1))
		return;

	if ((inode->i_state & I_DIRTY_TIME) && inode->i_nlink) {
		trace_writeback_lazytime_iput(inode);
		mark_inode_dirty_sync(inode);
		goto retry;
<<<<<<< HEAD
	}

	spin_lock(&inode->i_lock);
	if (unlikely((inode->i_state & I_DIRTY_TIME) && inode->i_nlink)) {
		spin_unlock(&inode->i_lock);
		goto retry;
	}

	if (!atomic_dec_and_test(&inode->i_count)) {
		spin_unlock(&inode->i_lock);
		return;
	}

	/*
        * iput_final() drops ->i_lock, we can't assert on it as the inode may
        * be deallocated by the time the call returns.
        */
=======
	}

	spin_lock(&inode->i_lock);
	if (unlikely((inode->i_state & I_DIRTY_TIME) && inode->i_nlink)) {
		spin_unlock(&inode->i_lock);
		goto retry;
	}

	if (!atomic_dec_and_test(&inode->i_count)) {
		spin_unlock(&inode->i_lock);
		return;
	}

	/*
	 * iput_final() drops ->i_lock, we can't assert on it as the inode may
	 * be deallocated by the time the call returns.
	 */
>>>>>>> cde560f9
	iput_final(inode);
}
EXPORT_SYMBOL(iput);

#ifdef CONFIG_BLOCK
/**
 *	bmap	- find a block number in a file
 *	@inode:  inode owning the block number being requested
 *	@block: pointer containing the block to find
 *
 *	Replaces the value in ``*block`` with the block number on the device holding
 *	corresponding to the requested block number in the file.
 *	That is, asked for block 4 of inode 1 the function will replace the
 *	4 in ``*block``, with disk block relative to the disk start that holds that
 *	block of the file.
 *
 *	Returns -EINVAL in case of error, 0 otherwise. If mapping falls into a
 *	hole, returns 0 and ``*block`` is also set to 0.
 */
int bmap(struct inode *inode, sector_t *block)
{
	if (!inode->i_mapping->a_ops->bmap)
		return -EINVAL;

	*block = inode->i_mapping->a_ops->bmap(inode->i_mapping, *block);
	return 0;
}
EXPORT_SYMBOL(bmap);
#endif

/*
 * With relative atime, only update atime if the previous atime is
 * earlier than or equal to either the ctime or mtime,
 * or if at least a day has passed since the last atime update.
 */
static bool relatime_need_update(struct vfsmount *mnt, struct inode *inode,
			     struct timespec64 now)
{
	struct timespec64 atime, mtime, ctime;

	if (!(mnt->mnt_flags & MNT_RELATIME))
		return true;
	/*
	 * Is mtime younger than or equal to atime? If yes, update atime:
	 */
	atime = inode_get_atime(inode);
	mtime = inode_get_mtime(inode);
	if (timespec64_compare(&mtime, &atime) >= 0)
		return true;
	/*
	 * Is ctime younger than or equal to atime? If yes, update atime:
	 */
	ctime = inode_get_ctime(inode);
	if (timespec64_compare(&ctime, &atime) >= 0)
		return true;

	/*
	 * Is the previous atime value older than a day? If yes,
	 * update atime:
	 */
	if ((long)(now.tv_sec - atime.tv_sec) >= 24*60*60)
		return true;
	/*
	 * Good, we can skip the atime update:
	 */
	return false;
}

/**
 * inode_update_timestamps - update the timestamps on the inode
 * @inode: inode to be updated
 * @flags: S_* flags that needed to be updated
 *
 * The update_time function is called when an inode's timestamps need to be
 * updated for a read or write operation. This function handles updating the
 * actual timestamps. It's up to the caller to ensure that the inode is marked
 * dirty appropriately.
 *
 * In the case where any of S_MTIME, S_CTIME, or S_VERSION need to be updated,
 * attempt to update all three of them. S_ATIME updates can be handled
 * independently of the rest.
 *
 * Returns a set of S_* flags indicating which values changed.
 */
int inode_update_timestamps(struct inode *inode, int flags)
{
	int updated = 0;
	struct timespec64 now;

	if (flags & (S_MTIME|S_CTIME|S_VERSION)) {
		struct timespec64 ctime = inode_get_ctime(inode);
		struct timespec64 mtime = inode_get_mtime(inode);

		now = inode_set_ctime_current(inode);
		if (!timespec64_equal(&now, &ctime))
			updated |= S_CTIME;
		if (!timespec64_equal(&now, &mtime)) {
			inode_set_mtime_to_ts(inode, now);
			updated |= S_MTIME;
		}
		if (IS_I_VERSION(inode) && inode_maybe_inc_iversion(inode, updated))
			updated |= S_VERSION;
	} else {
		now = current_time(inode);
	}

	if (flags & S_ATIME) {
		struct timespec64 atime = inode_get_atime(inode);

		if (!timespec64_equal(&now, &atime)) {
			inode_set_atime_to_ts(inode, now);
			updated |= S_ATIME;
		}
	}
	return updated;
}
EXPORT_SYMBOL(inode_update_timestamps);

/**
 * generic_update_time - update the timestamps on the inode
 * @inode: inode to be updated
 * @flags: S_* flags that needed to be updated
 *
 * The update_time function is called when an inode's timestamps need to be
 * updated for a read or write operation. In the case where any of S_MTIME, S_CTIME,
 * or S_VERSION need to be updated we attempt to update all three of them. S_ATIME
 * updates can be handled done independently of the rest.
 *
 * Returns a S_* mask indicating which fields were updated.
 */
int generic_update_time(struct inode *inode, int flags)
{
	int updated = inode_update_timestamps(inode, flags);
	int dirty_flags = 0;

	if (updated & (S_ATIME|S_MTIME|S_CTIME))
		dirty_flags = inode->i_sb->s_flags & SB_LAZYTIME ? I_DIRTY_TIME : I_DIRTY_SYNC;
	if (updated & S_VERSION)
		dirty_flags |= I_DIRTY_SYNC;
	__mark_inode_dirty(inode, dirty_flags);
	return updated;
}
EXPORT_SYMBOL(generic_update_time);

/*
 * This does the actual work of updating an inodes time or version.  Must have
 * had called mnt_want_write() before calling this.
 */
int inode_update_time(struct inode *inode, int flags)
{
	if (inode->i_op->update_time)
		return inode->i_op->update_time(inode, flags);
	generic_update_time(inode, flags);
	return 0;
}
EXPORT_SYMBOL(inode_update_time);

/**
 *	atime_needs_update	-	update the access time
 *	@path: the &struct path to update
 *	@inode: inode to update
 *
 *	Update the accessed time on an inode and mark it for writeback.
 *	This function automatically handles read only file systems and media,
 *	as well as the "noatime" flag and inode specific "noatime" markers.
 */
bool atime_needs_update(const struct path *path, struct inode *inode)
{
	struct vfsmount *mnt = path->mnt;
	struct timespec64 now, atime;

	if (inode->i_flags & S_NOATIME)
		return false;

	/* Atime updates will likely cause i_uid and i_gid to be written
	 * back improprely if their true value is unknown to the vfs.
	 */
	if (HAS_UNMAPPED_ID(mnt_idmap(mnt), inode))
		return false;

	if (IS_NOATIME(inode))
		return false;
	if ((inode->i_sb->s_flags & SB_NODIRATIME) && S_ISDIR(inode->i_mode))
		return false;

	if (mnt->mnt_flags & MNT_NOATIME)
		return false;
	if ((mnt->mnt_flags & MNT_NODIRATIME) && S_ISDIR(inode->i_mode))
		return false;

	now = current_time(inode);

	if (!relatime_need_update(mnt, inode, now))
		return false;

	atime = inode_get_atime(inode);
	if (timespec64_equal(&atime, &now))
		return false;

	return true;
}

void touch_atime(const struct path *path)
{
	struct vfsmount *mnt = path->mnt;
	struct inode *inode = d_inode(path->dentry);

	if (!atime_needs_update(path, inode))
		return;

	if (!sb_start_write_trylock(inode->i_sb))
		return;

	if (mnt_get_write_access(mnt) != 0)
		goto skip_update;
	/*
	 * File systems can error out when updating inodes if they need to
	 * allocate new space to modify an inode (such is the case for
	 * Btrfs), but since we touch atime while walking down the path we
	 * really don't care if we failed to update the atime of the file,
	 * so just ignore the return value.
	 * We may also fail on filesystems that have the ability to make parts
	 * of the fs read only, e.g. subvolumes in Btrfs.
	 */
	inode_update_time(inode, S_ATIME);
	mnt_put_write_access(mnt);
skip_update:
	sb_end_write(inode->i_sb);
}
EXPORT_SYMBOL(touch_atime);

/*
 * Return mask of changes for notify_change() that need to be done as a
 * response to write or truncate. Return 0 if nothing has to be changed.
 * Negative value on error (change should be denied).
 */
int dentry_needs_remove_privs(struct mnt_idmap *idmap,
			      struct dentry *dentry)
{
	struct inode *inode = d_inode(dentry);
	int mask = 0;
	int ret;

	if (IS_NOSEC(inode))
		return 0;

	mask = setattr_should_drop_suidgid(idmap, inode);
	ret = security_inode_need_killpriv(dentry);
	if (ret < 0)
		return ret;
	if (ret)
		mask |= ATTR_KILL_PRIV;
	return mask;
}

static int __remove_privs(struct mnt_idmap *idmap,
			  struct dentry *dentry, int kill)
{
	struct iattr newattrs;

	newattrs.ia_valid = ATTR_FORCE | kill;
	/*
	 * Note we call this on write, so notify_change will not
	 * encounter any conflicting delegations:
	 */
	return notify_change(idmap, dentry, &newattrs, NULL);
}

static int file_remove_privs_flags(struct file *file, unsigned int flags)
{
	struct dentry *dentry = file_dentry(file);
	struct inode *inode = file_inode(file);
	int error = 0;
	int kill;

	if (IS_NOSEC(inode) || !S_ISREG(inode->i_mode))
		return 0;

	kill = dentry_needs_remove_privs(file_mnt_idmap(file), dentry);
	if (kill < 0)
		return kill;

	if (kill) {
		if (flags & IOCB_NOWAIT)
			return -EAGAIN;

		error = __remove_privs(file_mnt_idmap(file), dentry, kill);
	}

	if (!error)
		inode_has_no_xattr(inode);
	return error;
}

/**
 * file_remove_privs - remove special file privileges (suid, capabilities)
 * @file: file to remove privileges from
 *
 * When file is modified by a write or truncation ensure that special
 * file privileges are removed.
 *
 * Return: 0 on success, negative errno on failure.
 */
int file_remove_privs(struct file *file)
{
	return file_remove_privs_flags(file, 0);
}
EXPORT_SYMBOL(file_remove_privs);

/**
 * current_time - Return FS time (possibly fine-grained)
 * @inode: inode.
 *
 * Return the current time truncated to the time granularity supported by
 * the fs, as suitable for a ctime/mtime change. If the ctime is flagged
 * as having been QUERIED, get a fine-grained timestamp, but don't update
 * the floor.
 *
 * For a multigrain inode, this is effectively an estimate of the timestamp
 * that a file would receive. An actual update must go through
 * inode_set_ctime_current().
 */
struct timespec64 current_time(struct inode *inode)
{
	struct timespec64 now;
	u32 cns;

	ktime_get_coarse_real_ts64_mg(&now);

	if (!is_mgtime(inode))
		goto out;

	/* If nothing has queried it, then coarse time is fine */
	cns = smp_load_acquire(&inode->i_ctime_nsec);
	if (cns & I_CTIME_QUERIED) {
		/*
		 * If there is no apparent change, then get a fine-grained
		 * timestamp.
		 */
		if (now.tv_nsec == (cns & ~I_CTIME_QUERIED))
			ktime_get_real_ts64(&now);
	}
out:
	return timestamp_truncate(now, inode);
}
EXPORT_SYMBOL(current_time);

static int inode_needs_update_time(struct inode *inode)
{
	struct timespec64 now, ts;
	int sync_it = 0;

	/* First try to exhaust all avenues to not sync */
	if (IS_NOCMTIME(inode))
		return 0;

	now = current_time(inode);

	ts = inode_get_mtime(inode);
	if (!timespec64_equal(&ts, &now))
		sync_it |= S_MTIME;

	ts = inode_get_ctime(inode);
	if (!timespec64_equal(&ts, &now))
		sync_it |= S_CTIME;

	if (IS_I_VERSION(inode) && inode_iversion_need_inc(inode))
		sync_it |= S_VERSION;

	return sync_it;
}

static int __file_update_time(struct file *file, int sync_mode)
{
	int ret = 0;
	struct inode *inode = file_inode(file);

	/* try to update time settings */
	if (!mnt_get_write_access_file(file)) {
		ret = inode_update_time(inode, sync_mode);
		mnt_put_write_access_file(file);
	}

	return ret;
}

/**
 * file_update_time - update mtime and ctime time
 * @file: file accessed
 *
 * Update the mtime and ctime members of an inode and mark the inode for
 * writeback. Note that this function is meant exclusively for usage in
 * the file write path of filesystems, and filesystems may choose to
 * explicitly ignore updates via this function with the _NOCMTIME inode
 * flag, e.g. for network filesystem where these imestamps are handled
 * by the server. This can return an error for file systems who need to
 * allocate space in order to update an inode.
 *
 * Return: 0 on success, negative errno on failure.
 */
int file_update_time(struct file *file)
{
	int ret;
	struct inode *inode = file_inode(file);

	ret = inode_needs_update_time(inode);
	if (ret <= 0)
		return ret;

	return __file_update_time(file, ret);
}
EXPORT_SYMBOL(file_update_time);

/**
 * file_modified_flags - handle mandated vfs changes when modifying a file
 * @file: file that was modified
 * @flags: kiocb flags
 *
 * When file has been modified ensure that special
 * file privileges are removed and time settings are updated.
 *
 * If IOCB_NOWAIT is set, special file privileges will not be removed and
 * time settings will not be updated. It will return -EAGAIN.
 *
 * Context: Caller must hold the file's inode lock.
 *
 * Return: 0 on success, negative errno on failure.
 */
static int file_modified_flags(struct file *file, int flags)
{
	int ret;
	struct inode *inode = file_inode(file);

	/*
	 * Clear the security bits if the process is not being run by root.
	 * This keeps people from modifying setuid and setgid binaries.
	 */
	ret = file_remove_privs_flags(file, flags);
	if (ret)
		return ret;

	if (unlikely(file->f_mode & FMODE_NOCMTIME))
		return 0;

	ret = inode_needs_update_time(inode);
	if (ret <= 0)
		return ret;
	if (flags & IOCB_NOWAIT)
		return -EAGAIN;

	return __file_update_time(file, ret);
}

/**
 * file_modified - handle mandated vfs changes when modifying a file
 * @file: file that was modified
 *
 * When file has been modified ensure that special
 * file privileges are removed and time settings are updated.
 *
 * Context: Caller must hold the file's inode lock.
 *
 * Return: 0 on success, negative errno on failure.
 */
int file_modified(struct file *file)
{
	return file_modified_flags(file, 0);
}
EXPORT_SYMBOL(file_modified);

/**
 * kiocb_modified - handle mandated vfs changes when modifying a file
 * @iocb: iocb that was modified
 *
 * When file has been modified ensure that special
 * file privileges are removed and time settings are updated.
 *
 * Context: Caller must hold the file's inode lock.
 *
 * Return: 0 on success, negative errno on failure.
 */
int kiocb_modified(struct kiocb *iocb)
{
	return file_modified_flags(iocb->ki_filp, iocb->ki_flags);
}
EXPORT_SYMBOL_GPL(kiocb_modified);

int inode_needs_sync(struct inode *inode)
{
	if (IS_SYNC(inode))
		return 1;
	if (S_ISDIR(inode->i_mode) && IS_DIRSYNC(inode))
		return 1;
	return 0;
}
EXPORT_SYMBOL(inode_needs_sync);

/*
 * If we try to find an inode in the inode hash while it is being
 * deleted, we have to wait until the filesystem completes its
 * deletion before reporting that it isn't found.  This function waits
 * until the deletion _might_ have completed.  Callers are responsible
 * to recheck inode state.
 *
 * It doesn't matter if I_NEW is not set initially, a call to
 * wake_up_bit(&inode->i_state, __I_NEW) after removing from the hash list
 * will DTRT.
 */
static void __wait_on_freeing_inode(struct inode *inode, bool is_inode_hash_locked)
{
	struct wait_bit_queue_entry wqe;
	struct wait_queue_head *wq_head;

	/*
	 * Handle racing against evict(), see that routine for more details.
	 */
	if (unlikely(inode_unhashed(inode))) {
		WARN_ON(is_inode_hash_locked);
		spin_unlock(&inode->i_lock);
		return;
	}

	wq_head = inode_bit_waitqueue(&wqe, inode, __I_NEW);
	prepare_to_wait_event(wq_head, &wqe.wq_entry, TASK_UNINTERRUPTIBLE);
	spin_unlock(&inode->i_lock);
	rcu_read_unlock();
	if (is_inode_hash_locked)
		spin_unlock(&inode_hash_lock);
	schedule();
	finish_wait(wq_head, &wqe.wq_entry);
	if (is_inode_hash_locked)
		spin_lock(&inode_hash_lock);
	rcu_read_lock();
}

static __initdata unsigned long ihash_entries;
static int __init set_ihash_entries(char *str)
{
	if (!str)
		return 0;
	ihash_entries = simple_strtoul(str, &str, 0);
	return 1;
}
__setup("ihash_entries=", set_ihash_entries);

/*
 * Initialize the waitqueues and inode hash table.
 */
void __init inode_init_early(void)
{
	/* If hashes are distributed across NUMA nodes, defer
	 * hash allocation until vmalloc space is available.
	 */
	if (hashdist)
		return;

	inode_hashtable =
		alloc_large_system_hash("Inode-cache",
					sizeof(struct hlist_head),
					ihash_entries,
					14,
					HASH_EARLY | HASH_ZERO,
					&i_hash_shift,
					&i_hash_mask,
					0,
					0);
}

void __init inode_init(void)
{
	/* inode slab cache */
	inode_cachep = kmem_cache_create("inode_cache",
					 sizeof(struct inode),
					 0,
					 (SLAB_RECLAIM_ACCOUNT|SLAB_PANIC|
					 SLAB_ACCOUNT),
					 init_once);

	/* Hash may have been set up in inode_init_early */
	if (!hashdist)
		return;

	inode_hashtable =
		alloc_large_system_hash("Inode-cache",
					sizeof(struct hlist_head),
					ihash_entries,
					14,
					HASH_ZERO,
					&i_hash_shift,
					&i_hash_mask,
					0,
					0);
}

void init_special_inode(struct inode *inode, umode_t mode, dev_t rdev)
{
	inode->i_mode = mode;
	switch (inode->i_mode & S_IFMT) {
	case S_IFCHR:
		inode->i_fop = &def_chr_fops;
		inode->i_rdev = rdev;
		break;
	case S_IFBLK:
		if (IS_ENABLED(CONFIG_BLOCK))
			inode->i_fop = &def_blk_fops;
		inode->i_rdev = rdev;
		break;
	case S_IFIFO:
		inode->i_fop = &pipefifo_fops;
		break;
	case S_IFSOCK:
		/* leave it no_open_fops */
		break;
	default:
		printk(KERN_DEBUG "init_special_inode: bogus i_mode (%o) for"
				  " inode %s:%lu\n", mode, inode->i_sb->s_id,
				  inode->i_ino);
		break;
	}
}
EXPORT_SYMBOL(init_special_inode);

/**
 * inode_init_owner - Init uid,gid,mode for new inode according to posix standards
 * @idmap: idmap of the mount the inode was created from
 * @inode: New inode
 * @dir: Directory inode
 * @mode: mode of the new inode
 *
 * If the inode has been created through an idmapped mount the idmap of
 * the vfsmount must be passed through @idmap. This function will then take
 * care to map the inode according to @idmap before checking permissions
 * and initializing i_uid and i_gid. On non-idmapped mounts or if permission
 * checking is to be performed on the raw inode simply pass @nop_mnt_idmap.
 */
void inode_init_owner(struct mnt_idmap *idmap, struct inode *inode,
		      const struct inode *dir, umode_t mode)
{
	inode_fsuid_set(inode, idmap);
	if (dir && dir->i_mode & S_ISGID) {
		inode->i_gid = dir->i_gid;

		/* Directories are special, and always inherit S_ISGID */
		if (S_ISDIR(mode))
			mode |= S_ISGID;
	} else
		inode_fsgid_set(inode, idmap);
	inode->i_mode = mode;
}
EXPORT_SYMBOL(inode_init_owner);

/**
 * inode_owner_or_capable - check current task permissions to inode
 * @idmap: idmap of the mount the inode was found from
 * @inode: inode being checked
 *
 * Return true if current either has CAP_FOWNER in a namespace with the
 * inode owner uid mapped, or owns the file.
 *
 * If the inode has been found through an idmapped mount the idmap of
 * the vfsmount must be passed through @idmap. This function will then take
 * care to map the inode according to @idmap before checking permissions.
 * On non-idmapped mounts or if permission checking is to be performed on the
 * raw inode simply pass @nop_mnt_idmap.
 */
bool inode_owner_or_capable(struct mnt_idmap *idmap,
			    const struct inode *inode)
{
	vfsuid_t vfsuid;
	struct user_namespace *ns;

	vfsuid = i_uid_into_vfsuid(idmap, inode);
	if (vfsuid_eq_kuid(vfsuid, current_fsuid()))
		return true;

	ns = current_user_ns();
	if (vfsuid_has_mapping(ns, vfsuid) && ns_capable(ns, CAP_FOWNER))
		return true;
	return false;
}
EXPORT_SYMBOL(inode_owner_or_capable);

/*
 * Direct i/o helper functions
 */
bool inode_dio_finished(const struct inode *inode)
{
	return atomic_read(&inode->i_dio_count) == 0;
}
EXPORT_SYMBOL(inode_dio_finished);

/**
 * inode_dio_wait - wait for outstanding DIO requests to finish
 * @inode: inode to wait for
 *
 * Waits for all pending direct I/O requests to finish so that we can
 * proceed with a truncate or equivalent operation.
 *
 * Must be called under a lock that serializes taking new references
 * to i_dio_count, usually by inode->i_rwsem.
 */
void inode_dio_wait(struct inode *inode)
{
	wait_var_event(&inode->i_dio_count, inode_dio_finished(inode));
}
EXPORT_SYMBOL(inode_dio_wait);

void inode_dio_wait_interruptible(struct inode *inode)
{
	wait_var_event_interruptible(&inode->i_dio_count,
				     inode_dio_finished(inode));
}
EXPORT_SYMBOL(inode_dio_wait_interruptible);

/*
 * inode_set_flags - atomically set some inode flags
 *
 * Note: the caller should be holding i_rwsem exclusively, or else be sure that
 * they have exclusive access to the inode structure (i.e., while the
 * inode is being instantiated).  The reason for the cmpxchg() loop
 * --- which wouldn't be necessary if all code paths which modify
 * i_flags actually followed this rule, is that there is at least one
 * code path which doesn't today so we use cmpxchg() out of an abundance
 * of caution.
 *
 * In the long run, i_rwsem is overkill, and we should probably look
 * at using the i_lock spinlock to protect i_flags, and then make sure
 * it is so documented in include/linux/fs.h and that all code follows
 * the locking convention!!
 */
void inode_set_flags(struct inode *inode, unsigned int flags,
		     unsigned int mask)
{
	WARN_ON_ONCE(flags & ~mask);
	set_mask_bits(&inode->i_flags, mask, flags);
}
EXPORT_SYMBOL(inode_set_flags);

void inode_nohighmem(struct inode *inode)
{
	mapping_set_gfp_mask(inode->i_mapping, GFP_USER);
}
EXPORT_SYMBOL(inode_nohighmem);

struct timespec64 inode_set_ctime_to_ts(struct inode *inode, struct timespec64 ts)
{
	trace_inode_set_ctime_to_ts(inode, &ts);
	set_normalized_timespec64(&ts, ts.tv_sec, ts.tv_nsec);
	inode->i_ctime_sec = ts.tv_sec;
	inode->i_ctime_nsec = ts.tv_nsec;
	return ts;
}
EXPORT_SYMBOL(inode_set_ctime_to_ts);

/**
 * timestamp_truncate - Truncate timespec to a granularity
 * @t: Timespec
 * @inode: inode being updated
 *
 * Truncate a timespec to the granularity supported by the fs
 * containing the inode. Always rounds down. gran must
 * not be 0 nor greater than a second (NSEC_PER_SEC, or 10^9 ns).
 */
struct timespec64 timestamp_truncate(struct timespec64 t, struct inode *inode)
{
	struct super_block *sb = inode->i_sb;
	unsigned int gran = sb->s_time_gran;

	t.tv_sec = clamp(t.tv_sec, sb->s_time_min, sb->s_time_max);
	if (unlikely(t.tv_sec == sb->s_time_max || t.tv_sec == sb->s_time_min))
		t.tv_nsec = 0;

	/* Avoid division in the common cases 1 ns and 1 s. */
	if (gran == 1)
		; /* nothing */
	else if (gran == NSEC_PER_SEC)
		t.tv_nsec = 0;
	else if (gran > 1 && gran < NSEC_PER_SEC)
		t.tv_nsec -= t.tv_nsec % gran;
	else
		WARN(1, "invalid file time granularity: %u", gran);
	return t;
}
EXPORT_SYMBOL(timestamp_truncate);

/**
 * inode_set_ctime_current - set the ctime to current_time
 * @inode: inode
 *
 * Set the inode's ctime to the current value for the inode. Returns the
 * current value that was assigned. If this is not a multigrain inode, then we
 * set it to the later of the coarse time and floor value.
 *
 * If it is multigrain, then we first see if the coarse-grained timestamp is
 * distinct from what is already there. If so, then use that. Otherwise, get a
 * fine-grained timestamp.
 *
 * After that, try to swap the new value into i_ctime_nsec. Accept the
 * resulting ctime, regardless of the outcome of the swap. If it has
 * already been replaced, then that timestamp is later than the earlier
 * unacceptable one, and is thus acceptable.
 */
struct timespec64 inode_set_ctime_current(struct inode *inode)
{
	struct timespec64 now;
	u32 cns, cur;

	ktime_get_coarse_real_ts64_mg(&now);
	now = timestamp_truncate(now, inode);

	/* Just return that if this is not a multigrain fs */
	if (!is_mgtime(inode)) {
		inode_set_ctime_to_ts(inode, now);
		goto out;
	}

	/*
	 * A fine-grained time is only needed if someone has queried
	 * for timestamps, and the current coarse grained time isn't
	 * later than what's already there.
	 */
	cns = smp_load_acquire(&inode->i_ctime_nsec);
	if (cns & I_CTIME_QUERIED) {
		struct timespec64 ctime = { .tv_sec = inode->i_ctime_sec,
					    .tv_nsec = cns & ~I_CTIME_QUERIED };

		if (timespec64_compare(&now, &ctime) <= 0) {
			ktime_get_real_ts64_mg(&now);
			now = timestamp_truncate(now, inode);
			mgtime_counter_inc(mg_fine_stamps);
		}
	}
	mgtime_counter_inc(mg_ctime_updates);

	/* No need to cmpxchg if it's exactly the same */
	if (cns == now.tv_nsec && inode->i_ctime_sec == now.tv_sec) {
		trace_ctime_xchg_skip(inode, &now);
		goto out;
	}
	cur = cns;
retry:
	/* Try to swap the nsec value into place. */
	if (try_cmpxchg(&inode->i_ctime_nsec, &cur, now.tv_nsec)) {
		/* If swap occurred, then we're (mostly) done */
		inode->i_ctime_sec = now.tv_sec;
		trace_ctime_ns_xchg(inode, cns, now.tv_nsec, cur);
		mgtime_counter_inc(mg_ctime_swaps);
	} else {
		/*
		 * Was the change due to someone marking the old ctime QUERIED?
		 * If so then retry the swap. This can only happen once since
		 * the only way to clear I_CTIME_QUERIED is to stamp the inode
		 * with a new ctime.
		 */
		if (!(cns & I_CTIME_QUERIED) && (cns | I_CTIME_QUERIED) == cur) {
			cns = cur;
			goto retry;
		}
		/* Otherwise, keep the existing ctime */
		now.tv_sec = inode->i_ctime_sec;
		now.tv_nsec = cur & ~I_CTIME_QUERIED;
	}
out:
	return now;
}
EXPORT_SYMBOL(inode_set_ctime_current);

/**
 * inode_set_ctime_deleg - try to update the ctime on a delegated inode
 * @inode: inode to update
 * @update: timespec64 to set the ctime
 *
 * Attempt to atomically update the ctime on behalf of a delegation holder.
 *
 * The nfs server can call back the holder of a delegation to get updated
 * inode attributes, including the mtime. When updating the mtime, update
 * the ctime to a value at least equal to that.
 *
 * This can race with concurrent updates to the inode, in which
 * case the update is skipped.
 *
 * Note that this works even when multigrain timestamps are not enabled,
 * so it is used in either case.
 */
struct timespec64 inode_set_ctime_deleg(struct inode *inode, struct timespec64 update)
{
	struct timespec64 now, cur_ts;
	u32 cur, old;

	/* pairs with try_cmpxchg below */
	cur = smp_load_acquire(&inode->i_ctime_nsec);
	cur_ts.tv_nsec = cur & ~I_CTIME_QUERIED;
	cur_ts.tv_sec = inode->i_ctime_sec;

	/* If the update is older than the existing value, skip it. */
	if (timespec64_compare(&update, &cur_ts) <= 0)
		return cur_ts;

	ktime_get_coarse_real_ts64_mg(&now);

	/* Clamp the update to "now" if it's in the future */
	if (timespec64_compare(&update, &now) > 0)
		update = now;

	update = timestamp_truncate(update, inode);

	/* No need to update if the values are already the same */
	if (timespec64_equal(&update, &cur_ts))
		return cur_ts;

	/*
	 * Try to swap the nsec value into place. If it fails, that means
	 * it raced with an update due to a write or similar activity. That
	 * stamp takes precedence, so just skip the update.
	 */
retry:
	old = cur;
	if (try_cmpxchg(&inode->i_ctime_nsec, &cur, update.tv_nsec)) {
		inode->i_ctime_sec = update.tv_sec;
		mgtime_counter_inc(mg_ctime_swaps);
		return update;
	}

	/*
	 * Was the change due to another task marking the old ctime QUERIED?
	 *
	 * If so, then retry the swap. This can only happen once since
	 * the only way to clear I_CTIME_QUERIED is to stamp the inode
	 * with a new ctime.
	 */
	if (!(old & I_CTIME_QUERIED) && (cur == (old | I_CTIME_QUERIED)))
		goto retry;

	/* Otherwise, it was a new timestamp. */
	cur_ts.tv_sec = inode->i_ctime_sec;
	cur_ts.tv_nsec = cur & ~I_CTIME_QUERIED;
	return cur_ts;
}
EXPORT_SYMBOL(inode_set_ctime_deleg);

/**
 * in_group_or_capable - check whether caller is CAP_FSETID privileged
 * @idmap:	idmap of the mount @inode was found from
 * @inode:	inode to check
 * @vfsgid:	the new/current vfsgid of @inode
 *
 * Check whether @vfsgid is in the caller's group list or if the caller is
 * privileged with CAP_FSETID over @inode. This can be used to determine
 * whether the setgid bit can be kept or must be dropped.
 *
 * Return: true if the caller is sufficiently privileged, false if not.
 */
bool in_group_or_capable(struct mnt_idmap *idmap,
			 const struct inode *inode, vfsgid_t vfsgid)
{
	if (vfsgid_in_group_p(vfsgid))
		return true;
	if (capable_wrt_inode_uidgid(idmap, inode, CAP_FSETID))
		return true;
	return false;
}
EXPORT_SYMBOL(in_group_or_capable);

/**
 * mode_strip_sgid - handle the sgid bit for non-directories
 * @idmap: idmap of the mount the inode was created from
 * @dir: parent directory inode
 * @mode: mode of the file to be created in @dir
 *
 * If the @mode of the new file has both the S_ISGID and S_IXGRP bit
 * raised and @dir has the S_ISGID bit raised ensure that the caller is
 * either in the group of the parent directory or they have CAP_FSETID
 * in their user namespace and are privileged over the parent directory.
 * In all other cases, strip the S_ISGID bit from @mode.
 *
 * Return: the new mode to use for the file
 */
umode_t mode_strip_sgid(struct mnt_idmap *idmap,
			const struct inode *dir, umode_t mode)
{
	if ((mode & (S_ISGID | S_IXGRP)) != (S_ISGID | S_IXGRP))
		return mode;
	if (S_ISDIR(mode) || !dir || !(dir->i_mode & S_ISGID))
		return mode;
	if (in_group_or_capable(idmap, dir, i_gid_into_vfsgid(idmap, dir)))
		return mode;
	return mode & ~S_ISGID;
}
EXPORT_SYMBOL(mode_strip_sgid);

#ifdef CONFIG_DEBUG_VFS
/*
 * Dump an inode.
 *
 * TODO: add a proper inode dumping routine, this is a stub to get debug off the
 * ground.
 *
 * TODO: handle getting to fs type with get_kernel_nofault()?
 * See dump_mapping() above.
 */
void dump_inode(struct inode *inode, const char *reason)
{
<<<<<<< HEAD
	pr_warn("%s encountered for inode %px (%s)\n", reason, inode, inode->i_sb->s_type->name);
=======
	struct super_block *sb = inode->i_sb;

	pr_warn("%s encountered for inode %px\n"
		"fs %s mode %ho opflags 0x%hx flags 0x%x state 0x%x count %d\n",
		reason, inode, sb->s_type->name, inode->i_mode, inode->i_opflags,
		inode->i_flags, inode->i_state, atomic_read(&inode->i_count));
>>>>>>> cde560f9
}

EXPORT_SYMBOL(dump_inode);
#endif<|MERGE_RESOLUTION|>--- conflicted
+++ resolved
@@ -1915,17 +1915,10 @@
 	lockdep_assert_not_held(&inode->i_lock);
 	VFS_BUG_ON_INODE(inode->i_state & I_CLEAR, inode);
 	/*
-<<<<<<< HEAD
-        * Note this assert is technically racy as if the count is bogusly
-        * equal to one, then two CPUs racing to further drop it can both
-        * conclude it's fine.
-        */
-=======
 	 * Note this assert is technically racy as if the count is bogusly
 	 * equal to one, then two CPUs racing to further drop it can both
 	 * conclude it's fine.
 	 */
->>>>>>> cde560f9
 	VFS_BUG_ON_INODE(atomic_read(&inode->i_count) < 1, inode);
 
 	if (atomic_add_unless(&inode->i_count, -1, 1))
@@ -1935,7 +1928,6 @@
 		trace_writeback_lazytime_iput(inode);
 		mark_inode_dirty_sync(inode);
 		goto retry;
-<<<<<<< HEAD
 	}
 
 	spin_lock(&inode->i_lock);
@@ -1950,28 +1942,9 @@
 	}
 
 	/*
-        * iput_final() drops ->i_lock, we can't assert on it as the inode may
-        * be deallocated by the time the call returns.
-        */
-=======
-	}
-
-	spin_lock(&inode->i_lock);
-	if (unlikely((inode->i_state & I_DIRTY_TIME) && inode->i_nlink)) {
-		spin_unlock(&inode->i_lock);
-		goto retry;
-	}
-
-	if (!atomic_dec_and_test(&inode->i_count)) {
-		spin_unlock(&inode->i_lock);
-		return;
-	}
-
-	/*
 	 * iput_final() drops ->i_lock, we can't assert on it as the inode may
 	 * be deallocated by the time the call returns.
 	 */
->>>>>>> cde560f9
 	iput_final(inode);
 }
 EXPORT_SYMBOL(iput);
@@ -2974,16 +2947,12 @@
  */
 void dump_inode(struct inode *inode, const char *reason)
 {
-<<<<<<< HEAD
-	pr_warn("%s encountered for inode %px (%s)\n", reason, inode, inode->i_sb->s_type->name);
-=======
 	struct super_block *sb = inode->i_sb;
 
 	pr_warn("%s encountered for inode %px\n"
 		"fs %s mode %ho opflags 0x%hx flags 0x%x state 0x%x count %d\n",
 		reason, inode, sb->s_type->name, inode->i_mode, inode->i_opflags,
 		inode->i_flags, inode->i_state, atomic_read(&inode->i_count));
->>>>>>> cde560f9
 }
 
 EXPORT_SYMBOL(dump_inode);
