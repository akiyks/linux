// SPDX-License-Identifier: GPL-2.0-or-later
/*
 *  fs/eventpoll.c (Efficient event retrieval implementation)
 *  Copyright (C) 2001,...,2009	 Davide Libenzi
 *
 *  Davide Libenzi <davidel@xmailserver.org>
 */

#include <linux/init.h>
#include <linux/kernel.h>
#include <linux/sched/signal.h>
#include <linux/fs.h>
#include <linux/file.h>
#include <linux/signal.h>
#include <linux/errno.h>
#include <linux/mm.h>
#include <linux/slab.h>
#include <linux/poll.h>
#include <linux/string.h>
#include <linux/list.h>
#include <linux/hash.h>
#include <linux/spinlock.h>
#include <linux/syscalls.h>
#include <linux/rbtree.h>
#include <linux/wait.h>
#include <linux/eventpoll.h>
#include <linux/mount.h>
#include <linux/bitops.h>
#include <linux/mutex.h>
#include <linux/anon_inodes.h>
#include <linux/device.h>
#include <linux/uaccess.h>
#include <asm/io.h>
#include <asm/mman.h>
#include <linux/atomic.h>
#include <linux/proc_fs.h>
#include <linux/seq_file.h>
#include <linux/compat.h>
#include <linux/rculist.h>
#include <linux/capability.h>
#include <net/busy_poll.h>

/*
 * LOCKING:
 * There are three level of locking required by epoll :
 *
 * 1) epnested_mutex (mutex)
 * 2) ep->mtx (mutex)
 * 3) ep->lock (rwlock)
 *
 * The acquire order is the one listed above, from 1 to 3.
 * We need a rwlock (ep->lock) because we manipulate objects
 * from inside the poll callback, that might be triggered from
 * a wake_up() that in turn might be called from IRQ context.
 * So we can't sleep inside the poll callback and hence we need
 * a spinlock. During the event transfer loop (from kernel to
 * user space) we could end up sleeping due a copy_to_user(), so
 * we need a lock that will allow us to sleep. This lock is a
 * mutex (ep->mtx). It is acquired during the event transfer loop,
 * during epoll_ctl(EPOLL_CTL_DEL) and during eventpoll_release_file().
 * The epnested_mutex is acquired when inserting an epoll fd onto another
 * epoll fd. We do this so that we walk the epoll tree and ensure that this
 * insertion does not create a cycle of epoll file descriptors, which
 * could lead to deadlock. We need a global mutex to prevent two
 * simultaneous inserts (A into B and B into A) from racing and
 * constructing a cycle without either insert observing that it is
 * going to.
 * It is necessary to acquire multiple "ep->mtx"es at once in the
 * case when one epoll fd is added to another. In this case, we
 * always acquire the locks in the order of nesting (i.e. after
 * epoll_ctl(e1, EPOLL_CTL_ADD, e2), e1->mtx will always be acquired
 * before e2->mtx). Since we disallow cycles of epoll file
 * descriptors, this ensures that the mutexes are well-ordered. In
 * order to communicate this nesting to lockdep, when walking a tree
 * of epoll file descriptors, we use the current recursion depth as
 * the lockdep subkey.
 * It is possible to drop the "ep->mtx" and to use the global
 * mutex "epnested_mutex" (together with "ep->lock") to have it working,
 * but having "ep->mtx" will make the interface more scalable.
 * Events that require holding "epnested_mutex" are very rare, while for
 * normal operations the epoll private "ep->mtx" will guarantee
 * a better scalability.
 */

/* Epoll private bits inside the event mask */
#define EP_PRIVATE_BITS (EPOLLWAKEUP | EPOLLONESHOT | EPOLLET | EPOLLEXCLUSIVE)

#define EPOLLINOUT_BITS (EPOLLIN | EPOLLOUT)

#define EPOLLEXCLUSIVE_OK_BITS (EPOLLINOUT_BITS | EPOLLERR | EPOLLHUP | \
				EPOLLWAKEUP | EPOLLET | EPOLLEXCLUSIVE)

/* Maximum number of nesting allowed inside epoll sets */
#define EP_MAX_NESTS 4

#define EP_MAX_EVENTS (INT_MAX / sizeof(struct epoll_event))

#define EP_UNACTIVE_PTR ((void *) -1L)

#define EP_ITEM_COST (sizeof(struct epitem) + sizeof(struct eppoll_entry))

struct epoll_filefd {
	struct file *file;
	int fd;
} __packed;

/* Wait structure used by the poll hooks */
struct eppoll_entry {
	/* List header used to link this structure to the "struct epitem" */
	struct eppoll_entry *next;

	/* The "base" pointer is set to the container "struct epitem" */
	struct epitem *base;

	/*
	 * Wait queue item that will be linked to the target file wait
	 * queue head.
	 */
	wait_queue_entry_t wait;

	/* The wait queue head that linked the "wait" wait queue item */
	wait_queue_head_t *whead;
};

/*
 * Each file descriptor added to the eventpoll interface will
 * have an entry of this type linked to the "rbr" RB tree.
 * Avoid increasing the size of this struct, there can be many thousands
 * of these on a server and we do not want this to take another cache line.
 */
struct epitem {
	union {
		/* RB tree node links this structure to the eventpoll RB tree */
		struct rb_node rbn;
		/* Used to free the struct epitem */
		struct rcu_head rcu;
	};

	/* List header used to link this structure to the eventpoll ready list */
	struct list_head rdllink;

	/*
	 * Works together "struct eventpoll"->ovflist in keeping the
	 * single linked chain of items.
	 */
	struct epitem *next;

	/* The file descriptor information this item refers to */
	struct epoll_filefd ffd;

	/*
	 * Protected by file->f_lock, true for to-be-released epitem already
	 * removed from the "struct file" items list; together with
	 * eventpoll->refcount orchestrates "struct eventpoll" disposal
	 */
	bool dying;

	/* List containing poll wait queues */
	struct eppoll_entry *pwqlist;

	/* The "container" of this item */
	struct eventpoll *ep;

	/* List header used to link this item to the "struct file" items list */
	struct hlist_node fllink;

	/* wakeup_source used when EPOLLWAKEUP is set */
	struct wakeup_source __rcu *ws;

	/* The structure that describe the interested events and the source fd */
	struct epoll_event event;
};

/*
 * This structure is stored inside the "private_data" member of the file
 * structure and represents the main data structure for the eventpoll
 * interface.
 */
struct eventpoll {
	/*
	 * This mutex is used to ensure that files are not removed
	 * while epoll is using them. This is held during the event
	 * collection loop, the file cleanup path, the epoll file exit
	 * code and the ctl operations.
	 */
	struct mutex mtx;

	/* Wait queue used by sys_epoll_wait() */
	wait_queue_head_t wq;

	/* Wait queue used by file->poll() */
	wait_queue_head_t poll_wait;

	/* List of ready file descriptors */
	struct list_head rdllist;

	/* Lock which protects rdllist and ovflist */
	rwlock_t lock;

	/* RB tree root used to store monitored fd structs */
	struct rb_root_cached rbr;

	/*
	 * This is a single linked list that chains all the "struct epitem" that
	 * happened while transferring ready events to userspace w/out
	 * holding ->lock.
	 */
	struct epitem *ovflist;

	/* wakeup_source used when ep_send_events or __ep_eventpoll_poll is running */
	struct wakeup_source *ws;

	/* The user that created the eventpoll descriptor */
	struct user_struct *user;

	struct file *file;

	/* used to optimize loop detection check */
	u64 gen;
	struct hlist_head refs;
	u8 loop_check_depth;

	/*
	 * usage count, used together with epitem->dying to
	 * orchestrate the disposal of this struct
	 */
	refcount_t refcount;

#ifdef CONFIG_NET_RX_BUSY_POLL
	/* used to track busy poll napi_id */
	unsigned int napi_id;
	/* busy poll timeout */
	u32 busy_poll_usecs;
	/* busy poll packet budget */
	u16 busy_poll_budget;
	bool prefer_busy_poll;
#endif

#ifdef CONFIG_DEBUG_LOCK_ALLOC
	/* tracks wakeup nests for lockdep validation */
	u8 nests;
#endif
};

/* Wrapper struct used by poll queueing */
struct ep_pqueue {
	poll_table pt;
	struct epitem *epi;
};

/*
 * Configuration options available inside /proc/sys/fs/epoll/
 */
/* Maximum number of epoll watched descriptors, per user */
static long max_user_watches __read_mostly;

/* Used for cycles detection */
static DEFINE_MUTEX(epnested_mutex);

static u64 loop_check_gen = 0;

/* Used to check for epoll file descriptor inclusion loops */
static struct eventpoll *inserting_into;

/* Slab cache used to allocate "struct epitem" */
static struct kmem_cache *epi_cache __ro_after_init;

/* Slab cache used to allocate "struct eppoll_entry" */
static struct kmem_cache *pwq_cache __ro_after_init;

/*
 * List of files with newly added links, where we may need to limit the number
 * of emanating paths. Protected by the epnested_mutex.
 */
struct epitems_head {
	struct hlist_head epitems;
	struct epitems_head *next;
};
static struct epitems_head *tfile_check_list = EP_UNACTIVE_PTR;

static struct kmem_cache *ephead_cache __ro_after_init;

static inline void free_ephead(struct epitems_head *head)
{
	if (head)
		kmem_cache_free(ephead_cache, head);
}

static void list_file(struct file *file)
{
	struct epitems_head *head;

	head = container_of(file->f_ep, struct epitems_head, epitems);
	if (!head->next) {
		head->next = tfile_check_list;
		tfile_check_list = head;
	}
}

static void unlist_file(struct epitems_head *head)
{
	struct epitems_head *to_free = head;
	struct hlist_node *p = rcu_dereference(hlist_first_rcu(&head->epitems));
	if (p) {
		struct epitem *epi= container_of(p, struct epitem, fllink);
		spin_lock(&epi->ffd.file->f_lock);
		if (!hlist_empty(&head->epitems))
			to_free = NULL;
		head->next = NULL;
		spin_unlock(&epi->ffd.file->f_lock);
	}
	free_ephead(to_free);
}

#ifdef CONFIG_SYSCTL

#include <linux/sysctl.h>

static long long_zero;
static long long_max = LONG_MAX;

static const struct ctl_table epoll_table[] = {
	{
		.procname	= "max_user_watches",
		.data		= &max_user_watches,
		.maxlen		= sizeof(max_user_watches),
		.mode		= 0644,
		.proc_handler	= proc_doulongvec_minmax,
		.extra1		= &long_zero,
		.extra2		= &long_max,
	},
};

static void __init epoll_sysctls_init(void)
{
	register_sysctl("fs/epoll", epoll_table);
}
#else
#define epoll_sysctls_init() do { } while (0)
#endif /* CONFIG_SYSCTL */

static const struct file_operations eventpoll_fops;

static inline int is_file_epoll(struct file *f)
{
	return f->f_op == &eventpoll_fops;
}

/* Setup the structure that is used as key for the RB tree */
static inline void ep_set_ffd(struct epoll_filefd *ffd,
			      struct file *file, int fd)
{
	ffd->file = file;
	ffd->fd = fd;
}

/* Compare RB tree keys */
static inline int ep_cmp_ffd(struct epoll_filefd *p1,
			     struct epoll_filefd *p2)
{
	return (p1->file > p2->file ? +1:
	        (p1->file < p2->file ? -1 : p1->fd - p2->fd));
}

/* Tells us if the item is currently linked */
static inline int ep_is_linked(struct epitem *epi)
{
	return !list_empty(&epi->rdllink);
}

static inline struct eppoll_entry *ep_pwq_from_wait(wait_queue_entry_t *p)
{
	return container_of(p, struct eppoll_entry, wait);
}

/* Get the "struct epitem" from a wait queue pointer */
static inline struct epitem *ep_item_from_wait(wait_queue_entry_t *p)
{
	return container_of(p, struct eppoll_entry, wait)->base;
}

/**
 * ep_events_available - Checks if ready events might be available.
 *
 * @ep: Pointer to the eventpoll context.
 *
 * Return: a value different than %zero if ready events are available,
 *          or %zero otherwise.
 */
static inline int ep_events_available(struct eventpoll *ep)
{
	return !list_empty_careful(&ep->rdllist) ||
		READ_ONCE(ep->ovflist) != EP_UNACTIVE_PTR;
}

#ifdef CONFIG_NET_RX_BUSY_POLL
/**
 * busy_loop_ep_timeout - check if busy poll has timed out. The timeout value
 * from the epoll instance ep is preferred, but if it is not set fallback to
 * the system-wide global via busy_loop_timeout.
 *
 * @start_time: The start time used to compute the remaining time until timeout.
 * @ep: Pointer to the eventpoll context.
 *
 * Return: true if the timeout has expired, false otherwise.
 */
static bool busy_loop_ep_timeout(unsigned long start_time,
				 struct eventpoll *ep)
{
	unsigned long bp_usec = READ_ONCE(ep->busy_poll_usecs);

	if (bp_usec) {
		unsigned long end_time = start_time + bp_usec;
		unsigned long now = busy_loop_current_time();

		return time_after(now, end_time);
	} else {
		return busy_loop_timeout(start_time);
	}
}

static bool ep_busy_loop_on(struct eventpoll *ep)
{
	return !!READ_ONCE(ep->busy_poll_usecs) ||
	       READ_ONCE(ep->prefer_busy_poll) ||
	       net_busy_loop_on();
}

static bool ep_busy_loop_end(void *p, unsigned long start_time)
{
	struct eventpoll *ep = p;

	return ep_events_available(ep) || busy_loop_ep_timeout(start_time, ep);
}

/*
 * Busy poll if globally on and supporting sockets found && no events,
 * busy loop will return if need_resched or ep_events_available.
 *
 * we must do our busy polling with irqs enabled
 */
static bool ep_busy_loop(struct eventpoll *ep)
{
	unsigned int napi_id = READ_ONCE(ep->napi_id);
	u16 budget = READ_ONCE(ep->busy_poll_budget);
	bool prefer_busy_poll = READ_ONCE(ep->prefer_busy_poll);

	if (!budget)
		budget = BUSY_POLL_BUDGET;

	if (napi_id_valid(napi_id) && ep_busy_loop_on(ep)) {
		napi_busy_loop(napi_id, ep_busy_loop_end,
			       ep, prefer_busy_poll, budget);
		if (ep_events_available(ep))
			return true;
		/*
		 * Busy poll timed out.  Drop NAPI ID for now, we can add
		 * it back in when we have moved a socket with a valid NAPI
		 * ID onto the ready list.
		 */
		if (prefer_busy_poll)
			napi_resume_irqs(napi_id);
		ep->napi_id = 0;
		return false;
	}
	return false;
}

/*
 * Set epoll busy poll NAPI ID from sk.
 */
static inline void ep_set_busy_poll_napi_id(struct epitem *epi)
{
	struct eventpoll *ep = epi->ep;
	unsigned int napi_id;
	struct socket *sock;
	struct sock *sk;

	if (!ep_busy_loop_on(ep))
		return;

	sock = sock_from_file(epi->ffd.file);
	if (!sock)
		return;

	sk = sock->sk;
	if (!sk)
		return;

	napi_id = READ_ONCE(sk->sk_napi_id);

	/* Non-NAPI IDs can be rejected
	 *	or
	 * Nothing to do if we already have this ID
	 */
	if (!napi_id_valid(napi_id) || napi_id == ep->napi_id)
		return;

	/* record NAPI ID for use in next busy poll */
	ep->napi_id = napi_id;
}

static long ep_eventpoll_bp_ioctl(struct file *file, unsigned int cmd,
				  unsigned long arg)
{
	struct eventpoll *ep = file->private_data;
	void __user *uarg = (void __user *)arg;
	struct epoll_params epoll_params;

	switch (cmd) {
	case EPIOCSPARAMS:
		if (copy_from_user(&epoll_params, uarg, sizeof(epoll_params)))
			return -EFAULT;

		/* pad byte must be zero */
		if (epoll_params.__pad)
			return -EINVAL;

		if (epoll_params.busy_poll_usecs > S32_MAX)
			return -EINVAL;

		if (epoll_params.prefer_busy_poll > 1)
			return -EINVAL;

		if (epoll_params.busy_poll_budget > NAPI_POLL_WEIGHT &&
		    !capable(CAP_NET_ADMIN))
			return -EPERM;

		WRITE_ONCE(ep->busy_poll_usecs, epoll_params.busy_poll_usecs);
		WRITE_ONCE(ep->busy_poll_budget, epoll_params.busy_poll_budget);
		WRITE_ONCE(ep->prefer_busy_poll, epoll_params.prefer_busy_poll);
		return 0;
	case EPIOCGPARAMS:
		memset(&epoll_params, 0, sizeof(epoll_params));
		epoll_params.busy_poll_usecs = READ_ONCE(ep->busy_poll_usecs);
		epoll_params.busy_poll_budget = READ_ONCE(ep->busy_poll_budget);
		epoll_params.prefer_busy_poll = READ_ONCE(ep->prefer_busy_poll);
		if (copy_to_user(uarg, &epoll_params, sizeof(epoll_params)))
			return -EFAULT;
		return 0;
	default:
		return -ENOIOCTLCMD;
	}
}

static void ep_suspend_napi_irqs(struct eventpoll *ep)
{
	unsigned int napi_id = READ_ONCE(ep->napi_id);

	if (napi_id_valid(napi_id) && READ_ONCE(ep->prefer_busy_poll))
		napi_suspend_irqs(napi_id);
}

static void ep_resume_napi_irqs(struct eventpoll *ep)
{
	unsigned int napi_id = READ_ONCE(ep->napi_id);

	if (napi_id_valid(napi_id) && READ_ONCE(ep->prefer_busy_poll))
		napi_resume_irqs(napi_id);
}

#else

static inline bool ep_busy_loop(struct eventpoll *ep)
{
	return false;
}

static inline void ep_set_busy_poll_napi_id(struct epitem *epi)
{
}

static long ep_eventpoll_bp_ioctl(struct file *file, unsigned int cmd,
				  unsigned long arg)
{
	return -EOPNOTSUPP;
}

static void ep_suspend_napi_irqs(struct eventpoll *ep)
{
}

static void ep_resume_napi_irqs(struct eventpoll *ep)
{
}

#endif /* CONFIG_NET_RX_BUSY_POLL */

/*
 * As described in commit 0ccf831cb lockdep: annotate epoll
 * the use of wait queues used by epoll is done in a very controlled
 * manner. Wake ups can nest inside each other, but are never done
 * with the same locking. For example:
 *
 *   dfd = socket(...);
 *   efd1 = epoll_create();
 *   efd2 = epoll_create();
 *   epoll_ctl(efd1, EPOLL_CTL_ADD, dfd, ...);
 *   epoll_ctl(efd2, EPOLL_CTL_ADD, efd1, ...);
 *
 * When a packet arrives to the device underneath "dfd", the net code will
 * issue a wake_up() on its poll wake list. Epoll (efd1) has installed a
 * callback wakeup entry on that queue, and the wake_up() performed by the
 * "dfd" net code will end up in ep_poll_callback(). At this point epoll
 * (efd1) notices that it may have some event ready, so it needs to wake up
 * the waiters on its poll wait list (efd2). So it calls ep_poll_safewake()
 * that ends up in another wake_up(), after having checked about the
 * recursion constraints. That are, no more than EP_MAX_NESTS, to avoid
 * stack blasting.
 *
 * When CONFIG_DEBUG_LOCK_ALLOC is enabled, make sure lockdep can handle
 * this special case of epoll.
 */
#ifdef CONFIG_DEBUG_LOCK_ALLOC

static void ep_poll_safewake(struct eventpoll *ep, struct epitem *epi,
			     unsigned pollflags)
{
	struct eventpoll *ep_src;
	unsigned long flags;
	u8 nests = 0;

	/*
	 * To set the subclass or nesting level for spin_lock_irqsave_nested()
	 * it might be natural to create a per-cpu nest count. However, since
	 * we can recurse on ep->poll_wait.lock, and a non-raw spinlock can
	 * schedule() in the -rt kernel, the per-cpu variable are no longer
	 * protected. Thus, we are introducing a per eventpoll nest field.
	 * If we are not being call from ep_poll_callback(), epi is NULL and
	 * we are at the first level of nesting, 0. Otherwise, we are being
	 * called from ep_poll_callback() and if a previous wakeup source is
	 * not an epoll file itself, we are at depth 1 since the wakeup source
	 * is depth 0. If the wakeup source is a previous epoll file in the
	 * wakeup chain then we use its nests value and record ours as
	 * nests + 1. The previous epoll file nests value is stable since its
	 * already holding its own poll_wait.lock.
	 */
	if (epi) {
		if ((is_file_epoll(epi->ffd.file))) {
			ep_src = epi->ffd.file->private_data;
			nests = ep_src->nests;
		} else {
			nests = 1;
		}
	}
	spin_lock_irqsave_nested(&ep->poll_wait.lock, flags, nests);
	ep->nests = nests + 1;
	wake_up_locked_poll(&ep->poll_wait, EPOLLIN | pollflags);
	ep->nests = 0;
	spin_unlock_irqrestore(&ep->poll_wait.lock, flags);
}

#else

static void ep_poll_safewake(struct eventpoll *ep, struct epitem *epi,
			     __poll_t pollflags)
{
	wake_up_poll(&ep->poll_wait, EPOLLIN | pollflags);
}

#endif

static void ep_remove_wait_queue(struct eppoll_entry *pwq)
{
	wait_queue_head_t *whead;

	rcu_read_lock();
	/*
	 * If it is cleared by POLLFREE, it should be rcu-safe.
	 * If we read NULL we need a barrier paired with
	 * smp_store_release() in ep_poll_callback(), otherwise
	 * we rely on whead->lock.
	 */
	whead = smp_load_acquire(&pwq->whead);
	if (whead)
		remove_wait_queue(whead, &pwq->wait);
	rcu_read_unlock();
}

/*
 * This function unregisters poll callbacks from the associated file
 * descriptor.  Must be called with "mtx" held.
 */
static void ep_unregister_pollwait(struct eventpoll *ep, struct epitem *epi)
{
	struct eppoll_entry **p = &epi->pwqlist;
	struct eppoll_entry *pwq;

	while ((pwq = *p) != NULL) {
		*p = pwq->next;
		ep_remove_wait_queue(pwq);
		kmem_cache_free(pwq_cache, pwq);
	}
}

/* call only when ep->mtx is held */
static inline struct wakeup_source *ep_wakeup_source(struct epitem *epi)
{
	return rcu_dereference_check(epi->ws, lockdep_is_held(&epi->ep->mtx));
}

/* call only when ep->mtx is held */
static inline void ep_pm_stay_awake(struct epitem *epi)
{
	struct wakeup_source *ws = ep_wakeup_source(epi);

	if (ws)
		__pm_stay_awake(ws);
}

static inline bool ep_has_wakeup_source(struct epitem *epi)
{
	return rcu_access_pointer(epi->ws) ? true : false;
}

/* call when ep->mtx cannot be held (ep_poll_callback) */
static inline void ep_pm_stay_awake_rcu(struct epitem *epi)
{
	struct wakeup_source *ws;

	rcu_read_lock();
	ws = rcu_dereference(epi->ws);
	if (ws)
		__pm_stay_awake(ws);
	rcu_read_unlock();
}


/*
 * ep->mutex needs to be held because we could be hit by
 * eventpoll_release_file() and epoll_ctl().
 */
static void ep_start_scan(struct eventpoll *ep, struct list_head *txlist)
{
	/*
	 * Steal the ready list, and re-init the original one to the
	 * empty list. Also, set ep->ovflist to NULL so that events
	 * happening while looping w/out locks, are not lost. We cannot
	 * have the poll callback to queue directly on ep->rdllist,
	 * because we want the "sproc" callback to be able to do it
	 * in a lockless way.
	 */
	lockdep_assert_irqs_enabled();
	write_lock_irq(&ep->lock);
	list_splice_init(&ep->rdllist, txlist);
	WRITE_ONCE(ep->ovflist, NULL);
	write_unlock_irq(&ep->lock);
}

static void ep_done_scan(struct eventpoll *ep,
			 struct list_head *txlist)
{
	struct epitem *epi, *nepi;

	write_lock_irq(&ep->lock);
	/*
	 * During the time we spent inside the "sproc" callback, some
	 * other events might have been queued by the poll callback.
	 * We re-insert them inside the main ready-list here.
	 */
	for (nepi = READ_ONCE(ep->ovflist); (epi = nepi) != NULL;
	     nepi = epi->next, epi->next = EP_UNACTIVE_PTR) {
		/*
		 * We need to check if the item is already in the list.
		 * During the "sproc" callback execution time, items are
		 * queued into ->ovflist but the "txlist" might already
		 * contain them, and the list_splice() below takes care of them.
		 */
		if (!ep_is_linked(epi)) {
			/*
			 * ->ovflist is LIFO, so we have to reverse it in order
			 * to keep in FIFO.
			 */
			list_add(&epi->rdllink, &ep->rdllist);
			ep_pm_stay_awake(epi);
		}
	}
	/*
	 * We need to set back ep->ovflist to EP_UNACTIVE_PTR, so that after
	 * releasing the lock, events will be queued in the normal way inside
	 * ep->rdllist.
	 */
	WRITE_ONCE(ep->ovflist, EP_UNACTIVE_PTR);

	/*
	 * Quickly re-inject items left on "txlist".
	 */
	list_splice(txlist, &ep->rdllist);
	__pm_relax(ep->ws);

	if (!list_empty(&ep->rdllist)) {
		if (waitqueue_active(&ep->wq))
			wake_up(&ep->wq);
	}

	write_unlock_irq(&ep->lock);
}

static void ep_get(struct eventpoll *ep)
{
	refcount_inc(&ep->refcount);
}

/*
 * Returns true if the event poll can be disposed
 */
static bool ep_refcount_dec_and_test(struct eventpoll *ep)
{
	if (!refcount_dec_and_test(&ep->refcount))
		return false;

	WARN_ON_ONCE(!RB_EMPTY_ROOT(&ep->rbr.rb_root));
	return true;
}

static void ep_free(struct eventpoll *ep)
{
	ep_resume_napi_irqs(ep);
	mutex_destroy(&ep->mtx);
	free_uid(ep->user);
	wakeup_source_unregister(ep->ws);
	kfree(ep);
}

/*
 * Removes a "struct epitem" from the eventpoll RB tree and deallocates
 * all the associated resources. Must be called with "mtx" held.
 * If the dying flag is set, do the removal only if force is true.
 * This prevents ep_clear_and_put() from dropping all the ep references
 * while running concurrently with eventpoll_release_file().
 * Returns true if the eventpoll can be disposed.
 */
static bool __ep_remove(struct eventpoll *ep, struct epitem *epi, bool force)
{
	struct file *file = epi->ffd.file;
	struct epitems_head *to_free;
	struct hlist_head *head;

	lockdep_assert_irqs_enabled();

	/*
	 * Removes poll wait queue hooks.
	 */
	ep_unregister_pollwait(ep, epi);

	/* Remove the current item from the list of epoll hooks */
	spin_lock(&file->f_lock);
	if (epi->dying && !force) {
		spin_unlock(&file->f_lock);
		return false;
	}

	to_free = NULL;
	head = file->f_ep;
	if (head->first == &epi->fllink && !epi->fllink.next) {
		/* See eventpoll_release() for details. */
		WRITE_ONCE(file->f_ep, NULL);
		if (!is_file_epoll(file)) {
			struct epitems_head *v;
			v = container_of(head, struct epitems_head, epitems);
			if (!smp_load_acquire(&v->next))
				to_free = v;
		}
	}
	hlist_del_rcu(&epi->fllink);
	spin_unlock(&file->f_lock);
	free_ephead(to_free);

	rb_erase_cached(&epi->rbn, &ep->rbr);

	write_lock_irq(&ep->lock);
	if (ep_is_linked(epi))
		list_del_init(&epi->rdllink);
	write_unlock_irq(&ep->lock);

	wakeup_source_unregister(ep_wakeup_source(epi));
	/*
	 * At this point it is safe to free the eventpoll item. Use the union
	 * field epi->rcu, since we are trying to minimize the size of
	 * 'struct epitem'. The 'rbn' field is no longer in use. Protected by
	 * ep->mtx. The rcu read side, reverse_path_check_proc(), does not make
	 * use of the rbn field.
	 */
	kfree_rcu(epi, rcu);

	percpu_counter_dec(&ep->user->epoll_watches);
	return true;
}

/*
 * ep_remove variant for callers owing an additional reference to the ep
 */
static void ep_remove_safe(struct eventpoll *ep, struct epitem *epi)
{
	if (__ep_remove(ep, epi, false))
		WARN_ON_ONCE(ep_refcount_dec_and_test(ep));
}

static void ep_clear_and_put(struct eventpoll *ep)
{
	struct rb_node *rbp, *next;
	struct epitem *epi;

	/* We need to release all tasks waiting for these file */
	if (waitqueue_active(&ep->poll_wait))
		ep_poll_safewake(ep, NULL, 0);

	mutex_lock(&ep->mtx);

	/*
	 * Walks through the whole tree by unregistering poll callbacks.
	 */
	for (rbp = rb_first_cached(&ep->rbr); rbp; rbp = rb_next(rbp)) {
		epi = rb_entry(rbp, struct epitem, rbn);

		ep_unregister_pollwait(ep, epi);
		cond_resched();
	}

	/*
	 * Walks through the whole tree and try to free each "struct epitem".
	 * Note that ep_remove_safe() will not remove the epitem in case of a
	 * racing eventpoll_release_file(); the latter will do the removal.
	 * At this point we are sure no poll callbacks will be lingering around.
	 * Since we still own a reference to the eventpoll struct, the loop can't
	 * dispose it.
	 */
	for (rbp = rb_first_cached(&ep->rbr); rbp; rbp = next) {
		next = rb_next(rbp);
		epi = rb_entry(rbp, struct epitem, rbn);
		ep_remove_safe(ep, epi);
		cond_resched();
	}

	mutex_unlock(&ep->mtx);
	if (ep_refcount_dec_and_test(ep))
		ep_free(ep);
}

static long ep_eventpoll_ioctl(struct file *file, unsigned int cmd,
			       unsigned long arg)
{
	int ret;

	if (!is_file_epoll(file))
		return -EINVAL;

	switch (cmd) {
	case EPIOCSPARAMS:
	case EPIOCGPARAMS:
		ret = ep_eventpoll_bp_ioctl(file, cmd, arg);
		break;
	default:
		ret = -EINVAL;
		break;
	}

	return ret;
}

static int ep_eventpoll_release(struct inode *inode, struct file *file)
{
	struct eventpoll *ep = file->private_data;

	if (ep)
		ep_clear_and_put(ep);

	return 0;
}

static __poll_t ep_item_poll(const struct epitem *epi, poll_table *pt, int depth);

static __poll_t __ep_eventpoll_poll(struct file *file, poll_table *wait, int depth)
{
	struct eventpoll *ep = file->private_data;
	LIST_HEAD(txlist);
	struct epitem *epi, *tmp;
	poll_table pt;
	__poll_t res = 0;

	init_poll_funcptr(&pt, NULL);

	/* Insert inside our poll wait queue */
	poll_wait(file, &ep->poll_wait, wait);

	/*
	 * Proceed to find out if wanted events are really available inside
	 * the ready list.
	 */
	mutex_lock_nested(&ep->mtx, depth);
	ep_start_scan(ep, &txlist);
	list_for_each_entry_safe(epi, tmp, &txlist, rdllink) {
		if (ep_item_poll(epi, &pt, depth + 1)) {
			res = EPOLLIN | EPOLLRDNORM;
			break;
		} else {
			/*
			 * Item has been dropped into the ready list by the poll
			 * callback, but it's not actually ready, as far as
			 * caller requested events goes. We can remove it here.
			 */
			__pm_relax(ep_wakeup_source(epi));
			list_del_init(&epi->rdllink);
		}
	}
	ep_done_scan(ep, &txlist);
	mutex_unlock(&ep->mtx);
	return res;
}

/*
 * The ffd.file pointer may be in the process of being torn down due to
 * being closed, but we may not have finished eventpoll_release() yet.
 *
 * Normally, even with the atomic_long_inc_not_zero, the file may have
 * been free'd and then gotten re-allocated to something else (since
 * files are not RCU-delayed, they are SLAB_TYPESAFE_BY_RCU).
 *
 * But for epoll, users hold the ep->mtx mutex, and as such any file in
 * the process of being free'd will block in eventpoll_release_file()
 * and thus the underlying file allocation will not be free'd, and the
 * file re-use cannot happen.
 *
 * For the same reason we can avoid a rcu_read_lock() around the
 * operation - 'ffd.file' cannot go away even if the refcount has
 * reached zero (but we must still not call out to ->poll() functions
 * etc).
 */
static struct file *epi_fget(const struct epitem *epi)
{
	struct file *file;

	file = epi->ffd.file;
	if (!file_ref_get(&file->f_ref))
		file = NULL;
	return file;
}

/*
 * Differs from ep_eventpoll_poll() in that internal callers already have
 * the ep->mtx so we need to start from depth=1, such that mutex_lock_nested()
 * is correctly annotated.
 */
static __poll_t ep_item_poll(const struct epitem *epi, poll_table *pt,
				 int depth)
{
	struct file *file = epi_fget(epi);
	__poll_t res;

	/*
	 * We could return EPOLLERR | EPOLLHUP or something, but let's
	 * treat this more as "file doesn't exist, poll didn't happen".
	 */
	if (!file)
		return 0;

	pt->_key = epi->event.events;
	if (!is_file_epoll(file))
		res = vfs_poll(file, pt);
	else
		res = __ep_eventpoll_poll(file, pt, depth);
	fput(file);
	return res & epi->event.events;
}

static __poll_t ep_eventpoll_poll(struct file *file, poll_table *wait)
{
	return __ep_eventpoll_poll(file, wait, 0);
}

#ifdef CONFIG_PROC_FS
static void ep_show_fdinfo(struct seq_file *m, struct file *f)
{
	struct eventpoll *ep = f->private_data;
	struct rb_node *rbp;

	mutex_lock(&ep->mtx);
	for (rbp = rb_first_cached(&ep->rbr); rbp; rbp = rb_next(rbp)) {
		struct epitem *epi = rb_entry(rbp, struct epitem, rbn);
		struct inode *inode = file_inode(epi->ffd.file);

		seq_printf(m, "tfd: %8d events: %8x data: %16llx "
			   " pos:%lli ino:%lx sdev:%x\n",
			   epi->ffd.fd, epi->event.events,
			   (long long)epi->event.data,
			   (long long)epi->ffd.file->f_pos,
			   inode->i_ino, inode->i_sb->s_dev);
		if (seq_has_overflowed(m))
			break;
	}
	mutex_unlock(&ep->mtx);
}
#endif

/* File callbacks that implement the eventpoll file behaviour */
static const struct file_operations eventpoll_fops = {
#ifdef CONFIG_PROC_FS
	.show_fdinfo	= ep_show_fdinfo,
#endif
	.release	= ep_eventpoll_release,
	.poll		= ep_eventpoll_poll,
	.llseek		= noop_llseek,
	.unlocked_ioctl	= ep_eventpoll_ioctl,
	.compat_ioctl   = compat_ptr_ioctl,
};

/*
 * This is called from eventpoll_release() to unlink files from the eventpoll
 * interface. We need to have this facility to cleanup correctly files that are
 * closed without being removed from the eventpoll interface.
 */
void eventpoll_release_file(struct file *file)
{
	struct eventpoll *ep;
	struct epitem *epi;
	bool dispose;

	/*
	 * Use the 'dying' flag to prevent a concurrent ep_clear_and_put() from
	 * touching the epitems list before eventpoll_release_file() can access
	 * the ep->mtx.
	 */
again:
	spin_lock(&file->f_lock);
	if (file->f_ep && file->f_ep->first) {
		epi = hlist_entry(file->f_ep->first, struct epitem, fllink);
		epi->dying = true;
		spin_unlock(&file->f_lock);

		/*
		 * ep access is safe as we still own a reference to the ep
		 * struct
		 */
		ep = epi->ep;
		mutex_lock(&ep->mtx);
		dispose = __ep_remove(ep, epi, true);
		mutex_unlock(&ep->mtx);

		if (dispose && ep_refcount_dec_and_test(ep))
			ep_free(ep);
		goto again;
	}
	spin_unlock(&file->f_lock);
}

static int ep_alloc(struct eventpoll **pep)
{
	struct eventpoll *ep;

	ep = kzalloc(sizeof(*ep), GFP_KERNEL);
	if (unlikely(!ep))
		return -ENOMEM;

	mutex_init(&ep->mtx);
	rwlock_init(&ep->lock);
	init_waitqueue_head(&ep->wq);
	init_waitqueue_head(&ep->poll_wait);
	INIT_LIST_HEAD(&ep->rdllist);
	ep->rbr = RB_ROOT_CACHED;
	ep->ovflist = EP_UNACTIVE_PTR;
	ep->user = get_current_user();
	refcount_set(&ep->refcount, 1);

	*pep = ep;

	return 0;
}

/*
 * Search the file inside the eventpoll tree. The RB tree operations
 * are protected by the "mtx" mutex, and ep_find() must be called with
 * "mtx" held.
 */
static struct epitem *ep_find(struct eventpoll *ep, struct file *file, int fd)
{
	int kcmp;
	struct rb_node *rbp;
	struct epitem *epi, *epir = NULL;
	struct epoll_filefd ffd;

	ep_set_ffd(&ffd, file, fd);
	for (rbp = ep->rbr.rb_root.rb_node; rbp; ) {
		epi = rb_entry(rbp, struct epitem, rbn);
		kcmp = ep_cmp_ffd(&ffd, &epi->ffd);
		if (kcmp > 0)
			rbp = rbp->rb_right;
		else if (kcmp < 0)
			rbp = rbp->rb_left;
		else {
			epir = epi;
			break;
		}
	}

	return epir;
}

#ifdef CONFIG_KCMP
static struct epitem *ep_find_tfd(struct eventpoll *ep, int tfd, unsigned long toff)
{
	struct rb_node *rbp;
	struct epitem *epi;

	for (rbp = rb_first_cached(&ep->rbr); rbp; rbp = rb_next(rbp)) {
		epi = rb_entry(rbp, struct epitem, rbn);
		if (epi->ffd.fd == tfd) {
			if (toff == 0)
				return epi;
			else
				toff--;
		}
		cond_resched();
	}

	return NULL;
}

struct file *get_epoll_tfile_raw_ptr(struct file *file, int tfd,
				     unsigned long toff)
{
	struct file *file_raw;
	struct eventpoll *ep;
	struct epitem *epi;

	if (!is_file_epoll(file))
		return ERR_PTR(-EINVAL);

	ep = file->private_data;

	mutex_lock(&ep->mtx);
	epi = ep_find_tfd(ep, tfd, toff);
	if (epi)
		file_raw = epi->ffd.file;
	else
		file_raw = ERR_PTR(-ENOENT);
	mutex_unlock(&ep->mtx);

	return file_raw;
}
#endif /* CONFIG_KCMP */

/*
 * Adds a new entry to the tail of the list in a lockless way, i.e.
 * multiple CPUs are allowed to call this function concurrently.
 *
 * Beware: it is necessary to prevent any other modifications of the
 *         existing list until all changes are completed, in other words
 *         concurrent list_add_tail_lockless() calls should be protected
 *         with a read lock, where write lock acts as a barrier which
 *         makes sure all list_add_tail_lockless() calls are fully
 *         completed.
 *
 *        Also an element can be locklessly added to the list only in one
 *        direction i.e. either to the tail or to the head, otherwise
 *        concurrent access will corrupt the list.
 *
 * Return: %false if element has been already added to the list, %true
 * otherwise.
 */
static inline bool list_add_tail_lockless(struct list_head *new,
					  struct list_head *head)
{
	struct list_head *prev;

	/*
	 * This is simple 'new->next = head' operation, but cmpxchg()
	 * is used in order to detect that same element has been just
	 * added to the list from another CPU: the winner observes
	 * new->next == new.
	 */
	if (!try_cmpxchg(&new->next, &new, head))
		return false;

	/*
	 * Initially ->next of a new element must be updated with the head
	 * (we are inserting to the tail) and only then pointers are atomically
	 * exchanged.  XCHG guarantees memory ordering, thus ->next should be
	 * updated before pointers are actually swapped and pointers are
	 * swapped before prev->next is updated.
	 */

	prev = xchg(&head->prev, new);

	/*
	 * It is safe to modify prev->next and new->prev, because a new element
	 * is added only to the tail and new->next is updated before XCHG.
	 */

	prev->next = new;
	new->prev = prev;

	return true;
}

/*
 * Chains a new epi entry to the tail of the ep->ovflist in a lockless way,
 * i.e. multiple CPUs are allowed to call this function concurrently.
 *
 * Return: %false if epi element has been already chained, %true otherwise.
 */
static inline bool chain_epi_lockless(struct epitem *epi)
{
	struct eventpoll *ep = epi->ep;

	/* Fast preliminary check */
	if (epi->next != EP_UNACTIVE_PTR)
		return false;

	/* Check that the same epi has not been just chained from another CPU */
	if (cmpxchg(&epi->next, EP_UNACTIVE_PTR, NULL) != EP_UNACTIVE_PTR)
		return false;

	/* Atomically exchange tail */
	epi->next = xchg(&ep->ovflist, epi);

	return true;
}

/*
 * This is the callback that is passed to the wait queue wakeup
 * mechanism. It is called by the stored file descriptors when they
 * have events to report.
 *
 * This callback takes a read lock in order not to contend with concurrent
 * events from another file descriptor, thus all modifications to ->rdllist
 * or ->ovflist are lockless.  Read lock is paired with the write lock from
 * ep_start/done_scan(), which stops all list modifications and guarantees
 * that lists state is seen correctly.
 *
 * Another thing worth to mention is that ep_poll_callback() can be called
 * concurrently for the same @epi from different CPUs if poll table was inited
 * with several wait queues entries.  Plural wakeup from different CPUs of a
 * single wait queue is serialized by wq.lock, but the case when multiple wait
 * queues are used should be detected accordingly.  This is detected using
 * cmpxchg() operation.
 */
static int ep_poll_callback(wait_queue_entry_t *wait, unsigned mode, int sync, void *key)
{
	int pwake = 0;
	struct epitem *epi = ep_item_from_wait(wait);
	struct eventpoll *ep = epi->ep;
	__poll_t pollflags = key_to_poll(key);
	unsigned long flags;
	int ewake = 0;

	read_lock_irqsave(&ep->lock, flags);

	ep_set_busy_poll_napi_id(epi);

	/*
	 * If the event mask does not contain any poll(2) event, we consider the
	 * descriptor to be disabled. This condition is likely the effect of the
	 * EPOLLONESHOT bit that disables the descriptor when an event is received,
	 * until the next EPOLL_CTL_MOD will be issued.
	 */
	if (!(epi->event.events & ~EP_PRIVATE_BITS))
		goto out_unlock;

	/*
	 * Check the events coming with the callback. At this stage, not
	 * every device reports the events in the "key" parameter of the
	 * callback. We need to be able to handle both cases here, hence the
	 * test for "key" != NULL before the event match test.
	 */
	if (pollflags && !(pollflags & epi->event.events))
		goto out_unlock;

	/*
	 * If we are transferring events to userspace, we can hold no locks
	 * (because we're accessing user memory, and because of linux f_op->poll()
	 * semantics). All the events that happen during that period of time are
	 * chained in ep->ovflist and requeued later on.
	 */
	if (READ_ONCE(ep->ovflist) != EP_UNACTIVE_PTR) {
		if (chain_epi_lockless(epi))
			ep_pm_stay_awake_rcu(epi);
	} else if (!ep_is_linked(epi)) {
		/* In the usual case, add event to ready list. */
		if (list_add_tail_lockless(&epi->rdllink, &ep->rdllist))
			ep_pm_stay_awake_rcu(epi);
	}

	/*
	 * Wake up ( if active ) both the eventpoll wait list and the ->poll()
	 * wait list.
	 */
	if (waitqueue_active(&ep->wq)) {
		if ((epi->event.events & EPOLLEXCLUSIVE) &&
					!(pollflags & POLLFREE)) {
			switch (pollflags & EPOLLINOUT_BITS) {
			case EPOLLIN:
				if (epi->event.events & EPOLLIN)
					ewake = 1;
				break;
			case EPOLLOUT:
				if (epi->event.events & EPOLLOUT)
					ewake = 1;
				break;
			case 0:
				ewake = 1;
				break;
			}
		}
		if (sync)
			wake_up_sync(&ep->wq);
		else
			wake_up(&ep->wq);
	}
	if (waitqueue_active(&ep->poll_wait))
		pwake++;

out_unlock:
	read_unlock_irqrestore(&ep->lock, flags);

	/* We have to call this outside the lock */
	if (pwake)
		ep_poll_safewake(ep, epi, pollflags & EPOLL_URING_WAKE);

	if (!(epi->event.events & EPOLLEXCLUSIVE))
		ewake = 1;

	if (pollflags & POLLFREE) {
		/*
		 * If we race with ep_remove_wait_queue() it can miss
		 * ->whead = NULL and do another remove_wait_queue() after
		 * us, so we can't use __remove_wait_queue().
		 */
		list_del_init(&wait->entry);
		/*
		 * ->whead != NULL protects us from the race with
		 * ep_clear_and_put() or ep_remove(), ep_remove_wait_queue()
		 * takes whead->lock held by the caller. Once we nullify it,
		 * nothing protects ep/epi or even wait.
		 */
		smp_store_release(&ep_pwq_from_wait(wait)->whead, NULL);
	}

	return ewake;
}

/*
 * This is the callback that is used to add our wait queue to the
 * target file wakeup lists.
 */
static void ep_ptable_queue_proc(struct file *file, wait_queue_head_t *whead,
				 poll_table *pt)
{
	struct ep_pqueue *epq = container_of(pt, struct ep_pqueue, pt);
	struct epitem *epi = epq->epi;
	struct eppoll_entry *pwq;

	if (unlikely(!epi))	// an earlier allocation has failed
		return;

	pwq = kmem_cache_alloc(pwq_cache, GFP_KERNEL);
	if (unlikely(!pwq)) {
		epq->epi = NULL;
		return;
	}

	init_waitqueue_func_entry(&pwq->wait, ep_poll_callback);
	pwq->whead = whead;
	pwq->base = epi;
	if (epi->event.events & EPOLLEXCLUSIVE)
		add_wait_queue_exclusive(whead, &pwq->wait);
	else
		add_wait_queue(whead, &pwq->wait);
	pwq->next = epi->pwqlist;
	epi->pwqlist = pwq;
}

static void ep_rbtree_insert(struct eventpoll *ep, struct epitem *epi)
{
	int kcmp;
	struct rb_node **p = &ep->rbr.rb_root.rb_node, *parent = NULL;
	struct epitem *epic;
	bool leftmost = true;

	while (*p) {
		parent = *p;
		epic = rb_entry(parent, struct epitem, rbn);
		kcmp = ep_cmp_ffd(&epi->ffd, &epic->ffd);
		if (kcmp > 0) {
			p = &parent->rb_right;
			leftmost = false;
		} else
			p = &parent->rb_left;
	}
	rb_link_node(&epi->rbn, parent, p);
	rb_insert_color_cached(&epi->rbn, &ep->rbr, leftmost);
}



#define PATH_ARR_SIZE 5
/*
 * These are the number paths of length 1 to 5, that we are allowing to emanate
 * from a single file of interest. For example, we allow 1000 paths of length
 * 1, to emanate from each file of interest. This essentially represents the
 * potential wakeup paths, which need to be limited in order to avoid massive
 * uncontrolled wakeup storms. The common use case should be a single ep which
 * is connected to n file sources. In this case each file source has 1 path
 * of length 1. Thus, the numbers below should be more than sufficient. These
 * path limits are enforced during an EPOLL_CTL_ADD operation, since a modify
 * and delete can't add additional paths. Protected by the epnested_mutex.
 */
static const int path_limits[PATH_ARR_SIZE] = { 1000, 500, 100, 50, 10 };
static int path_count[PATH_ARR_SIZE];

static int path_count_inc(int nests)
{
	/* Allow an arbitrary number of depth 1 paths */
	if (nests == 0)
		return 0;

	if (++path_count[nests] > path_limits[nests])
		return -1;
	return 0;
}

static void path_count_init(void)
{
	int i;

	for (i = 0; i < PATH_ARR_SIZE; i++)
		path_count[i] = 0;
}

static int reverse_path_check_proc(struct hlist_head *refs, int depth)
{
	int error = 0;
	struct epitem *epi;

	if (depth > EP_MAX_NESTS) /* too deep nesting */
		return -1;

	/* CTL_DEL can remove links here, but that can't increase our count */
	hlist_for_each_entry_rcu(epi, refs, fllink) {
		struct hlist_head *refs = &epi->ep->refs;
		if (hlist_empty(refs))
			error = path_count_inc(depth);
		else
			error = reverse_path_check_proc(refs, depth + 1);
		if (error != 0)
			break;
	}
	return error;
}

/**
 * reverse_path_check - The tfile_check_list is list of epitem_head, which have
 *                      links that are proposed to be newly added. We need to
 *                      make sure that those added links don't add too many
 *                      paths such that we will spend all our time waking up
 *                      eventpoll objects.
 *
 * Return: %zero if the proposed links don't create too many paths,
 *	    %-1 otherwise.
 */
static int reverse_path_check(void)
{
	struct epitems_head *p;

	for (p = tfile_check_list; p != EP_UNACTIVE_PTR; p = p->next) {
		int error;
		path_count_init();
		rcu_read_lock();
		error = reverse_path_check_proc(&p->epitems, 0);
		rcu_read_unlock();
		if (error)
			return error;
	}
	return 0;
}

static int ep_create_wakeup_source(struct epitem *epi)
{
	struct name_snapshot n;
	struct wakeup_source *ws;

	if (!epi->ep->ws) {
		epi->ep->ws = wakeup_source_register(NULL, "eventpoll");
		if (!epi->ep->ws)
			return -ENOMEM;
	}

	take_dentry_name_snapshot(&n, epi->ffd.file->f_path.dentry);
	ws = wakeup_source_register(NULL, n.name.name);
	release_dentry_name_snapshot(&n);

	if (!ws)
		return -ENOMEM;
	rcu_assign_pointer(epi->ws, ws);

	return 0;
}

/* rare code path, only used when EPOLL_CTL_MOD removes a wakeup source */
static noinline void ep_destroy_wakeup_source(struct epitem *epi)
{
	struct wakeup_source *ws = ep_wakeup_source(epi);

	RCU_INIT_POINTER(epi->ws, NULL);

	/*
	 * wait for ep_pm_stay_awake_rcu to finish, synchronize_rcu is
	 * used internally by wakeup_source_remove, too (called by
	 * wakeup_source_unregister), so we cannot use call_rcu
	 */
	synchronize_rcu();
	wakeup_source_unregister(ws);
}

static int attach_epitem(struct file *file, struct epitem *epi)
{
	struct epitems_head *to_free = NULL;
	struct hlist_head *head = NULL;
	struct eventpoll *ep = NULL;

	if (is_file_epoll(file))
		ep = file->private_data;

	if (ep) {
		head = &ep->refs;
	} else if (!READ_ONCE(file->f_ep)) {
allocate:
		to_free = kmem_cache_zalloc(ephead_cache, GFP_KERNEL);
		if (!to_free)
			return -ENOMEM;
		head = &to_free->epitems;
	}
	spin_lock(&file->f_lock);
	if (!file->f_ep) {
		if (unlikely(!head)) {
			spin_unlock(&file->f_lock);
			goto allocate;
		}
		/* See eventpoll_release() for details. */
		WRITE_ONCE(file->f_ep, head);
		to_free = NULL;
	}
	hlist_add_head_rcu(&epi->fllink, file->f_ep);
	spin_unlock(&file->f_lock);
	free_ephead(to_free);
	return 0;
}

/*
 * Must be called with "mtx" held.
 */
static int ep_insert(struct eventpoll *ep, const struct epoll_event *event,
		     struct file *tfile, int fd, int full_check)
{
	int error, pwake = 0;
	__poll_t revents;
	struct epitem *epi;
	struct ep_pqueue epq;
	struct eventpoll *tep = NULL;

	if (is_file_epoll(tfile))
		tep = tfile->private_data;

	lockdep_assert_irqs_enabled();

	if (unlikely(percpu_counter_compare(&ep->user->epoll_watches,
					    max_user_watches) >= 0))
		return -ENOSPC;
	percpu_counter_inc(&ep->user->epoll_watches);

	if (!(epi = kmem_cache_zalloc(epi_cache, GFP_KERNEL))) {
		percpu_counter_dec(&ep->user->epoll_watches);
		return -ENOMEM;
	}

	/* Item initialization follow here ... */
	INIT_LIST_HEAD(&epi->rdllink);
	epi->ep = ep;
	ep_set_ffd(&epi->ffd, tfile, fd);
	epi->event = *event;
	epi->next = EP_UNACTIVE_PTR;

	if (tep)
		mutex_lock_nested(&tep->mtx, 1);
	/* Add the current item to the list of active epoll hook for this file */
	if (unlikely(attach_epitem(tfile, epi) < 0)) {
		if (tep)
			mutex_unlock(&tep->mtx);
		kmem_cache_free(epi_cache, epi);
		percpu_counter_dec(&ep->user->epoll_watches);
		return -ENOMEM;
	}

	if (full_check && !tep)
		list_file(tfile);

	/*
	 * Add the current item to the RB tree. All RB tree operations are
	 * protected by "mtx", and ep_insert() is called with "mtx" held.
	 */
	ep_rbtree_insert(ep, epi);
	if (tep)
		mutex_unlock(&tep->mtx);

	/*
	 * ep_remove_safe() calls in the later error paths can't lead to
	 * ep_free() as the ep file itself still holds an ep reference.
	 */
	ep_get(ep);

	/* now check if we've created too many backpaths */
	if (unlikely(full_check && reverse_path_check())) {
		ep_remove_safe(ep, epi);
		return -EINVAL;
	}

	if (epi->event.events & EPOLLWAKEUP) {
		error = ep_create_wakeup_source(epi);
		if (error) {
			ep_remove_safe(ep, epi);
			return error;
		}
	}

	/* Initialize the poll table using the queue callback */
	epq.epi = epi;
	init_poll_funcptr(&epq.pt, ep_ptable_queue_proc);

	/*
	 * Attach the item to the poll hooks and get current event bits.
	 * We can safely use the file* here because its usage count has
	 * been increased by the caller of this function. Note that after
	 * this operation completes, the poll callback can start hitting
	 * the new item.
	 */
	revents = ep_item_poll(epi, &epq.pt, 1);

	/*
	 * We have to check if something went wrong during the poll wait queue
	 * install process. Namely an allocation for a wait queue failed due
	 * high memory pressure.
	 */
	if (unlikely(!epq.epi)) {
		ep_remove_safe(ep, epi);
		return -ENOMEM;
	}

	/* We have to drop the new item inside our item list to keep track of it */
	write_lock_irq(&ep->lock);

	/* record NAPI ID of new item if present */
	ep_set_busy_poll_napi_id(epi);

	/* If the file is already "ready" we drop it inside the ready list */
	if (revents && !ep_is_linked(epi)) {
		list_add_tail(&epi->rdllink, &ep->rdllist);
		ep_pm_stay_awake(epi);

		/* Notify waiting tasks that events are available */
		if (waitqueue_active(&ep->wq))
			wake_up(&ep->wq);
		if (waitqueue_active(&ep->poll_wait))
			pwake++;
	}

	write_unlock_irq(&ep->lock);

	/* We have to call this outside the lock */
	if (pwake)
		ep_poll_safewake(ep, NULL, 0);

	return 0;
}

/*
 * Modify the interest event mask by dropping an event if the new mask
 * has a match in the current file status. Must be called with "mtx" held.
 */
static int ep_modify(struct eventpoll *ep, struct epitem *epi,
		     const struct epoll_event *event)
{
	int pwake = 0;
	poll_table pt;

	lockdep_assert_irqs_enabled();

	init_poll_funcptr(&pt, NULL);

	/*
	 * Set the new event interest mask before calling f_op->poll();
	 * otherwise we might miss an event that happens between the
	 * f_op->poll() call and the new event set registering.
	 */
	epi->event.events = event->events; /* need barrier below */
	epi->event.data = event->data; /* protected by mtx */
	if (epi->event.events & EPOLLWAKEUP) {
		if (!ep_has_wakeup_source(epi))
			ep_create_wakeup_source(epi);
	} else if (ep_has_wakeup_source(epi)) {
		ep_destroy_wakeup_source(epi);
	}

	/*
	 * The following barrier has two effects:
	 *
	 * 1) Flush epi changes above to other CPUs.  This ensures
	 *    we do not miss events from ep_poll_callback if an
	 *    event occurs immediately after we call f_op->poll().
	 *    We need this because we did not take ep->lock while
	 *    changing epi above (but ep_poll_callback does take
	 *    ep->lock).
	 *
	 * 2) We also need to ensure we do not miss _past_ events
	 *    when calling f_op->poll().  This barrier also
	 *    pairs with the barrier in wq_has_sleeper (see
	 *    comments for wq_has_sleeper).
	 *
	 * This barrier will now guarantee ep_poll_callback or f_op->poll
	 * (or both) will notice the readiness of an item.
	 */
	smp_mb();

	/*
	 * Get current event bits. We can safely use the file* here because
	 * its usage count has been increased by the caller of this function.
	 * If the item is "hot" and it is not registered inside the ready
	 * list, push it inside.
	 */
	if (ep_item_poll(epi, &pt, 1)) {
		write_lock_irq(&ep->lock);
		if (!ep_is_linked(epi)) {
			list_add_tail(&epi->rdllink, &ep->rdllist);
			ep_pm_stay_awake(epi);

			/* Notify waiting tasks that events are available */
			if (waitqueue_active(&ep->wq))
				wake_up(&ep->wq);
			if (waitqueue_active(&ep->poll_wait))
				pwake++;
		}
		write_unlock_irq(&ep->lock);
	}

	/* We have to call this outside the lock */
	if (pwake)
		ep_poll_safewake(ep, NULL, 0);

	return 0;
}

static int ep_send_events(struct eventpoll *ep,
			  struct epoll_event __user *events, int maxevents)
{
	struct epitem *epi, *tmp;
	LIST_HEAD(txlist);
	poll_table pt;
	int res = 0;

	/*
	 * Always short-circuit for fatal signals to allow threads to make a
	 * timely exit without the chance of finding more events available and
	 * fetching repeatedly.
	 */
	if (fatal_signal_pending(current))
		return -EINTR;

	init_poll_funcptr(&pt, NULL);

	mutex_lock(&ep->mtx);
	ep_start_scan(ep, &txlist);

	/*
	 * We can loop without lock because we are passed a task private list.
	 * Items cannot vanish during the loop we are holding ep->mtx.
	 */
	list_for_each_entry_safe(epi, tmp, &txlist, rdllink) {
		struct wakeup_source *ws;
		__poll_t revents;

		if (res >= maxevents)
			break;

		/*
		 * Activate ep->ws before deactivating epi->ws to prevent
		 * triggering auto-suspend here (in case we reactive epi->ws
		 * below).
		 *
		 * This could be rearranged to delay the deactivation of epi->ws
		 * instead, but then epi->ws would temporarily be out of sync
		 * with ep_is_linked().
		 */
		ws = ep_wakeup_source(epi);
		if (ws) {
			if (ws->active)
				__pm_stay_awake(ep->ws);
			__pm_relax(ws);
		}

		list_del_init(&epi->rdllink);

		/*
		 * If the event mask intersect the caller-requested one,
		 * deliver the event to userspace. Again, we are holding ep->mtx,
		 * so no operations coming from userspace can change the item.
		 */
		revents = ep_item_poll(epi, &pt, 1);
		if (!revents)
			continue;

		events = epoll_put_uevent(revents, epi->event.data, events);
		if (!events) {
			list_add(&epi->rdllink, &txlist);
			ep_pm_stay_awake(epi);
			if (!res)
				res = -EFAULT;
			break;
		}
		res++;
		if (epi->event.events & EPOLLONESHOT)
			epi->event.events &= EP_PRIVATE_BITS;
		else if (!(epi->event.events & EPOLLET)) {
			/*
			 * If this file has been added with Level
			 * Trigger mode, we need to insert back inside
			 * the ready list, so that the next call to
			 * epoll_wait() will check again the events
			 * availability. At this point, no one can insert
			 * into ep->rdllist besides us. The epoll_ctl()
			 * callers are locked out by
			 * ep_send_events() holding "mtx" and the
			 * poll callback will queue them in ep->ovflist.
			 */
			list_add_tail(&epi->rdllink, &ep->rdllist);
			ep_pm_stay_awake(epi);
		}
	}
	ep_done_scan(ep, &txlist);
	mutex_unlock(&ep->mtx);

	return res;
}

static struct timespec64 *ep_timeout_to_timespec(struct timespec64 *to, long ms)
{
	struct timespec64 now;

	if (ms < 0)
		return NULL;

	if (!ms) {
		to->tv_sec = 0;
		to->tv_nsec = 0;
		return to;
	}

	to->tv_sec = ms / MSEC_PER_SEC;
	to->tv_nsec = NSEC_PER_MSEC * (ms % MSEC_PER_SEC);

	ktime_get_ts64(&now);
	*to = timespec64_add_safe(now, *to);
	return to;
}

/*
 * autoremove_wake_function, but remove even on failure to wake up, because we
 * know that default_wake_function/ttwu will only fail if the thread is already
 * woken, and in that case the ep_poll loop will remove the entry anyways, not
 * try to reuse it.
 */
static int ep_autoremove_wake_function(struct wait_queue_entry *wq_entry,
				       unsigned int mode, int sync, void *key)
{
	int ret = default_wake_function(wq_entry, mode, sync, key);

	/*
	 * Pairs with list_empty_careful in ep_poll, and ensures future loop
	 * iterations see the cause of this wakeup.
	 */
	list_del_init_careful(&wq_entry->entry);
	return ret;
}

static int ep_try_send_events(struct eventpoll *ep,
			      struct epoll_event __user *events, int maxevents)
{
	int res;

	/*
	 * Try to transfer events to user space. In case we get 0 events and
	 * there's still timeout left over, we go trying again in search of
	 * more luck.
	 */
	res = ep_send_events(ep, events, maxevents);
	if (res > 0)
		ep_suspend_napi_irqs(ep);
	return res;
}

static int ep_schedule_timeout(ktime_t *to)
{
	if (to)
		return ktime_after(*to, ktime_get());
	else
		return 1;
}

/**
 * ep_poll - Retrieves ready events, and delivers them to the caller-supplied
 *           event buffer.
 *
 * @ep: Pointer to the eventpoll context.
 * @events: Pointer to the userspace buffer where the ready events should be
 *          stored.
 * @maxevents: Size (in terms of number of events) of the caller event buffer.
 * @timeout: Maximum timeout for the ready events fetch operation, in
 *           timespec. If the timeout is zero, the function will not block,
 *           while if the @timeout ptr is NULL, the function will block
 *           until at least one event has been retrieved (or an error
 *           occurred).
 *
 * Return: the number of ready events which have been fetched, or an
 *          error code, in case of error.
 */
static int ep_poll(struct eventpoll *ep, struct epoll_event __user *events,
		   int maxevents, struct timespec64 *timeout)
{
	int res, eavail, timed_out = 0;
	u64 slack = 0;
	wait_queue_entry_t wait;
	ktime_t expires, *to = NULL;

	lockdep_assert_irqs_enabled();

	if (timeout && (timeout->tv_sec | timeout->tv_nsec)) {
		slack = select_estimate_accuracy(timeout);
		to = &expires;
		*to = timespec64_to_ktime(*timeout);
	} else if (timeout) {
		/*
		 * Avoid the unnecessary trip to the wait queue loop, if the
		 * caller specified a non blocking operation.
		 */
		timed_out = 1;
	}

	/*
	 * This call is racy: We may or may not see events that are being added
	 * to the ready list under the lock (e.g., in IRQ callbacks). For cases
	 * with a non-zero timeout, this thread will check the ready list under
	 * lock and will add to the wait queue.  For cases with a zero
	 * timeout, the user by definition should not care and will have to
	 * recheck again.
	 */
	eavail = ep_events_available(ep);

	while (1) {
		if (eavail) {
			res = ep_try_send_events(ep, events, maxevents);
			if (res)
				return res;
		}

		if (timed_out)
			return 0;

		eavail = ep_busy_loop(ep);
		if (eavail)
			continue;

		if (signal_pending(current))
			return -EINTR;

		/*
		 * Internally init_wait() uses autoremove_wake_function(),
		 * thus wait entry is removed from the wait queue on each
		 * wakeup. Why it is important? In case of several waiters
		 * each new wakeup will hit the next waiter, giving it the
		 * chance to harvest new event. Otherwise wakeup can be
		 * lost. This is also good performance-wise, because on
		 * normal wakeup path no need to call __remove_wait_queue()
		 * explicitly, thus ep->lock is not taken, which halts the
		 * event delivery.
		 *
		 * In fact, we now use an even more aggressive function that
		 * unconditionally removes, because we don't reuse the wait
		 * entry between loop iterations. This lets us also avoid the
		 * performance issue if a process is killed, causing all of its
		 * threads to wake up without being removed normally.
		 */
		init_wait(&wait);
		wait.func = ep_autoremove_wake_function;

		write_lock_irq(&ep->lock);
		/*
		 * Barrierless variant, waitqueue_active() is called under
		 * the same lock on wakeup ep_poll_callback() side, so it
		 * is safe to avoid an explicit barrier.
		 */
		__set_current_state(TASK_INTERRUPTIBLE);
<<<<<<< HEAD

		/*
		 * Do the final check under the lock. ep_start/done_scan()
		 * plays with two lists (->rdllist and ->ovflist) and there
		 * is always a race when both lists are empty for short
		 * period of time although events are pending, so lock is
		 * important.
		 */
		eavail = ep_events_available(ep);
		if (!eavail)
			__add_wait_queue_exclusive(&ep->wq, &wait);

		write_unlock_irq(&ep->lock);

=======

		/*
		 * Do the final check under the lock. ep_start/done_scan()
		 * plays with two lists (->rdllist and ->ovflist) and there
		 * is always a race when both lists are empty for short
		 * period of time although events are pending, so lock is
		 * important.
		 */
		eavail = ep_events_available(ep);
		if (!eavail)
			__add_wait_queue_exclusive(&ep->wq, &wait);

		write_unlock_irq(&ep->lock);

>>>>>>> b6850c8f
		if (!eavail)
			timed_out = !ep_schedule_timeout(to) ||
				!schedule_hrtimeout_range(to, slack,
							  HRTIMER_MODE_ABS);
		__set_current_state(TASK_RUNNING);

		/*
		 * We were woken up, thus go and try to harvest some events.
		 * If timed out and still on the wait queue, recheck eavail
		 * carefully under lock, below.
		 */
		eavail = 1;

		if (!list_empty_careful(&wait.entry)) {
			write_lock_irq(&ep->lock);
			/*
			 * If the thread timed out and is not on the wait queue,
			 * it means that the thread was woken up after its
			 * timeout expired before it could reacquire the lock.
			 * Thus, when wait.entry is empty, it needs to harvest
			 * events.
			 */
			if (timed_out)
				eavail = list_empty(&wait.entry);
			__remove_wait_queue(&ep->wq, &wait);
			write_unlock_irq(&ep->lock);
		}
	}
}

/**
 * ep_loop_check_proc - verify that adding an epoll file @ep inside another
 *                      epoll file does not create closed loops, and
 *                      determine the depth of the subtree starting at @ep
 *
 * @ep: the &struct eventpoll to be currently checked.
 * @depth: Current depth of the path being checked.
 *
 * Return: depth of the subtree, or INT_MAX if we found a loop or went too deep.
 */
static int ep_loop_check_proc(struct eventpoll *ep, int depth)
{
	int result = 0;
	struct rb_node *rbp;
	struct epitem *epi;

	if (ep->gen == loop_check_gen)
		return ep->loop_check_depth;

	mutex_lock_nested(&ep->mtx, depth + 1);
	ep->gen = loop_check_gen;
	for (rbp = rb_first_cached(&ep->rbr); rbp; rbp = rb_next(rbp)) {
		epi = rb_entry(rbp, struct epitem, rbn);
		if (unlikely(is_file_epoll(epi->ffd.file))) {
			struct eventpoll *ep_tovisit;
			ep_tovisit = epi->ffd.file->private_data;
			if (ep_tovisit == inserting_into || depth > EP_MAX_NESTS)
				result = INT_MAX;
			else
				result = max(result, ep_loop_check_proc(ep_tovisit, depth + 1) + 1);
			if (result > EP_MAX_NESTS)
				break;
		} else {
			/*
			 * If we've reached a file that is not associated with
			 * an ep, then we need to check if the newly added
			 * links are going to add too many wakeup paths. We do
			 * this by adding it to the tfile_check_list, if it's
			 * not already there, and calling reverse_path_check()
			 * during ep_insert().
			 */
			list_file(epi->ffd.file);
		}
	}
	ep->loop_check_depth = result;
	mutex_unlock(&ep->mtx);

	return result;
}

/* ep_get_upwards_depth_proc - determine depth of @ep when traversed upwards */
static int ep_get_upwards_depth_proc(struct eventpoll *ep, int depth)
{
	int result = 0;
	struct epitem *epi;

	if (ep->gen == loop_check_gen)
		return ep->loop_check_depth;
	hlist_for_each_entry_rcu(epi, &ep->refs, fllink)
		result = max(result, ep_get_upwards_depth_proc(epi->ep, depth + 1) + 1);
	ep->gen = loop_check_gen;
	ep->loop_check_depth = result;
	return result;
}

/**
 * ep_loop_check - Performs a check to verify that adding an epoll file (@to)
 *                 into another epoll file (represented by @ep) does not create
 *                 closed loops or too deep chains.
 *
 * @ep: Pointer to the epoll we are inserting into.
 * @to: Pointer to the epoll to be inserted.
 *
 * Return: %zero if adding the epoll @to inside the epoll @from
 * does not violate the constraints, or %-1 otherwise.
 */
static int ep_loop_check(struct eventpoll *ep, struct eventpoll *to)
{
	int depth, upwards_depth;

	inserting_into = ep;
	/*
	 * Check how deep down we can get from @to, and whether it is possible
	 * to loop up to @ep.
	 */
	depth = ep_loop_check_proc(to, 0);
	if (depth > EP_MAX_NESTS)
		return -1;
	/* Check how far up we can go from @ep. */
	rcu_read_lock();
	upwards_depth = ep_get_upwards_depth_proc(ep, 0);
	rcu_read_unlock();

	return (depth+1+upwards_depth > EP_MAX_NESTS) ? -1 : 0;
}

static void clear_tfile_check_list(void)
{
	rcu_read_lock();
	while (tfile_check_list != EP_UNACTIVE_PTR) {
		struct epitems_head *head = tfile_check_list;
		tfile_check_list = head->next;
		unlist_file(head);
	}
	rcu_read_unlock();
}

/*
 * Open an eventpoll file descriptor.
 */
static int do_epoll_create(int flags)
{
	int error, fd;
	struct eventpoll *ep = NULL;
	struct file *file;

	/* Check the EPOLL_* constant for consistency.  */
	BUILD_BUG_ON(EPOLL_CLOEXEC != O_CLOEXEC);

	if (flags & ~EPOLL_CLOEXEC)
		return -EINVAL;
	/*
	 * Create the internal data structure ("struct eventpoll").
	 */
	error = ep_alloc(&ep);
	if (error < 0)
		return error;
	/*
	 * Creates all the items needed to setup an eventpoll file. That is,
	 * a file structure and a free file descriptor.
	 */
	fd = get_unused_fd_flags(O_RDWR | (flags & O_CLOEXEC));
	if (fd < 0) {
		error = fd;
		goto out_free_ep;
	}
	file = anon_inode_getfile("[eventpoll]", &eventpoll_fops, ep,
				 O_RDWR | (flags & O_CLOEXEC));
	if (IS_ERR(file)) {
		error = PTR_ERR(file);
		goto out_free_fd;
	}
	ep->file = file;
	fd_install(fd, file);
	return fd;

out_free_fd:
	put_unused_fd(fd);
out_free_ep:
	ep_clear_and_put(ep);
	return error;
}

SYSCALL_DEFINE1(epoll_create1, int, flags)
{
	return do_epoll_create(flags);
}

SYSCALL_DEFINE1(epoll_create, int, size)
{
	if (size <= 0)
		return -EINVAL;

	return do_epoll_create(0);
}

#ifdef CONFIG_PM_SLEEP
static inline void ep_take_care_of_epollwakeup(struct epoll_event *epev)
{
	if ((epev->events & EPOLLWAKEUP) && !capable(CAP_BLOCK_SUSPEND))
		epev->events &= ~EPOLLWAKEUP;
}
#else
static inline void ep_take_care_of_epollwakeup(struct epoll_event *epev)
{
	epev->events &= ~EPOLLWAKEUP;
}
#endif

static inline int epoll_mutex_lock(struct mutex *mutex, int depth,
				   bool nonblock)
{
	if (!nonblock) {
		mutex_lock_nested(mutex, depth);
		return 0;
	}
	if (mutex_trylock(mutex))
		return 0;
	return -EAGAIN;
}

int do_epoll_ctl(int epfd, int op, int fd, struct epoll_event *epds,
		 bool nonblock)
{
	int error;
	int full_check = 0;
	struct eventpoll *ep;
	struct epitem *epi;
	struct eventpoll *tep = NULL;

	CLASS(fd, f)(epfd);
	if (fd_empty(f))
		return -EBADF;

	/* Get the "struct file *" for the target file */
	CLASS(fd, tf)(fd);
	if (fd_empty(tf))
		return -EBADF;

	/* The target file descriptor must support poll */
	if (!file_can_poll(fd_file(tf)))
		return -EPERM;

	/* Check if EPOLLWAKEUP is allowed */
	if (ep_op_has_event(op))
		ep_take_care_of_epollwakeup(epds);

	/*
	 * We have to check that the file structure underneath the file descriptor
	 * the user passed to us _is_ an eventpoll file. And also we do not permit
	 * adding an epoll file descriptor inside itself.
	 */
	error = -EINVAL;
	if (fd_file(f) == fd_file(tf) || !is_file_epoll(fd_file(f)))
		goto error_tgt_fput;

	/*
	 * epoll adds to the wakeup queue at EPOLL_CTL_ADD time only,
	 * so EPOLLEXCLUSIVE is not allowed for a EPOLL_CTL_MOD operation.
	 * Also, we do not currently supported nested exclusive wakeups.
	 */
	if (ep_op_has_event(op) && (epds->events & EPOLLEXCLUSIVE)) {
		if (op == EPOLL_CTL_MOD)
			goto error_tgt_fput;
		if (op == EPOLL_CTL_ADD && (is_file_epoll(fd_file(tf)) ||
				(epds->events & ~EPOLLEXCLUSIVE_OK_BITS)))
			goto error_tgt_fput;
	}

	/*
	 * At this point it is safe to assume that the "private_data" contains
	 * our own data structure.
	 */
	ep = fd_file(f)->private_data;

	/*
	 * When we insert an epoll file descriptor inside another epoll file
	 * descriptor, there is the chance of creating closed loops, which are
	 * better be handled here, than in more critical paths. While we are
	 * checking for loops we also determine the list of files reachable
	 * and hang them on the tfile_check_list, so we can check that we
	 * haven't created too many possible wakeup paths.
	 *
	 * We do not need to take the global 'epumutex' on EPOLL_CTL_ADD when
	 * the epoll file descriptor is attaching directly to a wakeup source,
	 * unless the epoll file descriptor is nested. The purpose of taking the
	 * 'epnested_mutex' on add is to prevent complex toplogies such as loops and
	 * deep wakeup paths from forming in parallel through multiple
	 * EPOLL_CTL_ADD operations.
	 */
	error = epoll_mutex_lock(&ep->mtx, 0, nonblock);
	if (error)
		goto error_tgt_fput;
	if (op == EPOLL_CTL_ADD) {
		if (READ_ONCE(fd_file(f)->f_ep) || ep->gen == loop_check_gen ||
		    is_file_epoll(fd_file(tf))) {
			mutex_unlock(&ep->mtx);
			error = epoll_mutex_lock(&epnested_mutex, 0, nonblock);
			if (error)
				goto error_tgt_fput;
			loop_check_gen++;
			full_check = 1;
			if (is_file_epoll(fd_file(tf))) {
				tep = fd_file(tf)->private_data;
				error = -ELOOP;
				if (ep_loop_check(ep, tep) != 0)
					goto error_tgt_fput;
			}
			error = epoll_mutex_lock(&ep->mtx, 0, nonblock);
			if (error)
				goto error_tgt_fput;
		}
	}

	/*
	 * Try to lookup the file inside our RB tree. Since we grabbed "mtx"
	 * above, we can be sure to be able to use the item looked up by
	 * ep_find() till we release the mutex.
	 */
	epi = ep_find(ep, fd_file(tf), fd);

	error = -EINVAL;
	switch (op) {
	case EPOLL_CTL_ADD:
		if (!epi) {
			epds->events |= EPOLLERR | EPOLLHUP;
			error = ep_insert(ep, epds, fd_file(tf), fd, full_check);
		} else
			error = -EEXIST;
		break;
	case EPOLL_CTL_DEL:
		if (epi) {
			/*
			 * The eventpoll itself is still alive: the refcount
			 * can't go to zero here.
			 */
			ep_remove_safe(ep, epi);
			error = 0;
		} else {
			error = -ENOENT;
		}
		break;
	case EPOLL_CTL_MOD:
		if (epi) {
			if (!(epi->event.events & EPOLLEXCLUSIVE)) {
				epds->events |= EPOLLERR | EPOLLHUP;
				error = ep_modify(ep, epi, epds);
			}
		} else
			error = -ENOENT;
		break;
	}
	mutex_unlock(&ep->mtx);

error_tgt_fput:
	if (full_check) {
		clear_tfile_check_list();
		loop_check_gen++;
		mutex_unlock(&epnested_mutex);
	}
	return error;
}

/*
 * The following function implements the controller interface for
 * the eventpoll file that enables the insertion/removal/change of
 * file descriptors inside the interest set.
 */
SYSCALL_DEFINE4(epoll_ctl, int, epfd, int, op, int, fd,
		struct epoll_event __user *, event)
{
	struct epoll_event epds;

	if (ep_op_has_event(op) &&
	    copy_from_user(&epds, event, sizeof(struct epoll_event)))
		return -EFAULT;

	return do_epoll_ctl(epfd, op, fd, &epds, false);
}

static int ep_check_params(struct file *file, struct epoll_event __user *evs,
			   int maxevents)
{
	/* The maximum number of event must be greater than zero */
	if (maxevents <= 0 || maxevents > EP_MAX_EVENTS)
		return -EINVAL;

	/* Verify that the area passed by the user is writeable */
	if (!access_ok(evs, maxevents * sizeof(struct epoll_event)))
		return -EFAULT;

	/*
	 * We have to check that the file structure underneath the fd
	 * the user passed to us _is_ an eventpoll file.
	 */
	if (!is_file_epoll(file))
		return -EINVAL;

	return 0;
}

int epoll_sendevents(struct file *file, struct epoll_event __user *events,
		     int maxevents)
{
	struct eventpoll *ep;
	int ret;

	ret = ep_check_params(file, events, maxevents);
	if (unlikely(ret))
		return ret;

	ep = file->private_data;
	/*
	 * Racy call, but that's ok - it should get retried based on
	 * poll readiness anyway.
	 */
	if (ep_events_available(ep))
		return ep_try_send_events(ep, events, maxevents);
	return 0;
}

/*
 * Implement the event wait interface for the eventpoll file. It is the kernel
 * part of the user space epoll_wait(2).
 */
static int do_epoll_wait(int epfd, struct epoll_event __user *events,
			 int maxevents, struct timespec64 *to)
{
	struct eventpoll *ep;
	int ret;

	/* Get the "struct file *" for the eventpoll file */
	CLASS(fd, f)(epfd);
	if (fd_empty(f))
		return -EBADF;

	ret = ep_check_params(fd_file(f), events, maxevents);
	if (unlikely(ret))
		return ret;

	/*
	 * At this point it is safe to assume that the "private_data" contains
	 * our own data structure.
	 */
	ep = fd_file(f)->private_data;

	/* Time to fish for events ... */
	return ep_poll(ep, events, maxevents, to);
}

SYSCALL_DEFINE4(epoll_wait, int, epfd, struct epoll_event __user *, events,
		int, maxevents, int, timeout)
{
	struct timespec64 to;

	return do_epoll_wait(epfd, events, maxevents,
			     ep_timeout_to_timespec(&to, timeout));
}

/*
 * Implement the event wait interface for the eventpoll file. It is the kernel
 * part of the user space epoll_pwait(2).
 */
static int do_epoll_pwait(int epfd, struct epoll_event __user *events,
			  int maxevents, struct timespec64 *to,
			  const sigset_t __user *sigmask, size_t sigsetsize)
{
	int error;

	/*
	 * If the caller wants a certain signal mask to be set during the wait,
	 * we apply it here.
	 */
	error = set_user_sigmask(sigmask, sigsetsize);
	if (error)
		return error;

	error = do_epoll_wait(epfd, events, maxevents, to);

	restore_saved_sigmask_unless(error == -EINTR);

	return error;
}

SYSCALL_DEFINE6(epoll_pwait, int, epfd, struct epoll_event __user *, events,
		int, maxevents, int, timeout, const sigset_t __user *, sigmask,
		size_t, sigsetsize)
{
	struct timespec64 to;

	return do_epoll_pwait(epfd, events, maxevents,
			      ep_timeout_to_timespec(&to, timeout),
			      sigmask, sigsetsize);
}

SYSCALL_DEFINE6(epoll_pwait2, int, epfd, struct epoll_event __user *, events,
		int, maxevents, const struct __kernel_timespec __user *, timeout,
		const sigset_t __user *, sigmask, size_t, sigsetsize)
{
	struct timespec64 ts, *to = NULL;

	if (timeout) {
		if (get_timespec64(&ts, timeout))
			return -EFAULT;
		to = &ts;
		if (poll_select_set_timeout(to, ts.tv_sec, ts.tv_nsec))
			return -EINVAL;
	}

	return do_epoll_pwait(epfd, events, maxevents, to,
			      sigmask, sigsetsize);
}

#ifdef CONFIG_COMPAT
static int do_compat_epoll_pwait(int epfd, struct epoll_event __user *events,
				 int maxevents, struct timespec64 *timeout,
				 const compat_sigset_t __user *sigmask,
				 compat_size_t sigsetsize)
{
	long err;

	/*
	 * If the caller wants a certain signal mask to be set during the wait,
	 * we apply it here.
	 */
	err = set_compat_user_sigmask(sigmask, sigsetsize);
	if (err)
		return err;

	err = do_epoll_wait(epfd, events, maxevents, timeout);

	restore_saved_sigmask_unless(err == -EINTR);

	return err;
}

COMPAT_SYSCALL_DEFINE6(epoll_pwait, int, epfd,
		       struct epoll_event __user *, events,
		       int, maxevents, int, timeout,
		       const compat_sigset_t __user *, sigmask,
		       compat_size_t, sigsetsize)
{
	struct timespec64 to;

	return do_compat_epoll_pwait(epfd, events, maxevents,
				     ep_timeout_to_timespec(&to, timeout),
				     sigmask, sigsetsize);
}

COMPAT_SYSCALL_DEFINE6(epoll_pwait2, int, epfd,
		       struct epoll_event __user *, events,
		       int, maxevents,
		       const struct __kernel_timespec __user *, timeout,
		       const compat_sigset_t __user *, sigmask,
		       compat_size_t, sigsetsize)
{
	struct timespec64 ts, *to = NULL;

	if (timeout) {
		if (get_timespec64(&ts, timeout))
			return -EFAULT;
		to = &ts;
		if (poll_select_set_timeout(to, ts.tv_sec, ts.tv_nsec))
			return -EINVAL;
	}

	return do_compat_epoll_pwait(epfd, events, maxevents, to,
				     sigmask, sigsetsize);
}

#endif

static int __init eventpoll_init(void)
{
	struct sysinfo si;

	si_meminfo(&si);
	/*
	 * Allows top 4% of lomem to be allocated for epoll watches (per user).
	 */
	max_user_watches = (((si.totalram - si.totalhigh) / 25) << PAGE_SHIFT) /
		EP_ITEM_COST;
	BUG_ON(max_user_watches < 0);

	/*
	 * We can have many thousands of epitems, so prevent this from
	 * using an extra cache line on 64-bit (and smaller) CPUs
	 */
	BUILD_BUG_ON(sizeof(void *) <= 8 && sizeof(struct epitem) > 128);

	/* Allocates slab cache used to allocate "struct epitem" items */
	epi_cache = kmem_cache_create("eventpoll_epi", sizeof(struct epitem),
			0, SLAB_HWCACHE_ALIGN|SLAB_PANIC|SLAB_ACCOUNT, NULL);

	/* Allocates slab cache used to allocate "struct eppoll_entry" */
	pwq_cache = kmem_cache_create("eventpoll_pwq",
		sizeof(struct eppoll_entry), 0, SLAB_PANIC|SLAB_ACCOUNT, NULL);
	epoll_sysctls_init();

	ephead_cache = kmem_cache_create("ep_head",
		sizeof(struct epitems_head), 0, SLAB_PANIC|SLAB_ACCOUNT, NULL);

	return 0;
}
fs_initcall(eventpoll_init);<|MERGE_RESOLUTION|>--- conflicted
+++ resolved
@@ -2096,7 +2096,6 @@
 		 * is safe to avoid an explicit barrier.
 		 */
 		__set_current_state(TASK_INTERRUPTIBLE);
-<<<<<<< HEAD
 
 		/*
 		 * Do the final check under the lock. ep_start/done_scan()
@@ -2111,22 +2110,6 @@
 
 		write_unlock_irq(&ep->lock);
 
-=======
-
-		/*
-		 * Do the final check under the lock. ep_start/done_scan()
-		 * plays with two lists (->rdllist and ->ovflist) and there
-		 * is always a race when both lists are empty for short
-		 * period of time although events are pending, so lock is
-		 * important.
-		 */
-		eavail = ep_events_available(ep);
-		if (!eavail)
-			__add_wait_queue_exclusive(&ep->wq, &wait);
-
-		write_unlock_irq(&ep->lock);
-
->>>>>>> b6850c8f
 		if (!eavail)
 			timed_out = !ep_schedule_timeout(to) ||
 				!schedule_hrtimeout_range(to, slack,
