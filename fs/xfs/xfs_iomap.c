// SPDX-License-Identifier: GPL-2.0
/*
 * Copyright (c) 2000-2006 Silicon Graphics, Inc.
 * Copyright (c) 2016-2018 Christoph Hellwig.
 * All Rights Reserved.
 */
#include "xfs.h"
#include "xfs_fs.h"
#include "xfs_shared.h"
#include "xfs_format.h"
#include "xfs_log_format.h"
#include "xfs_trans_resv.h"
#include "xfs_mount.h"
#include "xfs_inode.h"
#include "xfs_btree.h"
#include "xfs_bmap_btree.h"
#include "xfs_bmap.h"
#include "xfs_bmap_util.h"
#include "xfs_errortag.h"
#include "xfs_error.h"
#include "xfs_trans.h"
#include "xfs_trans_space.h"
#include "xfs_inode_item.h"
#include "xfs_iomap.h"
#include "xfs_trace.h"
#include "xfs_quota.h"
#include "xfs_rtgroup.h"
#include "xfs_dquot_item.h"
#include "xfs_dquot.h"
#include "xfs_reflink.h"
#include "xfs_health.h"
#include "xfs_rtbitmap.h"
#include "xfs_icache.h"
#include "xfs_zone_alloc.h"

#define XFS_ALLOC_ALIGN(mp, off) \
	(((off) >> mp->m_allocsize_log) << mp->m_allocsize_log)

static int
xfs_alert_fsblock_zero(
	xfs_inode_t	*ip,
	xfs_bmbt_irec_t	*imap)
{
	xfs_alert_tag(ip->i_mount, XFS_PTAG_FSBLOCK_ZERO,
			"Access to block zero in inode %llu "
			"start_block: %llx start_off: %llx "
			"blkcnt: %llx extent-state: %x",
		(unsigned long long)ip->i_ino,
		(unsigned long long)imap->br_startblock,
		(unsigned long long)imap->br_startoff,
		(unsigned long long)imap->br_blockcount,
		imap->br_state);
	xfs_bmap_mark_sick(ip, XFS_DATA_FORK);
	return -EFSCORRUPTED;
}

u64
xfs_iomap_inode_sequence(
	struct xfs_inode	*ip,
	u16			iomap_flags)
{
	u64			cookie = 0;

	if (iomap_flags & IOMAP_F_XATTR)
		return READ_ONCE(ip->i_af.if_seq);
	if ((iomap_flags & IOMAP_F_SHARED) && ip->i_cowfp)
		cookie = (u64)READ_ONCE(ip->i_cowfp->if_seq) << 32;
	return cookie | READ_ONCE(ip->i_df.if_seq);
}

/*
 * Check that the iomap passed to us is still valid for the given offset and
 * length.
 */
static bool
xfs_iomap_valid(
	struct inode		*inode,
	const struct iomap	*iomap)
{
	struct xfs_inode	*ip = XFS_I(inode);

	if (iomap->validity_cookie !=
			xfs_iomap_inode_sequence(ip, iomap->flags)) {
		trace_xfs_iomap_invalid(ip, iomap);
		return false;
	}

	XFS_ERRORTAG_DELAY(ip->i_mount, XFS_ERRTAG_WRITE_DELAY_MS);
	return true;
}

static const struct iomap_folio_ops xfs_iomap_folio_ops = {
	.iomap_valid		= xfs_iomap_valid,
};

int
xfs_bmbt_to_iomap(
	struct xfs_inode	*ip,
	struct iomap		*iomap,
	struct xfs_bmbt_irec	*imap,
	unsigned int		mapping_flags,
	u16			iomap_flags,
	u64			sequence_cookie)
{
	struct xfs_mount	*mp = ip->i_mount;
	struct xfs_buftarg	*target = xfs_inode_buftarg(ip);

	if (unlikely(!xfs_valid_startblock(ip, imap->br_startblock))) {
		xfs_bmap_mark_sick(ip, XFS_DATA_FORK);
		return xfs_alert_fsblock_zero(ip, imap);
	}

	if (imap->br_startblock == HOLESTARTBLOCK) {
		iomap->addr = IOMAP_NULL_ADDR;
		iomap->type = IOMAP_HOLE;
	} else if (imap->br_startblock == DELAYSTARTBLOCK ||
		   isnullstartblock(imap->br_startblock)) {
		iomap->addr = IOMAP_NULL_ADDR;
		iomap->type = IOMAP_DELALLOC;
	} else {
		xfs_daddr_t	daddr = xfs_fsb_to_db(ip, imap->br_startblock);

		iomap->addr = BBTOB(daddr);
		if (mapping_flags & IOMAP_DAX)
			iomap->addr += target->bt_dax_part_off;

		if (imap->br_state == XFS_EXT_UNWRITTEN)
			iomap->type = IOMAP_UNWRITTEN;
		else
			iomap->type = IOMAP_MAPPED;

		/*
		 * Mark iomaps starting at the first sector of a RTG as merge
		 * boundary so that each I/O completions is contained to a
		 * single RTG.
		 */
		if (XFS_IS_REALTIME_INODE(ip) && xfs_has_rtgroups(mp) &&
		    xfs_rtbno_is_group_start(mp, imap->br_startblock))
			iomap->flags |= IOMAP_F_BOUNDARY;
	}
	iomap->offset = XFS_FSB_TO_B(mp, imap->br_startoff);
	iomap->length = XFS_FSB_TO_B(mp, imap->br_blockcount);
	if (mapping_flags & IOMAP_DAX)
		iomap->dax_dev = target->bt_daxdev;
	else
		iomap->bdev = target->bt_bdev;
	iomap->flags = iomap_flags;

	if (xfs_ipincount(ip) &&
	    (ip->i_itemp->ili_fsync_fields & ~XFS_ILOG_TIMESTAMP))
		iomap->flags |= IOMAP_F_DIRTY;

	iomap->validity_cookie = sequence_cookie;
	iomap->folio_ops = &xfs_iomap_folio_ops;
	return 0;
}

static void
xfs_hole_to_iomap(
	struct xfs_inode	*ip,
	struct iomap		*iomap,
	xfs_fileoff_t		offset_fsb,
	xfs_fileoff_t		end_fsb)
{
	struct xfs_buftarg	*target = xfs_inode_buftarg(ip);

	iomap->addr = IOMAP_NULL_ADDR;
	iomap->type = IOMAP_HOLE;
	iomap->offset = XFS_FSB_TO_B(ip->i_mount, offset_fsb);
	iomap->length = XFS_FSB_TO_B(ip->i_mount, end_fsb - offset_fsb);
	iomap->bdev = target->bt_bdev;
	iomap->dax_dev = target->bt_daxdev;
}

static inline xfs_fileoff_t
xfs_iomap_end_fsb(
	struct xfs_mount	*mp,
	loff_t			offset,
	loff_t			count)
{
	ASSERT(offset <= mp->m_super->s_maxbytes);
	return min(XFS_B_TO_FSB(mp, offset + count),
		   XFS_B_TO_FSB(mp, mp->m_super->s_maxbytes));
}

static xfs_extlen_t
xfs_eof_alignment(
	struct xfs_inode	*ip)
{
	struct xfs_mount	*mp = ip->i_mount;
	xfs_extlen_t		align = 0;

	if (!XFS_IS_REALTIME_INODE(ip)) {
		/*
		 * Round up the allocation request to a stripe unit
		 * (m_dalign) boundary if the file size is >= stripe unit
		 * size, and we are allocating past the allocation eof.
		 *
		 * If mounted with the "-o swalloc" option the alignment is
		 * increased from the strip unit size to the stripe width.
		 */
		if (mp->m_swidth && xfs_has_swalloc(mp))
			align = mp->m_swidth;
		else if (mp->m_dalign)
			align = mp->m_dalign;

		if (align && XFS_ISIZE(ip) < XFS_FSB_TO_B(mp, align))
			align = 0;
	}

	return align;
}

/*
 * Check if last_fsb is outside the last extent, and if so grow it to the next
 * stripe unit boundary.
 */
xfs_fileoff_t
xfs_iomap_eof_align_last_fsb(
	struct xfs_inode	*ip,
	xfs_fileoff_t		end_fsb)
{
	struct xfs_ifork	*ifp = xfs_ifork_ptr(ip, XFS_DATA_FORK);
	xfs_extlen_t		extsz = xfs_get_extsz_hint(ip);
	xfs_extlen_t		align = xfs_eof_alignment(ip);
	struct xfs_bmbt_irec	irec;
	struct xfs_iext_cursor	icur;

	ASSERT(!xfs_need_iread_extents(ifp));

	/*
	 * Always round up the allocation request to the extent hint boundary.
	 */
	if (extsz) {
		if (align)
			align = roundup_64(align, extsz);
		else
			align = extsz;
	}

	if (align) {
		xfs_fileoff_t	aligned_end_fsb = roundup_64(end_fsb, align);

		xfs_iext_last(ifp, &icur);
		if (!xfs_iext_get_extent(ifp, &icur, &irec) ||
		    aligned_end_fsb >= irec.br_startoff + irec.br_blockcount)
			return aligned_end_fsb;
	}

	return end_fsb;
}

int
xfs_iomap_write_direct(
	struct xfs_inode	*ip,
	xfs_fileoff_t		offset_fsb,
	xfs_fileoff_t		count_fsb,
	unsigned int		flags,
	struct xfs_bmbt_irec	*imap,
	u64			*seq)
{
	struct xfs_mount	*mp = ip->i_mount;
	struct xfs_trans	*tp;
	xfs_filblks_t		resaligned;
	int			nimaps;
	unsigned int		dblocks, rblocks;
	bool			force = false;
	int			error;
	int			bmapi_flags = XFS_BMAPI_PREALLOC;
	int			nr_exts = XFS_IEXT_ADD_NOSPLIT_CNT;

	ASSERT(count_fsb > 0);

	resaligned = xfs_aligned_fsb_count(offset_fsb, count_fsb,
					   xfs_get_extsz_hint(ip));
	if (unlikely(XFS_IS_REALTIME_INODE(ip))) {
		dblocks = XFS_DIOSTRAT_SPACE_RES(mp, 0);
		rblocks = resaligned;
	} else {
		dblocks = XFS_DIOSTRAT_SPACE_RES(mp, resaligned);
		rblocks = 0;
	}

	error = xfs_qm_dqattach(ip);
	if (error)
		return error;

	/*
	 * For DAX, we do not allocate unwritten extents, but instead we zero
	 * the block before we commit the transaction.  Ideally we'd like to do
	 * this outside the transaction context, but if we commit and then crash
	 * we may not have zeroed the blocks and this will be exposed on
	 * recovery of the allocation. Hence we must zero before commit.
	 *
	 * Further, if we are mapping unwritten extents here, we need to zero
	 * and convert them to written so that we don't need an unwritten extent
	 * callback for DAX. This also means that we need to be able to dip into
	 * the reserve block pool for bmbt block allocation if there is no space
	 * left but we need to do unwritten extent conversion.
	 */
	if (flags & IOMAP_DAX) {
		bmapi_flags = XFS_BMAPI_CONVERT | XFS_BMAPI_ZERO;
		if (imap->br_state == XFS_EXT_UNWRITTEN) {
			force = true;
			nr_exts = XFS_IEXT_WRITE_UNWRITTEN_CNT;
			dblocks = XFS_DIOSTRAT_SPACE_RES(mp, 0) << 1;
		}
	}

	error = xfs_trans_alloc_inode(ip, &M_RES(mp)->tr_write, dblocks,
			rblocks, force, &tp);
	if (error)
		return error;

	error = xfs_iext_count_extend(tp, ip, XFS_DATA_FORK, nr_exts);
	if (error)
		goto out_trans_cancel;

	/*
	 * From this point onwards we overwrite the imap pointer that the
	 * caller gave to us.
	 */
	nimaps = 1;
	error = xfs_bmapi_write(tp, ip, offset_fsb, count_fsb, bmapi_flags, 0,
				imap, &nimaps);
	if (error)
		goto out_trans_cancel;

	/*
	 * Complete the transaction
	 */
	error = xfs_trans_commit(tp);
	if (error)
		goto out_unlock;

	if (unlikely(!xfs_valid_startblock(ip, imap->br_startblock))) {
		xfs_bmap_mark_sick(ip, XFS_DATA_FORK);
		error = xfs_alert_fsblock_zero(ip, imap);
	}

out_unlock:
	*seq = xfs_iomap_inode_sequence(ip, 0);
	xfs_iunlock(ip, XFS_ILOCK_EXCL);
	return error;

out_trans_cancel:
	xfs_trans_cancel(tp);
	goto out_unlock;
}

STATIC bool
xfs_quota_need_throttle(
	struct xfs_inode	*ip,
	xfs_dqtype_t		type,
	xfs_fsblock_t		alloc_blocks)
{
	struct xfs_dquot	*dq = xfs_inode_dquot(ip, type);
	struct xfs_dquot_res	*res;
	struct xfs_dquot_pre	*pre;

	if (!dq || !xfs_this_quota_on(ip->i_mount, type))
		return false;

	if (XFS_IS_REALTIME_INODE(ip)) {
		res = &dq->q_rtb;
		pre = &dq->q_rtb_prealloc;
	} else {
		res = &dq->q_blk;
		pre = &dq->q_blk_prealloc;
	}

	/* no hi watermark, no throttle */
	if (!pre->q_prealloc_hi_wmark)
		return false;

	/* under the lo watermark, no throttle */
	if (res->reserved + alloc_blocks < pre->q_prealloc_lo_wmark)
		return false;

	return true;
}

STATIC void
xfs_quota_calc_throttle(
	struct xfs_inode	*ip,
	xfs_dqtype_t		type,
	xfs_fsblock_t		*qblocks,
	int			*qshift,
	int64_t			*qfreesp)
{
	struct xfs_dquot	*dq = xfs_inode_dquot(ip, type);
	struct xfs_dquot_res	*res;
	struct xfs_dquot_pre	*pre;
	int64_t			freesp;
	int			shift = 0;

	if (!dq) {
		res = NULL;
		pre = NULL;
	} else if (XFS_IS_REALTIME_INODE(ip)) {
		res = &dq->q_rtb;
		pre = &dq->q_rtb_prealloc;
	} else {
		res = &dq->q_blk;
		pre = &dq->q_blk_prealloc;
	}

	/* no dq, or over hi wmark, squash the prealloc completely */
	if (!res || res->reserved >= pre->q_prealloc_hi_wmark) {
		*qblocks = 0;
		*qfreesp = 0;
		return;
	}

	freesp = pre->q_prealloc_hi_wmark - res->reserved;
	if (freesp < pre->q_low_space[XFS_QLOWSP_5_PCNT]) {
		shift = 2;
		if (freesp < pre->q_low_space[XFS_QLOWSP_3_PCNT])
			shift += 2;
		if (freesp < pre->q_low_space[XFS_QLOWSP_1_PCNT])
			shift += 2;
	}

	if (freesp < *qfreesp)
		*qfreesp = freesp;

	/* only overwrite the throttle values if we are more aggressive */
	if ((freesp >> shift) < (*qblocks >> *qshift)) {
		*qblocks = freesp;
		*qshift = shift;
	}
}

static int64_t
xfs_iomap_freesp(
	struct xfs_mount	*mp,
	unsigned int		idx,
	uint64_t		low_space[XFS_LOWSP_MAX],
	int			*shift)
{
	int64_t			freesp;

	freesp = xfs_estimate_freecounter(mp, idx);
	if (freesp < low_space[XFS_LOWSP_5_PCNT]) {
		*shift = 2;
		if (freesp < low_space[XFS_LOWSP_4_PCNT])
			(*shift)++;
		if (freesp < low_space[XFS_LOWSP_3_PCNT])
			(*shift)++;
		if (freesp < low_space[XFS_LOWSP_2_PCNT])
			(*shift)++;
		if (freesp < low_space[XFS_LOWSP_1_PCNT])
			(*shift)++;
	}
	return freesp;
}

/*
 * If we don't have a user specified preallocation size, dynamically increase
 * the preallocation size as the size of the file grows.  Cap the maximum size
 * at a single extent or less if the filesystem is near full. The closer the
 * filesystem is to being full, the smaller the maximum preallocation.
 */
STATIC xfs_fsblock_t
xfs_iomap_prealloc_size(
	struct xfs_inode	*ip,
	int			whichfork,
	loff_t			offset,
	loff_t			count,
	struct xfs_iext_cursor	*icur)
{
	struct xfs_iext_cursor	ncur = *icur;
	struct xfs_bmbt_irec	prev, got;
	struct xfs_mount	*mp = ip->i_mount;
	struct xfs_ifork	*ifp = xfs_ifork_ptr(ip, whichfork);
	xfs_fileoff_t		offset_fsb = XFS_B_TO_FSBT(mp, offset);
	int64_t			freesp;
	xfs_fsblock_t		qblocks;
	xfs_fsblock_t		alloc_blocks = 0;
	xfs_extlen_t		plen;
	int			shift = 0;
	int			qshift = 0;

	/*
	 * As an exception we don't do any preallocation at all if the file is
	 * smaller than the minimum preallocation and we are using the default
	 * dynamic preallocation scheme, as it is likely this is the only write
	 * to the file that is going to be done.
	 */
	if (XFS_ISIZE(ip) < XFS_FSB_TO_B(mp, mp->m_allocsize_blocks))
		return 0;

	/*
	 * Use the minimum preallocation size for small files or if we are
	 * writing right after a hole.
	 */
	if (XFS_ISIZE(ip) < XFS_FSB_TO_B(mp, mp->m_dalign) ||
	    !xfs_iext_prev_extent(ifp, &ncur, &prev) ||
	    prev.br_startoff + prev.br_blockcount < offset_fsb)
		return mp->m_allocsize_blocks;

	/*
	 * Take the size of the preceding data extents as the basis for the
	 * preallocation size. Note that we don't care if the previous extents
	 * are written or not.
	 */
	plen = prev.br_blockcount;
	while (xfs_iext_prev_extent(ifp, &ncur, &got)) {
		if (plen > XFS_MAX_BMBT_EXTLEN / 2 ||
		    isnullstartblock(got.br_startblock) ||
		    got.br_startoff + got.br_blockcount != prev.br_startoff ||
		    got.br_startblock + got.br_blockcount != prev.br_startblock)
			break;
		plen += got.br_blockcount;
		prev = got;
	}

	/*
	 * If the size of the extents is greater than half the maximum extent
	 * length, then use the current offset as the basis.  This ensures that
	 * for large files the preallocation size always extends to
	 * XFS_BMBT_MAX_EXTLEN rather than falling short due to things like stripe
	 * unit/width alignment of real extents.
	 */
	alloc_blocks = plen * 2;
	if (alloc_blocks > XFS_MAX_BMBT_EXTLEN)
		alloc_blocks = XFS_B_TO_FSB(mp, offset);
	qblocks = alloc_blocks;

	/*
	 * XFS_BMBT_MAX_EXTLEN is not a power of two value but we round the prealloc
	 * down to the nearest power of two value after throttling. To prevent
	 * the round down from unconditionally reducing the maximum supported
	 * prealloc size, we round up first, apply appropriate throttling, round
	 * down and cap the value to XFS_BMBT_MAX_EXTLEN.
	 */
	alloc_blocks = XFS_FILEOFF_MIN(roundup_pow_of_two(XFS_MAX_BMBT_EXTLEN),
				       alloc_blocks);

	if (unlikely(XFS_IS_REALTIME_INODE(ip)))
		freesp = xfs_rtbxlen_to_blen(mp,
				xfs_iomap_freesp(mp, XC_FREE_RTEXTENTS,
					mp->m_low_rtexts, &shift));
	else
		freesp = xfs_iomap_freesp(mp, XC_FREE_BLOCKS, mp->m_low_space,
				&shift);

	/*
	 * Check each quota to cap the prealloc size, provide a shift value to
	 * throttle with and adjust amount of available space.
	 */
	if (xfs_quota_need_throttle(ip, XFS_DQTYPE_USER, alloc_blocks))
		xfs_quota_calc_throttle(ip, XFS_DQTYPE_USER, &qblocks, &qshift,
					&freesp);
	if (xfs_quota_need_throttle(ip, XFS_DQTYPE_GROUP, alloc_blocks))
		xfs_quota_calc_throttle(ip, XFS_DQTYPE_GROUP, &qblocks, &qshift,
					&freesp);
	if (xfs_quota_need_throttle(ip, XFS_DQTYPE_PROJ, alloc_blocks))
		xfs_quota_calc_throttle(ip, XFS_DQTYPE_PROJ, &qblocks, &qshift,
					&freesp);

	/*
	 * The final prealloc size is set to the minimum of free space available
	 * in each of the quotas and the overall filesystem.
	 *
	 * The shift throttle value is set to the maximum value as determined by
	 * the global low free space values and per-quota low free space values.
	 */
	alloc_blocks = min(alloc_blocks, qblocks);
	shift = max(shift, qshift);

	if (shift)
		alloc_blocks >>= shift;
	/*
	 * rounddown_pow_of_two() returns an undefined result if we pass in
	 * alloc_blocks = 0.
	 */
	if (alloc_blocks)
		alloc_blocks = rounddown_pow_of_two(alloc_blocks);
	if (alloc_blocks > XFS_MAX_BMBT_EXTLEN)
		alloc_blocks = XFS_MAX_BMBT_EXTLEN;

	/*
	 * If we are still trying to allocate more space than is
	 * available, squash the prealloc hard. This can happen if we
	 * have a large file on a small filesystem and the above
	 * lowspace thresholds are smaller than XFS_BMBT_MAX_EXTLEN.
	 */
	while (alloc_blocks && alloc_blocks >= freesp)
		alloc_blocks >>= 4;
	if (alloc_blocks < mp->m_allocsize_blocks)
		alloc_blocks = mp->m_allocsize_blocks;
	trace_xfs_iomap_prealloc_size(ip, alloc_blocks, shift,
				      mp->m_allocsize_blocks);
	return alloc_blocks;
}

int
xfs_iomap_write_unwritten(
	xfs_inode_t	*ip,
	xfs_off_t	offset,
	xfs_off_t	count,
	bool		update_isize)
{
	xfs_mount_t	*mp = ip->i_mount;
	xfs_fileoff_t	offset_fsb;
	xfs_filblks_t	count_fsb;
	xfs_filblks_t	numblks_fsb;
	int		nimaps;
	xfs_trans_t	*tp;
	xfs_bmbt_irec_t imap;
	struct inode	*inode = VFS_I(ip);
	xfs_fsize_t	i_size;
	uint		resblks;
	int		error;

	trace_xfs_unwritten_convert(ip, offset, count);

	offset_fsb = XFS_B_TO_FSBT(mp, offset);
	count_fsb = XFS_B_TO_FSB(mp, (xfs_ufsize_t)offset + count);
	count_fsb = (xfs_filblks_t)(count_fsb - offset_fsb);

	/*
	 * Reserve enough blocks in this transaction for two complete extent
	 * btree splits.  We may be converting the middle part of an unwritten
	 * extent and in this case we will insert two new extents in the btree
	 * each of which could cause a full split.
	 *
	 * This reservation amount will be used in the first call to
	 * xfs_bmbt_split() to select an AG with enough space to satisfy the
	 * rest of the operation.
	 */
	resblks = XFS_DIOSTRAT_SPACE_RES(mp, 0) << 1;

	/* Attach dquots so that bmbt splits are accounted correctly. */
	error = xfs_qm_dqattach(ip);
	if (error)
		return error;

	do {
		/*
		 * Set up a transaction to convert the range of extents
		 * from unwritten to real. Do allocations in a loop until
		 * we have covered the range passed in.
		 *
		 * Note that we can't risk to recursing back into the filesystem
		 * here as we might be asked to write out the same inode that we
		 * complete here and might deadlock on the iolock.
		 */
		error = xfs_trans_alloc_inode(ip, &M_RES(mp)->tr_write, resblks,
				0, true, &tp);
		if (error)
			return error;

		error = xfs_iext_count_extend(tp, ip, XFS_DATA_FORK,
				XFS_IEXT_WRITE_UNWRITTEN_CNT);
		if (error)
			goto error_on_bmapi_transaction;

		/*
		 * Modify the unwritten extent state of the buffer.
		 */
		nimaps = 1;
		error = xfs_bmapi_write(tp, ip, offset_fsb, count_fsb,
					XFS_BMAPI_CONVERT, resblks, &imap,
					&nimaps);
		if (error)
			goto error_on_bmapi_transaction;

		/*
		 * Log the updated inode size as we go.  We have to be careful
		 * to only log it up to the actual write offset if it is
		 * halfway into a block.
		 */
		i_size = XFS_FSB_TO_B(mp, offset_fsb + count_fsb);
		if (i_size > offset + count)
			i_size = offset + count;
		if (update_isize && i_size > i_size_read(inode))
			i_size_write(inode, i_size);
		i_size = xfs_new_eof(ip, i_size);
		if (i_size) {
			ip->i_disk_size = i_size;
			xfs_trans_log_inode(tp, ip, XFS_ILOG_CORE);
		}

		error = xfs_trans_commit(tp);
		xfs_iunlock(ip, XFS_ILOCK_EXCL);
		if (error)
			return error;

		if (unlikely(!xfs_valid_startblock(ip, imap.br_startblock))) {
			xfs_bmap_mark_sick(ip, XFS_DATA_FORK);
			return xfs_alert_fsblock_zero(ip, &imap);
		}

		if ((numblks_fsb = imap.br_blockcount) == 0) {
			/*
			 * The numblks_fsb value should always get
			 * smaller, otherwise the loop is stuck.
			 */
			ASSERT(imap.br_blockcount);
			break;
		}
		offset_fsb += numblks_fsb;
		count_fsb -= numblks_fsb;
	} while (count_fsb > 0);

	return 0;

error_on_bmapi_transaction:
	xfs_trans_cancel(tp);
	xfs_iunlock(ip, XFS_ILOCK_EXCL);
	return error;
}

static inline bool
imap_needs_alloc(
	struct inode		*inode,
	unsigned		flags,
	struct xfs_bmbt_irec	*imap,
	int			nimaps)
{
	/* don't allocate blocks when just zeroing */
	if (flags & IOMAP_ZERO)
		return false;
	if (!nimaps ||
	    imap->br_startblock == HOLESTARTBLOCK ||
	    imap->br_startblock == DELAYSTARTBLOCK)
		return true;
	/* we convert unwritten extents before copying the data for DAX */
	if ((flags & IOMAP_DAX) && imap->br_state == XFS_EXT_UNWRITTEN)
		return true;
	return false;
}

static inline bool
imap_needs_cow(
	struct xfs_inode	*ip,
	unsigned int		flags,
	struct xfs_bmbt_irec	*imap,
	int			nimaps)
{
	if (!xfs_is_cow_inode(ip))
		return false;

	/* when zeroing we don't have to COW holes or unwritten extents */
	if (flags & (IOMAP_UNSHARE | IOMAP_ZERO)) {
		if (!nimaps ||
		    imap->br_startblock == HOLESTARTBLOCK ||
		    imap->br_state == XFS_EXT_UNWRITTEN)
			return false;
	}

	return true;
}

/*
 * Extents not yet cached requires exclusive access, don't block for
 * IOMAP_NOWAIT.
 *
 * This is basically an opencoded xfs_ilock_data_map_shared() call, but with
 * support for IOMAP_NOWAIT.
 */
static int
xfs_ilock_for_iomap(
	struct xfs_inode	*ip,
	unsigned		flags,
	unsigned		*lockmode)
{
	if (flags & IOMAP_NOWAIT) {
		if (xfs_need_iread_extents(&ip->i_df))
			return -EAGAIN;
		if (!xfs_ilock_nowait(ip, *lockmode))
			return -EAGAIN;
	} else {
		if (xfs_need_iread_extents(&ip->i_df))
			*lockmode = XFS_ILOCK_EXCL;
		xfs_ilock(ip, *lockmode);
	}

	return 0;
}

/*
 * Check that the imap we are going to return to the caller spans the entire
 * range that the caller requested for the IO.
 */
static bool
imap_spans_range(
	struct xfs_bmbt_irec	*imap,
	xfs_fileoff_t		offset_fsb,
	xfs_fileoff_t		end_fsb)
{
	if (imap->br_startoff > offset_fsb)
		return false;
	if (imap->br_startoff + imap->br_blockcount < end_fsb)
		return false;
	return true;
}

static int
xfs_direct_write_iomap_begin(
	struct inode		*inode,
	loff_t			offset,
	loff_t			length,
	unsigned		flags,
	struct iomap		*iomap,
	struct iomap		*srcmap)
{
	struct xfs_inode	*ip = XFS_I(inode);
	struct xfs_mount	*mp = ip->i_mount;
	struct xfs_bmbt_irec	imap, cmap;
	xfs_fileoff_t		offset_fsb = XFS_B_TO_FSBT(mp, offset);
	xfs_fileoff_t		end_fsb = xfs_iomap_end_fsb(mp, offset, length);
	int			nimaps = 1, error = 0;
	bool			shared = false;
	u16			iomap_flags = 0;
	unsigned int		lockmode;
	u64			seq;

	ASSERT(flags & (IOMAP_WRITE | IOMAP_ZERO));

	if (xfs_is_shutdown(mp))
		return -EIO;

	/*
	 * Writes that span EOF might trigger an IO size update on completion,
	 * so consider them to be dirty for the purposes of O_DSYNC even if
	 * there is no other metadata changes pending or have been made here.
	 */
	if (offset + length > i_size_read(inode))
		iomap_flags |= IOMAP_F_DIRTY;

	/* HW-offload atomics are always used in this path */
	if (flags & IOMAP_ATOMIC)
		iomap_flags |= IOMAP_F_ATOMIC_BIO;

	/*
	 * COW writes may allocate delalloc space or convert unwritten COW
	 * extents, so we need to make sure to take the lock exclusively here.
	 */
	if (xfs_is_cow_inode(ip))
		lockmode = XFS_ILOCK_EXCL;
	else
		lockmode = XFS_ILOCK_SHARED;

relock:
	error = xfs_ilock_for_iomap(ip, flags, &lockmode);
	if (error)
		return error;

	/*
	 * The reflink iflag could have changed since the earlier unlocked
	 * check, check if it again and relock if needed.
	 */
	if (xfs_is_cow_inode(ip) && lockmode == XFS_ILOCK_SHARED) {
		xfs_iunlock(ip, lockmode);
		lockmode = XFS_ILOCK_EXCL;
		goto relock;
	}

	error = xfs_bmapi_read(ip, offset_fsb, end_fsb - offset_fsb, &imap,
			       &nimaps, 0);
	if (error)
		goto out_unlock;

	if (imap_needs_cow(ip, flags, &imap, nimaps)) {
		error = -EAGAIN;
		if (flags & IOMAP_NOWAIT)
			goto out_unlock;

		/* may drop and re-acquire the ilock */
		error = xfs_reflink_allocate_cow(ip, &imap, &cmap, &shared,
				&lockmode,
				(flags & IOMAP_DIRECT) || IS_DAX(inode));
		if (error)
			goto out_unlock;
		if (shared)
			goto out_found_cow;
		end_fsb = imap.br_startoff + imap.br_blockcount;
		length = XFS_FSB_TO_B(mp, end_fsb) - offset;
	}

	if (imap_needs_alloc(inode, flags, &imap, nimaps))
		goto allocate_blocks;

	/*
	 * NOWAIT and OVERWRITE I/O needs to span the entire requested I/O with
	 * a single map so that we avoid partial IO failures due to the rest of
	 * the I/O range not covered by this map triggering an EAGAIN condition
	 * when it is subsequently mapped and aborting the I/O.
	 */
	if (flags & (IOMAP_NOWAIT | IOMAP_OVERWRITE_ONLY)) {
		error = -EAGAIN;
		if (!imap_spans_range(&imap, offset_fsb, end_fsb))
			goto out_unlock;
	}

	/*
	 * For overwrite only I/O, we cannot convert unwritten extents without
	 * requiring sub-block zeroing.  This can only be done under an
	 * exclusive IOLOCK, hence return -EAGAIN if this is not a written
	 * extent to tell the caller to try again.
	 */
	if (flags & IOMAP_OVERWRITE_ONLY) {
		error = -EAGAIN;
		if (imap.br_state != XFS_EXT_NORM &&
	            ((offset | length) & mp->m_blockmask))
			goto out_unlock;
	}

	seq = xfs_iomap_inode_sequence(ip, iomap_flags);
	xfs_iunlock(ip, lockmode);
	trace_xfs_iomap_found(ip, offset, length, XFS_DATA_FORK, &imap);
	return xfs_bmbt_to_iomap(ip, iomap, &imap, flags, iomap_flags, seq);

allocate_blocks:
	error = -EAGAIN;
	if (flags & (IOMAP_NOWAIT | IOMAP_OVERWRITE_ONLY))
		goto out_unlock;

	/*
	 * We cap the maximum length we map to a sane size  to keep the chunks
	 * of work done where somewhat symmetric with the work writeback does.
	 * This is a completely arbitrary number pulled out of thin air as a
	 * best guess for initial testing.
	 *
	 * Note that the values needs to be less than 32-bits wide until the
	 * lower level functions are updated.
	 */
	length = min_t(loff_t, length, 1024 * PAGE_SIZE);
	end_fsb = xfs_iomap_end_fsb(mp, offset, length);

	if (offset + length > XFS_ISIZE(ip))
		end_fsb = xfs_iomap_eof_align_last_fsb(ip, end_fsb);
	else if (nimaps && imap.br_startblock == HOLESTARTBLOCK)
		end_fsb = min(end_fsb, imap.br_startoff + imap.br_blockcount);
	xfs_iunlock(ip, lockmode);

	error = xfs_iomap_write_direct(ip, offset_fsb, end_fsb - offset_fsb,
			flags, &imap, &seq);
	if (error)
		return error;

	trace_xfs_iomap_alloc(ip, offset, length, XFS_DATA_FORK, &imap);
	return xfs_bmbt_to_iomap(ip, iomap, &imap, flags,
				 iomap_flags | IOMAP_F_NEW, seq);

out_found_cow:
	length = XFS_FSB_TO_B(mp, cmap.br_startoff + cmap.br_blockcount);
	trace_xfs_iomap_found(ip, offset, length - offset, XFS_COW_FORK, &cmap);
	if (imap.br_startblock != HOLESTARTBLOCK) {
		seq = xfs_iomap_inode_sequence(ip, 0);
		error = xfs_bmbt_to_iomap(ip, srcmap, &imap, flags, 0, seq);
		if (error)
			goto out_unlock;
	}
	seq = xfs_iomap_inode_sequence(ip, IOMAP_F_SHARED);
	xfs_iunlock(ip, lockmode);
	return xfs_bmbt_to_iomap(ip, iomap, &cmap, flags, IOMAP_F_SHARED, seq);

out_unlock:
	if (lockmode)
		xfs_iunlock(ip, lockmode);
	return error;
}

const struct iomap_ops xfs_direct_write_iomap_ops = {
	.iomap_begin		= xfs_direct_write_iomap_begin,
};

#ifdef CONFIG_XFS_RT
/*
 * This is really simple.  The space has already been reserved before taking the
 * IOLOCK, the actual block allocation is done just before submitting the bio
 * and only recorded in the extent map on I/O completion.
 */
static int
xfs_zoned_direct_write_iomap_begin(
	struct inode		*inode,
	loff_t			offset,
	loff_t			length,
	unsigned		flags,
	struct iomap		*iomap,
	struct iomap		*srcmap)
{
	struct xfs_inode	*ip = XFS_I(inode);
	int			error;

	ASSERT(!(flags & IOMAP_OVERWRITE_ONLY));

	/*
	 * Needs to be pushed down into the allocator so that only writes into
	 * a single zone can be supported.
	 */
	if (flags & IOMAP_NOWAIT)
		return -EAGAIN;

	/*
	 * Ensure the extent list is in memory in so that we don't have to do
	 * read it from the I/O completion handler.
	 */
	if (xfs_need_iread_extents(&ip->i_df)) {
		xfs_ilock(ip, XFS_ILOCK_EXCL);
		error = xfs_iread_extents(NULL, ip, XFS_DATA_FORK);
		xfs_iunlock(ip, XFS_ILOCK_EXCL);
		if (error)
			return error;
	}

	iomap->type = IOMAP_MAPPED;
	iomap->flags = IOMAP_F_DIRTY;
	iomap->bdev = ip->i_mount->m_rtdev_targp->bt_bdev;
	iomap->offset = offset;
	iomap->length = length;
	iomap->flags = IOMAP_F_ANON_WRITE;
	return 0;
}

const struct iomap_ops xfs_zoned_direct_write_iomap_ops = {
	.iomap_begin		= xfs_zoned_direct_write_iomap_begin,
};
#endif /* CONFIG_XFS_RT */

static int
xfs_dax_write_iomap_end(
	struct inode		*inode,
	loff_t			pos,
	loff_t			length,
	ssize_t			written,
	unsigned		flags,
	struct iomap		*iomap)
{
	struct xfs_inode	*ip = XFS_I(inode);

	if (!xfs_is_cow_inode(ip))
		return 0;

	if (!written)
		return xfs_reflink_cancel_cow_range(ip, pos, length, true);

	return xfs_reflink_end_cow(ip, pos, written);
}

const struct iomap_ops xfs_dax_write_iomap_ops = {
	.iomap_begin	= xfs_direct_write_iomap_begin,
	.iomap_end	= xfs_dax_write_iomap_end,
};

/*
 * Convert a hole to a delayed allocation.
 */
static void
xfs_bmap_add_extent_hole_delay(
	struct xfs_inode	*ip,	/* incore inode pointer */
	int			whichfork,
	struct xfs_iext_cursor	*icur,
	struct xfs_bmbt_irec	*new)	/* new data to add to file extents */
{
	struct xfs_ifork	*ifp;	/* inode fork pointer */
	xfs_bmbt_irec_t		left;	/* left neighbor extent entry */
	xfs_filblks_t		newlen=0;	/* new indirect size */
	xfs_filblks_t		oldlen=0;	/* old indirect size */
	xfs_bmbt_irec_t		right;	/* right neighbor extent entry */
	uint32_t		state = xfs_bmap_fork_to_state(whichfork);
	xfs_filblks_t		temp;	 /* temp for indirect calculations */

	ifp = xfs_ifork_ptr(ip, whichfork);
	ASSERT(isnullstartblock(new->br_startblock));

	/*
	 * Check and set flags if this segment has a left neighbor
	 */
	if (xfs_iext_peek_prev_extent(ifp, icur, &left)) {
		state |= BMAP_LEFT_VALID;
		if (isnullstartblock(left.br_startblock))
			state |= BMAP_LEFT_DELAY;
	}

	/*
	 * Check and set flags if the current (right) segment exists.
	 * If it doesn't exist, we're converting the hole at end-of-file.
	 */
	if (xfs_iext_get_extent(ifp, icur, &right)) {
		state |= BMAP_RIGHT_VALID;
		if (isnullstartblock(right.br_startblock))
			state |= BMAP_RIGHT_DELAY;
	}

	/*
	 * Set contiguity flags on the left and right neighbors.
	 * Don't let extents get too large, even if the pieces are contiguous.
	 */
	if ((state & BMAP_LEFT_VALID) && (state & BMAP_LEFT_DELAY) &&
	    left.br_startoff + left.br_blockcount == new->br_startoff &&
	    left.br_blockcount + new->br_blockcount <= XFS_MAX_BMBT_EXTLEN)
		state |= BMAP_LEFT_CONTIG;

	if ((state & BMAP_RIGHT_VALID) && (state & BMAP_RIGHT_DELAY) &&
	    new->br_startoff + new->br_blockcount == right.br_startoff &&
	    new->br_blockcount + right.br_blockcount <= XFS_MAX_BMBT_EXTLEN &&
	    (!(state & BMAP_LEFT_CONTIG) ||
	     (left.br_blockcount + new->br_blockcount +
	      right.br_blockcount <= XFS_MAX_BMBT_EXTLEN)))
		state |= BMAP_RIGHT_CONTIG;

	/*
	 * Switch out based on the contiguity flags.
	 */
	switch (state & (BMAP_LEFT_CONTIG | BMAP_RIGHT_CONTIG)) {
	case BMAP_LEFT_CONTIG | BMAP_RIGHT_CONTIG:
		/*
		 * New allocation is contiguous with delayed allocations
		 * on the left and on the right.
		 * Merge all three into a single extent record.
		 */
		temp = left.br_blockcount + new->br_blockcount +
			right.br_blockcount;

		oldlen = startblockval(left.br_startblock) +
			startblockval(new->br_startblock) +
			startblockval(right.br_startblock);
		newlen = XFS_FILBLKS_MIN(xfs_bmap_worst_indlen(ip, temp),
					 oldlen);
		left.br_startblock = nullstartblock(newlen);
		left.br_blockcount = temp;

		xfs_iext_remove(ip, icur, state);
		xfs_iext_prev(ifp, icur);
		xfs_iext_update_extent(ip, state, icur, &left);
		break;

	case BMAP_LEFT_CONTIG:
		/*
		 * New allocation is contiguous with a delayed allocation
		 * on the left.
		 * Merge the new allocation with the left neighbor.
		 */
		temp = left.br_blockcount + new->br_blockcount;

		oldlen = startblockval(left.br_startblock) +
			startblockval(new->br_startblock);
		newlen = XFS_FILBLKS_MIN(xfs_bmap_worst_indlen(ip, temp),
					 oldlen);
		left.br_blockcount = temp;
		left.br_startblock = nullstartblock(newlen);

		xfs_iext_prev(ifp, icur);
		xfs_iext_update_extent(ip, state, icur, &left);
		break;

	case BMAP_RIGHT_CONTIG:
		/*
		 * New allocation is contiguous with a delayed allocation
		 * on the right.
		 * Merge the new allocation with the right neighbor.
		 */
		temp = new->br_blockcount + right.br_blockcount;
		oldlen = startblockval(new->br_startblock) +
			startblockval(right.br_startblock);
		newlen = XFS_FILBLKS_MIN(xfs_bmap_worst_indlen(ip, temp),
					 oldlen);
		right.br_startoff = new->br_startoff;
		right.br_startblock = nullstartblock(newlen);
		right.br_blockcount = temp;
		xfs_iext_update_extent(ip, state, icur, &right);
		break;

	case 0:
		/*
		 * New allocation is not contiguous with another
		 * delayed allocation.
		 * Insert a new entry.
		 */
		oldlen = newlen = 0;
		xfs_iext_insert(ip, icur, new, state);
		break;
	}
	if (oldlen != newlen) {
		ASSERT(oldlen > newlen);
		xfs_add_fdblocks(ip->i_mount, oldlen - newlen);

		/*
		 * Nothing to do for disk quota accounting here.
		 */
		xfs_mod_delalloc(ip, 0, (int64_t)newlen - oldlen);
	}
}

/*
 * Add a delayed allocation extent to an inode. Blocks are reserved from the
 * global pool and the extent inserted into the inode in-core extent tree.
 *
 * On entry, got refers to the first extent beyond the offset of the extent to
 * allocate or eof is specified if no such extent exists. On return, got refers
 * to the extent record that was inserted to the inode fork.
 *
 * Note that the allocated extent may have been merged with contiguous extents
 * during insertion into the inode fork. Thus, got does not reflect the current
 * state of the inode fork on return. If necessary, the caller can use lastx to
 * look up the updated record in the inode fork.
 */
static int
xfs_bmapi_reserve_delalloc(
	struct xfs_inode	*ip,
	int			whichfork,
	xfs_fileoff_t		off,
	xfs_filblks_t		len,
	xfs_filblks_t		prealloc,
	struct xfs_bmbt_irec	*got,
	struct xfs_iext_cursor	*icur,
	int			eof)
{
	struct xfs_mount	*mp = ip->i_mount;
	struct xfs_ifork	*ifp = xfs_ifork_ptr(ip, whichfork);
	xfs_extlen_t		alen;
	xfs_extlen_t		indlen;
	uint64_t		fdblocks;
	int			error;
	xfs_fileoff_t		aoff;
	bool			use_cowextszhint =
					whichfork == XFS_COW_FORK && !prealloc;

retry:
	/*
	 * Cap the alloc length. Keep track of prealloc so we know whether to
	 * tag the inode before we return.
	 */
	aoff = off;
	alen = XFS_FILBLKS_MIN(len + prealloc, XFS_MAX_BMBT_EXTLEN);
	if (!eof)
		alen = XFS_FILBLKS_MIN(alen, got->br_startoff - aoff);
	if (prealloc && alen >= len)
		prealloc = alen - len;

	/*
	 * If we're targetting the COW fork but aren't creating a speculative
	 * posteof preallocation, try to expand the reservation to align with
	 * the COW extent size hint if there's sufficient free space.
	 *
	 * Unlike the data fork, the CoW cancellation functions will free all
	 * the reservations at inactivation, so we don't require that every
	 * delalloc reservation have a dirty pagecache.
	 */
	if (use_cowextszhint) {
		struct xfs_bmbt_irec	prev;
		xfs_extlen_t		extsz = xfs_get_cowextsz_hint(ip);

		if (!xfs_iext_peek_prev_extent(ifp, icur, &prev))
			prev.br_startoff = NULLFILEOFF;

		error = xfs_bmap_extsize_align(mp, got, &prev, extsz, 0, eof,
					       1, 0, &aoff, &alen);
		ASSERT(!error);
	}

	/*
	 * Make a transaction-less quota reservation for delayed allocation
	 * blocks.  This number gets adjusted later.  We return if we haven't
	 * allocated blocks already inside this loop.
	 */
	error = xfs_quota_reserve_blkres(ip, alen);
	if (error)
		goto out;

	/*
	 * Split changing sb for alen and indlen since they could be coming
	 * from different places.
	 */
	indlen = (xfs_extlen_t)xfs_bmap_worst_indlen(ip, alen);
	ASSERT(indlen > 0);

	fdblocks = indlen;
	if (XFS_IS_REALTIME_INODE(ip)) {
		ASSERT(!xfs_is_zoned_inode(ip));
		error = xfs_dec_frextents(mp, xfs_blen_to_rtbxlen(mp, alen));
		if (error)
			goto out_unreserve_quota;
	} else {
		fdblocks += alen;
	}

	error = xfs_dec_fdblocks(mp, fdblocks, false);
	if (error)
		goto out_unreserve_frextents;

	ip->i_delayed_blks += alen;
	xfs_mod_delalloc(ip, alen, indlen);

	got->br_startoff = aoff;
	got->br_startblock = nullstartblock(indlen);
	got->br_blockcount = alen;
	got->br_state = XFS_EXT_NORM;

	xfs_bmap_add_extent_hole_delay(ip, whichfork, icur, got);

	/*
	 * Tag the inode if blocks were preallocated. Note that COW fork
	 * preallocation can occur at the start or end of the extent, even when
	 * prealloc == 0, so we must also check the aligned offset and length.
	 */
	if (whichfork == XFS_DATA_FORK && prealloc)
		xfs_inode_set_eofblocks_tag(ip);
	if (whichfork == XFS_COW_FORK && (prealloc || aoff < off || alen > len))
		xfs_inode_set_cowblocks_tag(ip);

	return 0;

out_unreserve_frextents:
	if (XFS_IS_REALTIME_INODE(ip))
		xfs_add_frextents(mp, xfs_blen_to_rtbxlen(mp, alen));
out_unreserve_quota:
	if (XFS_IS_QUOTA_ON(mp))
		xfs_quota_unreserve_blkres(ip, alen);
out:
	if (error == -ENOSPC || error == -EDQUOT) {
		trace_xfs_delalloc_enospc(ip, off, len);

		if (prealloc || use_cowextszhint) {
			/* retry without any preallocation */
			use_cowextszhint = false;
			prealloc = 0;
			goto retry;
		}
	}
	return error;
}

static int
xfs_zoned_buffered_write_iomap_begin(
	struct inode		*inode,
	loff_t			offset,
	loff_t			count,
	unsigned		flags,
	struct iomap		*iomap,
	struct iomap		*srcmap)
{
	struct iomap_iter	*iter =
		container_of(iomap, struct iomap_iter, iomap);
	struct xfs_zone_alloc_ctx *ac = iter->private;
	struct xfs_inode	*ip = XFS_I(inode);
	struct xfs_mount	*mp = ip->i_mount;
	xfs_fileoff_t		offset_fsb = XFS_B_TO_FSBT(mp, offset);
	xfs_fileoff_t		end_fsb = xfs_iomap_end_fsb(mp, offset, count);
	u16			iomap_flags = IOMAP_F_SHARED;
	unsigned int		lockmode = XFS_ILOCK_EXCL;
	xfs_filblks_t		count_fsb;
	xfs_extlen_t		indlen;
	struct xfs_bmbt_irec	got;
	struct xfs_iext_cursor	icur;
	int			error = 0;

	ASSERT(!xfs_get_extsz_hint(ip));
	ASSERT(!(flags & IOMAP_UNSHARE));
	ASSERT(ac);

	if (xfs_is_shutdown(mp))
		return -EIO;

	error = xfs_qm_dqattach(ip);
	if (error)
		return error;

	error = xfs_ilock_for_iomap(ip, flags, &lockmode);
	if (error)
		return error;

	if (XFS_IS_CORRUPT(mp, !xfs_ifork_has_extents(&ip->i_df)) ||
	    XFS_TEST_ERROR(false, mp, XFS_ERRTAG_BMAPIFORMAT)) {
		xfs_bmap_mark_sick(ip, XFS_DATA_FORK);
		error = -EFSCORRUPTED;
		goto out_unlock;
	}

	XFS_STATS_INC(mp, xs_blk_mapw);

	error = xfs_iread_extents(NULL, ip, XFS_DATA_FORK);
	if (error)
		goto out_unlock;

	/*
	 * For zeroing operations check if there is any data to zero first.
	 *
	 * For regular writes we always need to allocate new blocks, but need to
	 * provide the source mapping when the range is unaligned to support
	 * read-modify-write of the whole block in the page cache.
	 *
	 * In either case we need to limit the reported range to the boundaries
	 * of the source map in the data fork.
	 */
	if (!IS_ALIGNED(offset, mp->m_sb.sb_blocksize) ||
	    !IS_ALIGNED(offset + count, mp->m_sb.sb_blocksize) ||
	    (flags & IOMAP_ZERO)) {
		struct xfs_bmbt_irec	smap;
		struct xfs_iext_cursor	scur;

		if (!xfs_iext_lookup_extent(ip, &ip->i_df, offset_fsb, &scur,
				&smap))
			smap.br_startoff = end_fsb; /* fake hole until EOF */
		if (smap.br_startoff > offset_fsb) {
			/*
			 * We never need to allocate blocks for zeroing a hole.
			 */
			if (flags & IOMAP_ZERO) {
				xfs_hole_to_iomap(ip, iomap, offset_fsb,
						smap.br_startoff);
				goto out_unlock;
			}
			end_fsb = min(end_fsb, smap.br_startoff);
		} else {
			end_fsb = min(end_fsb,
				smap.br_startoff + smap.br_blockcount);
			xfs_trim_extent(&smap, offset_fsb,
					end_fsb - offset_fsb);
			error = xfs_bmbt_to_iomap(ip, srcmap, &smap, flags, 0,
					xfs_iomap_inode_sequence(ip, 0));
			if (error)
				goto out_unlock;
		}
	}

	if (!ip->i_cowfp)
		xfs_ifork_init_cow(ip);

	if (!xfs_iext_lookup_extent(ip, ip->i_cowfp, offset_fsb, &icur, &got))
		got.br_startoff = end_fsb;
	if (got.br_startoff <= offset_fsb) {
		trace_xfs_reflink_cow_found(ip, &got);
		goto done;
	}

	/*
	 * Cap the maximum length to keep the chunks of work done here somewhat
	 * symmetric with the work writeback does.
	 */
	end_fsb = min(end_fsb, got.br_startoff);
	count_fsb = min3(end_fsb - offset_fsb, XFS_MAX_BMBT_EXTLEN,
			 XFS_B_TO_FSB(mp, 1024 * PAGE_SIZE));

	/*
	 * The block reservation is supposed to cover all blocks that the
	 * operation could possible write, but there is a nasty corner case
	 * where blocks could be stolen from underneath us:
	 *
	 *  1) while this thread iterates over a larger buffered write,
	 *  2) another thread is causing a write fault that calls into
	 *     ->page_mkwrite in range this thread writes to, using up the
	 *     delalloc reservation created by a previous call to this function.
	 *  3) another thread does direct I/O on the range that the write fault
	 *     happened on, which causes writeback of the dirty data.
	 *  4) this then set the stale flag, which cuts the current iomap
	 *     iteration short, causing the new call to ->iomap_begin that gets
	 *     us here again, but now without a sufficient reservation.
	 *
	 * This is a very unusual I/O pattern, and nothing but generic/095 is
	 * known to hit it. There's not really much we can do here, so turn this
	 * into a short write.
	 */
	if (count_fsb > ac->reserved_blocks) {
		xfs_warn_ratelimited(mp,
"Short write on ino 0x%llx comm %.20s due to three-way race with write fault and direct I/O",
			ip->i_ino, current->comm);
		count_fsb = ac->reserved_blocks;
		if (!count_fsb) {
			error = -EIO;
			goto out_unlock;
		}
	}

	error = xfs_quota_reserve_blkres(ip, count_fsb);
	if (error)
		goto out_unlock;

	indlen = xfs_bmap_worst_indlen(ip, count_fsb);
	error = xfs_dec_fdblocks(mp, indlen, false);
	if (error)
		goto out_unlock;
	ip->i_delayed_blks += count_fsb;
	xfs_mod_delalloc(ip, count_fsb, indlen);

	got.br_startoff = offset_fsb;
	got.br_startblock = nullstartblock(indlen);
	got.br_blockcount = count_fsb;
	got.br_state = XFS_EXT_NORM;
	xfs_bmap_add_extent_hole_delay(ip, XFS_COW_FORK, &icur, &got);
	ac->reserved_blocks -= count_fsb;
	iomap_flags |= IOMAP_F_NEW;

	trace_xfs_iomap_alloc(ip, offset, XFS_FSB_TO_B(mp, count_fsb),
			XFS_COW_FORK, &got);
done:
	error = xfs_bmbt_to_iomap(ip, iomap, &got, flags, iomap_flags,
			xfs_iomap_inode_sequence(ip, IOMAP_F_SHARED));
out_unlock:
	xfs_iunlock(ip, lockmode);
	return error;
}

static int
xfs_buffered_write_iomap_begin(
	struct inode		*inode,
	loff_t			offset,
	loff_t			count,
	unsigned		flags,
	struct iomap		*iomap,
	struct iomap		*srcmap)
{
	struct xfs_inode	*ip = XFS_I(inode);
	struct xfs_mount	*mp = ip->i_mount;
	xfs_fileoff_t		offset_fsb = XFS_B_TO_FSBT(mp, offset);
	xfs_fileoff_t		end_fsb = xfs_iomap_end_fsb(mp, offset, count);
	struct xfs_bmbt_irec	imap, cmap;
	struct xfs_iext_cursor	icur, ccur;
	xfs_fsblock_t		prealloc_blocks = 0;
	bool			eof = false, cow_eof = false, shared = false;
	int			allocfork = XFS_DATA_FORK;
	int			error = 0;
	unsigned int		lockmode = XFS_ILOCK_EXCL;
	unsigned int		iomap_flags = 0;
	u64			seq;

	if (xfs_is_shutdown(mp))
		return -EIO;

	if (xfs_is_zoned_inode(ip))
		return xfs_zoned_buffered_write_iomap_begin(inode, offset,
				count, flags, iomap, srcmap);

	/* we can't use delayed allocations when using extent size hints */
	if (xfs_get_extsz_hint(ip))
		return xfs_direct_write_iomap_begin(inode, offset, count,
				flags, iomap, srcmap);

	error = xfs_qm_dqattach(ip);
	if (error)
		return error;

	error = xfs_ilock_for_iomap(ip, flags, &lockmode);
	if (error)
		return error;

	if (XFS_IS_CORRUPT(mp, !xfs_ifork_has_extents(&ip->i_df)) ||
	    XFS_TEST_ERROR(false, mp, XFS_ERRTAG_BMAPIFORMAT)) {
		xfs_bmap_mark_sick(ip, XFS_DATA_FORK);
		error = -EFSCORRUPTED;
		goto out_unlock;
	}

	XFS_STATS_INC(mp, xs_blk_mapw);

	error = xfs_iread_extents(NULL, ip, XFS_DATA_FORK);
	if (error)
		goto out_unlock;

	/*
	 * Search the data fork first to look up our source mapping.  We
	 * always need the data fork map, as we have to return it to the
	 * iomap code so that the higher level write code can read data in to
	 * perform read-modify-write cycles for unaligned writes.
	 */
	eof = !xfs_iext_lookup_extent(ip, &ip->i_df, offset_fsb, &icur, &imap);
	if (eof)
		imap.br_startoff = end_fsb; /* fake hole until the end */

	/* We never need to allocate blocks for zeroing or unsharing a hole. */
	if ((flags & (IOMAP_UNSHARE | IOMAP_ZERO)) &&
	    imap.br_startoff > offset_fsb) {
		xfs_hole_to_iomap(ip, iomap, offset_fsb, imap.br_startoff);
		goto out_unlock;
	}

	/*
	 * For zeroing, trim a delalloc extent that extends beyond the EOF
	 * block.  If it starts beyond the EOF block, convert it to an
	 * unwritten extent.
	 */
	if ((flags & IOMAP_ZERO) && imap.br_startoff <= offset_fsb &&
	    isnullstartblock(imap.br_startblock)) {
		xfs_fileoff_t eof_fsb = XFS_B_TO_FSB(mp, XFS_ISIZE(ip));

		if (offset_fsb >= eof_fsb)
			goto convert_delay;
		if (end_fsb > eof_fsb) {
			end_fsb = eof_fsb;
			xfs_trim_extent(&imap, offset_fsb,
					end_fsb - offset_fsb);
		}
	}

	/*
	 * Search the COW fork extent list even if we did not find a data fork
	 * extent.  This serves two purposes: first this implements the
	 * speculative preallocation using cowextsize, so that we also unshare
	 * block adjacent to shared blocks instead of just the shared blocks
	 * themselves.  Second the lookup in the extent list is generally faster
	 * than going out to the shared extent tree.
	 */
	if (xfs_is_cow_inode(ip)) {
		if (!ip->i_cowfp) {
			ASSERT(!xfs_is_reflink_inode(ip));
			xfs_ifork_init_cow(ip);
		}
		cow_eof = !xfs_iext_lookup_extent(ip, ip->i_cowfp, offset_fsb,
				&ccur, &cmap);
		if (!cow_eof && cmap.br_startoff <= offset_fsb) {
			trace_xfs_reflink_cow_found(ip, &cmap);
			goto found_cow;
		}
	}

	if (imap.br_startoff <= offset_fsb) {
		/*
		 * For reflink files we may need a delalloc reservation when
		 * overwriting shared extents.   This includes zeroing of
		 * existing extents that contain data.
		 */
		if (!xfs_is_cow_inode(ip) ||
		    ((flags & IOMAP_ZERO) && imap.br_state != XFS_EXT_NORM)) {
			trace_xfs_iomap_found(ip, offset, count, XFS_DATA_FORK,
					&imap);
			goto found_imap;
		}

		xfs_trim_extent(&imap, offset_fsb, end_fsb - offset_fsb);

		/* Trim the mapping to the nearest shared extent boundary. */
		error = xfs_bmap_trim_cow(ip, &imap, &shared);
		if (error)
			goto out_unlock;

		/* Not shared?  Just report the (potentially capped) extent. */
		if (!shared) {
			trace_xfs_iomap_found(ip, offset, count, XFS_DATA_FORK,
					&imap);
			goto found_imap;
		}

		/*
		 * Fork all the shared blocks from our write offset until the
		 * end of the extent.
		 */
		allocfork = XFS_COW_FORK;
		end_fsb = imap.br_startoff + imap.br_blockcount;
	} else {
		/*
		 * We cap the maximum length we map here to MAX_WRITEBACK_PAGES
		 * pages to keep the chunks of work done where somewhat
		 * symmetric with the work writeback does.  This is a completely
		 * arbitrary number pulled out of thin air.
		 *
		 * Note that the values needs to be less than 32-bits wide until
		 * the lower level functions are updated.
		 */
		count = min_t(loff_t, count, 1024 * PAGE_SIZE);
		end_fsb = xfs_iomap_end_fsb(mp, offset, count);

		if (xfs_is_always_cow_inode(ip))
			allocfork = XFS_COW_FORK;
	}

	if (eof && offset + count > XFS_ISIZE(ip)) {
		/*
		 * Determine the initial size of the preallocation.
		 * We clean up any extra preallocation when the file is closed.
		 */
		if (xfs_has_allocsize(mp))
			prealloc_blocks = mp->m_allocsize_blocks;
		else if (allocfork == XFS_DATA_FORK)
			prealloc_blocks = xfs_iomap_prealloc_size(ip, allocfork,
						offset, count, &icur);
		else
			prealloc_blocks = xfs_iomap_prealloc_size(ip, allocfork,
						offset, count, &ccur);
		if (prealloc_blocks) {
			xfs_extlen_t	align;
			xfs_off_t	end_offset;
			xfs_fileoff_t	p_end_fsb;

			end_offset = XFS_ALLOC_ALIGN(mp, offset + count - 1);
			p_end_fsb = XFS_B_TO_FSBT(mp, end_offset) +
					prealloc_blocks;

			align = xfs_eof_alignment(ip);
			if (align)
				p_end_fsb = roundup_64(p_end_fsb, align);

			p_end_fsb = min(p_end_fsb,
				XFS_B_TO_FSB(mp, mp->m_super->s_maxbytes));
			ASSERT(p_end_fsb > offset_fsb);
			prealloc_blocks = p_end_fsb - end_fsb;
		}
	}

	/*
	 * Flag newly allocated delalloc blocks with IOMAP_F_NEW so we punch
	 * them out if the write happens to fail.
	 */
	iomap_flags |= IOMAP_F_NEW;
	if (allocfork == XFS_COW_FORK) {
		error = xfs_bmapi_reserve_delalloc(ip, allocfork, offset_fsb,
				end_fsb - offset_fsb, prealloc_blocks, &cmap,
				&ccur, cow_eof);
		if (error)
			goto out_unlock;

		trace_xfs_iomap_alloc(ip, offset, count, allocfork, &cmap);
		goto found_cow;
	}

	error = xfs_bmapi_reserve_delalloc(ip, allocfork, offset_fsb,
			end_fsb - offset_fsb, prealloc_blocks, &imap, &icur,
			eof);
	if (error)
		goto out_unlock;

	trace_xfs_iomap_alloc(ip, offset, count, allocfork, &imap);
found_imap:
	seq = xfs_iomap_inode_sequence(ip, iomap_flags);
	xfs_iunlock(ip, lockmode);
	return xfs_bmbt_to_iomap(ip, iomap, &imap, flags, iomap_flags, seq);

convert_delay:
	xfs_iunlock(ip, lockmode);
	truncate_pagecache(inode, offset);
	error = xfs_bmapi_convert_delalloc(ip, XFS_DATA_FORK, offset,
					   iomap, NULL);
	if (error)
		return error;

	trace_xfs_iomap_alloc(ip, offset, count, XFS_DATA_FORK, &imap);
	return 0;

found_cow:
	if (imap.br_startoff <= offset_fsb) {
		error = xfs_bmbt_to_iomap(ip, srcmap, &imap, flags, 0,
				xfs_iomap_inode_sequence(ip, 0));
		if (error)
			goto out_unlock;
	} else {
		xfs_trim_extent(&cmap, offset_fsb,
				imap.br_startoff - offset_fsb);
	}

	iomap_flags |= IOMAP_F_SHARED;
	seq = xfs_iomap_inode_sequence(ip, iomap_flags);
	xfs_iunlock(ip, lockmode);
	return xfs_bmbt_to_iomap(ip, iomap, &cmap, flags, iomap_flags, seq);

out_unlock:
	xfs_iunlock(ip, lockmode);
	return error;
}

static void
xfs_buffered_write_delalloc_punch(
	struct inode		*inode,
	loff_t			offset,
	loff_t			length,
	struct iomap		*iomap)
{
	struct iomap_iter	*iter =
		container_of(iomap, struct iomap_iter, iomap);

	xfs_bmap_punch_delalloc_range(XFS_I(inode),
			(iomap->flags & IOMAP_F_SHARED) ?
				XFS_COW_FORK : XFS_DATA_FORK,
			offset, offset + length, iter->private);
}

static int
xfs_buffered_write_iomap_end(
	struct inode		*inode,
	loff_t			offset,
	loff_t			length,
	ssize_t			written,
	unsigned		flags,
	struct iomap		*iomap)
{
	loff_t			start_byte, end_byte;

	/* If we didn't reserve the blocks, we're not allowed to punch them. */
	if (iomap->type != IOMAP_DELALLOC || !(iomap->flags & IOMAP_F_NEW))
		return 0;

	/*
	 * iomap_page_mkwrite() will never fail in a way that requires delalloc
	 * extents that it allocated to be revoked.  Hence never try to release
	 * them here.
	 */
	if (flags & IOMAP_FAULT)
		return 0;

	/* Nothing to do if we've written the entire delalloc extent */
	start_byte = iomap_last_written_block(inode, offset, written);
	end_byte = round_up(offset + length, i_blocksize(inode));
	if (start_byte >= end_byte)
		return 0;

	/* For zeroing operations the callers already hold invalidate_lock. */
	if (flags & (IOMAP_UNSHARE | IOMAP_ZERO)) {
		rwsem_assert_held_write(&inode->i_mapping->invalidate_lock);
		iomap_write_delalloc_release(inode, start_byte, end_byte, flags,
				iomap, xfs_buffered_write_delalloc_punch);
	} else {
		filemap_invalidate_lock(inode->i_mapping);
		iomap_write_delalloc_release(inode, start_byte, end_byte, flags,
				iomap, xfs_buffered_write_delalloc_punch);
		filemap_invalidate_unlock(inode->i_mapping);
	}

	return 0;
}

const struct iomap_ops xfs_buffered_write_iomap_ops = {
	.iomap_begin		= xfs_buffered_write_iomap_begin,
	.iomap_end		= xfs_buffered_write_iomap_end,
};

static int
xfs_read_iomap_begin(
	struct inode		*inode,
	loff_t			offset,
	loff_t			length,
	unsigned		flags,
	struct iomap		*iomap,
	struct iomap		*srcmap)
{
	struct xfs_inode	*ip = XFS_I(inode);
	struct xfs_mount	*mp = ip->i_mount;
	struct xfs_bmbt_irec	imap;
	xfs_fileoff_t		offset_fsb = XFS_B_TO_FSBT(mp, offset);
	xfs_fileoff_t		end_fsb = xfs_iomap_end_fsb(mp, offset, length);
	int			nimaps = 1, error = 0;
	bool			shared = false;
	unsigned int		lockmode = XFS_ILOCK_SHARED;
	u64			seq;

	ASSERT(!(flags & (IOMAP_WRITE | IOMAP_ZERO)));

	if (xfs_is_shutdown(mp))
		return -EIO;

	error = xfs_ilock_for_iomap(ip, flags, &lockmode);
	if (error)
		return error;
	error = xfs_bmapi_read(ip, offset_fsb, end_fsb - offset_fsb, &imap,
			       &nimaps, 0);
	if (!error && ((flags & IOMAP_REPORT) || IS_DAX(inode)))
		error = xfs_reflink_trim_around_shared(ip, &imap, &shared);
	seq = xfs_iomap_inode_sequence(ip, shared ? IOMAP_F_SHARED : 0);
	xfs_iunlock(ip, lockmode);

	if (error)
		return error;
	trace_xfs_iomap_found(ip, offset, length, XFS_DATA_FORK, &imap);
	return xfs_bmbt_to_iomap(ip, iomap, &imap, flags,
				 shared ? IOMAP_F_SHARED : 0, seq);
}

const struct iomap_ops xfs_read_iomap_ops = {
	.iomap_begin		= xfs_read_iomap_begin,
};

static int
xfs_seek_iomap_begin(
	struct inode		*inode,
	loff_t			offset,
	loff_t			length,
	unsigned		flags,
	struct iomap		*iomap,
	struct iomap		*srcmap)
{
	struct xfs_inode	*ip = XFS_I(inode);
	struct xfs_mount	*mp = ip->i_mount;
	xfs_fileoff_t		offset_fsb = XFS_B_TO_FSBT(mp, offset);
	xfs_fileoff_t		end_fsb = XFS_B_TO_FSB(mp, offset + length);
	xfs_fileoff_t		cow_fsb = NULLFILEOFF, data_fsb = NULLFILEOFF;
	struct xfs_iext_cursor	icur;
	struct xfs_bmbt_irec	imap, cmap;
	int			error = 0;
	unsigned		lockmode;
	u64			seq;

	if (xfs_is_shutdown(mp))
		return -EIO;

	lockmode = xfs_ilock_data_map_shared(ip);
	error = xfs_iread_extents(NULL, ip, XFS_DATA_FORK);
	if (error)
		goto out_unlock;

	if (xfs_iext_lookup_extent(ip, &ip->i_df, offset_fsb, &icur, &imap)) {
		/*
		 * If we found a data extent we are done.
		 */
		if (imap.br_startoff <= offset_fsb)
			goto done;
		data_fsb = imap.br_startoff;
	} else {
		/*
		 * Fake a hole until the end of the file.
		 */
		data_fsb = xfs_iomap_end_fsb(mp, offset, length);
	}

	/*
	 * If a COW fork extent covers the hole, report it - capped to the next
	 * data fork extent:
	 */
	if (xfs_inode_has_cow_data(ip) &&
	    xfs_iext_lookup_extent(ip, ip->i_cowfp, offset_fsb, &icur, &cmap))
		cow_fsb = cmap.br_startoff;
	if (cow_fsb != NULLFILEOFF && cow_fsb <= offset_fsb) {
		if (data_fsb < cow_fsb + cmap.br_blockcount)
			end_fsb = min(end_fsb, data_fsb);
		xfs_trim_extent(&cmap, offset_fsb, end_fsb - offset_fsb);
		seq = xfs_iomap_inode_sequence(ip, IOMAP_F_SHARED);
		error = xfs_bmbt_to_iomap(ip, iomap, &cmap, flags,
				IOMAP_F_SHARED, seq);
		/*
		 * This is a COW extent, so we must probe the page cache
		 * because there could be dirty page cache being backed
		 * by this extent.
		 */
		iomap->type = IOMAP_UNWRITTEN;
		goto out_unlock;
	}

	/*
	 * Else report a hole, capped to the next found data or COW extent.
	 */
	if (cow_fsb != NULLFILEOFF && cow_fsb < data_fsb)
		imap.br_blockcount = cow_fsb - offset_fsb;
	else
		imap.br_blockcount = data_fsb - offset_fsb;
	imap.br_startoff = offset_fsb;
	imap.br_startblock = HOLESTARTBLOCK;
	imap.br_state = XFS_EXT_NORM;
done:
	seq = xfs_iomap_inode_sequence(ip, 0);
	xfs_trim_extent(&imap, offset_fsb, end_fsb - offset_fsb);
	error = xfs_bmbt_to_iomap(ip, iomap, &imap, flags, 0, seq);
out_unlock:
	xfs_iunlock(ip, lockmode);
	return error;
}

const struct iomap_ops xfs_seek_iomap_ops = {
	.iomap_begin		= xfs_seek_iomap_begin,
};

static int
xfs_xattr_iomap_begin(
	struct inode		*inode,
	loff_t			offset,
	loff_t			length,
	unsigned		flags,
	struct iomap		*iomap,
	struct iomap		*srcmap)
{
	struct xfs_inode	*ip = XFS_I(inode);
	struct xfs_mount	*mp = ip->i_mount;
	xfs_fileoff_t		offset_fsb = XFS_B_TO_FSBT(mp, offset);
	xfs_fileoff_t		end_fsb = XFS_B_TO_FSB(mp, offset + length);
	struct xfs_bmbt_irec	imap;
	int			nimaps = 1, error = 0;
	unsigned		lockmode;
	int			seq;

	if (xfs_is_shutdown(mp))
		return -EIO;

	lockmode = xfs_ilock_attr_map_shared(ip);

	/* if there are no attribute fork or extents, return ENOENT */
	if (!xfs_inode_has_attr_fork(ip) || !ip->i_af.if_nextents) {
		error = -ENOENT;
		goto out_unlock;
	}

	ASSERT(ip->i_af.if_format != XFS_DINODE_FMT_LOCAL);
	error = xfs_bmapi_read(ip, offset_fsb, end_fsb - offset_fsb, &imap,
			       &nimaps, XFS_BMAPI_ATTRFORK);
out_unlock:

	seq = xfs_iomap_inode_sequence(ip, IOMAP_F_XATTR);
	xfs_iunlock(ip, lockmode);

	if (error)
		return error;
	ASSERT(nimaps);
	return xfs_bmbt_to_iomap(ip, iomap, &imap, flags, IOMAP_F_XATTR, seq);
}

const struct iomap_ops xfs_xattr_iomap_ops = {
	.iomap_begin		= xfs_xattr_iomap_begin,
};

int
xfs_zero_range(
	struct xfs_inode	*ip,
	loff_t			pos,
	loff_t			len,
	struct xfs_zone_alloc_ctx *ac,
	bool			*did_zero)
{
	struct inode		*inode = VFS_I(ip);

	xfs_assert_ilocked(ip, XFS_IOLOCK_EXCL | XFS_MMAPLOCK_EXCL);

	if (IS_DAX(inode))
		return dax_zero_range(inode, pos, len, did_zero,
				      &xfs_dax_write_iomap_ops);
	return iomap_zero_range(inode, pos, len, did_zero,
<<<<<<< HEAD
				&xfs_buffered_write_iomap_ops, NULL);
=======
				&xfs_buffered_write_iomap_ops, ac);
>>>>>>> b3f8f290
}

int
xfs_truncate_page(
	struct xfs_inode	*ip,
	loff_t			pos,
	struct xfs_zone_alloc_ctx *ac,
	bool			*did_zero)
{
	struct inode		*inode = VFS_I(ip);

	if (IS_DAX(inode))
		return dax_truncate_page(inode, pos, did_zero,
					&xfs_dax_write_iomap_ops);
	return iomap_truncate_page(inode, pos, did_zero,
<<<<<<< HEAD
				   &xfs_buffered_write_iomap_ops, NULL);
=======
				   &xfs_buffered_write_iomap_ops, ac);
>>>>>>> b3f8f290
}<|MERGE_RESOLUTION|>--- conflicted
+++ resolved
@@ -2012,11 +2012,7 @@
 		return dax_zero_range(inode, pos, len, did_zero,
 				      &xfs_dax_write_iomap_ops);
 	return iomap_zero_range(inode, pos, len, did_zero,
-<<<<<<< HEAD
-				&xfs_buffered_write_iomap_ops, NULL);
-=======
 				&xfs_buffered_write_iomap_ops, ac);
->>>>>>> b3f8f290
 }
 
 int
@@ -2032,9 +2028,5 @@
 		return dax_truncate_page(inode, pos, did_zero,
 					&xfs_dax_write_iomap_ops);
 	return iomap_truncate_page(inode, pos, did_zero,
-<<<<<<< HEAD
-				   &xfs_buffered_write_iomap_ops, NULL);
-=======
 				   &xfs_buffered_write_iomap_ops, ac);
->>>>>>> b3f8f290
 }