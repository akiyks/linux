--- conflicted
+++ resolved
@@ -2287,7 +2287,6 @@
 
 static inline bool extend_array(struct path **res, struct path **to_free,
 				unsigned n, unsigned *count, unsigned new_count)
-<<<<<<< HEAD
 {
 	struct path *p;
 
@@ -2343,63 +2342,6 @@
 	if (paths != prealloc)
 		kfree(paths);
 }
-=======
-{
-	struct path *p;
->>>>>>> a7fc15ed
-
-	if (likely(n < *count))
-		return true;
-	p = kmalloc_array(new_count, sizeof(struct path), GFP_KERNEL);
-	if (p && *count)
-		memcpy(p, *res, *count * sizeof(struct path));
-	*count = new_count;
-	kfree(*to_free);
-	*to_free = *res = p;
-	return p;
-}
-
-struct path *collect_paths(const struct path *path,
-			      struct path *prealloc, unsigned count)
-{
-	struct mount *root = real_mount(path->mnt);
-	struct mount *child;
-	struct path *res = prealloc, *to_free = NULL;
-	unsigned n = 0;
-
-	guard(rwsem_read)(&namespace_sem);
-
-	if (!check_mnt(root))
-		return ERR_PTR(-EINVAL);
-	if (!extend_array(&res, &to_free, 0, &count, 32))
-		return ERR_PTR(-ENOMEM);
-	res[n++] = *path;
-	list_for_each_entry(child, &root->mnt_mounts, mnt_child) {
-		if (!is_subdir(child->mnt_mountpoint, path->dentry))
-			continue;
-		for (struct mount *m = child; m; m = next_mnt(m, child)) {
-			if (!extend_array(&res, &to_free, n, &count, 2 * count))
-				return ERR_PTR(-ENOMEM);
-			res[n].mnt = &m->mnt;
-			res[n].dentry = m->mnt.mnt_root;
-			n++;
-		}
-	}
-	if (!extend_array(&res, &to_free, n, &count, count + 1))
-		return ERR_PTR(-ENOMEM);
-	memset(res + n, 0, (count - n) * sizeof(struct path));
-	for (struct path *p = res; p->mnt; p++)
-		path_get(p);
-	return res;
-}
-
-void drop_collected_paths(struct path *paths, struct path *prealloc)
-{
-	for (struct path *p = paths; p->mnt; p++)
-		path_put(p);
-	if (paths != prealloc)
-		kfree(paths);
-}
 
 static struct mnt_namespace *alloc_mnt_ns(struct user_namespace *, bool);
 
@@ -2509,13 +2451,7 @@
 	 * loops get created.
 	 */
 	if (!check_mnt(old_mnt)) {
-<<<<<<< HEAD
-		if (!is_mounted(&old_mnt->mnt) ||
-			!is_anon_ns(old_mnt->mnt_ns) ||
-			mnt_has_parent(old_mnt))
-=======
 		if (!anon_ns_root(old_mnt))
->>>>>>> a7fc15ed
 			return ERR_PTR(-EINVAL);
 
 		if (!check_for_nsfs_mounts(old_mnt))
@@ -2766,13 +2702,6 @@
 		/* Notice when we are propagating across user namespaces */
 		if (child->mnt_parent->mnt_ns->user_ns != user_ns)
 			lock_mnt_tree(child);
-<<<<<<< HEAD
-		child->mnt.mnt_flags &= ~MNT_LOCKED;
-		q = __lookup_mnt(&child->mnt_parent->mnt,
-				 child->mnt_mountpoint);
-		if (q)
-			mnt_change_mountpoint(child, smp, q);
-=======
 		q = __lookup_mnt(&child->mnt_parent->mnt,
 				 child->mnt_mountpoint);
 		if (q) {
@@ -2784,7 +2713,6 @@
 				mp = shorter;
 			mnt_change_mountpoint(r, mp, q);
 		}
->>>>>>> a7fc15ed
 		commit_tree(child);
 	}
 	unpin_mountpoint(&root);
@@ -3064,11 +2992,7 @@
 		return ERR_PTR(-EINVAL);
 
 	if (!recurse && __has_locked_children(old, old_path->dentry))
-<<<<<<< HEAD
-		return mnt;
-=======
 		return ERR_PTR(-EINVAL);
->>>>>>> a7fc15ed
 
 	if (recurse)
 		return copy_tree(old, old_path->dentry, CL_COPY_MNT_NS_FILE);
@@ -3465,15 +3389,8 @@
 		goto out;
 
 	if (IS_MNT_SLAVE(from)) {
-<<<<<<< HEAD
-		struct mount *m = from->mnt_master;
-
-		list_add(&to->mnt_slave, &from->mnt_slave);
-		to->mnt_master = m;
-=======
 		hlist_add_behind(&to->mnt_slave, &from->mnt_slave);
 		to->mnt_master = from->mnt_master;
->>>>>>> a7fc15ed
 	}
 
 	if (IS_MNT_SHARED(from)) {
@@ -3514,8 +3431,6 @@
 		read_sequnlock_excl(&mount_lock);
 	}
 	return unlikely(!no_child);
-<<<<<<< HEAD
-=======
 }
 
 /*
@@ -3527,7 +3442,6 @@
 	while (p2 != p1 && mnt_has_parent(p2))
 		p2 = p2->mnt_parent;
 	return p2 == p1;
->>>>>>> a7fc15ed
 }
 
 /**
@@ -3681,12 +3595,6 @@
 	ns = old->mnt_ns;
 
 	err = -EINVAL;
-<<<<<<< HEAD
-	/* The thing moved must be mounted... */
-	if (!is_mounted(&old->mnt))
-		goto out;
-=======
->>>>>>> a7fc15ed
 
 	if (check_mnt(old)) {
 		/* if the source is in our namespace... */
@@ -3696,15 +3604,6 @@
 		/* ... and the target should be in our namespace */
 		if (!check_mnt(p))
 			goto out;
-<<<<<<< HEAD
-	} else {
-		/*
-		 * otherwise the source must be the root of some anon namespace.
-		 * AV: check for mount being root of an anon namespace is worth
-		 * an inlined predicate...
-		 */
-		if (!is_anon_ns(ns) || mnt_has_parent(old))
-=======
 		/* parent of the source should not be shared */
 		if (IS_MNT_SHARED(parent))
 			goto out;
@@ -3713,7 +3612,6 @@
 		 * otherwise the source must be the root of some anon namespace.
 		 */
 		if (!anon_ns_root(old))
->>>>>>> a7fc15ed
 			goto out;
 		/*
 		 * Bail out early if the target is within the same namespace -
@@ -6253,18 +6151,11 @@
 	if (!refcount_dec_and_test(&ns->ns.count))
 		return;
 	namespace_lock();
-<<<<<<< HEAD
-=======
 	emptied_ns = ns;
->>>>>>> a7fc15ed
 	lock_mount_hash();
 	umount_tree(ns->root, 0);
 	unlock_mount_hash();
 	namespace_unlock();
-<<<<<<< HEAD
-	free_mnt_ns(ns);
-=======
->>>>>>> a7fc15ed
 }
 
 struct vfsmount *kern_mount(struct file_system_type *type)
