--- conflicted
+++ resolved
@@ -1335,13 +1335,6 @@
 	if (updated_range)
 		bch2_btree_node_drop_keys_outside_node(b);
 
-<<<<<<< HEAD
-			if (!ca2 || ca2->mi.state != BCH_MEMBER_STATE_rw) {
-				set_btree_node_need_rewrite(b);
-				set_btree_node_need_rewrite_degraded(b);
-			}
-		}
-=======
 	/*
 	 * XXX:
 	 *
@@ -1378,7 +1371,6 @@
 				}
 			}
 	}
->>>>>>> cda2b2d6
 
 	if (!ptr_written) {
 		set_btree_node_need_rewrite(b);
