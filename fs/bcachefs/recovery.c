// SPDX-License-Identifier: GPL-2.0

#include "bcachefs.h"
#include "alloc_background.h"
#include "bkey_buf.h"
#include "btree_journal_iter.h"
#include "btree_node_scan.h"
#include "btree_update.h"
#include "btree_update_interior.h"
#include "btree_io.h"
#include "buckets.h"
#include "dirent.h"
#include "disk_accounting.h"
#include "errcode.h"
#include "error.h"
#include "journal_io.h"
#include "journal_reclaim.h"
#include "journal_seq_blacklist.h"
#include "logged_ops.h"
#include "move.h"
#include "movinggc.h"
#include "namei.h"
#include "quota.h"
#include "rebalance.h"
#include "recovery.h"
#include "recovery_passes.h"
#include "replicas.h"
#include "sb-clean.h"
#include "sb-downgrade.h"
#include "snapshot.h"
#include "super-io.h"

#include <linux/sort.h>
#include <linux/stat.h>

int bch2_btree_lost_data(struct bch_fs *c,
			 struct printbuf *msg,
			 enum btree_id btree)
{
	u64 b = BIT_ULL(btree);
	int ret = 0;

	mutex_lock(&c->sb_lock);
	struct bch_sb_field_ext *ext = bch2_sb_field_get(c->disk_sb.sb, ext);

	if (!(c->sb.btrees_lost_data & b)) {
		prt_printf(msg, "flagging btree ");
		bch2_btree_id_to_text(msg, btree);
		prt_printf(msg, " lost data\n");

		ext->btrees_lost_data |= cpu_to_le64(b);
	}

	/* Once we have runtime self healing for topology errors we won't need this: */
	ret = __bch2_run_explicit_recovery_pass(c, msg, BCH_RECOVERY_PASS_check_topology, 0) ?: ret;

	/* Btree node accounting will be off: */
	__set_bit_le64(BCH_FSCK_ERR_accounting_mismatch, ext->errors_silent);
	ret = __bch2_run_explicit_recovery_pass(c, msg, BCH_RECOVERY_PASS_check_allocations, 0) ?: ret;

#ifdef CONFIG_BCACHEFS_DEBUG
	/*
	 * These are much more minor, and don't need to be corrected right away,
	 * but in debug mode we want the next fsck run to be clean:
	 */
	ret = __bch2_run_explicit_recovery_pass(c, msg, BCH_RECOVERY_PASS_check_lrus, 0) ?: ret;
	ret = __bch2_run_explicit_recovery_pass(c, msg, BCH_RECOVERY_PASS_check_backpointers_to_extents, 0) ?: ret;
#endif

	switch (btree) {
	case BTREE_ID_alloc:
		ret = __bch2_run_explicit_recovery_pass(c, msg, BCH_RECOVERY_PASS_check_alloc_info, 0) ?: ret;

		__set_bit_le64(BCH_FSCK_ERR_alloc_key_data_type_wrong, ext->errors_silent);
		__set_bit_le64(BCH_FSCK_ERR_alloc_key_gen_wrong, ext->errors_silent);
		__set_bit_le64(BCH_FSCK_ERR_alloc_key_dirty_sectors_wrong, ext->errors_silent);
		__set_bit_le64(BCH_FSCK_ERR_alloc_key_cached_sectors_wrong, ext->errors_silent);
		__set_bit_le64(BCH_FSCK_ERR_alloc_key_stripe_wrong, ext->errors_silent);
		__set_bit_le64(BCH_FSCK_ERR_alloc_key_stripe_redundancy_wrong, ext->errors_silent);
		goto out;
	case BTREE_ID_backpointers:
		ret = __bch2_run_explicit_recovery_pass(c, msg, BCH_RECOVERY_PASS_check_btree_backpointers, 0) ?: ret;
		ret = __bch2_run_explicit_recovery_pass(c, msg, BCH_RECOVERY_PASS_check_extents_to_backpointers, 0) ?: ret;
		goto out;
	case BTREE_ID_need_discard:
		ret = __bch2_run_explicit_recovery_pass(c, msg, BCH_RECOVERY_PASS_check_alloc_info, 0) ?: ret;
		goto out;
	case BTREE_ID_freespace:
		ret = __bch2_run_explicit_recovery_pass(c, msg, BCH_RECOVERY_PASS_check_alloc_info, 0) ?: ret;
		goto out;
	case BTREE_ID_bucket_gens:
		ret = __bch2_run_explicit_recovery_pass(c, msg, BCH_RECOVERY_PASS_check_alloc_info, 0) ?: ret;
		goto out;
	case BTREE_ID_lru:
		ret = __bch2_run_explicit_recovery_pass(c, msg, BCH_RECOVERY_PASS_check_alloc_info, 0) ?: ret;
		goto out;
	case BTREE_ID_accounting:
		ret = __bch2_run_explicit_recovery_pass(c, msg, BCH_RECOVERY_PASS_check_allocations, 0) ?: ret;
		goto out;
	case BTREE_ID_snapshots:
		ret = __bch2_run_explicit_recovery_pass(c, msg, BCH_RECOVERY_PASS_reconstruct_snapshots, 0) ?: ret;
		ret = __bch2_run_explicit_recovery_pass(c, msg, BCH_RECOVERY_PASS_check_topology, 0) ?: ret;
		ret = __bch2_run_explicit_recovery_pass(c, msg, BCH_RECOVERY_PASS_scan_for_btree_nodes, 0) ?: ret;
		goto out;
	default:
		ret = __bch2_run_explicit_recovery_pass(c, msg, BCH_RECOVERY_PASS_check_topology, 0) ?: ret;
		ret = __bch2_run_explicit_recovery_pass(c, msg, BCH_RECOVERY_PASS_scan_for_btree_nodes, 0) ?: ret;
		goto out;
	}
out:
	bch2_write_super(c);
	mutex_unlock(&c->sb_lock);

	return ret;
}

static void kill_btree(struct bch_fs *c, enum btree_id btree)
{
	bch2_btree_id_root(c, btree)->alive = false;
	bch2_shoot_down_journal_keys(c, btree, 0, BTREE_MAX_DEPTH, POS_MIN, SPOS_MAX);
}

/* for -o reconstruct_alloc: */
void bch2_reconstruct_alloc(struct bch_fs *c)
{
	mutex_lock(&c->sb_lock);
	struct bch_sb_field_ext *ext = bch2_sb_field_get(c->disk_sb.sb, ext);

	__set_bit_le64(BCH_RECOVERY_PASS_STABLE_check_allocations, ext->recovery_passes_required);
	__set_bit_le64(BCH_RECOVERY_PASS_STABLE_check_alloc_info, ext->recovery_passes_required);
	__set_bit_le64(BCH_RECOVERY_PASS_STABLE_check_lrus, ext->recovery_passes_required);
	__set_bit_le64(BCH_RECOVERY_PASS_STABLE_check_extents_to_backpointers, ext->recovery_passes_required);
	__set_bit_le64(BCH_RECOVERY_PASS_STABLE_check_alloc_to_lru_refs, ext->recovery_passes_required);

	__set_bit_le64(BCH_FSCK_ERR_ptr_to_missing_alloc_key, ext->errors_silent);
	__set_bit_le64(BCH_FSCK_ERR_ptr_gen_newer_than_bucket_gen, ext->errors_silent);
	__set_bit_le64(BCH_FSCK_ERR_stale_dirty_ptr, ext->errors_silent);

	__set_bit_le64(BCH_FSCK_ERR_dev_usage_buckets_wrong, ext->errors_silent);
	__set_bit_le64(BCH_FSCK_ERR_dev_usage_sectors_wrong, ext->errors_silent);
	__set_bit_le64(BCH_FSCK_ERR_dev_usage_fragmented_wrong, ext->errors_silent);

	__set_bit_le64(BCH_FSCK_ERR_fs_usage_btree_wrong, ext->errors_silent);
	__set_bit_le64(BCH_FSCK_ERR_fs_usage_cached_wrong, ext->errors_silent);
	__set_bit_le64(BCH_FSCK_ERR_fs_usage_persistent_reserved_wrong, ext->errors_silent);
	__set_bit_le64(BCH_FSCK_ERR_fs_usage_replicas_wrong, ext->errors_silent);

	__set_bit_le64(BCH_FSCK_ERR_alloc_key_to_missing_lru_entry, ext->errors_silent);

	__set_bit_le64(BCH_FSCK_ERR_alloc_key_data_type_wrong, ext->errors_silent);
	__set_bit_le64(BCH_FSCK_ERR_alloc_key_gen_wrong, ext->errors_silent);
	__set_bit_le64(BCH_FSCK_ERR_alloc_key_dirty_sectors_wrong, ext->errors_silent);
	__set_bit_le64(BCH_FSCK_ERR_alloc_key_cached_sectors_wrong, ext->errors_silent);
	__set_bit_le64(BCH_FSCK_ERR_alloc_key_stripe_wrong, ext->errors_silent);
	__set_bit_le64(BCH_FSCK_ERR_alloc_key_stripe_redundancy_wrong, ext->errors_silent);
	__set_bit_le64(BCH_FSCK_ERR_need_discard_key_wrong, ext->errors_silent);
	__set_bit_le64(BCH_FSCK_ERR_freespace_key_wrong, ext->errors_silent);
	__set_bit_le64(BCH_FSCK_ERR_bucket_gens_key_wrong, ext->errors_silent);
	__set_bit_le64(BCH_FSCK_ERR_freespace_hole_missing, ext->errors_silent);
	__set_bit_le64(BCH_FSCK_ERR_ptr_to_missing_backpointer, ext->errors_silent);
	__set_bit_le64(BCH_FSCK_ERR_lru_entry_bad, ext->errors_silent);
	__set_bit_le64(BCH_FSCK_ERR_accounting_mismatch, ext->errors_silent);
	c->sb.compat &= ~(1ULL << BCH_COMPAT_alloc_info);

	c->opts.recovery_passes |= bch2_recovery_passes_from_stable(le64_to_cpu(ext->recovery_passes_required[0]));

	c->disk_sb.sb->features[0] &= ~cpu_to_le64(BIT_ULL(BCH_FEATURE_no_alloc_info));

	bch2_write_super(c);
	mutex_unlock(&c->sb_lock);

	for (unsigned i = 0; i < btree_id_nr_alive(c); i++)
		if (btree_id_is_alloc(i))
			kill_btree(c, i);
}

/*
 * Btree node pointers have a field to stack a pointer to the in memory btree
 * node; we need to zero out this field when reading in btree nodes, or when
 * reading in keys from the journal:
 */
static void zero_out_btree_mem_ptr(struct journal_keys *keys)
{
	darray_for_each(*keys, i)
		if (i->k->k.type == KEY_TYPE_btree_ptr_v2)
			bkey_i_to_btree_ptr_v2(i->k)->v.mem_ptr = 0;
}

/* journal replay: */

static void replay_now_at(struct journal *j, u64 seq)
{
	BUG_ON(seq < j->replay_journal_seq);

	seq = min(seq, j->replay_journal_seq_end);

	while (j->replay_journal_seq < seq)
		bch2_journal_pin_put(j, j->replay_journal_seq++);
}

static int bch2_journal_replay_accounting_key(struct btree_trans *trans,
					      struct journal_key *k)
{
	struct btree_iter iter;
	bch2_trans_node_iter_init(trans, &iter, k->btree_id, k->k->k.p,
				  BTREE_MAX_DEPTH, k->level,
				  BTREE_ITER_intent);
	int ret = bch2_btree_iter_traverse(trans, &iter);
	if (ret)
		goto out;

	struct bkey u;
	struct bkey_s_c old = bch2_btree_path_peek_slot(btree_iter_path(trans, &iter), &u);

	/* Has this delta already been applied to the btree? */
	if (bversion_cmp(old.k->bversion, k->k->k.bversion) >= 0) {
		ret = 0;
		goto out;
	}

	struct bkey_i *new = k->k;
	if (old.k->type == KEY_TYPE_accounting) {
		new = bch2_bkey_make_mut_noupdate(trans, bkey_i_to_s_c(k->k));
		ret = PTR_ERR_OR_ZERO(new);
		if (ret)
			goto out;

		bch2_accounting_accumulate(bkey_i_to_accounting(new),
					   bkey_s_c_to_accounting(old));
	}

	trans->journal_res.seq = k->journal_seq;

	ret = bch2_trans_update(trans, &iter, new, BTREE_TRIGGER_norun);
out:
	bch2_trans_iter_exit(trans, &iter);
	return ret;
}

static int bch2_journal_replay_key(struct btree_trans *trans,
				   struct journal_key *k)
{
	struct btree_iter iter;
	unsigned iter_flags =
		BTREE_ITER_intent|
		BTREE_ITER_not_extents;
	unsigned update_flags = BTREE_TRIGGER_norun;
	int ret;

	if (k->overwritten)
		return 0;

	trans->journal_res.seq = k->journal_seq;

	/*
	 * BTREE_UPDATE_key_cache_reclaim disables key cache lookup/update to
	 * keep the key cache coherent with the underlying btree. Nothing
	 * besides the allocator is doing updates yet so we don't need key cache
	 * coherency for non-alloc btrees, and key cache fills for snapshots
	 * btrees use BTREE_ITER_filter_snapshots, which isn't available until
	 * the snapshots recovery pass runs.
	 */
	if (!k->level && k->btree_id == BTREE_ID_alloc)
		iter_flags |= BTREE_ITER_cached;
	else
		update_flags |= BTREE_UPDATE_key_cache_reclaim;

	bch2_trans_node_iter_init(trans, &iter, k->btree_id, k->k->k.p,
				  BTREE_MAX_DEPTH, k->level,
				  iter_flags);
	ret = bch2_btree_iter_traverse(trans, &iter);
	if (ret)
		goto out;

	struct btree_path *path = btree_iter_path(trans, &iter);
<<<<<<< HEAD
	if (unlikely(!btree_path_node(path, k->level) &&
		     !k->allocated)) {
		struct bch_fs *c = trans->c;

		if (!(c->recovery.passes_complete & (BIT_ULL(BCH_RECOVERY_PASS_scan_for_btree_nodes)|
						     BIT_ULL(BCH_RECOVERY_PASS_check_topology)))) {
			bch_err(c, "have key in journal replay for btree depth that does not exist, confused");
			ret = -EINVAL;
		}
#if 0
=======
	if (unlikely(!btree_path_node(path, k->level))) {
		struct bch_fs *c = trans->c;

		CLASS(printbuf, buf)();
		prt_str(&buf, "btree=");
		bch2_btree_id_to_text(&buf, k->btree_id);
		prt_printf(&buf, " level=%u ", k->level);
		bch2_bkey_val_to_text(&buf, c, bkey_i_to_s_c(k->k));

		if (!(c->recovery.passes_complete & (BIT_ULL(BCH_RECOVERY_PASS_scan_for_btree_nodes)|
						     BIT_ULL(BCH_RECOVERY_PASS_check_topology)))) {
			bch_err(c, "have key in journal replay for btree depth that does not exist, confused\n%s",
				buf.buf);
			ret = -EINVAL;
		}

		if (!k->allocated) {
			bch_notice(c, "dropping key in journal replay for depth that does not exist because we're recovering from scan\n%s",
				   buf.buf);
			k->overwritten = true;
			goto out;
		}

>>>>>>> cda2b2d6
		bch2_trans_iter_exit(trans, &iter);
		bch2_trans_node_iter_init(trans, &iter, k->btree_id, k->k->k.p,
					  BTREE_MAX_DEPTH, 0, iter_flags);
		ret =   bch2_btree_iter_traverse(trans, &iter) ?:
			bch2_btree_increase_depth(trans, iter.path, 0) ?:
			-BCH_ERR_transaction_restart_nested;
#endif
		k->overwritten = true;
		goto out;
	}

	/* Must be checked with btree locked: */
	if (k->overwritten)
		goto out;

	if (k->k->k.type == KEY_TYPE_accounting) {
		struct bkey_i *n = bch2_trans_subbuf_alloc(trans, &trans->accounting, k->k->k.u64s);
		ret = PTR_ERR_OR_ZERO(n);
		if (ret)
			goto out;

		bkey_copy(n, k->k);
		goto out;
	}

	ret = bch2_trans_update(trans, &iter, k->k, update_flags);
out:
	bch2_trans_iter_exit(trans, &iter);
	return ret;
}

static int journal_sort_seq_cmp(const void *_l, const void *_r)
{
	const struct journal_key *l = *((const struct journal_key **)_l);
	const struct journal_key *r = *((const struct journal_key **)_r);

	/*
	 * Map 0 to U64_MAX, so that keys with journal_seq === 0 come last
	 *
	 * journal_seq == 0 means that the key comes from early repair, and
	 * should be inserted last so as to avoid overflowing the journal
	 */
	return cmp_int(l->journal_seq - 1, r->journal_seq - 1);
}

int bch2_journal_replay(struct bch_fs *c)
{
	struct journal_keys *keys = &c->journal_keys;
	DARRAY(struct journal_key *) keys_sorted = { 0 };
	struct journal *j = &c->journal;
	u64 start_seq	= c->journal_replay_seq_start;
	u64 end_seq	= c->journal_replay_seq_start;
	struct btree_trans *trans = NULL;
	bool immediate_flush = false;
	int ret = 0;

	if (keys->nr) {
		ret = bch2_journal_log_msg(c, "Starting journal replay (%zu keys in entries %llu-%llu)",
					   keys->nr, start_seq, end_seq);
		if (ret)
			goto err;
	}

	BUG_ON(!atomic_read(&keys->ref));

	move_gap(keys, keys->nr);
	trans = bch2_trans_get(c);

	/*
	 * Replay accounting keys first: we can't allow the write buffer to
	 * flush accounting keys until we're done
	 */
	darray_for_each(*keys, k) {
		if (!(k->k->k.type == KEY_TYPE_accounting && !k->allocated))
			continue;

		cond_resched();

		ret = commit_do(trans, NULL, NULL,
				BCH_TRANS_COMMIT_no_enospc|
				BCH_TRANS_COMMIT_journal_reclaim|
				BCH_TRANS_COMMIT_skip_accounting_apply|
				BCH_TRANS_COMMIT_no_journal_res|
				BCH_WATERMARK_reclaim,
			     bch2_journal_replay_accounting_key(trans, k));
		if (bch2_fs_fatal_err_on(ret, c, "error replaying accounting; %s", bch2_err_str(ret)))
			goto err;

		k->overwritten = true;
	}

	set_bit(BCH_FS_accounting_replay_done, &c->flags);

	/*
	 * First, attempt to replay keys in sorted order. This is more
	 * efficient - better locality of btree access -  but some might fail if
	 * that would cause a journal deadlock.
	 */
	darray_for_each(*keys, k) {
		cond_resched();

		/*
		 * k->allocated means the key wasn't read in from the journal,
		 * rather it was from early repair code
		 */
		if (k->allocated)
			immediate_flush = true;

		/* Skip fastpath if we're low on space in the journal */
		ret = c->journal.watermark ? -1 :
			commit_do(trans, NULL, NULL,
				  BCH_TRANS_COMMIT_no_enospc|
				  BCH_TRANS_COMMIT_journal_reclaim|
				  BCH_TRANS_COMMIT_skip_accounting_apply|
				  (!k->allocated ? BCH_TRANS_COMMIT_no_journal_res : 0),
			     bch2_journal_replay_key(trans, k));
		BUG_ON(!ret && !k->overwritten && k->k->k.type != KEY_TYPE_accounting);
		if (ret) {
			ret = darray_push(&keys_sorted, k);
			if (ret)
				goto err;
		}
	}

	bch2_trans_unlock_long(trans);
	/*
	 * Now, replay any remaining keys in the order in which they appear in
	 * the journal, unpinning those journal entries as we go:
	 */
	sort_nonatomic(keys_sorted.data, keys_sorted.nr,
		       sizeof(keys_sorted.data[0]),
		       journal_sort_seq_cmp, NULL);

	darray_for_each(keys_sorted, kp) {
		cond_resched();

		struct journal_key *k = *kp;

		if (k->journal_seq)
			replay_now_at(j, k->journal_seq);
		else
			replay_now_at(j, j->replay_journal_seq_end);

		ret = commit_do(trans, NULL, NULL,
				BCH_TRANS_COMMIT_no_enospc|
				BCH_TRANS_COMMIT_skip_accounting_apply|
				(!k->allocated
				 ? BCH_TRANS_COMMIT_no_journal_res|BCH_WATERMARK_reclaim
				 : 0),
			     bch2_journal_replay_key(trans, k));
		if (ret) {
			struct printbuf buf = PRINTBUF;
			bch2_btree_id_level_to_text(&buf, k->btree_id, k->level);
			bch_err_msg(c, ret, "while replaying key at %s:", buf.buf);
			printbuf_exit(&buf);
			goto err;
		}

		BUG_ON(k->btree_id != BTREE_ID_accounting && !k->overwritten);
	}

	/*
	 * We need to put our btree_trans before calling flush_all_pins(), since
	 * that will use a btree_trans internally
	 */
	bch2_trans_put(trans);
	trans = NULL;

	if (!c->opts.retain_recovery_info &&
	    c->recovery.pass_done >= BCH_RECOVERY_PASS_journal_replay)
		bch2_journal_keys_put_initial(c);

	replay_now_at(j, j->replay_journal_seq_end);
	j->replay_journal_seq = 0;

	bch2_journal_set_replay_done(j);

	/* if we did any repair, flush it immediately */
	if (immediate_flush) {
		bch2_journal_flush_all_pins(&c->journal);
		ret = bch2_journal_meta(&c->journal);
	}

	if (keys->nr)
		bch2_journal_log_msg(c, "journal replay finished");
err:
	if (trans)
		bch2_trans_put(trans);
	darray_exit(&keys_sorted);
	bch_err_fn(c, ret);
	return ret;
}

/* journal replay early: */

static int journal_replay_entry_early(struct bch_fs *c,
				      struct jset_entry *entry)
{
	int ret = 0;

	switch (entry->type) {
	case BCH_JSET_ENTRY_btree_root: {

		if (unlikely(!entry->u64s))
			return 0;

		if (fsck_err_on(entry->btree_id >= BTREE_ID_NR_MAX,
				c, invalid_btree_id,
				"invalid btree id %u (max %u)",
				entry->btree_id, BTREE_ID_NR_MAX))
			return 0;

		while (entry->btree_id >= c->btree_roots_extra.nr + BTREE_ID_NR) {
			ret = darray_push(&c->btree_roots_extra, (struct btree_root) { NULL });
			if (ret)
				return ret;
		}

		struct btree_root *r = bch2_btree_id_root(c, entry->btree_id);

		r->level = entry->level;
		bkey_copy(&r->key, (struct bkey_i *) entry->start);
		r->error = 0;
		r->alive = true;
		break;
	}
	case BCH_JSET_ENTRY_usage: {
		struct jset_entry_usage *u =
			container_of(entry, struct jset_entry_usage, entry);

		switch (entry->btree_id) {
		case BCH_FS_USAGE_key_version:
			atomic64_set(&c->key_version, le64_to_cpu(u->v));
			break;
		}
		break;
	}
	case BCH_JSET_ENTRY_blacklist: {
		struct jset_entry_blacklist *bl_entry =
			container_of(entry, struct jset_entry_blacklist, entry);

		ret = bch2_journal_seq_blacklist_add(c,
				le64_to_cpu(bl_entry->seq),
				le64_to_cpu(bl_entry->seq) + 1);
		break;
	}
	case BCH_JSET_ENTRY_blacklist_v2: {
		struct jset_entry_blacklist_v2 *bl_entry =
			container_of(entry, struct jset_entry_blacklist_v2, entry);

		ret = bch2_journal_seq_blacklist_add(c,
				le64_to_cpu(bl_entry->start),
				le64_to_cpu(bl_entry->end) + 1);
		break;
	}
	case BCH_JSET_ENTRY_clock: {
		struct jset_entry_clock *clock =
			container_of(entry, struct jset_entry_clock, entry);

		atomic64_set(&c->io_clock[clock->rw].now, le64_to_cpu(clock->time));
	}
	}
fsck_err:
	return ret;
}

static int journal_replay_early(struct bch_fs *c,
				struct bch_sb_field_clean *clean)
{
	if (clean) {
		for (struct jset_entry *entry = clean->start;
		     entry != vstruct_end(&clean->field);
		     entry = vstruct_next(entry)) {
			int ret = journal_replay_entry_early(c, entry);
			if (ret)
				return ret;
		}
	} else {
		struct genradix_iter iter;
		struct journal_replay *i, **_i;

		genradix_for_each(&c->journal_entries, iter, _i) {
			i = *_i;

			if (journal_replay_ignore(i))
				continue;

			vstruct_for_each(&i->j, entry) {
				int ret = journal_replay_entry_early(c, entry);
				if (ret)
					return ret;
			}
		}
	}

	return 0;
}

/* sb clean section: */

static int read_btree_roots(struct bch_fs *c)
{
	struct printbuf buf = PRINTBUF;
	int ret = 0;

	for (unsigned i = 0; i < btree_id_nr_alive(c); i++) {
		struct btree_root *r = bch2_btree_id_root(c, i);

		if (!r->alive)
			continue;

		printbuf_reset(&buf);
		bch2_btree_id_level_to_text(&buf, i, r->level);

		if (mustfix_fsck_err_on((ret = r->error),
					c, btree_root_bkey_invalid,
					"invalid btree root %s",
					buf.buf) ||
		    mustfix_fsck_err_on((ret = r->error = bch2_btree_root_read(c, i, &r->key, r->level)),
					c, btree_root_read_error,
					"error reading btree root %s: %s",
					buf.buf, bch2_err_str(ret))) {
			if (btree_id_is_alloc(i))
				r->error = 0;
			ret = 0;
		}
	}

	for (unsigned i = 0; i < BTREE_ID_NR; i++) {
		struct btree_root *r = bch2_btree_id_root(c, i);

		if (!r->b && !r->error) {
			r->alive = false;
			r->level = 0;
			bch2_btree_root_alloc_fake(c, i, 0);
		}
	}
fsck_err:
	printbuf_exit(&buf);
	return ret;
}

static bool check_version_upgrade(struct bch_fs *c)
{
	unsigned latest_version	= bcachefs_metadata_version_current;
	unsigned latest_compatible = min(latest_version,
					 bch2_latest_compatible_version(c->sb.version));
	unsigned old_version = c->sb.version_upgrade_complete ?: c->sb.version;
	unsigned new_version = 0;
	bool ret = false;

	if (old_version < bcachefs_metadata_required_upgrade_below) {
		if (c->opts.version_upgrade == BCH_VERSION_UPGRADE_incompatible ||
		    latest_compatible < bcachefs_metadata_required_upgrade_below)
			new_version = latest_version;
		else
			new_version = latest_compatible;
	} else {
		switch (c->opts.version_upgrade) {
		case BCH_VERSION_UPGRADE_compatible:
			new_version = latest_compatible;
			break;
		case BCH_VERSION_UPGRADE_incompatible:
			new_version = latest_version;
			break;
		case BCH_VERSION_UPGRADE_none:
			new_version = min(old_version, latest_version);
			break;
		}
	}

	if (new_version > old_version) {
		struct printbuf buf = PRINTBUF;

		if (old_version < bcachefs_metadata_required_upgrade_below)
			prt_str(&buf, "Version upgrade required:\n");

		if (old_version != c->sb.version) {
			prt_str(&buf, "Version upgrade from ");
			bch2_version_to_text(&buf, c->sb.version_upgrade_complete);
			prt_str(&buf, " to ");
			bch2_version_to_text(&buf, c->sb.version);
			prt_str(&buf, " incomplete\n");
		}

		prt_printf(&buf, "Doing %s version upgrade from ",
			   BCH_VERSION_MAJOR(old_version) != BCH_VERSION_MAJOR(new_version)
			   ? "incompatible" : "compatible");
		bch2_version_to_text(&buf, old_version);
		prt_str(&buf, " to ");
		bch2_version_to_text(&buf, new_version);
		prt_newline(&buf);

		struct bch_sb_field_ext *ext = bch2_sb_field_get(c->disk_sb.sb, ext);
		__le64 passes = ext->recovery_passes_required[0];
		bch2_sb_set_upgrade(c, old_version, new_version);
		passes = ext->recovery_passes_required[0] & ~passes;

		if (passes) {
			prt_str(&buf, "  running recovery passes: ");
			prt_bitflags(&buf, bch2_recovery_passes,
				     bch2_recovery_passes_from_stable(le64_to_cpu(passes)));
		}

		bch_notice(c, "%s", buf.buf);
		printbuf_exit(&buf);

		ret = true;
	}

	if (new_version > c->sb.version_incompat_allowed &&
	    c->opts.version_upgrade == BCH_VERSION_UPGRADE_incompatible) {
		struct printbuf buf = PRINTBUF;

		prt_str(&buf, "Now allowing incompatible features up to ");
		bch2_version_to_text(&buf, new_version);
		prt_str(&buf, ", previously allowed up to ");
		bch2_version_to_text(&buf, c->sb.version_incompat_allowed);
		prt_newline(&buf);

		bch_notice(c, "%s", buf.buf);
		printbuf_exit(&buf);

		ret = true;
	}

	if (ret)
		bch2_sb_upgrade(c, new_version,
				c->opts.version_upgrade == BCH_VERSION_UPGRADE_incompatible);

	return ret;
}

int bch2_fs_recovery(struct bch_fs *c)
{
	struct bch_sb_field_clean *clean = NULL;
	struct jset *last_journal_entry = NULL;
	u64 last_seq = 0, blacklist_seq, journal_seq;
	int ret = 0;

	if (c->sb.clean) {
		clean = bch2_read_superblock_clean(c);
		ret = PTR_ERR_OR_ZERO(clean);
		if (ret)
			goto err;

		bch_info(c, "recovering from clean shutdown, journal seq %llu",
			 le64_to_cpu(clean->journal_seq));
	} else {
		bch_info(c, "recovering from unclean shutdown");
	}

	if (!(c->sb.features & (1ULL << BCH_FEATURE_new_extent_overwrite))) {
		bch_err(c, "feature new_extent_overwrite not set, filesystem no longer supported");
		ret = -EINVAL;
		goto err;
	}

	if (!c->sb.clean &&
	    !(c->sb.features & (1ULL << BCH_FEATURE_extents_above_btree_updates))) {
		bch_err(c, "filesystem needs recovery from older version; run fsck from older bcachefs-tools to fix");
		ret = -EINVAL;
		goto err;
	}

	if (c->opts.norecovery) {
		c->opts.recovery_pass_last = c->opts.recovery_pass_last
			? min(c->opts.recovery_pass_last, BCH_RECOVERY_PASS_snapshots_read)
			: BCH_RECOVERY_PASS_snapshots_read;
		c->opts.nochanges = true;
<<<<<<< HEAD
=======
	}

	if (c->opts.nochanges)
		c->opts.read_only = true;

	if (c->opts.journal_rewind) {
		bch_info(c, "rewinding journal, fsck required");
		c->opts.fsck = true;
	}

	if (go_rw_in_recovery(c)) {
		/*
		 * start workqueues/kworkers early - kthread creation checks for
		 * pending signals, which is _very_ annoying
		 */
		ret = bch2_fs_init_rw(c);
		if (ret)
			goto err;
>>>>>>> cda2b2d6
	}

	if (c->opts.nochanges)
		c->opts.read_only = true;

	mutex_lock(&c->sb_lock);
	struct bch_sb_field_ext *ext = bch2_sb_field_get(c->disk_sb.sb, ext);
	bool write_sb = false;

	if (BCH_SB_HAS_TOPOLOGY_ERRORS(c->disk_sb.sb)) {
		ext->recovery_passes_required[0] |=
			cpu_to_le64(bch2_recovery_passes_to_stable(BIT_ULL(BCH_RECOVERY_PASS_check_topology)));
		write_sb = true;
	}

	u64 sb_passes = bch2_recovery_passes_from_stable(le64_to_cpu(ext->recovery_passes_required[0]));
	if (sb_passes) {
		struct printbuf buf = PRINTBUF;
		prt_str(&buf, "superblock requires following recovery passes to be run:\n  ");
		prt_bitflags(&buf, bch2_recovery_passes, sb_passes);
		bch_info(c, "%s", buf.buf);
		printbuf_exit(&buf);
	}

	if (bch2_check_version_downgrade(c)) {
		struct printbuf buf = PRINTBUF;

		prt_str(&buf, "Version downgrade required:");

		__le64 passes = ext->recovery_passes_required[0];
		bch2_sb_set_downgrade(c,
				      BCH_VERSION_MINOR(bcachefs_metadata_version_current),
				      BCH_VERSION_MINOR(c->sb.version));
		passes = ext->recovery_passes_required[0] & ~passes;
		if (passes) {
			prt_str(&buf, "\n  running recovery passes: ");
			prt_bitflags(&buf, bch2_recovery_passes,
				     bch2_recovery_passes_from_stable(le64_to_cpu(passes)));
		}

		bch_info(c, "%s", buf.buf);
		printbuf_exit(&buf);
		write_sb = true;
	}

	if (check_version_upgrade(c))
		write_sb = true;

	c->opts.recovery_passes |= bch2_recovery_passes_from_stable(le64_to_cpu(ext->recovery_passes_required[0]));

	if (c->sb.version_upgrade_complete < bcachefs_metadata_version_autofix_errors) {
		SET_BCH_SB_ERROR_ACTION(c->disk_sb.sb, BCH_ON_ERROR_fix_safe);
		write_sb = true;
	}

	if (write_sb)
		bch2_write_super(c);
	mutex_unlock(&c->sb_lock);

	if (c->sb.clean)
		set_bit(BCH_FS_clean_recovery, &c->flags);
	if (c->opts.fsck)
		set_bit(BCH_FS_in_fsck, &c->flags);
	set_bit(BCH_FS_in_recovery, &c->flags);

	ret = bch2_blacklist_table_initialize(c);
	if (ret) {
		bch_err(c, "error initializing blacklist table");
		goto err;
	}

	bch2_journal_pos_from_member_info_resume(c);

	if (!c->sb.clean || c->opts.retain_recovery_info) {
		struct genradix_iter iter;
		struct journal_replay **i;

		bch_verbose(c, "starting journal read");
		ret = bch2_journal_read(c, &last_seq, &blacklist_seq, &journal_seq);
		if (ret)
			goto err;

		/*
		 * note: cmd_list_journal needs the blacklist table fully up to date so
		 * it can asterisk ignored journal entries:
		 */
		if (c->opts.read_journal_only)
			goto out;

		genradix_for_each_reverse(&c->journal_entries, iter, i)
			if (!journal_replay_ignore(*i)) {
				last_journal_entry = &(*i)->j;
				break;
			}

		if (mustfix_fsck_err_on(c->sb.clean &&
					last_journal_entry &&
					!journal_entry_empty(last_journal_entry), c,
				clean_but_journal_not_empty,
				"filesystem marked clean but journal not empty")) {
			c->sb.compat &= ~(1ULL << BCH_COMPAT_alloc_info);
			SET_BCH_SB_CLEAN(c->disk_sb.sb, false);
			c->sb.clean = false;
		}

		if (!last_journal_entry) {
			fsck_err_on(!c->sb.clean, c,
				    dirty_but_no_journal_entries,
				    "no journal entries found");
			if (clean)
				goto use_clean;

			genradix_for_each_reverse(&c->journal_entries, iter, i)
				if (*i) {
					last_journal_entry = &(*i)->j;
					(*i)->ignore_blacklisted = false;
					(*i)->ignore_not_dirty= false;
					/*
					 * This was probably a NO_FLUSH entry,
					 * so last_seq was garbage - but we know
					 * we're only using a single journal
					 * entry, set it here:
					 */
					(*i)->j.last_seq = (*i)->j.seq;
					break;
				}
		}

		ret = bch2_journal_keys_sort(c);
		if (ret)
			goto err;

		if (c->sb.clean && last_journal_entry) {
			ret = bch2_verify_superblock_clean(c, &clean,
						      last_journal_entry);
			if (ret)
				goto err;
		}
	} else {
use_clean:
		if (!clean) {
			bch_err(c, "no superblock clean section found");
			ret = bch_err_throw(c, fsck_repair_impossible);
			goto err;

		}
		blacklist_seq = journal_seq = le64_to_cpu(clean->journal_seq) + 1;
	}

	c->journal_replay_seq_start	= last_seq;
	c->journal_replay_seq_end	= blacklist_seq - 1;

	zero_out_btree_mem_ptr(&c->journal_keys);

	ret = journal_replay_early(c, clean);
	if (ret)
		goto err;

	ret = bch2_fs_resize_on_mount(c);
	if (ret) {
		up_write(&c->state_lock);
		goto err;
	}

	if (c->sb.features & BIT_ULL(BCH_FEATURE_small_image)) {
		bch_info(c, "filesystem is an unresized image file, mounting ro");
		c->opts.read_only = true;
	}

	if (!c->opts.read_only &&
	    (c->sb.features & BIT_ULL(BCH_FEATURE_no_alloc_info))) {
		bch_info(c, "mounting a filesystem with no alloc info read-write; will recreate");

		bch2_reconstruct_alloc(c);
	} else if (c->opts.reconstruct_alloc) {
		bch2_journal_log_msg(c, "dropping alloc info");
		bch_info(c, "dropping and reconstructing all alloc info");

		bch2_reconstruct_alloc(c);
	}

	if (c->sb.features & BIT_ULL(BCH_FEATURE_no_alloc_info)) {
		/* We can't go RW to fix errors without alloc info */
		if (c->opts.fix_errors == FSCK_FIX_yes ||
		    c->opts.fix_errors == FSCK_FIX_ask)
			c->opts.fix_errors = FSCK_FIX_no;
		if (c->opts.errors == BCH_ON_ERROR_fix_safe)
			c->opts.errors = BCH_ON_ERROR_continue;
	}

	/*
	 * After an unclean shutdown, skip then next few journal sequence
	 * numbers as they may have been referenced by btree writes that
	 * happened before their corresponding journal writes - those btree
	 * writes need to be ignored, by skipping and blacklisting the next few
	 * journal sequence numbers:
	 */
	if (!c->sb.clean)
		journal_seq += JOURNAL_BUF_NR * 4;

	if (blacklist_seq != journal_seq) {
		ret =   bch2_journal_log_msg(c, "blacklisting entries %llu-%llu",
					     blacklist_seq, journal_seq) ?:
			bch2_journal_seq_blacklist_add(c,
					blacklist_seq, journal_seq);
		if (ret) {
			bch_err_msg(c, ret, "error creating new journal seq blacklist entry");
			goto err;
		}
	}

	ret =   bch2_journal_log_msg(c, "starting journal at entry %llu, replaying %llu-%llu",
				     journal_seq, last_seq, blacklist_seq - 1) ?:
		bch2_fs_journal_start(&c->journal, last_seq, journal_seq);
	if (ret)
		goto err;

	/*
	 * Skip past versions that might have possibly been used (as nonces),
	 * but hadn't had their pointers written:
	 */
	if (c->sb.encryption_type && !c->sb.clean)
		atomic64_add(1 << 16, &c->key_version);

	ret = read_btree_roots(c);
	if (ret)
		goto err;

	set_bit(BCH_FS_btree_running, &c->flags);

	ret = bch2_sb_set_upgrade_extra(c);
	if (ret)
		goto err;

	ret = bch2_run_recovery_passes(c, 0);
	if (ret)
		goto err;

	/*
	 * Normally set by the appropriate recovery pass: when cleared, this
	 * indicates we're in early recovery and btree updates should be done by
	 * being applied to the journal replay keys. _Must_ be cleared before
	 * multithreaded use:
	 */
	set_bit(BCH_FS_may_go_rw, &c->flags);
	clear_bit(BCH_FS_in_fsck, &c->flags);

	/* in case we don't run journal replay, i.e. norecovery mode */
	set_bit(BCH_FS_accounting_replay_done, &c->flags);

	bch2_async_btree_node_rewrites_flush(c);

	/* fsync if we fixed errors */
	if (test_bit(BCH_FS_errors_fixed, &c->flags)) {
		bch2_journal_flush_all_pins(&c->journal);
		bch2_journal_meta(&c->journal);
	}

	/* If we fixed errors, verify that fs is actually clean now: */
	if (IS_ENABLED(CONFIG_BCACHEFS_DEBUG) &&
	    test_bit(BCH_FS_errors_fixed, &c->flags) &&
	    !test_bit(BCH_FS_errors_not_fixed, &c->flags) &&
	    !test_bit(BCH_FS_error, &c->flags)) {
		bch2_flush_fsck_errs(c);

		bch_info(c, "Fixed errors, running fsck a second time to verify fs is clean");
		clear_bit(BCH_FS_errors_fixed, &c->flags);

		ret = bch2_run_recovery_passes(c,
			BCH_RECOVERY_PASS_check_alloc_info);
		if (ret)
			goto err;

		if (test_bit(BCH_FS_errors_fixed, &c->flags) ||
		    test_bit(BCH_FS_errors_not_fixed, &c->flags)) {
			bch_err(c, "Second fsck run was not clean");
			set_bit(BCH_FS_errors_not_fixed, &c->flags);
		}

		set_bit(BCH_FS_errors_fixed, &c->flags);
	}

	if (enabled_qtypes(c)) {
		bch_verbose(c, "reading quotas");
		ret = bch2_fs_quota_read(c);
		if (ret)
			goto err;
		bch_verbose(c, "quotas done");
	}

	mutex_lock(&c->sb_lock);
	ext = bch2_sb_field_get(c->disk_sb.sb, ext);
	write_sb = false;

	if (BCH_SB_VERSION_UPGRADE_COMPLETE(c->disk_sb.sb) != le16_to_cpu(c->disk_sb.sb->version)) {
		SET_BCH_SB_VERSION_UPGRADE_COMPLETE(c->disk_sb.sb, le16_to_cpu(c->disk_sb.sb->version));
		write_sb = true;
	}

	if (!test_bit(BCH_FS_error, &c->flags) &&
	    !(c->disk_sb.sb->compat[0] & cpu_to_le64(1ULL << BCH_COMPAT_alloc_info))) {
		c->disk_sb.sb->compat[0] |= cpu_to_le64(1ULL << BCH_COMPAT_alloc_info);
		write_sb = true;
	}

	if (!test_bit(BCH_FS_error, &c->flags) &&
	    !bch2_is_zero(ext->errors_silent, sizeof(ext->errors_silent))) {
		memset(ext->errors_silent, 0, sizeof(ext->errors_silent));
		write_sb = true;
	}

	if (c->opts.fsck &&
	    !test_bit(BCH_FS_error, &c->flags) &&
	    c->recovery.pass_done == BCH_RECOVERY_PASS_NR - 1 &&
	    ext->btrees_lost_data) {
		ext->btrees_lost_data = 0;
		write_sb = true;
	}

	if (c->opts.fsck &&
	    !test_bit(BCH_FS_error, &c->flags) &&
	    !test_bit(BCH_FS_errors_not_fixed, &c->flags)) {
		SET_BCH_SB_HAS_ERRORS(c->disk_sb.sb, 0);
		SET_BCH_SB_HAS_TOPOLOGY_ERRORS(c->disk_sb.sb, 0);
		write_sb = true;
	}

	if (bch2_blacklist_entries_gc(c))
		write_sb = true;

	if (write_sb)
		bch2_write_super(c);
	mutex_unlock(&c->sb_lock);

	if (!(c->sb.compat & (1ULL << BCH_COMPAT_extents_above_btree_updates_done)) ||
	    c->sb.version_min < bcachefs_metadata_version_btree_ptr_sectors_written) {
		struct bch_move_stats stats;

		bch2_move_stats_init(&stats, "recovery");

		struct printbuf buf = PRINTBUF;
		bch2_version_to_text(&buf, c->sb.version_min);
		bch_info(c, "scanning for old btree nodes: min_version %s", buf.buf);
		printbuf_exit(&buf);

		ret =   bch2_fs_read_write_early(c) ?:
			bch2_scan_old_btree_nodes(c, &stats);
		if (ret)
			goto err;
		bch_info(c, "scanning for old btree nodes done");
	}

	ret = 0;
out:
	bch2_flush_fsck_errs(c);

	if (!ret &&
	    test_bit(BCH_FS_need_delete_dead_snapshots, &c->flags) &&
	    !c->opts.nochanges) {
		bch2_fs_read_write_early(c);
		bch2_delete_dead_snapshots_async(c);
	}

	bch_err_fn(c, ret);
final_out:
	if (!IS_ERR(clean))
		kfree(clean);
	return ret;
err:
fsck_err:
	{
		struct printbuf buf = PRINTBUF;
		bch2_log_msg_start(c, &buf);

		prt_printf(&buf, "error in recovery: %s\n", bch2_err_str(ret));
		bch2_fs_emergency_read_only2(c, &buf);

		bch2_print_str(c, KERN_ERR, buf.buf);
		printbuf_exit(&buf);
	}
	goto final_out;
}

int bch2_fs_initialize(struct bch_fs *c)
{
	struct bch_inode_unpacked root_inode, lostfound_inode;
	struct bkey_inode_buf packed_inode;
	struct qstr lostfound = QSTR("lost+found");
	struct bch_member *m;
	int ret;

	bch_notice(c, "initializing new filesystem");
	set_bit(BCH_FS_new_fs, &c->flags);

	mutex_lock(&c->sb_lock);
	c->disk_sb.sb->compat[0] |= cpu_to_le64(1ULL << BCH_COMPAT_extents_above_btree_updates_done);
	c->disk_sb.sb->compat[0] |= cpu_to_le64(1ULL << BCH_COMPAT_bformat_overflow_done);

	bch2_check_version_downgrade(c);

	if (c->opts.version_upgrade != BCH_VERSION_UPGRADE_none) {
		bch2_sb_upgrade(c, bcachefs_metadata_version_current, false);
		SET_BCH_SB_VERSION_UPGRADE_COMPLETE(c->disk_sb.sb, bcachefs_metadata_version_current);
		bch2_write_super(c);
	}

	for_each_member_device(c, ca) {
		m = bch2_members_v2_get_mut(c->disk_sb.sb, ca->dev_idx);
		SET_BCH_MEMBER_FREESPACE_INITIALIZED(m, false);
		ca->mi = bch2_mi_to_cpu(m);
	}

	bch2_write_super(c);
	mutex_unlock(&c->sb_lock);

	set_bit(BCH_FS_btree_running, &c->flags);
	set_bit(BCH_FS_may_go_rw, &c->flags);

	for (unsigned i = 0; i < BTREE_ID_NR; i++)
		bch2_btree_root_alloc_fake(c, i, 0);

	ret = bch2_fs_journal_alloc(c);
	if (ret)
		goto err;

	/*
	 * journal_res_get() will crash if called before this has
	 * set up the journal.pin FIFO and journal.cur pointer:
	 */
	ret = bch2_fs_journal_start(&c->journal, 1, 1);
	if (ret)
		goto err;

	ret = bch2_fs_read_write_early(c);
	if (ret)
		goto err;

	set_bit(BCH_FS_accounting_replay_done, &c->flags);
	bch2_journal_set_replay_done(&c->journal);

	for_each_member_device(c, ca) {
		ret = bch2_dev_usage_init(ca, false);
		if (ret) {
			bch2_dev_put(ca);
			goto err;
		}
	}

	/*
	 * Write out the superblock and journal buckets, now that we can do
	 * btree updates
	 */
	bch_verbose(c, "marking superblocks");
	ret = bch2_trans_mark_dev_sbs(c);
	bch_err_msg(c, ret, "marking superblocks");
	if (ret)
		goto err;

	ret = bch2_fs_freespace_init(c);
	if (ret)
		goto err;

	ret = bch2_initialize_subvolumes(c);
	if (ret)
		goto err;

	bch_verbose(c, "reading snapshots table");
	ret = bch2_snapshots_read(c);
	if (ret)
		goto err;
	bch_verbose(c, "reading snapshots done");

	bch2_inode_init(c, &root_inode, 0, 0, S_IFDIR|0755, 0, NULL);
	root_inode.bi_inum	= BCACHEFS_ROOT_INO;
	root_inode.bi_subvol	= BCACHEFS_ROOT_SUBVOL;
	bch2_inode_pack(&packed_inode, &root_inode);
	packed_inode.inode.k.p.snapshot = U32_MAX;

	ret = bch2_btree_insert(c, BTREE_ID_inodes, &packed_inode.inode.k_i, NULL, 0, 0);
	bch_err_msg(c, ret, "creating root directory");
	if (ret)
		goto err;

	bch2_inode_init_early(c, &lostfound_inode);

	ret = bch2_trans_commit_do(c, NULL, NULL, 0,
		bch2_create_trans(trans,
				  BCACHEFS_ROOT_SUBVOL_INUM,
				  &root_inode, &lostfound_inode,
				  &lostfound,
				  0, 0, S_IFDIR|0700, 0,
				  NULL, NULL, (subvol_inum) { 0 }, 0));
	bch_err_msg(c, ret, "creating lost+found");
	if (ret)
		goto err;

	c->recovery.pass_done = BCH_RECOVERY_PASS_NR - 1;

	bch2_copygc_wakeup(c);
	bch2_rebalance_wakeup(c);

	if (enabled_qtypes(c)) {
		ret = bch2_fs_quota_read(c);
		if (ret)
			goto err;
	}

	ret = bch2_journal_flush(&c->journal);
	bch_err_msg(c, ret, "writing first journal entry");
	if (ret)
		goto err;

	mutex_lock(&c->sb_lock);
	SET_BCH_SB_INITIALIZED(c->disk_sb.sb, true);
	SET_BCH_SB_CLEAN(c->disk_sb.sb, false);

	bch2_write_super(c);
	mutex_unlock(&c->sb_lock);

	c->recovery.curr_pass = BCH_RECOVERY_PASS_NR;
	return 0;
err:
	bch_err_fn(c, ret);
	return ret;
}<|MERGE_RESOLUTION|>--- conflicted
+++ resolved
@@ -273,18 +273,6 @@
 		goto out;
 
 	struct btree_path *path = btree_iter_path(trans, &iter);
-<<<<<<< HEAD
-	if (unlikely(!btree_path_node(path, k->level) &&
-		     !k->allocated)) {
-		struct bch_fs *c = trans->c;
-
-		if (!(c->recovery.passes_complete & (BIT_ULL(BCH_RECOVERY_PASS_scan_for_btree_nodes)|
-						     BIT_ULL(BCH_RECOVERY_PASS_check_topology)))) {
-			bch_err(c, "have key in journal replay for btree depth that does not exist, confused");
-			ret = -EINVAL;
-		}
-#if 0
-=======
 	if (unlikely(!btree_path_node(path, k->level))) {
 		struct bch_fs *c = trans->c;
 
@@ -308,15 +296,12 @@
 			goto out;
 		}
 
->>>>>>> cda2b2d6
 		bch2_trans_iter_exit(trans, &iter);
 		bch2_trans_node_iter_init(trans, &iter, k->btree_id, k->k->k.p,
 					  BTREE_MAX_DEPTH, 0, iter_flags);
 		ret =   bch2_btree_iter_traverse(trans, &iter) ?:
 			bch2_btree_increase_depth(trans, iter.path, 0) ?:
 			-BCH_ERR_transaction_restart_nested;
-#endif
-		k->overwritten = true;
 		goto out;
 	}
 
@@ -779,8 +764,6 @@
 			? min(c->opts.recovery_pass_last, BCH_RECOVERY_PASS_snapshots_read)
 			: BCH_RECOVERY_PASS_snapshots_read;
 		c->opts.nochanges = true;
-<<<<<<< HEAD
-=======
 	}
 
 	if (c->opts.nochanges)
@@ -799,11 +782,7 @@
 		ret = bch2_fs_init_rw(c);
 		if (ret)
 			goto err;
->>>>>>> cda2b2d6
-	}
-
-	if (c->opts.nochanges)
-		c->opts.read_only = true;
+	}
 
 	mutex_lock(&c->sb_lock);
 	struct bch_sb_field_ext *ext = bch2_sb_field_get(c->disk_sb.sb, ext);
