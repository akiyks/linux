// SPDX-License-Identifier: GPL-2.0

#include "bcachefs.h"
#include "bcachefs_ioctl.h"
#include "bkey_buf.h"
#include "btree_cache.h"
#include "btree_update.h"
#include "buckets.h"
#include "darray.h"
#include "dirent.h"
#include "error.h"
#include "fs.h"
#include "fsck.h"
#include "inode.h"
#include "io_misc.h"
#include "keylist.h"
#include "namei.h"
#include "recovery_passes.h"
#include "snapshot.h"
#include "super.h"
#include "thread_with_file.h"
#include "xattr.h"

#include <linux/bsearch.h>
#include <linux/dcache.h> /* struct qstr */

static int dirent_points_to_inode_nowarn(struct bch_fs *c,
					 struct bkey_s_c_dirent d,
					 struct bch_inode_unpacked *inode)
{
	if (d.v->d_type == DT_SUBVOL
	    ? le32_to_cpu(d.v->d_child_subvol)	== inode->bi_subvol
	    : le64_to_cpu(d.v->d_inum)		== inode->bi_inum)
		return 0;
	return bch_err_throw(c, ENOENT_dirent_doesnt_match_inode);
}

static void dirent_inode_mismatch_msg(struct printbuf *out,
				      struct bch_fs *c,
				      struct bkey_s_c_dirent dirent,
				      struct bch_inode_unpacked *inode)
{
	prt_str(out, "inode points to dirent that does not point back:");
	prt_newline(out);
	bch2_bkey_val_to_text(out, c, dirent.s_c);
	prt_newline(out);
	bch2_inode_unpacked_to_text(out, inode);
}

static int dirent_points_to_inode(struct bch_fs *c,
				  struct bkey_s_c_dirent dirent,
				  struct bch_inode_unpacked *inode)
{
	int ret = dirent_points_to_inode_nowarn(c, dirent, inode);
	if (ret) {
		struct printbuf buf = PRINTBUF;
		dirent_inode_mismatch_msg(&buf, c, dirent, inode);
		bch_warn(c, "%s", buf.buf);
		printbuf_exit(&buf);
	}
	return ret;
}

/*
 * XXX: this is handling transaction restarts without returning
 * -BCH_ERR_transaction_restart_nested, this is not how we do things anymore:
 */
static s64 bch2_count_inode_sectors(struct btree_trans *trans, u64 inum,
				    u32 snapshot)
{
	u64 sectors = 0;

	int ret = for_each_btree_key_max(trans, iter, BTREE_ID_extents,
				SPOS(inum, 0, snapshot),
				POS(inum, U64_MAX),
				0, k, ({
		if (bkey_extent_is_allocation(k.k))
			sectors += k.k->size;
		0;
	}));

	return ret ?: sectors;
}

static s64 bch2_count_subdirs(struct btree_trans *trans, u64 inum,
				    u32 snapshot)
{
	u64 subdirs = 0;

	int ret = for_each_btree_key_max(trans, iter, BTREE_ID_dirents,
				    SPOS(inum, 0, snapshot),
				    POS(inum, U64_MAX),
				    0, k, ({
		if (k.k->type == KEY_TYPE_dirent &&
		    bkey_s_c_to_dirent(k).v->d_type == DT_DIR)
			subdirs++;
		0;
	}));

	return ret ?: subdirs;
}

static int subvol_lookup(struct btree_trans *trans, u32 subvol,
			 u32 *snapshot, u64 *inum)
{
	struct bch_subvolume s;
	int ret = bch2_subvolume_get(trans, subvol, false, &s);

	*snapshot = le32_to_cpu(s.snapshot);
	*inum = le64_to_cpu(s.inode);
	return ret;
}

static int lookup_dirent_in_snapshot(struct btree_trans *trans,
			   struct bch_hash_info hash_info,
			   subvol_inum dir, struct qstr *name,
			   u64 *target, unsigned *type, u32 snapshot)
{
	struct btree_iter iter;
	struct bkey_s_c k = bch2_hash_lookup_in_snapshot(trans, &iter, bch2_dirent_hash_desc,
							 &hash_info, dir, name, 0, snapshot);
	int ret = bkey_err(k);
	if (ret)
		return ret;

	struct bkey_s_c_dirent d = bkey_s_c_to_dirent(k);
	*target = le64_to_cpu(d.v->d_inum);
	*type = d.v->d_type;
	bch2_trans_iter_exit(trans, &iter);
	return 0;
}

/*
 * Find any subvolume associated with a tree of snapshots
 * We can't rely on master_subvol - it might have been deleted.
 */
static int find_snapshot_tree_subvol(struct btree_trans *trans,
				     u32 tree_id, u32 *subvol)
{
	struct btree_iter iter;
	struct bkey_s_c k;
	int ret;

	for_each_btree_key_norestart(trans, iter, BTREE_ID_snapshots, POS_MIN, 0, k, ret) {
		if (k.k->type != KEY_TYPE_snapshot)
			continue;

		struct bkey_s_c_snapshot s = bkey_s_c_to_snapshot(k);
		if (le32_to_cpu(s.v->tree) != tree_id)
			continue;

		if (s.v->subvol) {
			*subvol = le32_to_cpu(s.v->subvol);
			goto found;
		}
	}
	ret = bch_err_throw(trans->c, ENOENT_no_snapshot_tree_subvol);
found:
	bch2_trans_iter_exit(trans, &iter);
	return ret;
}

/* Get lost+found, create if it doesn't exist: */
static int lookup_lostfound(struct btree_trans *trans, u32 snapshot,
			    struct bch_inode_unpacked *lostfound,
			    u64 reattaching_inum)
{
	struct bch_fs *c = trans->c;
	struct qstr lostfound_str = QSTR("lost+found");
	struct btree_iter lostfound_iter = {};
	u64 inum = 0;
	unsigned d_type = 0;
	int ret;

	struct bch_snapshot_tree st;
	ret = bch2_snapshot_tree_lookup(trans,
			bch2_snapshot_tree(c, snapshot), &st);
	if (ret)
		return ret;

	u32 subvolid;
	ret = find_snapshot_tree_subvol(trans,
				bch2_snapshot_tree(c, snapshot), &subvolid);
	bch_err_msg(c, ret, "finding subvol associated with snapshot tree %u",
		    bch2_snapshot_tree(c, snapshot));
	if (ret)
		return ret;

	struct bch_subvolume subvol;
	ret = bch2_subvolume_get(trans, subvolid, false, &subvol);
	bch_err_msg(c, ret, "looking up subvol %u for snapshot %u", subvolid, snapshot);
	if (ret)
		return ret;

	if (!subvol.inode) {
		struct btree_iter iter;
		struct bkey_i_subvolume *subvol = bch2_bkey_get_mut_typed(trans, &iter,
				BTREE_ID_subvolumes, POS(0, subvolid),
				0, subvolume);
		ret = PTR_ERR_OR_ZERO(subvol);
		if (ret)
			return ret;

		subvol->v.inode = cpu_to_le64(reattaching_inum);
		bch2_trans_iter_exit(trans, &iter);
	}

	subvol_inum root_inum = {
		.subvol = subvolid,
		.inum = le64_to_cpu(subvol.inode)
	};

	struct bch_inode_unpacked root_inode;
	struct bch_hash_info root_hash_info;
	ret = bch2_inode_find_by_inum_snapshot(trans, root_inum.inum, snapshot, &root_inode, 0);
	bch_err_msg(c, ret, "looking up root inode %llu for subvol %u",
		    root_inum.inum, subvolid);
	if (ret)
		return ret;

	root_hash_info = bch2_hash_info_init(c, &root_inode);

	ret = lookup_dirent_in_snapshot(trans, root_hash_info, root_inum,
			      &lostfound_str, &inum, &d_type, snapshot);
	if (bch2_err_matches(ret, ENOENT))
		goto create_lostfound;

	bch_err_fn(c, ret);
	if (ret)
		return ret;

	if (d_type != DT_DIR) {
		bch_err(c, "error looking up lost+found: not a directory");
		return bch_err_throw(c, ENOENT_not_directory);
	}

	/*
	 * The bch2_check_dirents pass has already run, dangling dirents
	 * shouldn't exist here:
	 */
	ret = bch2_inode_find_by_inum_snapshot(trans, inum, snapshot, lostfound, 0);
	bch_err_msg(c, ret, "looking up lost+found %llu:%u in (root inode %llu, snapshot root %u)",
		    inum, snapshot, root_inum.inum, bch2_snapshot_root(c, snapshot));
	return ret;

create_lostfound:
	/*
	 * we always create lost+found in the root snapshot; we don't want
	 * different branches of the snapshot tree to have different lost+found
	 */
	snapshot = le32_to_cpu(st.root_snapshot);
	/*
	 * XXX: we could have a nicer log message here  if we had a nice way to
	 * walk backpointers to print a path
	 */
	struct printbuf path = PRINTBUF;
	ret = bch2_inum_to_path(trans, root_inum, &path);
	if (ret)
		goto err;

	bch_notice(c, "creating %s/lost+found in subvol %llu snapshot %u",
		   path.buf, root_inum.subvol, snapshot);
	printbuf_exit(&path);

	u64 now = bch2_current_time(c);
	u64 cpu = raw_smp_processor_id();

	bch2_inode_init_early(c, lostfound);
	bch2_inode_init_late(c, lostfound, now, 0, 0, S_IFDIR|0700, 0, &root_inode);
	lostfound->bi_dir = root_inode.bi_inum;
	lostfound->bi_snapshot = le32_to_cpu(st.root_snapshot);

	root_inode.bi_nlink++;

	ret = bch2_inode_create(trans, &lostfound_iter, lostfound, snapshot, cpu);
	if (ret)
		goto err;

	bch2_btree_iter_set_snapshot(trans, &lostfound_iter, snapshot);
	ret = bch2_btree_iter_traverse(trans, &lostfound_iter);
	if (ret)
		goto err;

	ret =   bch2_dirent_create_snapshot(trans,
				0, root_inode.bi_inum, snapshot, &root_hash_info,
				mode_to_type(lostfound->bi_mode),
				&lostfound_str,
				lostfound->bi_inum,
				&lostfound->bi_dir_offset,
				BTREE_UPDATE_internal_snapshot_node|
				STR_HASH_must_create) ?:
		bch2_inode_write_flags(trans, &lostfound_iter, lostfound,
				       BTREE_UPDATE_internal_snapshot_node);
err:
	bch_err_msg(c, ret, "creating lost+found");
	bch2_trans_iter_exit(trans, &lostfound_iter);
	return ret;
}

static inline bool inode_should_reattach(struct bch_inode_unpacked *inode)
{
	if (inode->bi_inum == BCACHEFS_ROOT_INO &&
	    inode->bi_subvol == BCACHEFS_ROOT_SUBVOL)
		return false;

	/*
	 * Subvolume roots are special: older versions of subvolume roots may be
	 * disconnected, it's only the newest version that matters.
	 *
	 * We only keep a single dirent pointing to a subvolume root, i.e.
	 * older versions of snapshots will not have a different dirent pointing
	 * to the same subvolume root.
	 *
	 * This is because dirents that point to subvolumes are only visible in
	 * the parent subvolume - versioning is not needed - and keeping them
	 * around would break fsck, because when we're crossing subvolumes we
	 * don't have a consistent snapshot ID to do check the inode <-> dirent
	 * relationships.
	 *
	 * Thus, a subvolume root that's been renamed after a snapshot will have
	 * a disconnected older version - that's expected.
	 *
	 * Note that taking a snapshot always updates the root inode (to update
	 * the dirent backpointer), so a subvolume root inode with
	 * BCH_INODE_has_child_snapshot is never visible.
	 */
	if (inode->bi_subvol &&
	    (inode->bi_flags & BCH_INODE_has_child_snapshot))
		return false;

	return !bch2_inode_has_backpointer(inode) &&
		!(inode->bi_flags & BCH_INODE_unlinked);
}

static int maybe_delete_dirent(struct btree_trans *trans, struct bpos d_pos, u32 snapshot)
{
	struct btree_iter iter;
	struct bkey_s_c k = bch2_bkey_get_iter(trans, &iter, BTREE_ID_dirents,
					SPOS(d_pos.inode, d_pos.offset, snapshot),
					BTREE_ITER_intent|
					BTREE_ITER_with_updates);
	int ret = bkey_err(k);
	if (ret)
		return ret;

	if (bpos_eq(k.k->p, d_pos)) {
		/*
		 * delet_at() doesn't work because the update path doesn't
		 * internally use BTREE_ITER_with_updates yet
		 */
		struct bkey_i *k = bch2_trans_kmalloc(trans, sizeof(*k));
		ret = PTR_ERR_OR_ZERO(k);
		if (ret)
			goto err;

		bkey_init(&k->k);
		k->k.type = KEY_TYPE_whiteout;
		k->k.p = iter.pos;
		ret = bch2_trans_update(trans, &iter, k, BTREE_UPDATE_internal_snapshot_node);
	}
err:
	bch2_trans_iter_exit(trans, &iter);
	return ret;
}

static int reattach_inode(struct btree_trans *trans, struct bch_inode_unpacked *inode)
{
	struct bch_fs *c = trans->c;
	struct bch_inode_unpacked lostfound;
	char name_buf[20];
	int ret;

	u32 dirent_snapshot = inode->bi_snapshot;
	if (inode->bi_subvol) {
		inode->bi_parent_subvol = BCACHEFS_ROOT_SUBVOL;

		struct btree_iter subvol_iter;
		struct bkey_i_subvolume *subvol =
			bch2_bkey_get_mut_typed(trans, &subvol_iter,
						BTREE_ID_subvolumes, POS(0, inode->bi_subvol),
						0, subvolume);
		ret = PTR_ERR_OR_ZERO(subvol);
		if (ret)
			return ret;

		subvol->v.fs_path_parent = BCACHEFS_ROOT_SUBVOL;
		bch2_trans_iter_exit(trans, &subvol_iter);

		u64 root_inum;
		ret = subvol_lookup(trans, inode->bi_parent_subvol,
				    &dirent_snapshot, &root_inum);
		if (ret)
			return ret;

		snprintf(name_buf, sizeof(name_buf), "subvol-%u", inode->bi_subvol);
	} else {
		snprintf(name_buf, sizeof(name_buf), "%llu", inode->bi_inum);
	}

	ret = lookup_lostfound(trans, dirent_snapshot, &lostfound, inode->bi_inum);
	if (ret)
		return ret;

	bch_verbose(c, "got lostfound inum %llu", lostfound.bi_inum);

	lostfound.bi_nlink += S_ISDIR(inode->bi_mode);

	/* ensure lost+found inode is also present in inode snapshot */
	if (!inode->bi_subvol) {
		BUG_ON(!bch2_snapshot_is_ancestor(c, inode->bi_snapshot, lostfound.bi_snapshot));
		lostfound.bi_snapshot = inode->bi_snapshot;
	}

	ret = __bch2_fsck_write_inode(trans, &lostfound);
	if (ret)
		return ret;

	struct bch_hash_info dir_hash = bch2_hash_info_init(c, &lostfound);
	struct qstr name = QSTR(name_buf);

	inode->bi_dir = lostfound.bi_inum;

	ret = bch2_dirent_create_snapshot(trans,
				inode->bi_parent_subvol, lostfound.bi_inum,
				dirent_snapshot,
				&dir_hash,
				inode_d_type(inode),
				&name,
				inode->bi_subvol ?: inode->bi_inum,
				&inode->bi_dir_offset,
				BTREE_UPDATE_internal_snapshot_node|
				STR_HASH_must_create);
	if (ret) {
		bch_err_msg(c, ret, "error creating dirent");
		return ret;
	}

	ret = __bch2_fsck_write_inode(trans, inode);
	if (ret)
		return ret;

	{
		CLASS(printbuf, buf)();
		ret = bch2_inum_snapshot_to_path(trans, inode->bi_inum,
						 inode->bi_snapshot, NULL, &buf);
		if (ret)
			return ret;

		bch_info(c, "reattached at %s", buf.buf);
	}

	/*
	 * Fix up inodes in child snapshots: if they should also be reattached
	 * update the backpointer field, if they should not be we need to emit
	 * whiteouts for the dirent we just created.
	 */
	if (!inode->bi_subvol && bch2_snapshot_is_leaf(c, inode->bi_snapshot) <= 0) {
		snapshot_id_list whiteouts_done;
		struct btree_iter iter;
		struct bkey_s_c k;

		darray_init(&whiteouts_done);

		for_each_btree_key_reverse_norestart(trans, iter,
				BTREE_ID_inodes, SPOS(0, inode->bi_inum, inode->bi_snapshot - 1),
				BTREE_ITER_all_snapshots|BTREE_ITER_intent, k, ret) {
			if (k.k->p.offset != inode->bi_inum)
				break;

			if (!bkey_is_inode(k.k) ||
			    !bch2_snapshot_is_ancestor(c, k.k->p.snapshot, inode->bi_snapshot) ||
			    snapshot_list_has_ancestor(c, &whiteouts_done, k.k->p.snapshot))
				continue;

			struct bch_inode_unpacked child_inode;
			ret = bch2_inode_unpack(k, &child_inode);
			if (ret)
				break;

			if (!inode_should_reattach(&child_inode)) {
				ret = maybe_delete_dirent(trans,
							  SPOS(lostfound.bi_inum, inode->bi_dir_offset,
							       dirent_snapshot),
							  k.k->p.snapshot);
				if (ret)
					break;

				ret = snapshot_list_add(c, &whiteouts_done, k.k->p.snapshot);
				if (ret)
					break;
			} else {
				iter.snapshot = k.k->p.snapshot;
				child_inode.bi_dir = inode->bi_dir;
				child_inode.bi_dir_offset = inode->bi_dir_offset;

				ret = bch2_inode_write_flags(trans, &iter, &child_inode,
							     BTREE_UPDATE_internal_snapshot_node);
				if (ret)
					break;
			}
		}
		darray_exit(&whiteouts_done);
		bch2_trans_iter_exit(trans, &iter);
	}

	return ret;
}

static struct bkey_s_c_dirent dirent_get_by_pos(struct btree_trans *trans,
						struct btree_iter *iter,
						struct bpos pos)
{
	return bch2_bkey_get_iter_typed(trans, iter, BTREE_ID_dirents, pos, 0, dirent);
}

static int remove_backpointer(struct btree_trans *trans,
			      struct bch_inode_unpacked *inode)
{
	if (!bch2_inode_has_backpointer(inode))
		return 0;

	u32 snapshot = inode->bi_snapshot;

	if (inode->bi_parent_subvol) {
		int ret = bch2_subvolume_get_snapshot(trans, inode->bi_parent_subvol, &snapshot);
		if (ret)
			return ret;
	}

	struct bch_fs *c = trans->c;
	struct btree_iter iter;
	struct bkey_s_c_dirent d = dirent_get_by_pos(trans, &iter,
				     SPOS(inode->bi_dir, inode->bi_dir_offset, snapshot));
	int ret = bkey_err(d) ?:
		  dirent_points_to_inode(c, d, inode) ?:
		  bch2_fsck_remove_dirent(trans, d.k->p);
	bch2_trans_iter_exit(trans, &iter);
	return ret;
}

static int reattach_subvol(struct btree_trans *trans, struct bkey_s_c_subvolume s)
{
	struct bch_fs *c = trans->c;

	struct bch_inode_unpacked inode;
	int ret = bch2_inode_find_by_inum_trans(trans,
				(subvol_inum) { s.k->p.offset, le64_to_cpu(s.v->inode) },
				&inode);
	if (ret)
		return ret;

	ret = remove_backpointer(trans, &inode);
	if (!bch2_err_matches(ret, ENOENT))
		bch_err_msg(c, ret, "removing dirent");
	if (ret)
		return ret;

	ret = reattach_inode(trans, &inode);
	bch_err_msg(c, ret, "reattaching inode %llu", inode.bi_inum);
	return ret;
}

static int reconstruct_subvol(struct btree_trans *trans, u32 snapshotid, u32 subvolid, u64 inum)
{
	struct bch_fs *c = trans->c;

	if (!bch2_snapshot_is_leaf(c, snapshotid)) {
		bch_err(c, "need to reconstruct subvol, but have interior node snapshot");
		return bch_err_throw(c, fsck_repair_unimplemented);
	}

	/*
	 * If inum isn't set, that means we're being called from check_dirents,
	 * not check_inodes - the root of this subvolume doesn't exist or we
	 * would have found it there:
	 */
	if (!inum) {
		struct btree_iter inode_iter = {};
		struct bch_inode_unpacked new_inode;
		u64 cpu = raw_smp_processor_id();

		bch2_inode_init_early(c, &new_inode);
		bch2_inode_init_late(c, &new_inode, bch2_current_time(c), 0, 0, S_IFDIR|0755, 0, NULL);

		new_inode.bi_subvol = subvolid;

		int ret = bch2_inode_create(trans, &inode_iter, &new_inode, snapshotid, cpu) ?:
			  bch2_btree_iter_traverse(trans, &inode_iter) ?:
			  bch2_inode_write(trans, &inode_iter, &new_inode);
		bch2_trans_iter_exit(trans, &inode_iter);
		if (ret)
			return ret;

		inum = new_inode.bi_inum;
	}

	bch_info(c, "reconstructing subvol %u with root inode %llu", subvolid, inum);

	struct bkey_i_subvolume *new_subvol = bch2_trans_kmalloc(trans, sizeof(*new_subvol));
	int ret = PTR_ERR_OR_ZERO(new_subvol);
	if (ret)
		return ret;

	bkey_subvolume_init(&new_subvol->k_i);
	new_subvol->k.p.offset	= subvolid;
	new_subvol->v.snapshot	= cpu_to_le32(snapshotid);
	new_subvol->v.inode	= cpu_to_le64(inum);
	ret = bch2_btree_insert_trans(trans, BTREE_ID_subvolumes, &new_subvol->k_i, 0);
	if (ret)
		return ret;

	struct btree_iter iter;
	struct bkey_i_snapshot *s = bch2_bkey_get_mut_typed(trans, &iter,
			BTREE_ID_snapshots, POS(0, snapshotid),
			0, snapshot);
	ret = PTR_ERR_OR_ZERO(s);
	bch_err_msg(c, ret, "getting snapshot %u", snapshotid);
	if (ret)
		return ret;

	u32 snapshot_tree = le32_to_cpu(s->v.tree);

	s->v.subvol = cpu_to_le32(subvolid);
	SET_BCH_SNAPSHOT_SUBVOL(&s->v, true);
	bch2_trans_iter_exit(trans, &iter);

	struct bkey_i_snapshot_tree *st = bch2_bkey_get_mut_typed(trans, &iter,
			BTREE_ID_snapshot_trees, POS(0, snapshot_tree),
			0, snapshot_tree);
	ret = PTR_ERR_OR_ZERO(st);
	bch_err_msg(c, ret, "getting snapshot tree %u", snapshot_tree);
	if (ret)
		return ret;

	if (!st->v.master_subvol)
		st->v.master_subvol = cpu_to_le32(subvolid);

	bch2_trans_iter_exit(trans, &iter);
	return 0;
}

static int reconstruct_inode(struct btree_trans *trans, enum btree_id btree, u32 snapshot, u64 inum)
{
	struct bch_fs *c = trans->c;
	unsigned i_mode = S_IFREG;
	u64 i_size = 0;

	switch (btree) {
	case BTREE_ID_extents: {
		struct btree_iter iter = {};

		bch2_trans_iter_init(trans, &iter, BTREE_ID_extents, SPOS(inum, U64_MAX, snapshot), 0);
		struct bkey_s_c k = bch2_btree_iter_peek_prev_min(trans, &iter, POS(inum, 0));
		bch2_trans_iter_exit(trans, &iter);
		int ret = bkey_err(k);
		if (ret)
			return ret;

		i_size = k.k->p.offset << 9;
		break;
	}
	case BTREE_ID_dirents:
		i_mode = S_IFDIR;
		break;
	case BTREE_ID_xattrs:
		break;
	default:
		BUG();
	}

	struct bch_inode_unpacked new_inode;
	bch2_inode_init_early(c, &new_inode);
	bch2_inode_init_late(c, &new_inode, bch2_current_time(c), 0, 0, i_mode|0600, 0, NULL);
	new_inode.bi_size = i_size;
	new_inode.bi_inum = inum;
	new_inode.bi_snapshot = snapshot;

	return __bch2_fsck_write_inode(trans, &new_inode);
}

static inline void snapshots_seen_exit(struct snapshots_seen *s)
{
	darray_exit(&s->ids);
}

static inline void snapshots_seen_init(struct snapshots_seen *s)
{
	memset(s, 0, sizeof(*s));
}

static int snapshots_seen_add_inorder(struct bch_fs *c, struct snapshots_seen *s, u32 id)
{
	u32 *i;
	__darray_for_each(s->ids, i) {
		if (*i == id)
			return 0;
		if (*i > id)
			break;
	}

	int ret = darray_insert_item(&s->ids, i - s->ids.data, id);
	if (ret)
		bch_err(c, "error reallocating snapshots_seen table (size %zu)",
			s->ids.size);
	return ret;
}

static int snapshots_seen_update(struct bch_fs *c, struct snapshots_seen *s,
				 enum btree_id btree_id, struct bpos pos)
{
	if (!bkey_eq(s->pos, pos))
		s->ids.nr = 0;
	s->pos = pos;

	return snapshot_list_add_nodup(c, &s->ids, pos.snapshot);
}

/**
 * key_visible_in_snapshot - returns true if @id is a descendent of @ancestor,
 * and @ancestor hasn't been overwritten in @seen
 *
 * @c:		filesystem handle
 * @seen:	list of snapshot ids already seen at current position
 * @id:		descendent snapshot id
 * @ancestor:	ancestor snapshot id
 *
 * Returns:	whether key in @ancestor snapshot is visible in @id snapshot
 */
static bool key_visible_in_snapshot(struct bch_fs *c, struct snapshots_seen *seen,
				    u32 id, u32 ancestor)
{
	EBUG_ON(id > ancestor);

	if (id == ancestor)
		return true;

	if (!bch2_snapshot_is_ancestor(c, id, ancestor))
		return false;

	/*
	 * We know that @id is a descendant of @ancestor, we're checking if
	 * we've seen a key that overwrote @ancestor - i.e. also a descendent of
	 * @ascestor and with @id as a descendent.
	 *
	 * But we already know that we're scanning IDs between @id and @ancestor
	 * numerically, since snapshot ID lists are kept sorted, so if we find
	 * an id that's an ancestor of @id we're done:
	 */
	darray_for_each_reverse(seen->ids, i)
		if (*i != ancestor && bch2_snapshot_is_ancestor(c, id, *i))
			return false;

	return true;
}

/**
 * ref_visible - given a key with snapshot id @src that points to a key with
 * snapshot id @dst, test whether there is some snapshot in which @dst is
 * visible.
 *
 * @c:		filesystem handle
 * @s:		list of snapshot IDs already seen at @src
 * @src:	snapshot ID of src key
 * @dst:	snapshot ID of dst key
 * Returns:	true if there is some snapshot in which @dst is visible
 *
 * Assumes we're visiting @src keys in natural key order
 */
static bool ref_visible(struct bch_fs *c, struct snapshots_seen *s,
			u32 src, u32 dst)
{
	return dst <= src
		? key_visible_in_snapshot(c, s, dst, src)
		: bch2_snapshot_is_ancestor(c, src, dst);
}

static int ref_visible2(struct bch_fs *c,
			u32 src, struct snapshots_seen *src_seen,
			u32 dst, struct snapshots_seen *dst_seen)
{
	if (dst > src) {
		swap(dst, src);
		swap(dst_seen, src_seen);
	}
	return key_visible_in_snapshot(c, src_seen, dst, src);
}

#define for_each_visible_inode(_c, _s, _w, _snapshot, _i)				\
	for (_i = (_w)->inodes.data; _i < (_w)->inodes.data + (_w)->inodes.nr &&	\
	     (_i)->inode.bi_snapshot <= (_snapshot); _i++)				\
		if (key_visible_in_snapshot(_c, _s, _i->inode.bi_snapshot, _snapshot))

struct inode_walker_entry {
	struct bch_inode_unpacked inode;
	bool			whiteout;
	u64			count;
	u64			i_size;
};

struct inode_walker {
	bool				first_this_inode;
	bool				have_inodes;
	bool				recalculate_sums;
	struct bpos			last_pos;

	DARRAY(struct inode_walker_entry) inodes;
	snapshot_id_list		deletes;
};

static void inode_walker_exit(struct inode_walker *w)
{
	darray_exit(&w->inodes);
	darray_exit(&w->deletes);
}

static struct inode_walker inode_walker_init(void)
{
	return (struct inode_walker) { 0, };
}

static int add_inode(struct bch_fs *c, struct inode_walker *w,
		     struct bkey_s_c inode)
{
	int ret = darray_push(&w->inodes, ((struct inode_walker_entry) {
		.whiteout	= !bkey_is_inode(inode.k),
	}));
	if (ret)
		return ret;

	struct inode_walker_entry *n = &darray_last(w->inodes);
	if (!n->whiteout) {
		return bch2_inode_unpack(inode, &n->inode);
	} else {
		n->inode.bi_inum	= inode.k->p.offset;
		n->inode.bi_snapshot	= inode.k->p.snapshot;
		return 0;
	}
}

static int get_inodes_all_snapshots(struct btree_trans *trans,
				    struct inode_walker *w, u64 inum)
{
	struct bch_fs *c = trans->c;
	struct btree_iter iter;
	struct bkey_s_c k;
	int ret;

	/*
	 * We no longer have inodes for w->last_pos; clear this to avoid
	 * screwing up check_i_sectors/check_subdir_count if we take a
	 * transaction restart here:
	 */
	w->have_inodes = false;
	w->recalculate_sums = false;
	w->inodes.nr = 0;

	for_each_btree_key_max_norestart(trans, iter,
			BTREE_ID_inodes, POS(0, inum), SPOS(0, inum, U32_MAX),
			BTREE_ITER_all_snapshots, k, ret) {
		ret = add_inode(c, w, k);
		if (ret)
			break;
	}
	bch2_trans_iter_exit(trans, &iter);

	if (ret)
		return ret;

	w->first_this_inode = true;
	w->have_inodes = true;
	return 0;
}

static int get_visible_inodes(struct btree_trans *trans,
			      struct inode_walker *w,
			      struct snapshots_seen *s,
			      u64 inum)
{
	struct bch_fs *c = trans->c;
	struct btree_iter iter;
	struct bkey_s_c k;
	int ret;

	w->inodes.nr = 0;
	w->deletes.nr = 0;

	for_each_btree_key_reverse_norestart(trans, iter, BTREE_ID_inodes, SPOS(0, inum, s->pos.snapshot),
			   BTREE_ITER_all_snapshots, k, ret) {
		if (k.k->p.offset != inum)
			break;

		if (!ref_visible(c, s, s->pos.snapshot, k.k->p.snapshot))
			continue;

		if (snapshot_list_has_ancestor(c, &w->deletes, k.k->p.snapshot))
			continue;

		ret = bkey_is_inode(k.k)
			? add_inode(c, w, k)
			: snapshot_list_add(c, &w->deletes, k.k->p.snapshot);
		if (ret)
			break;
	}
	bch2_trans_iter_exit(trans, &iter);

	return ret;
}

static struct inode_walker_entry *
lookup_inode_for_snapshot(struct btree_trans *trans, struct inode_walker *w, struct bkey_s_c k)
{
	struct bch_fs *c = trans->c;

	struct inode_walker_entry *i = darray_find_p(w->inodes, i,
		    bch2_snapshot_is_ancestor(c, k.k->p.snapshot, i->inode.bi_snapshot));

	if (!i)
		return NULL;

	struct printbuf buf = PRINTBUF;
	int ret = 0;

	if (fsck_err_on(k.k->p.snapshot != i->inode.bi_snapshot,
			trans, snapshot_key_missing_inode_snapshot,
			 "have key for inode %llu:%u but have inode in ancestor snapshot %u\n"
			 "unexpected because we should always update the inode when we update a key in that inode\n"
			 "%s",
			 w->last_pos.inode, k.k->p.snapshot, i->inode.bi_snapshot,
			 (bch2_bkey_val_to_text(&buf, c, k),
			  buf.buf))) {
		if (!i->whiteout) {
			struct bch_inode_unpacked new = i->inode;
			new.bi_snapshot = k.k->p.snapshot;
			ret = __bch2_fsck_write_inode(trans, &new);
		} else {
			struct bkey_i whiteout;
			bkey_init(&whiteout.k);
			whiteout.k.type = KEY_TYPE_whiteout;
			whiteout.k.p = SPOS(0, i->inode.bi_inum, k.k->p.snapshot);
			ret = bch2_btree_insert_nonextent(trans, BTREE_ID_inodes,
							  &whiteout,
							  BTREE_UPDATE_internal_snapshot_node);
		}

		if (ret)
			goto fsck_err;

		ret = bch2_trans_commit(trans, NULL, NULL, 0);
		if (ret)
			goto fsck_err;

		struct inode_walker_entry new_entry = *i;

		new_entry.inode.bi_snapshot	= k.k->p.snapshot;
		new_entry.count			= 0;
		new_entry.i_size		= 0;

		while (i > w->inodes.data && i[-1].inode.bi_snapshot > k.k->p.snapshot)
			--i;

		size_t pos = i - w->inodes.data;
		ret = darray_insert_item(&w->inodes, pos, new_entry);
		if (ret)
			goto fsck_err;

		ret = bch_err_throw(c, transaction_restart_nested);
		goto fsck_err;
	}

	printbuf_exit(&buf);
	return i;
fsck_err:
	printbuf_exit(&buf);
	return ERR_PTR(ret);
}

static struct inode_walker_entry *walk_inode(struct btree_trans *trans,
					     struct inode_walker *w,
					     struct bkey_s_c k)
{
	if (w->last_pos.inode != k.k->p.inode) {
		int ret = get_inodes_all_snapshots(trans, w, k.k->p.inode);
		if (ret)
			return ERR_PTR(ret);
	}

	w->last_pos = k.k->p;

	return lookup_inode_for_snapshot(trans, w, k);
}

/*
 * Prefer to delete the first one, since that will be the one at the wrong
 * offset:
 * return value: 0 -> delete k1, 1 -> delete k2
 */
int bch2_fsck_update_backpointers(struct btree_trans *trans,
				  struct snapshots_seen *s,
				  const struct bch_hash_desc desc,
				  struct bch_hash_info *hash_info,
				  struct bkey_i *new)
{
	if (new->k.type != KEY_TYPE_dirent)
		return 0;

	struct bkey_i_dirent *d = bkey_i_to_dirent(new);
	struct inode_walker target = inode_walker_init();
	int ret = 0;

	if (d->v.d_type == DT_SUBVOL) {
		bch_err(trans->c, "%s does not support DT_SUBVOL", __func__);
		ret = -BCH_ERR_fsck_repair_unimplemented;
	} else {
		ret = get_visible_inodes(trans, &target, s, le64_to_cpu(d->v.d_inum));
		if (ret)
			goto err;

		darray_for_each(target.inodes, i) {
			i->inode.bi_dir_offset = d->k.p.offset;
			ret = __bch2_fsck_write_inode(trans, &i->inode);
			if (ret)
				goto err;
		}
	}
err:
	inode_walker_exit(&target);
	return ret;
}

static struct bkey_s_c_dirent inode_get_dirent(struct btree_trans *trans,
					       struct btree_iter *iter,
					       struct bch_inode_unpacked *inode,
					       u32 *snapshot)
{
	if (inode->bi_subvol) {
		u64 inum;
		int ret = subvol_lookup(trans, inode->bi_parent_subvol, snapshot, &inum);
		if (ret)
			return ((struct bkey_s_c_dirent) { .k = ERR_PTR(ret) });
	}

	return dirent_get_by_pos(trans, iter, SPOS(inode->bi_dir, inode->bi_dir_offset, *snapshot));
}

static int check_inode_deleted_list(struct btree_trans *trans, struct bpos p)
{
	struct btree_iter iter;
	struct bkey_s_c k = bch2_bkey_get_iter(trans, &iter, BTREE_ID_deleted_inodes, p, 0);
	int ret = bkey_err(k) ?: k.k->type == KEY_TYPE_set;
	bch2_trans_iter_exit(trans, &iter);
	return ret;
}

static int check_inode_dirent_inode(struct btree_trans *trans,
				    struct bch_inode_unpacked *inode,
				    bool *write_inode)
{
	struct bch_fs *c = trans->c;
	struct printbuf buf = PRINTBUF;

	u32 inode_snapshot = inode->bi_snapshot;
	struct btree_iter dirent_iter = {};
	struct bkey_s_c_dirent d = inode_get_dirent(trans, &dirent_iter, inode, &inode_snapshot);
	int ret = bkey_err(d);
	if (ret && !bch2_err_matches(ret, ENOENT))
		return ret;

	if ((ret || dirent_points_to_inode_nowarn(c, d, inode)) &&
	    inode->bi_subvol &&
	    (inode->bi_flags & BCH_INODE_has_child_snapshot)) {
		/* Older version of a renamed subvolume root: we won't have a
		 * correct dirent for it. That's expected, see
		 * inode_should_reattach().
		 *
		 * We don't clear the backpointer field when doing the rename
		 * because there might be arbitrarily many versions in older
		 * snapshots.
		 */
		inode->bi_dir = 0;
		inode->bi_dir_offset = 0;
		*write_inode = true;
		goto out;
	}

	if (fsck_err_on(ret,
			trans, inode_points_to_missing_dirent,
			"inode points to missing dirent\n%s",
			(bch2_inode_unpacked_to_text(&buf, inode), buf.buf)) ||
	    fsck_err_on(!ret && dirent_points_to_inode_nowarn(c, d, inode),
			trans, inode_points_to_wrong_dirent,
			"%s",
			(printbuf_reset(&buf),
			 dirent_inode_mismatch_msg(&buf, c, d, inode),
			 buf.buf))) {
		/*
		 * We just clear the backpointer fields for now. If we find a
		 * dirent that points to this inode in check_dirents(), we'll
		 * update it then; then when we get to check_path() if the
		 * backpointer is still 0 we'll reattach it.
		 */
		inode->bi_dir = 0;
		inode->bi_dir_offset = 0;
		*write_inode = true;
	}
out:
	ret = 0;
fsck_err:
	bch2_trans_iter_exit(trans, &dirent_iter);
	printbuf_exit(&buf);
	bch_err_fn(c, ret);
	return ret;
}

static int check_inode(struct btree_trans *trans,
		       struct btree_iter *iter,
		       struct bkey_s_c k,
		       struct bch_inode_unpacked *snapshot_root,
		       struct snapshots_seen *s)
{
	struct bch_fs *c = trans->c;
	struct printbuf buf = PRINTBUF;
	struct bch_inode_unpacked u;
	bool do_update = false;
	int ret;

	ret = bch2_check_key_has_snapshot(trans, iter, k);
	if (ret < 0)
		goto err;
	if (ret)
		return 0;

	ret = snapshots_seen_update(c, s, iter->btree_id, k.k->p);
	if (ret)
		goto err;

	if (!bkey_is_inode(k.k))
		return 0;

	ret = bch2_inode_unpack(k, &u);
	if (ret)
		goto err;

	if (snapshot_root->bi_inum != u.bi_inum) {
		ret = bch2_inode_find_snapshot_root(trans, u.bi_inum, snapshot_root);
		if (ret)
			goto err;
	}

	if (u.bi_hash_seed	!= snapshot_root->bi_hash_seed ||
	    INODE_STR_HASH(&u)	!= INODE_STR_HASH(snapshot_root)) {
		ret = bch2_repair_inode_hash_info(trans, snapshot_root);
		BUG_ON(ret == -BCH_ERR_fsck_repair_unimplemented);
		if (ret)
			goto err;
	}

	ret = bch2_check_inode_has_case_insensitive(trans, &u, &s->ids, &do_update);
	if (ret)
		goto err;

	if (bch2_inode_has_backpointer(&u)) {
		ret = check_inode_dirent_inode(trans, &u, &do_update);
		if (ret)
			goto err;
	}

	if (fsck_err_on(bch2_inode_has_backpointer(&u) &&
			(u.bi_flags & BCH_INODE_unlinked),
			trans, inode_unlinked_but_has_dirent,
			"inode unlinked but has dirent\n%s",
			(printbuf_reset(&buf),
			 bch2_inode_unpacked_to_text(&buf, &u),
			 buf.buf))) {
		u.bi_flags &= ~BCH_INODE_unlinked;
		do_update = true;
	}

	if (S_ISDIR(u.bi_mode) && (u.bi_flags & BCH_INODE_unlinked)) {
		/* Check for this early so that check_unreachable_inode() will reattach it */

		ret = bch2_empty_dir_snapshot(trans, k.k->p.offset, 0, k.k->p.snapshot);
		if (ret && ret != -BCH_ERR_ENOTEMPTY_dir_not_empty)
			goto err;

		fsck_err_on(ret, trans, inode_dir_unlinked_but_not_empty,
			    "dir unlinked but not empty\n%s",
			    (printbuf_reset(&buf),
			     bch2_inode_unpacked_to_text(&buf, &u),
			     buf.buf));
		u.bi_flags &= ~BCH_INODE_unlinked;
		do_update = true;
		ret = 0;
	}

	if (fsck_err_on(S_ISDIR(u.bi_mode) && u.bi_size,
			trans, inode_dir_has_nonzero_i_size,
			"directory %llu:%u with nonzero i_size %lli",
			u.bi_inum, u.bi_snapshot, u.bi_size)) {
		u.bi_size = 0;
		do_update = true;
	}

	ret = bch2_inode_has_child_snapshots(trans, k.k->p);
	if (ret < 0)
		goto err;

	if (fsck_err_on(ret != !!(u.bi_flags & BCH_INODE_has_child_snapshot),
			trans, inode_has_child_snapshots_wrong,
			"inode has_child_snapshots flag wrong (should be %u)\n%s",
			ret,
			(printbuf_reset(&buf),
			 bch2_inode_unpacked_to_text(&buf, &u),
			 buf.buf))) {
		if (ret)
			u.bi_flags |= BCH_INODE_has_child_snapshot;
		else
			u.bi_flags &= ~BCH_INODE_has_child_snapshot;
		do_update = true;
	}
	ret = 0;

	if ((u.bi_flags & BCH_INODE_unlinked) &&
	    !(u.bi_flags & BCH_INODE_has_child_snapshot)) {
		if (!test_bit(BCH_FS_started, &c->flags)) {
			/*
			 * If we're not in online fsck, don't delete unlinked
			 * inodes, just make sure they're on the deleted list.
			 *
			 * They might be referred to by a logged operation -
			 * i.e. we might have crashed in the middle of a
			 * truncate on an unlinked but open file - so we want to
			 * let the delete_dead_inodes kill it after resuming
			 * logged ops.
			 */
			ret = check_inode_deleted_list(trans, k.k->p);
			if (ret < 0)
				goto err_noprint;

			fsck_err_on(!ret,
				    trans, unlinked_inode_not_on_deleted_list,
				    "inode %llu:%u unlinked, but not on deleted list",
				    u.bi_inum, k.k->p.snapshot);

			ret = bch2_btree_bit_mod_buffered(trans, BTREE_ID_deleted_inodes, k.k->p, 1);
			if (ret)
				goto err;
		} else {
			ret = bch2_inode_or_descendents_is_open(trans, k.k->p);
			if (ret < 0)
				goto err;

			if (fsck_err_on(!ret,
					trans, inode_unlinked_and_not_open,
				      "inode %llu:%u unlinked and not open",
				      u.bi_inum, u.bi_snapshot)) {
				ret = bch2_inode_rm_snapshot(trans, u.bi_inum, iter->pos.snapshot);
				bch_err_msg(c, ret, "in fsck deleting inode");
				goto err_noprint;
			}
			ret = 0;
		}
	}

	if (fsck_err_on(u.bi_parent_subvol &&
			(u.bi_subvol == 0 ||
			 u.bi_subvol == BCACHEFS_ROOT_SUBVOL),
			trans, inode_bi_parent_nonzero,
			"inode %llu:%u has subvol %u but nonzero parent subvol %u",
			u.bi_inum, k.k->p.snapshot, u.bi_subvol, u.bi_parent_subvol)) {
		u.bi_parent_subvol = 0;
		do_update = true;
	}

	if (u.bi_subvol) {
		struct bch_subvolume s;

		ret = bch2_subvolume_get(trans, u.bi_subvol, false, &s);
		if (ret && !bch2_err_matches(ret, ENOENT))
			goto err;

		if (ret && (c->sb.btrees_lost_data & BIT_ULL(BTREE_ID_subvolumes))) {
			ret = reconstruct_subvol(trans, k.k->p.snapshot, u.bi_subvol, u.bi_inum);
			goto do_update;
		}

		if (fsck_err_on(ret,
				trans, inode_bi_subvol_missing,
				"inode %llu:%u bi_subvol points to missing subvolume %u",
				u.bi_inum, k.k->p.snapshot, u.bi_subvol) ||
		    fsck_err_on(le64_to_cpu(s.inode) != u.bi_inum ||
				!bch2_snapshot_is_ancestor(c, le32_to_cpu(s.snapshot),
							   k.k->p.snapshot),
				trans, inode_bi_subvol_wrong,
				"inode %llu:%u points to subvol %u, but subvol points to %llu:%u",
				u.bi_inum, k.k->p.snapshot, u.bi_subvol,
				le64_to_cpu(s.inode),
				le32_to_cpu(s.snapshot))) {
			u.bi_subvol = 0;
			u.bi_parent_subvol = 0;
			do_update = true;
		}
	}

	if (fsck_err_on(u.bi_journal_seq > journal_cur_seq(&c->journal),
			trans, inode_journal_seq_in_future,
			"inode journal seq in future (currently at %llu)\n%s",
			journal_cur_seq(&c->journal),
			(printbuf_reset(&buf),
			 bch2_inode_unpacked_to_text(&buf, &u),
			buf.buf))) {
		u.bi_journal_seq = journal_cur_seq(&c->journal);
		do_update = true;
	}
do_update:
	if (do_update) {
		ret = __bch2_fsck_write_inode(trans, &u);
		bch_err_msg(c, ret, "in fsck updating inode");
		if (ret)
			goto err_noprint;
	}
err:
fsck_err:
	bch_err_fn(c, ret);
err_noprint:
	printbuf_exit(&buf);
	return ret;
}

int bch2_check_inodes(struct bch_fs *c)
{
	struct bch_inode_unpacked snapshot_root = {};
	struct snapshots_seen s;

	snapshots_seen_init(&s);

	int ret = bch2_trans_run(c,
		for_each_btree_key_commit(trans, iter, BTREE_ID_inodes,
				POS_MIN,
				BTREE_ITER_prefetch|BTREE_ITER_all_snapshots, k,
				NULL, NULL, BCH_TRANS_COMMIT_no_enospc,
			check_inode(trans, &iter, k, &snapshot_root, &s)));

	snapshots_seen_exit(&s);
	bch_err_fn(c, ret);
	return ret;
}

static int find_oldest_inode_needs_reattach(struct btree_trans *trans,
					    struct bch_inode_unpacked *inode)
{
	struct bch_fs *c = trans->c;
	struct btree_iter iter;
	struct bkey_s_c k;
	int ret = 0;

	/*
	 * We look for inodes to reattach in natural key order, leaves first,
	 * but we should do the reattach at the oldest version that needs to be
	 * reattached:
	 */
	for_each_btree_key_norestart(trans, iter,
				     BTREE_ID_inodes,
				     SPOS(0, inode->bi_inum, inode->bi_snapshot + 1),
				     BTREE_ITER_all_snapshots, k, ret) {
		if (k.k->p.offset != inode->bi_inum)
			break;

		if (!bch2_snapshot_is_ancestor(c, inode->bi_snapshot, k.k->p.snapshot))
			continue;

		if (!bkey_is_inode(k.k))
			break;

		struct bch_inode_unpacked parent_inode;
		ret = bch2_inode_unpack(k, &parent_inode);
		if (ret)
			break;

		if (!inode_should_reattach(&parent_inode))
			break;

		*inode = parent_inode;
	}
	bch2_trans_iter_exit(trans, &iter);

	return ret;
}

static int check_unreachable_inode(struct btree_trans *trans,
				   struct btree_iter *iter,
				   struct bkey_s_c k)
{
	struct printbuf buf = PRINTBUF;
	int ret = 0;

	if (!bkey_is_inode(k.k))
		return 0;

	struct bch_inode_unpacked inode;
	ret = bch2_inode_unpack(k, &inode);
	if (ret)
		return ret;

	if (!inode_should_reattach(&inode))
		return 0;

	ret = find_oldest_inode_needs_reattach(trans, &inode);
	if (ret)
		return ret;

	if (fsck_err(trans, inode_unreachable,
		     "unreachable inode:\n%s",
		     (bch2_inode_unpacked_to_text(&buf, &inode),
		      buf.buf)))
		ret = reattach_inode(trans, &inode);
fsck_err:
	printbuf_exit(&buf);
	return ret;
}

/*
 * Reattach unreachable (but not unlinked) inodes
 *
 * Run after check_inodes() and check_dirents(), so we node that inode
 * backpointer fields point to valid dirents, and every inode that has a dirent
 * that points to it has its backpointer field set - so we're just looking for
 * non-unlinked inodes without backpointers:
 *
 * XXX: this is racy w.r.t. hardlink removal in online fsck
 */
int bch2_check_unreachable_inodes(struct bch_fs *c)
{
	int ret = bch2_trans_run(c,
		for_each_btree_key_commit(trans, iter, BTREE_ID_inodes,
				POS_MIN,
				BTREE_ITER_prefetch|BTREE_ITER_all_snapshots, k,
				NULL, NULL, BCH_TRANS_COMMIT_no_enospc,
			check_unreachable_inode(trans, &iter, k)));
	bch_err_fn(c, ret);
	return ret;
}

static inline bool btree_matches_i_mode(enum btree_id btree, unsigned mode)
{
	switch (btree) {
	case BTREE_ID_extents:
		return S_ISREG(mode) || S_ISLNK(mode);
	case BTREE_ID_dirents:
		return S_ISDIR(mode);
	case BTREE_ID_xattrs:
		return true;
	default:
		BUG();
	}
}

static int check_key_has_inode(struct btree_trans *trans,
			       struct btree_iter *iter,
			       struct inode_walker *inode,
			       struct inode_walker_entry *i,
			       struct bkey_s_c k)
{
	struct bch_fs *c = trans->c;
	struct printbuf buf = PRINTBUF;
	struct btree_iter iter2 = {};
	int ret = PTR_ERR_OR_ZERO(i);
	if (ret)
		return ret;

	if (k.k->type == KEY_TYPE_whiteout)
		goto out;

	bool have_inode = i && !i->whiteout;

	if (!have_inode && (c->sb.btrees_lost_data & BIT_ULL(BTREE_ID_inodes)))
		goto reconstruct;

	if (have_inode && btree_matches_i_mode(iter->btree_id, i->inode.bi_mode))
		goto out;

	prt_printf(&buf, ", ");

	bool have_old_inode = false;
	darray_for_each(inode->inodes, i2)
		if (!i2->whiteout &&
		    bch2_snapshot_is_ancestor(c, k.k->p.snapshot, i2->inode.bi_snapshot) &&
		    btree_matches_i_mode(iter->btree_id, i2->inode.bi_mode)) {
			prt_printf(&buf, "but found good inode in older snapshot\n");
			bch2_inode_unpacked_to_text(&buf, &i2->inode);
			prt_newline(&buf);
			have_old_inode = true;
			break;
		}

	struct bkey_s_c k2;
	unsigned nr_keys = 0;

	prt_printf(&buf, "found keys:\n");

	for_each_btree_key_max_norestart(trans, iter2, iter->btree_id,
					 SPOS(k.k->p.inode, 0, k.k->p.snapshot),
					 POS(k.k->p.inode, U64_MAX),
					 0, k2, ret) {
		nr_keys++;
		if (nr_keys <= 10) {
			bch2_bkey_val_to_text(&buf, c, k2);
			prt_newline(&buf);
		}
		if (nr_keys >= 100)
			break;
	}

	if (ret)
		goto err;

	if (nr_keys > 100)
		prt_printf(&buf, "found > %u keys for this missing inode\n", nr_keys);
	else if (nr_keys > 10)
		prt_printf(&buf, "found %u keys for this missing inode\n", nr_keys);

	if (!have_inode) {
		if (fsck_err_on(!have_inode,
				trans, key_in_missing_inode,
				"key in missing inode%s", buf.buf)) {
			/*
			 * Maybe a deletion that raced with data move, or something
			 * weird like that? But if we know the inode was deleted, or
			 * it's just a few keys, we can safely delete them.
			 *
			 * If it's many keys, we should probably recreate the inode
			 */
			if (have_old_inode || nr_keys <= 2)
				goto delete;
			else
				goto reconstruct;
		}
	} else {
		/*
		 * not autofix, this one would be a giant wtf - bit error in the
		 * inode corrupting i_mode?
		 *
		 * may want to try repairing inode instead of deleting
		 */
		if (fsck_err_on(!btree_matches_i_mode(iter->btree_id, i->inode.bi_mode),
				trans, key_in_wrong_inode_type,
				"key for wrong inode mode %o%s",
				i->inode.bi_mode, buf.buf))
			goto delete;
	}
out:
err:
fsck_err:
	bch2_trans_iter_exit(trans, &iter2);
	printbuf_exit(&buf);
	bch_err_fn(c, ret);
	return ret;
delete:
	/*
	 * XXX: print out more info
	 * count up extents for this inode, check if we have different inode in
	 * an older snapshot version, perhaps decide if we want to reconstitute
	 */
	ret = bch2_btree_delete_at(trans, iter, BTREE_UPDATE_internal_snapshot_node);
	goto out;
reconstruct:
	ret =   reconstruct_inode(trans, iter->btree_id, k.k->p.snapshot, k.k->p.inode) ?:
		bch2_trans_commit(trans, NULL, NULL, BCH_TRANS_COMMIT_no_enospc);
	if (ret)
		goto err;

	inode->last_pos.inode--;
	ret = bch_err_throw(c, transaction_restart_nested);
	goto out;
}

static int check_i_sectors_notnested(struct btree_trans *trans, struct inode_walker *w)
{
	struct bch_fs *c = trans->c;
	int ret = 0;
	s64 count2;

	darray_for_each(w->inodes, i) {
		if (i->inode.bi_sectors == i->count)
			continue;

		count2 = bch2_count_inode_sectors(trans, w->last_pos.inode, i->inode.bi_snapshot);

		if (w->recalculate_sums)
			i->count = count2;

		if (i->count != count2) {
			bch_err_ratelimited(c, "fsck counted i_sectors wrong for inode %llu:%u: got %llu should be %llu",
					    w->last_pos.inode, i->inode.bi_snapshot, i->count, count2);
			i->count = count2;
		}

		if (fsck_err_on(!(i->inode.bi_flags & BCH_INODE_i_sectors_dirty),
				trans, inode_i_sectors_wrong,
				"inode %llu:%u has incorrect i_sectors: got %llu, should be %llu",
				w->last_pos.inode, i->inode.bi_snapshot,
				i->inode.bi_sectors, i->count)) {
			i->inode.bi_sectors = i->count;
			ret = bch2_fsck_write_inode(trans, &i->inode);
			if (ret)
				break;
		}
	}
fsck_err:
	bch_err_fn(c, ret);
	return ret;
}

static int check_i_sectors(struct btree_trans *trans, struct inode_walker *w)
{
	u32 restart_count = trans->restart_count;
	return check_i_sectors_notnested(trans, w) ?:
		trans_was_restarted(trans, restart_count);
}

struct extent_end {
	u32			snapshot;
	u64			offset;
	struct snapshots_seen	seen;
};

struct extent_ends {
	struct bpos			last_pos;
	DARRAY(struct extent_end)	e;
};

static void extent_ends_reset(struct extent_ends *extent_ends)
{
	darray_for_each(extent_ends->e, i)
		snapshots_seen_exit(&i->seen);
	extent_ends->e.nr = 0;
}

static void extent_ends_exit(struct extent_ends *extent_ends)
{
	extent_ends_reset(extent_ends);
	darray_exit(&extent_ends->e);
}

static void extent_ends_init(struct extent_ends *extent_ends)
{
	memset(extent_ends, 0, sizeof(*extent_ends));
}

static int extent_ends_at(struct bch_fs *c,
			  struct extent_ends *extent_ends,
			  struct snapshots_seen *seen,
			  struct bkey_s_c k)
{
	struct extent_end *i, n = (struct extent_end) {
		.offset		= k.k->p.offset,
		.snapshot	= k.k->p.snapshot,
		.seen		= *seen,
	};

	n.seen.ids.data = kmemdup(seen->ids.data,
			      sizeof(seen->ids.data[0]) * seen->ids.size,
			      GFP_KERNEL);
	if (!n.seen.ids.data)
		return bch_err_throw(c, ENOMEM_fsck_extent_ends_at);

	__darray_for_each(extent_ends->e, i) {
		if (i->snapshot == k.k->p.snapshot) {
			snapshots_seen_exit(&i->seen);
			*i = n;
			return 0;
		}

		if (i->snapshot >= k.k->p.snapshot)
			break;
	}

	return darray_insert_item(&extent_ends->e, i - extent_ends->e.data, n);
}

static int overlapping_extents_found(struct btree_trans *trans,
				     enum btree_id btree,
				     struct bpos pos1, struct snapshots_seen *pos1_seen,
				     struct bkey pos2,
				     bool *fixed,
				     struct extent_end *extent_end)
{
	struct bch_fs *c = trans->c;
	struct printbuf buf = PRINTBUF;
	struct btree_iter iter1, iter2 = {};
	struct bkey_s_c k1, k2;
	int ret;

	BUG_ON(bkey_le(pos1, bkey_start_pos(&pos2)));

	bch2_trans_iter_init(trans, &iter1, btree, pos1,
			     BTREE_ITER_all_snapshots|
			     BTREE_ITER_not_extents);
	k1 = bch2_btree_iter_peek_max(trans, &iter1, POS(pos1.inode, U64_MAX));
	ret = bkey_err(k1);
	if (ret)
		goto err;

	prt_newline(&buf);
	bch2_bkey_val_to_text(&buf, c, k1);

	if (!bpos_eq(pos1, k1.k->p)) {
		prt_str(&buf, "\nwanted\n  ");
		bch2_bpos_to_text(&buf, pos1);
		prt_str(&buf, "\n");
		bch2_bkey_to_text(&buf, &pos2);

		bch_err(c, "%s: error finding first overlapping extent when repairing, got%s",
			__func__, buf.buf);
		ret = bch_err_throw(c, internal_fsck_err);
		goto err;
	}

	bch2_trans_copy_iter(trans, &iter2, &iter1);

	while (1) {
		bch2_btree_iter_advance(trans, &iter2);

		k2 = bch2_btree_iter_peek_max(trans, &iter2, POS(pos1.inode, U64_MAX));
		ret = bkey_err(k2);
		if (ret)
			goto err;

		if (bpos_ge(k2.k->p, pos2.p))
			break;
	}

	prt_newline(&buf);
	bch2_bkey_val_to_text(&buf, c, k2);

	if (bpos_gt(k2.k->p, pos2.p) ||
	    pos2.size != k2.k->size) {
		bch_err(c, "%s: error finding seconding overlapping extent when repairing%s",
			__func__, buf.buf);
		ret = bch_err_throw(c, internal_fsck_err);
		goto err;
	}

	prt_printf(&buf, "\noverwriting %s extent",
		   pos1.snapshot >= pos2.p.snapshot ? "first" : "second");

	if (fsck_err(trans, extent_overlapping,
		     "overlapping extents%s", buf.buf)) {
		struct btree_iter *old_iter = &iter1;
		struct disk_reservation res = { 0 };

		if (pos1.snapshot < pos2.p.snapshot) {
			old_iter = &iter2;
			swap(k1, k2);
		}

		trans->extra_disk_res += bch2_bkey_sectors_compressed(k2);

		ret =   bch2_trans_update_extent_overwrite(trans, old_iter,
				BTREE_UPDATE_internal_snapshot_node,
				k1, k2) ?:
			bch2_trans_commit(trans, &res, NULL, BCH_TRANS_COMMIT_no_enospc);
		bch2_disk_reservation_put(c, &res);

		bch_info(c, "repair ret %s", bch2_err_str(ret));

		if (ret)
			goto err;

		*fixed = true;

		if (pos1.snapshot == pos2.p.snapshot) {
			/*
			 * We overwrote the first extent, and did the overwrite
			 * in the same snapshot:
			 */
			extent_end->offset = bkey_start_offset(&pos2);
		} else if (pos1.snapshot > pos2.p.snapshot) {
			/*
			 * We overwrote the first extent in pos2's snapshot:
			 */
			ret = snapshots_seen_add_inorder(c, pos1_seen, pos2.p.snapshot);
		} else {
			/*
			 * We overwrote the second extent - restart
			 * check_extent() from the top:
			 */
			ret = bch_err_throw(c, transaction_restart_nested);
		}
	}
fsck_err:
err:
	bch2_trans_iter_exit(trans, &iter2);
	bch2_trans_iter_exit(trans, &iter1);
	printbuf_exit(&buf);
	return ret;
}

static int check_overlapping_extents(struct btree_trans *trans,
			      struct snapshots_seen *seen,
			      struct extent_ends *extent_ends,
			      struct bkey_s_c k,
			      struct btree_iter *iter,
			      bool *fixed)
{
	struct bch_fs *c = trans->c;
	int ret = 0;

	/* transaction restart, running again */
	if (bpos_eq(extent_ends->last_pos, k.k->p))
		return 0;

	if (extent_ends->last_pos.inode != k.k->p.inode)
		extent_ends_reset(extent_ends);

	darray_for_each(extent_ends->e, i) {
		if (i->offset <= bkey_start_offset(k.k))
			continue;

		if (!ref_visible2(c,
				  k.k->p.snapshot, seen,
				  i->snapshot, &i->seen))
			continue;

		ret = overlapping_extents_found(trans, iter->btree_id,
						SPOS(iter->pos.inode,
						     i->offset,
						     i->snapshot),
						&i->seen,
						*k.k, fixed, i);
		if (ret)
			goto err;
	}

	extent_ends->last_pos = k.k->p;
err:
	return ret;
}

static int check_extent_overbig(struct btree_trans *trans, struct btree_iter *iter,
				struct bkey_s_c k)
{
	struct bch_fs *c = trans->c;
	struct bkey_ptrs_c ptrs = bch2_bkey_ptrs_c(k);
	struct bch_extent_crc_unpacked crc;
	const union bch_extent_entry *i;
	unsigned encoded_extent_max_sectors = c->opts.encoded_extent_max >> 9;

	bkey_for_each_crc(k.k, ptrs, crc, i)
		if (crc_is_encoded(crc) &&
		    crc.uncompressed_size > encoded_extent_max_sectors) {
			struct printbuf buf = PRINTBUF;

			bch2_bkey_val_to_text(&buf, c, k);
			bch_err(c, "overbig encoded extent, please report this:\n  %s", buf.buf);
			printbuf_exit(&buf);
		}

	return 0;
}

static int check_extent(struct btree_trans *trans, struct btree_iter *iter,
			struct bkey_s_c k,
			struct inode_walker *inode,
			struct snapshots_seen *s,
			struct extent_ends *extent_ends,
			struct disk_reservation *res)
{
	struct bch_fs *c = trans->c;
	struct printbuf buf = PRINTBUF;
	int ret = 0;

	ret = bch2_check_key_has_snapshot(trans, iter, k);
	if (ret) {
		ret = ret < 0 ? ret : 0;
		goto out;
	}

	if (inode->last_pos.inode != k.k->p.inode && inode->have_inodes) {
		ret = check_i_sectors(trans, inode);
		if (ret)
			goto err;
	}

	ret = snapshots_seen_update(c, s, iter->btree_id, k.k->p);
	if (ret)
		goto err;

	struct inode_walker_entry *extent_i = walk_inode(trans, inode, k);
	ret = PTR_ERR_OR_ZERO(extent_i);
	if (ret)
		goto err;

	ret = check_key_has_inode(trans, iter, inode, extent_i, k);
	if (ret)
		goto err;

	if (k.k->type != KEY_TYPE_whiteout) {
		ret = check_overlapping_extents(trans, s, extent_ends, k, iter,
						&inode->recalculate_sums);
		if (ret)
			goto err;

		/*
		 * Check inodes in reverse order, from oldest snapshots to
		 * newest, starting from the inode that matches this extent's
		 * snapshot. If we didn't have one, iterate over all inodes:
		 */
		for (struct inode_walker_entry *i = extent_i ?: &darray_last(inode->inodes);
		     inode->inodes.data && i >= inode->inodes.data;
		     --i) {
			if (i->inode.bi_snapshot > k.k->p.snapshot ||
			    !key_visible_in_snapshot(c, s, i->inode.bi_snapshot, k.k->p.snapshot))
				continue;

			u64 last_block = round_up(i->inode.bi_size, block_bytes(c)) >> 9;

			if (fsck_err_on(k.k->p.offset > last_block &&
					!bkey_extent_is_reservation(k),
					trans, extent_past_end_of_inode,
					"extent type past end of inode %llu:%u, i_size %llu\n%s",
					i->inode.bi_inum, i->inode.bi_snapshot, i->inode.bi_size,
					(bch2_bkey_val_to_text(&buf, c, k), buf.buf))) {
<<<<<<< HEAD
				struct bkey_i *whiteout = bch2_trans_kmalloc(trans, sizeof(*whiteout));
				ret = PTR_ERR_OR_ZERO(whiteout);
				if (ret)
					goto err;

				bkey_init(&whiteout->k);
				whiteout->k.p = SPOS(k.k->p.inode,
						     last_block,
						     i->inode.bi_snapshot);
				bch2_key_resize(&whiteout->k,
						min(KEY_SIZE_MAX & (~0 << c->block_bits),
						    U64_MAX - whiteout->k.p.offset));


				/*
				 * Need a normal (not BTREE_ITER_all_snapshots)
				 * iterator, if we're deleting in a different
				 * snapshot and need to emit a whiteout
				 */
				struct btree_iter iter2;
				bch2_trans_iter_init(trans, &iter2, BTREE_ID_extents,
						     bkey_start_pos(&whiteout->k),
						     BTREE_ITER_intent);
				ret =   bch2_btree_iter_traverse(trans, &iter2) ?:
					bch2_trans_update(trans, &iter2, whiteout,
						BTREE_UPDATE_internal_snapshot_node);
				bch2_trans_iter_exit(trans, &iter2);
=======
				ret =   snapshots_seen_add_inorder(c, s, i->inode.bi_snapshot) ?:
					bch2_fpunch_snapshot(trans,
							     SPOS(i->inode.bi_inum,
								  last_block,
								  i->inode.bi_snapshot),
							     POS(i->inode.bi_inum, U64_MAX));
>>>>>>> a7fc15ed
				if (ret)
					goto err;

				iter->k.type = KEY_TYPE_whiteout;
				break;
			}
		}
	}

	ret = bch2_trans_commit(trans, res, NULL, BCH_TRANS_COMMIT_no_enospc);
	if (ret)
		goto err;

	if (bkey_extent_is_allocation(k.k)) {
		for (struct inode_walker_entry *i = extent_i ?: &darray_last(inode->inodes);
		     inode->inodes.data && i >= inode->inodes.data;
		     --i) {
			if (i->whiteout ||
			    i->inode.bi_snapshot > k.k->p.snapshot ||
			    !key_visible_in_snapshot(c, s, i->inode.bi_snapshot, k.k->p.snapshot))
				continue;

			i->count += k.k->size;
		}
	}

	if (k.k->type != KEY_TYPE_whiteout) {
		ret = extent_ends_at(c, extent_ends, s, k);
		if (ret)
			goto err;
	}
out:
err:
fsck_err:
	printbuf_exit(&buf);
	bch_err_fn(c, ret);
	return ret;
}

/*
 * Walk extents: verify that extents have a corresponding S_ISREG inode, and
 * that i_size an i_sectors are consistent
 */
int bch2_check_extents(struct bch_fs *c)
{
	struct inode_walker w = inode_walker_init();
	struct snapshots_seen s;
	struct extent_ends extent_ends;
	struct disk_reservation res = { 0 };

	snapshots_seen_init(&s);
	extent_ends_init(&extent_ends);

	int ret = bch2_trans_run(c,
		for_each_btree_key(trans, iter, BTREE_ID_extents,
				POS(BCACHEFS_ROOT_INO, 0),
				BTREE_ITER_prefetch|BTREE_ITER_all_snapshots, k, ({
			bch2_disk_reservation_put(c, &res);
			check_extent(trans, &iter, k, &w, &s, &extent_ends, &res) ?:
			check_extent_overbig(trans, &iter, k);
		})) ?:
		check_i_sectors_notnested(trans, &w));

	bch2_disk_reservation_put(c, &res);
	extent_ends_exit(&extent_ends);
	inode_walker_exit(&w);
	snapshots_seen_exit(&s);

	bch_err_fn(c, ret);
	return ret;
}

int bch2_check_indirect_extents(struct bch_fs *c)
{
	struct disk_reservation res = { 0 };

	int ret = bch2_trans_run(c,
		for_each_btree_key_commit(trans, iter, BTREE_ID_reflink,
				POS_MIN,
				BTREE_ITER_prefetch, k,
				&res, NULL,
				BCH_TRANS_COMMIT_no_enospc, ({
			bch2_disk_reservation_put(c, &res);
			check_extent_overbig(trans, &iter, k);
		})));

	bch2_disk_reservation_put(c, &res);
	bch_err_fn(c, ret);
	return ret;
}

static int check_subdir_count_notnested(struct btree_trans *trans, struct inode_walker *w)
{
	struct bch_fs *c = trans->c;
	int ret = 0;
	s64 count2;

	darray_for_each(w->inodes, i) {
		if (i->inode.bi_nlink == i->count)
			continue;

		count2 = bch2_count_subdirs(trans, w->last_pos.inode, i->inode.bi_snapshot);
		if (count2 < 0)
			return count2;

		if (i->count != count2) {
			bch_err_ratelimited(c, "fsck counted subdirectories wrong for inum %llu:%u: got %llu should be %llu",
					    w->last_pos.inode, i->inode.bi_snapshot, i->count, count2);
			i->count = count2;
			if (i->inode.bi_nlink == i->count)
				continue;
		}

		if (i->inode.bi_nlink != i->count) {
			CLASS(printbuf, buf)();

			lockrestart_do(trans,
				       bch2_inum_snapshot_to_path(trans, w->last_pos.inode,
								  i->inode.bi_snapshot, NULL, &buf));

			if (fsck_err_on(i->inode.bi_nlink != i->count,
					trans, inode_dir_wrong_nlink,
					"directory with wrong i_nlink: got %u, should be %llu\n%s",
					i->inode.bi_nlink, i->count, buf.buf)) {
				i->inode.bi_nlink = i->count;
				ret = bch2_fsck_write_inode(trans, &i->inode);
				if (ret)
					break;
			}
		}
	}
fsck_err:
	bch_err_fn(c, ret);
	return ret;
}

static int check_subdir_dirents_count(struct btree_trans *trans, struct inode_walker *w)
{
	u32 restart_count = trans->restart_count;
	return check_subdir_count_notnested(trans, w) ?:
		trans_was_restarted(trans, restart_count);
}

/* find a subvolume that's a descendent of @snapshot: */
static int find_snapshot_subvol(struct btree_trans *trans, u32 snapshot, u32 *subvolid)
{
	struct btree_iter iter;
	struct bkey_s_c k;
	int ret;

	for_each_btree_key_norestart(trans, iter, BTREE_ID_subvolumes, POS_MIN, 0, k, ret) {
		if (k.k->type != KEY_TYPE_subvolume)
			continue;

		struct bkey_s_c_subvolume s = bkey_s_c_to_subvolume(k);
		if (bch2_snapshot_is_ancestor(trans->c, le32_to_cpu(s.v->snapshot), snapshot)) {
			bch2_trans_iter_exit(trans, &iter);
			*subvolid = k.k->p.offset;
			goto found;
		}
	}
	if (!ret)
		ret = -ENOENT;
found:
	bch2_trans_iter_exit(trans, &iter);
	return ret;
}

noinline_for_stack
static int check_dirent_to_subvol(struct btree_trans *trans, struct btree_iter *iter,
				  struct bkey_s_c_dirent d)
{
	struct bch_fs *c = trans->c;
	struct btree_iter subvol_iter = {};
	struct bch_inode_unpacked subvol_root;
	u32 parent_subvol = le32_to_cpu(d.v->d_parent_subvol);
	u32 target_subvol = le32_to_cpu(d.v->d_child_subvol);
	u32 parent_snapshot;
	u32 new_parent_subvol = 0;
	u64 parent_inum;
	struct printbuf buf = PRINTBUF;
	int ret = 0;

	ret = subvol_lookup(trans, parent_subvol, &parent_snapshot, &parent_inum);
	if (ret && !bch2_err_matches(ret, ENOENT))
		return ret;

	if (ret ||
	    (!ret && !bch2_snapshot_is_ancestor(c, parent_snapshot, d.k->p.snapshot))) {
		int ret2 = find_snapshot_subvol(trans, d.k->p.snapshot, &new_parent_subvol);
		if (ret2 && !bch2_err_matches(ret, ENOENT))
			return ret2;
	}

	if (ret &&
	    !new_parent_subvol &&
	    (c->sb.btrees_lost_data & BIT_ULL(BTREE_ID_subvolumes))) {
		/*
		 * Couldn't find a subvol for dirent's snapshot - but we lost
		 * subvols, so we need to reconstruct:
		 */
		ret = reconstruct_subvol(trans, d.k->p.snapshot, parent_subvol, 0);
		if (ret)
			return ret;

		parent_snapshot = d.k->p.snapshot;
	}

	if (fsck_err_on(ret,
			trans, dirent_to_missing_parent_subvol,
			"dirent parent_subvol points to missing subvolume\n%s",
			(bch2_bkey_val_to_text(&buf, c, d.s_c), buf.buf)) ||
	    fsck_err_on(!ret && !bch2_snapshot_is_ancestor(c, parent_snapshot, d.k->p.snapshot),
			trans, dirent_not_visible_in_parent_subvol,
			"dirent not visible in parent_subvol (not an ancestor of subvol snap %u)\n%s",
			parent_snapshot,
			(bch2_bkey_val_to_text(&buf, c, d.s_c), buf.buf))) {
		if (!new_parent_subvol) {
			bch_err(c, "could not find a subvol for snapshot %u", d.k->p.snapshot);
			return bch_err_throw(c, fsck_repair_unimplemented);
		}

		struct bkey_i_dirent *new_dirent = bch2_bkey_make_mut_typed(trans, iter, &d.s_c, 0, dirent);
		ret = PTR_ERR_OR_ZERO(new_dirent);
		if (ret)
			goto err;

		new_dirent->v.d_parent_subvol = cpu_to_le32(new_parent_subvol);
	}

	struct bkey_s_c_subvolume s =
		bch2_bkey_get_iter_typed(trans, &subvol_iter,
					 BTREE_ID_subvolumes, POS(0, target_subvol),
					 0, subvolume);
	ret = bkey_err(s.s_c);
	if (ret && !bch2_err_matches(ret, ENOENT))
		goto err;

	if (ret) {
		if (fsck_err(trans, dirent_to_missing_subvol,
			     "dirent points to missing subvolume\n%s",
			     (bch2_bkey_val_to_text(&buf, c, d.s_c), buf.buf)))
			return bch2_fsck_remove_dirent(trans, d.k->p);
		ret = 0;
		goto out;
	}

	if (le32_to_cpu(s.v->fs_path_parent) != parent_subvol) {
		printbuf_reset(&buf);

		prt_printf(&buf, "subvol with wrong fs_path_parent, should be be %u\n",
			   parent_subvol);

		ret = bch2_inum_to_path(trans, (subvol_inum) { s.k->p.offset,
					le64_to_cpu(s.v->inode) }, &buf);
		if (ret)
			goto err;
		prt_newline(&buf);
		bch2_bkey_val_to_text(&buf, c, s.s_c);

		if (fsck_err(trans, subvol_fs_path_parent_wrong, "%s", buf.buf)) {
			struct bkey_i_subvolume *n =
				bch2_bkey_make_mut_typed(trans, &subvol_iter, &s.s_c, 0, subvolume);
			ret = PTR_ERR_OR_ZERO(n);
			if (ret)
				goto err;

			n->v.fs_path_parent = cpu_to_le32(parent_subvol);
		}
	}

	u64 target_inum = le64_to_cpu(s.v->inode);
	u32 target_snapshot = le32_to_cpu(s.v->snapshot);

	ret = bch2_inode_find_by_inum_snapshot(trans, target_inum, target_snapshot,
					       &subvol_root, 0);
	if (ret && !bch2_err_matches(ret, ENOENT))
		goto err;

	if (ret) {
		bch_err(c, "subvol %u points to missing inode root %llu", target_subvol, target_inum);
		ret = bch_err_throw(c, fsck_repair_unimplemented);
		goto err;
	}

	if (fsck_err_on(!ret && parent_subvol != subvol_root.bi_parent_subvol,
			trans, inode_bi_parent_wrong,
			"subvol root %llu has wrong bi_parent_subvol: got %u, should be %u",
			target_inum,
			subvol_root.bi_parent_subvol, parent_subvol)) {
		subvol_root.bi_parent_subvol = parent_subvol;
		subvol_root.bi_snapshot = le32_to_cpu(s.v->snapshot);
		ret = __bch2_fsck_write_inode(trans, &subvol_root);
		if (ret)
			goto err;
	}

	ret = bch2_check_dirent_target(trans, iter, d, &subvol_root, true);
	if (ret)
		goto err;
out:
err:
fsck_err:
	bch2_trans_iter_exit(trans, &subvol_iter);
	printbuf_exit(&buf);
	return ret;
}

static int check_dirent(struct btree_trans *trans, struct btree_iter *iter,
			struct bkey_s_c k,
			struct bch_hash_info *hash_info,
			struct inode_walker *dir,
			struct inode_walker *target,
			struct snapshots_seen *s,
			bool *need_second_pass)
{
	struct bch_fs *c = trans->c;
	struct inode_walker_entry *i;
	struct printbuf buf = PRINTBUF;
	int ret = 0;

	ret = bch2_check_key_has_snapshot(trans, iter, k);
	if (ret) {
		ret = ret < 0 ? ret : 0;
		goto out;
	}

	ret = snapshots_seen_update(c, s, iter->btree_id, k.k->p);
	if (ret)
		goto err;

	if (k.k->type == KEY_TYPE_whiteout)
		goto out;

	if (dir->last_pos.inode != k.k->p.inode && dir->have_inodes) {
		ret = check_subdir_dirents_count(trans, dir);
		if (ret)
			goto err;
	}

	i = walk_inode(trans, dir, k);
	ret = PTR_ERR_OR_ZERO(i);
	if (ret < 0)
		goto err;

	ret = check_key_has_inode(trans, iter, dir, i, k);
	if (ret)
		goto err;

	if (!i || i->whiteout)
		goto out;

	if (dir->first_this_inode)
		*hash_info = bch2_hash_info_init(c, &i->inode);
	dir->first_this_inode = false;

	hash_info->cf_encoding = bch2_inode_casefold(c, &i->inode) ? c->cf_encoding : NULL;

	ret = bch2_str_hash_check_key(trans, s, &bch2_dirent_hash_desc, hash_info,
				      iter, k, need_second_pass);
	if (ret < 0)
		goto err;
	if (ret) {
		/* dirent has been deleted */
		ret = 0;
		goto out;
	}

	if (k.k->type != KEY_TYPE_dirent)
		goto out;

	struct bkey_s_c_dirent d = bkey_s_c_to_dirent(k);

	/* check casefold */
	if (fsck_err_on(d.v->d_casefold != !!hash_info->cf_encoding,
			trans, dirent_casefold_mismatch,
			"dirent casefold does not match dir casefold\n%s",
			(printbuf_reset(&buf),
			 bch2_bkey_val_to_text(&buf, c, k),
			 buf.buf))) {
		subvol_inum dir_inum = { .subvol = d.v->d_type == DT_SUBVOL
				? le32_to_cpu(d.v->d_parent_subvol)
				: 0,
		};
		u64 target = d.v->d_type == DT_SUBVOL
			? le32_to_cpu(d.v->d_child_subvol)
			: le64_to_cpu(d.v->d_inum);
		struct qstr name = bch2_dirent_get_name(d);
<<<<<<< HEAD

		struct bkey_i_dirent *new_d =
			bch2_dirent_create_key(trans, hash_info, dir_inum,
					       d.v->d_type, &name, NULL, target);
		ret = PTR_ERR_OR_ZERO(new_d);
		if (ret)
			goto out;

		new_d->k.p.inode	= d.k->p.inode;
		new_d->k.p.snapshot	= d.k->p.snapshot;

=======

		struct bkey_i_dirent *new_d =
			bch2_dirent_create_key(trans, hash_info, dir_inum,
					       d.v->d_type, &name, NULL, target);
		ret = PTR_ERR_OR_ZERO(new_d);
		if (ret)
			goto out;

		new_d->k.p.inode	= d.k->p.inode;
		new_d->k.p.snapshot	= d.k->p.snapshot;

>>>>>>> a7fc15ed
		struct btree_iter dup_iter = {};
		ret =	bch2_hash_delete_at(trans,
					    bch2_dirent_hash_desc, hash_info, iter,
					    BTREE_UPDATE_internal_snapshot_node) ?:
			bch2_str_hash_repair_key(trans, s,
						 &bch2_dirent_hash_desc, hash_info,
						 iter, bkey_i_to_s_c(&new_d->k_i),
						 &dup_iter, bkey_s_c_null,
						 need_second_pass);
		goto out;
	}

	if (d.v->d_type == DT_SUBVOL) {
		ret = check_dirent_to_subvol(trans, iter, d);
		if (ret)
			goto err;
	} else {
		ret = get_visible_inodes(trans, target, s, le64_to_cpu(d.v->d_inum));
		if (ret)
			goto err;

		if (fsck_err_on(!target->inodes.nr,
				trans, dirent_to_missing_inode,
				"dirent points to missing inode:\n%s",
				(printbuf_reset(&buf),
				 bch2_bkey_val_to_text(&buf, c, k),
				 buf.buf))) {
			ret = bch2_fsck_remove_dirent(trans, d.k->p);
			if (ret)
				goto err;
		}

		darray_for_each(target->inodes, i) {
			ret = bch2_check_dirent_target(trans, iter, d, &i->inode, true);
			if (ret)
				goto err;
		}

		darray_for_each(target->deletes, i)
			if (fsck_err_on(!snapshot_list_has_id(&s->ids, *i),
					trans, dirent_to_overwritten_inode,
					"dirent points to inode overwritten in snapshot %u:\n%s",
					*i,
					(printbuf_reset(&buf),
					 bch2_bkey_val_to_text(&buf, c, k),
					 buf.buf))) {
				struct btree_iter delete_iter;
				bch2_trans_iter_init(trans, &delete_iter,
						     BTREE_ID_dirents,
						     SPOS(k.k->p.inode, k.k->p.offset, *i),
						     BTREE_ITER_intent);
				ret =   bch2_btree_iter_traverse(trans, &delete_iter) ?:
					bch2_hash_delete_at(trans, bch2_dirent_hash_desc,
							  hash_info,
							  &delete_iter,
							  BTREE_UPDATE_internal_snapshot_node);
				bch2_trans_iter_exit(trans, &delete_iter);
				if (ret)
					goto err;

			}
	}

	ret = bch2_trans_commit(trans, NULL, NULL, BCH_TRANS_COMMIT_no_enospc);
	if (ret)
		goto err;

	for_each_visible_inode(c, s, dir, d.k->p.snapshot, i) {
		if (d.v->d_type == DT_DIR)
			i->count++;
		i->i_size += bkey_bytes(d.k);
	}
out:
err:
fsck_err:
	printbuf_exit(&buf);
	return ret;
}

/*
 * Walk dirents: verify that they all have a corresponding S_ISDIR inode,
 * validate d_type
 */
int bch2_check_dirents(struct bch_fs *c)
{
	struct inode_walker dir = inode_walker_init();
	struct inode_walker target = inode_walker_init();
	struct snapshots_seen s;
	struct bch_hash_info hash_info;
	bool need_second_pass = false, did_second_pass = false;
	int ret;

	snapshots_seen_init(&s);
again:
	ret = bch2_trans_run(c,
		for_each_btree_key_commit(trans, iter, BTREE_ID_dirents,
				POS(BCACHEFS_ROOT_INO, 0),
				BTREE_ITER_prefetch|BTREE_ITER_all_snapshots, k,
				NULL, NULL, BCH_TRANS_COMMIT_no_enospc,
			check_dirent(trans, &iter, k, &hash_info, &dir, &target, &s,
				     &need_second_pass)) ?:
		check_subdir_count_notnested(trans, &dir));

	if (!ret && need_second_pass && !did_second_pass) {
		bch_info(c, "check_dirents requires second pass");
		swap(did_second_pass, need_second_pass);
		goto again;
	}

	if (!ret && need_second_pass) {
		bch_err(c, "dirents not repairing");
		ret = -EINVAL;
	}

	snapshots_seen_exit(&s);
	inode_walker_exit(&dir);
	inode_walker_exit(&target);
	bch_err_fn(c, ret);
	return ret;
}

static int check_xattr(struct btree_trans *trans, struct btree_iter *iter,
		       struct bkey_s_c k,
		       struct bch_hash_info *hash_info,
		       struct inode_walker *inode)
{
	struct bch_fs *c = trans->c;

	int ret = bch2_check_key_has_snapshot(trans, iter, k);
	if (ret < 0)
		return ret;
	if (ret)
		return 0;

	struct inode_walker_entry *i = walk_inode(trans, inode, k);
	ret = PTR_ERR_OR_ZERO(i);
	if (ret)
		return ret;

	ret = check_key_has_inode(trans, iter, inode, i, k);
	if (ret)
		return ret;

	if (!i || i->whiteout)
		return 0;

	if (inode->first_this_inode)
		*hash_info = bch2_hash_info_init(c, &i->inode);
	inode->first_this_inode = false;

	bool need_second_pass = false;
	return bch2_str_hash_check_key(trans, NULL, &bch2_xattr_hash_desc, hash_info,
				      iter, k, &need_second_pass);
}

/*
 * Walk xattrs: verify that they all have a corresponding inode
 */
int bch2_check_xattrs(struct bch_fs *c)
{
	struct inode_walker inode = inode_walker_init();
	struct bch_hash_info hash_info;
	int ret = 0;

	ret = bch2_trans_run(c,
		for_each_btree_key_commit(trans, iter, BTREE_ID_xattrs,
			POS(BCACHEFS_ROOT_INO, 0),
			BTREE_ITER_prefetch|BTREE_ITER_all_snapshots,
			k,
			NULL, NULL,
			BCH_TRANS_COMMIT_no_enospc,
		check_xattr(trans, &iter, k, &hash_info, &inode)));

	inode_walker_exit(&inode);
	bch_err_fn(c, ret);
	return ret;
}

static int check_root_trans(struct btree_trans *trans)
{
	struct bch_fs *c = trans->c;
	struct bch_inode_unpacked root_inode;
	u32 snapshot;
	u64 inum;
	int ret;

	ret = subvol_lookup(trans, BCACHEFS_ROOT_SUBVOL, &snapshot, &inum);
	if (ret && !bch2_err_matches(ret, ENOENT))
		return ret;

	if (mustfix_fsck_err_on(ret, trans, root_subvol_missing,
				"root subvol missing")) {
		struct bkey_i_subvolume *root_subvol =
			bch2_trans_kmalloc(trans, sizeof(*root_subvol));
		ret = PTR_ERR_OR_ZERO(root_subvol);
		if (ret)
			goto err;

		snapshot	= U32_MAX;
		inum		= BCACHEFS_ROOT_INO;

		bkey_subvolume_init(&root_subvol->k_i);
		root_subvol->k.p.offset = BCACHEFS_ROOT_SUBVOL;
		root_subvol->v.flags	= 0;
		root_subvol->v.snapshot	= cpu_to_le32(snapshot);
		root_subvol->v.inode	= cpu_to_le64(inum);
		ret = bch2_btree_insert_trans(trans, BTREE_ID_subvolumes, &root_subvol->k_i, 0);
		bch_err_msg(c, ret, "writing root subvol");
		if (ret)
			goto err;
	}

	ret = bch2_inode_find_by_inum_snapshot(trans, BCACHEFS_ROOT_INO, snapshot,
					       &root_inode, 0);
	if (ret && !bch2_err_matches(ret, ENOENT))
		return ret;

	if (mustfix_fsck_err_on(ret,
				trans, root_dir_missing,
				"root directory missing") ||
	    mustfix_fsck_err_on(!S_ISDIR(root_inode.bi_mode),
				trans, root_inode_not_dir,
				"root inode not a directory")) {
		bch2_inode_init(c, &root_inode, 0, 0, S_IFDIR|0755,
				0, NULL);
		root_inode.bi_inum = inum;
		root_inode.bi_snapshot = snapshot;

		ret = __bch2_fsck_write_inode(trans, &root_inode);
		bch_err_msg(c, ret, "writing root inode");
	}
err:
fsck_err:
	return ret;
}

/* Get root directory, create if it doesn't exist: */
int bch2_check_root(struct bch_fs *c)
{
	int ret = bch2_trans_commit_do(c, NULL, NULL, BCH_TRANS_COMMIT_no_enospc,
		check_root_trans(trans));
	bch_err_fn(c, ret);
	return ret;
}

static bool darray_u32_has(darray_u32 *d, u32 v)
{
	darray_for_each(*d, i)
		if (*i == v)
			return true;
	return false;
}

static int check_subvol_path(struct btree_trans *trans, struct btree_iter *iter, struct bkey_s_c k)
{
	struct bch_fs *c = trans->c;
	struct btree_iter parent_iter = {};
	darray_u32 subvol_path = {};
	struct printbuf buf = PRINTBUF;
	int ret = 0;

	if (k.k->type != KEY_TYPE_subvolume)
		return 0;

	subvol_inum start = {
		.subvol = k.k->p.offset,
		.inum	= le64_to_cpu(bkey_s_c_to_subvolume(k).v->inode),
	};

	while (k.k->p.offset != BCACHEFS_ROOT_SUBVOL) {
		ret = darray_push(&subvol_path, k.k->p.offset);
		if (ret)
			goto err;

		struct bkey_s_c_subvolume s = bkey_s_c_to_subvolume(k);

		struct bch_inode_unpacked subvol_root;
		ret = bch2_inode_find_by_inum_trans(trans,
					(subvol_inum) { s.k->p.offset, le64_to_cpu(s.v->inode) },
					&subvol_root);
		if (ret)
			break;

		u32 parent = le32_to_cpu(s.v->fs_path_parent);

		if (darray_u32_has(&subvol_path, parent)) {
			printbuf_reset(&buf);
			prt_printf(&buf, "subvolume loop: ");

			ret = bch2_inum_to_path(trans, start, &buf);
			if (ret)
				goto err;

			if (fsck_err(trans, subvol_loop, "%s", buf.buf))
				ret = reattach_subvol(trans, s);
			break;
		}

		bch2_trans_iter_exit(trans, &parent_iter);
		bch2_trans_iter_init(trans, &parent_iter,
				     BTREE_ID_subvolumes, POS(0, parent), 0);
		k = bch2_btree_iter_peek_slot(trans, &parent_iter);
		ret = bkey_err(k);
		if (ret)
			goto err;

		if (fsck_err_on(k.k->type != KEY_TYPE_subvolume,
				trans, subvol_unreachable,
				"unreachable subvolume %s",
				(printbuf_reset(&buf),
				 bch2_bkey_val_to_text(&buf, c, s.s_c),
				 buf.buf))) {
			ret = reattach_subvol(trans, s);
			break;
		}
	}
fsck_err:
err:
	printbuf_exit(&buf);
	darray_exit(&subvol_path);
	bch2_trans_iter_exit(trans, &parent_iter);
	return ret;
}

int bch2_check_subvolume_structure(struct bch_fs *c)
{
	int ret = bch2_trans_run(c,
		for_each_btree_key_commit(trans, iter,
				BTREE_ID_subvolumes, POS_MIN, BTREE_ITER_prefetch, k,
				NULL, NULL, BCH_TRANS_COMMIT_no_enospc,
			check_subvol_path(trans, &iter, k)));
	bch_err_fn(c, ret);
	return ret;
}

static int bch2_bi_depth_renumber_one(struct btree_trans *trans,
				      u64 inum, u32 snapshot,
				      u32 new_depth)
{
	struct btree_iter iter;
	struct bkey_s_c k = bch2_bkey_get_iter(trans, &iter, BTREE_ID_inodes,
					       SPOS(0, inum, snapshot), 0);

	struct bch_inode_unpacked inode;
	int ret = bkey_err(k) ?:
		!bkey_is_inode(k.k) ? -BCH_ERR_ENOENT_inode
		: bch2_inode_unpack(k, &inode);
	if (ret)
		goto err;

	if (inode.bi_depth != new_depth) {
		inode.bi_depth = new_depth;
		ret = __bch2_fsck_write_inode(trans, &inode) ?:
			bch2_trans_commit(trans, NULL, NULL, 0);
	}
err:
	bch2_trans_iter_exit(trans, &iter);
	return ret;
}

static int bch2_bi_depth_renumber(struct btree_trans *trans, darray_u64 *path,
				  u32 snapshot, u32 new_bi_depth)
{
	u32 restart_count = trans->restart_count;
	int ret = 0;

	darray_for_each_reverse(*path, i) {
		ret = nested_lockrestart_do(trans,
				bch2_bi_depth_renumber_one(trans, *i, snapshot, new_bi_depth));
		bch_err_fn(trans->c, ret);
		if (ret)
			break;

		new_bi_depth++;
	}

	return ret ?: trans_was_restarted(trans, restart_count);
}

static int check_path_loop(struct btree_trans *trans, struct bkey_s_c inode_k)
{
	struct bch_fs *c = trans->c;
	struct btree_iter inode_iter = {};
	darray_u64 path = {};
	struct printbuf buf = PRINTBUF;
	u32 snapshot = inode_k.k->p.snapshot;
	bool redo_bi_depth = false;
	u32 min_bi_depth = U32_MAX;
	int ret = 0;

	struct bpos start = inode_k.k->p;

	struct bch_inode_unpacked inode;
	ret = bch2_inode_unpack(inode_k, &inode);
	if (ret)
		return ret;

	/*
	 * If we're running full fsck, check_dirents() will have already ran,
	 * and we shouldn't see any missing backpointers here - otherwise that's
	 * handled separately, by check_unreachable_inodes
	 */
	while (!inode.bi_subvol &&
	       bch2_inode_has_backpointer(&inode)) {
		struct btree_iter dirent_iter;
		struct bkey_s_c_dirent d;

		d = dirent_get_by_pos(trans, &dirent_iter,
				      SPOS(inode.bi_dir, inode.bi_dir_offset, snapshot));
		ret = bkey_err(d.s_c);
		if (ret && !bch2_err_matches(ret, ENOENT))
			goto out;

		if (!ret && (ret = dirent_points_to_inode(c, d, &inode)))
			bch2_trans_iter_exit(trans, &dirent_iter);

		if (bch2_err_matches(ret, ENOENT)) {
			printbuf_reset(&buf);
			bch2_bkey_val_to_text(&buf, c, inode_k);
			bch_err(c, "unreachable inode in check_directory_structure: %s\n%s",
				bch2_err_str(ret), buf.buf);
			goto out;
		}

		bch2_trans_iter_exit(trans, &dirent_iter);

		ret = darray_push(&path, inode.bi_inum);
		if (ret)
			return ret;

		bch2_trans_iter_exit(trans, &inode_iter);
		inode_k = bch2_bkey_get_iter(trans, &inode_iter, BTREE_ID_inodes,
					     SPOS(0, inode.bi_dir, snapshot), 0);

		struct bch_inode_unpacked parent_inode;
		ret = bkey_err(inode_k) ?:
			!bkey_is_inode(inode_k.k) ? -BCH_ERR_ENOENT_inode
			: bch2_inode_unpack(inode_k, &parent_inode);
		if (ret) {
			/* Should have been caught in dirents pass */
			bch_err_msg(c, ret, "error looking up parent directory");
			goto out;
		}

		min_bi_depth = parent_inode.bi_depth;

		if (parent_inode.bi_depth < inode.bi_depth &&
		    min_bi_depth < U16_MAX)
			break;

		inode = parent_inode;
		redo_bi_depth = true;

		if (darray_find(path, inode.bi_inum)) {
			printbuf_reset(&buf);
			prt_printf(&buf, "directory structure loop in snapshot %u: ",
				   snapshot);

			ret = bch2_inum_snapshot_to_path(trans, start.offset, start.snapshot, NULL, &buf);
			if (ret)
				goto out;

			if (c->opts.verbose) {
				prt_newline(&buf);
				darray_for_each(path, i)
					prt_printf(&buf, "%llu ", *i);
			}

			if (fsck_err(trans, dir_loop, "%s", buf.buf)) {
				ret = remove_backpointer(trans, &inode);
				bch_err_msg(c, ret, "removing dirent");
				if (ret)
					goto out;

				ret = reattach_inode(trans, &inode);
				bch_err_msg(c, ret, "reattaching inode %llu", inode.bi_inum);
			}

			goto out;
		}
	}

	if (inode.bi_subvol)
		min_bi_depth = 0;

	if (redo_bi_depth)
		ret = bch2_bi_depth_renumber(trans, &path, snapshot, min_bi_depth);
out:
fsck_err:
	bch2_trans_iter_exit(trans, &inode_iter);
	darray_exit(&path);
	printbuf_exit(&buf);
	bch_err_fn(c, ret);
	return ret;
}

/*
 * Check for loops in the directory structure: all other connectivity issues
 * have been fixed by prior passes
 */
int bch2_check_directory_structure(struct bch_fs *c)
{
	int ret = bch2_trans_run(c,
		for_each_btree_key_reverse_commit(trans, iter, BTREE_ID_inodes, POS_MIN,
					  BTREE_ITER_intent|
					  BTREE_ITER_prefetch|
					  BTREE_ITER_all_snapshots, k,
					  NULL, NULL, BCH_TRANS_COMMIT_no_enospc, ({
			if (!S_ISDIR(bkey_inode_mode(k)))
				continue;

			if (bch2_inode_flags(k) & BCH_INODE_unlinked)
				continue;

			check_path_loop(trans, k);
		})));

	bch_err_fn(c, ret);
	return ret;
}

struct nlink_table {
	size_t		nr;
	size_t		size;

	struct nlink {
		u64	inum;
		u32	snapshot;
		u32	count;
	}		*d;
};

static int add_nlink(struct bch_fs *c, struct nlink_table *t,
		     u64 inum, u32 snapshot)
{
	if (t->nr == t->size) {
		size_t new_size = max_t(size_t, 128UL, t->size * 2);
		void *d = kvmalloc_array(new_size, sizeof(t->d[0]), GFP_KERNEL);

		if (!d) {
			bch_err(c, "fsck: error allocating memory for nlink_table, size %zu",
				new_size);
			return bch_err_throw(c, ENOMEM_fsck_add_nlink);
		}

		if (t->d)
			memcpy(d, t->d, t->size * sizeof(t->d[0]));
		kvfree(t->d);

		t->d = d;
		t->size = new_size;
	}


	t->d[t->nr++] = (struct nlink) {
		.inum		= inum,
		.snapshot	= snapshot,
	};

	return 0;
}

static int nlink_cmp(const void *_l, const void *_r)
{
	const struct nlink *l = _l;
	const struct nlink *r = _r;

	return cmp_int(l->inum, r->inum);
}

static void inc_link(struct bch_fs *c, struct snapshots_seen *s,
		     struct nlink_table *links,
		     u64 range_start, u64 range_end, u64 inum, u32 snapshot)
{
	struct nlink *link, key = {
		.inum = inum, .snapshot = U32_MAX,
	};

	if (inum < range_start || inum >= range_end)
		return;

	link = __inline_bsearch(&key, links->d, links->nr,
				sizeof(links->d[0]), nlink_cmp);
	if (!link)
		return;

	while (link > links->d && link[0].inum == link[-1].inum)
		--link;

	for (; link < links->d + links->nr && link->inum == inum; link++)
		if (ref_visible(c, s, snapshot, link->snapshot)) {
			link->count++;
			if (link->snapshot >= snapshot)
				break;
		}
}

noinline_for_stack
static int check_nlinks_find_hardlinks(struct bch_fs *c,
				       struct nlink_table *t,
				       u64 start, u64 *end)
{
	int ret = bch2_trans_run(c,
		for_each_btree_key(trans, iter, BTREE_ID_inodes,
				   POS(0, start),
				   BTREE_ITER_intent|
				   BTREE_ITER_prefetch|
				   BTREE_ITER_all_snapshots, k, ({
			if (!bkey_is_inode(k.k))
				continue;

			/* Should never fail, checked by bch2_inode_invalid: */
			struct bch_inode_unpacked u;
			_ret3 = bch2_inode_unpack(k, &u);
			if (_ret3)
				break;

			/*
			 * Backpointer and directory structure checks are sufficient for
			 * directories, since they can't have hardlinks:
			 */
			if (S_ISDIR(u.bi_mode))
				continue;

			/*
			 * Previous passes ensured that bi_nlink is nonzero if
			 * it had multiple hardlinks:
			 */
			if (!u.bi_nlink)
				continue;

			ret = add_nlink(c, t, k.k->p.offset, k.k->p.snapshot);
			if (ret) {
				*end = k.k->p.offset;
				ret = 0;
				break;
			}
			0;
		})));

	bch_err_fn(c, ret);
	return ret;
}

noinline_for_stack
static int check_nlinks_walk_dirents(struct bch_fs *c, struct nlink_table *links,
				     u64 range_start, u64 range_end)
{
	struct snapshots_seen s;

	snapshots_seen_init(&s);

	int ret = bch2_trans_run(c,
		for_each_btree_key(trans, iter, BTREE_ID_dirents, POS_MIN,
				   BTREE_ITER_intent|
				   BTREE_ITER_prefetch|
				   BTREE_ITER_all_snapshots, k, ({
			ret = snapshots_seen_update(c, &s, iter.btree_id, k.k->p);
			if (ret)
				break;

			if (k.k->type == KEY_TYPE_dirent) {
				struct bkey_s_c_dirent d = bkey_s_c_to_dirent(k);

				if (d.v->d_type != DT_DIR &&
				    d.v->d_type != DT_SUBVOL)
					inc_link(c, &s, links, range_start, range_end,
						 le64_to_cpu(d.v->d_inum), d.k->p.snapshot);
			}
			0;
		})));

	snapshots_seen_exit(&s);

	bch_err_fn(c, ret);
	return ret;
}

static int check_nlinks_update_inode(struct btree_trans *trans, struct btree_iter *iter,
				     struct bkey_s_c k,
				     struct nlink_table *links,
				     size_t *idx, u64 range_end)
{
	struct bch_inode_unpacked u;
	struct nlink *link = &links->d[*idx];
	int ret = 0;

	if (k.k->p.offset >= range_end)
		return 1;

	if (!bkey_is_inode(k.k))
		return 0;

	ret = bch2_inode_unpack(k, &u);
	if (ret)
		return ret;

	if (S_ISDIR(u.bi_mode))
		return 0;

	if (!u.bi_nlink)
		return 0;

	while ((cmp_int(link->inum, k.k->p.offset) ?:
		cmp_int(link->snapshot, k.k->p.snapshot)) < 0) {
		BUG_ON(*idx == links->nr);
		link = &links->d[++*idx];
	}

	if (fsck_err_on(bch2_inode_nlink_get(&u) != link->count,
			trans, inode_wrong_nlink,
			"inode %llu type %s has wrong i_nlink (%u, should be %u)",
			u.bi_inum, bch2_d_types[mode_to_type(u.bi_mode)],
			bch2_inode_nlink_get(&u), link->count)) {
		bch2_inode_nlink_set(&u, link->count);
		ret = __bch2_fsck_write_inode(trans, &u);
	}
fsck_err:
	return ret;
}

noinline_for_stack
static int check_nlinks_update_hardlinks(struct bch_fs *c,
			       struct nlink_table *links,
			       u64 range_start, u64 range_end)
{
	size_t idx = 0;

	int ret = bch2_trans_run(c,
		for_each_btree_key_commit(trans, iter, BTREE_ID_inodes,
				POS(0, range_start),
				BTREE_ITER_intent|BTREE_ITER_prefetch|BTREE_ITER_all_snapshots, k,
				NULL, NULL, BCH_TRANS_COMMIT_no_enospc,
			check_nlinks_update_inode(trans, &iter, k, links, &idx, range_end)));
	if (ret < 0) {
		bch_err(c, "error in fsck walking inodes: %s", bch2_err_str(ret));
		return ret;
	}

	return 0;
}

int bch2_check_nlinks(struct bch_fs *c)
{
	struct nlink_table links = { 0 };
	u64 this_iter_range_start, next_iter_range_start = 0;
	int ret = 0;

	do {
		this_iter_range_start = next_iter_range_start;
		next_iter_range_start = U64_MAX;

		ret = check_nlinks_find_hardlinks(c, &links,
						  this_iter_range_start,
						  &next_iter_range_start);

		ret = check_nlinks_walk_dirents(c, &links,
					  this_iter_range_start,
					  next_iter_range_start);
		if (ret)
			break;

		ret = check_nlinks_update_hardlinks(c, &links,
					 this_iter_range_start,
					 next_iter_range_start);
		if (ret)
			break;

		links.nr = 0;
	} while (next_iter_range_start != U64_MAX);

	kvfree(links.d);
	bch_err_fn(c, ret);
	return ret;
}

static int fix_reflink_p_key(struct btree_trans *trans, struct btree_iter *iter,
			     struct bkey_s_c k)
{
	struct bkey_s_c_reflink_p p;
	struct bkey_i_reflink_p *u;

	if (k.k->type != KEY_TYPE_reflink_p)
		return 0;

	p = bkey_s_c_to_reflink_p(k);

	if (!p.v->front_pad && !p.v->back_pad)
		return 0;

	u = bch2_trans_kmalloc(trans, sizeof(*u));
	int ret = PTR_ERR_OR_ZERO(u);
	if (ret)
		return ret;

	bkey_reassemble(&u->k_i, k);
	u->v.front_pad	= 0;
	u->v.back_pad	= 0;

	return bch2_trans_update(trans, iter, &u->k_i, BTREE_TRIGGER_norun);
}

int bch2_fix_reflink_p(struct bch_fs *c)
{
	if (c->sb.version >= bcachefs_metadata_version_reflink_p_fix)
		return 0;

	int ret = bch2_trans_run(c,
		for_each_btree_key_commit(trans, iter,
				BTREE_ID_extents, POS_MIN,
				BTREE_ITER_intent|BTREE_ITER_prefetch|
				BTREE_ITER_all_snapshots, k,
				NULL, NULL, BCH_TRANS_COMMIT_no_enospc,
			fix_reflink_p_key(trans, &iter, k)));
	bch_err_fn(c, ret);
	return ret;
}

#ifndef NO_BCACHEFS_CHARDEV

struct fsck_thread {
	struct thread_with_stdio thr;
	struct bch_fs		*c;
	struct bch_opts		opts;
};

static void bch2_fsck_thread_exit(struct thread_with_stdio *_thr)
{
	struct fsck_thread *thr = container_of(_thr, struct fsck_thread, thr);
	kfree(thr);
}

static int bch2_fsck_offline_thread_fn(struct thread_with_stdio *stdio)
{
	struct fsck_thread *thr = container_of(stdio, struct fsck_thread, thr);
	struct bch_fs *c = thr->c;

	int ret = PTR_ERR_OR_ZERO(c);
	if (ret)
		return ret;

	ret = bch2_fs_start(thr->c);
	if (ret)
		goto err;

	if (test_bit(BCH_FS_errors_fixed, &c->flags)) {
		bch2_stdio_redirect_printf(&stdio->stdio, false, "%s: errors fixed\n", c->name);
		ret |= 1;
	}
	if (test_bit(BCH_FS_error, &c->flags)) {
		bch2_stdio_redirect_printf(&stdio->stdio, false, "%s: still has errors\n", c->name);
		ret |= 4;
	}
err:
	bch2_fs_stop(c);
	return ret;
}

static const struct thread_with_stdio_ops bch2_offline_fsck_ops = {
	.exit		= bch2_fsck_thread_exit,
	.fn		= bch2_fsck_offline_thread_fn,
};

long bch2_ioctl_fsck_offline(struct bch_ioctl_fsck_offline __user *user_arg)
{
	struct bch_ioctl_fsck_offline arg;
	struct fsck_thread *thr = NULL;
	darray_const_str devs = {};
	long ret = 0;

	if (copy_from_user(&arg, user_arg, sizeof(arg)))
		return -EFAULT;

	if (arg.flags)
		return -EINVAL;

	if (!capable(CAP_SYS_ADMIN))
		return -EPERM;

	for (size_t i = 0; i < arg.nr_devs; i++) {
		u64 dev_u64;
		ret = copy_from_user_errcode(&dev_u64, &user_arg->devs[i], sizeof(u64));
		if (ret)
			goto err;

		char *dev_str = strndup_user((char __user *)(unsigned long) dev_u64, PATH_MAX);
		ret = PTR_ERR_OR_ZERO(dev_str);
		if (ret)
			goto err;

		ret = darray_push(&devs, dev_str);
		if (ret) {
			kfree(dev_str);
			goto err;
		}
	}

	thr = kzalloc(sizeof(*thr), GFP_KERNEL);
	if (!thr) {
		ret = -ENOMEM;
		goto err;
	}

	thr->opts = bch2_opts_empty();

	if (arg.opts) {
		char *optstr = strndup_user((char __user *)(unsigned long) arg.opts, 1 << 16);
		ret =   PTR_ERR_OR_ZERO(optstr) ?:
			bch2_parse_mount_opts(NULL, &thr->opts, NULL, optstr, false);
		if (!IS_ERR(optstr))
			kfree(optstr);

		if (ret)
			goto err;
	}

	opt_set(thr->opts, stdio, (u64)(unsigned long)&thr->thr.stdio);
	opt_set(thr->opts, read_only, 1);
	opt_set(thr->opts, ratelimit_errors, 0);

	/* We need request_key() to be called before we punt to kthread: */
	opt_set(thr->opts, nostart, true);

	bch2_thread_with_stdio_init(&thr->thr, &bch2_offline_fsck_ops);

	thr->c = bch2_fs_open(&devs, &thr->opts);

	if (!IS_ERR(thr->c) &&
	    thr->c->opts.errors == BCH_ON_ERROR_panic)
		thr->c->opts.errors = BCH_ON_ERROR_ro;

	ret = __bch2_run_thread_with_stdio(&thr->thr);
out:
	darray_for_each(devs, i)
		kfree(*i);
	darray_exit(&devs);
	return ret;
err:
	if (thr)
		bch2_fsck_thread_exit(&thr->thr);
	pr_err("ret %s", bch2_err_str(ret));
	goto out;
}

static int bch2_fsck_online_thread_fn(struct thread_with_stdio *stdio)
{
	struct fsck_thread *thr = container_of(stdio, struct fsck_thread, thr);
	struct bch_fs *c = thr->c;

	c->stdio_filter = current;
	c->stdio = &thr->thr.stdio;

	/*
	 * XXX: can we figure out a way to do this without mucking with c->opts?
	 */
	unsigned old_fix_errors = c->opts.fix_errors;
	if (opt_defined(thr->opts, fix_errors))
		c->opts.fix_errors = thr->opts.fix_errors;
	else
		c->opts.fix_errors = FSCK_FIX_ask;

	c->opts.fsck = true;
	set_bit(BCH_FS_in_fsck, &c->flags);

	int ret = bch2_run_online_recovery_passes(c, ~0ULL);

	clear_bit(BCH_FS_in_fsck, &c->flags);
	bch_err_fn(c, ret);

	c->stdio = NULL;
	c->stdio_filter = NULL;
	c->opts.fix_errors = old_fix_errors;

	up(&c->recovery.run_lock);
	bch2_ro_ref_put(c);
	return ret;
}

static const struct thread_with_stdio_ops bch2_online_fsck_ops = {
	.exit		= bch2_fsck_thread_exit,
	.fn		= bch2_fsck_online_thread_fn,
};

long bch2_ioctl_fsck_online(struct bch_fs *c, struct bch_ioctl_fsck_online arg)
{
	struct fsck_thread *thr = NULL;
	long ret = 0;

	if (arg.flags)
		return -EINVAL;

	if (!capable(CAP_SYS_ADMIN))
		return -EPERM;

	if (!bch2_ro_ref_tryget(c))
		return -EROFS;

	if (down_trylock(&c->recovery.run_lock)) {
		bch2_ro_ref_put(c);
		return -EAGAIN;
	}

	thr = kzalloc(sizeof(*thr), GFP_KERNEL);
	if (!thr) {
		ret = -ENOMEM;
		goto err;
	}

	thr->c = c;
	thr->opts = bch2_opts_empty();

	if (arg.opts) {
		char *optstr = strndup_user((char __user *)(unsigned long) arg.opts, 1 << 16);

		ret =   PTR_ERR_OR_ZERO(optstr) ?:
			bch2_parse_mount_opts(c, &thr->opts, NULL, optstr, false);
		if (!IS_ERR(optstr))
			kfree(optstr);

		if (ret)
			goto err;
	}

	ret = bch2_run_thread_with_stdio(&thr->thr, &bch2_online_fsck_ops);
err:
	if (ret < 0) {
		bch_err_fn(c, ret);
		if (thr)
			bch2_fsck_thread_exit(&thr->thr);
		up(&c->recovery.run_lock);
		bch2_ro_ref_put(c);
	}
	return ret;
}

#endif /* NO_BCACHEFS_CHARDEV */<|MERGE_RESOLUTION|>--- conflicted
+++ resolved
@@ -1920,42 +1920,12 @@
 					"extent type past end of inode %llu:%u, i_size %llu\n%s",
 					i->inode.bi_inum, i->inode.bi_snapshot, i->inode.bi_size,
 					(bch2_bkey_val_to_text(&buf, c, k), buf.buf))) {
-<<<<<<< HEAD
-				struct bkey_i *whiteout = bch2_trans_kmalloc(trans, sizeof(*whiteout));
-				ret = PTR_ERR_OR_ZERO(whiteout);
-				if (ret)
-					goto err;
-
-				bkey_init(&whiteout->k);
-				whiteout->k.p = SPOS(k.k->p.inode,
-						     last_block,
-						     i->inode.bi_snapshot);
-				bch2_key_resize(&whiteout->k,
-						min(KEY_SIZE_MAX & (~0 << c->block_bits),
-						    U64_MAX - whiteout->k.p.offset));
-
-
-				/*
-				 * Need a normal (not BTREE_ITER_all_snapshots)
-				 * iterator, if we're deleting in a different
-				 * snapshot and need to emit a whiteout
-				 */
-				struct btree_iter iter2;
-				bch2_trans_iter_init(trans, &iter2, BTREE_ID_extents,
-						     bkey_start_pos(&whiteout->k),
-						     BTREE_ITER_intent);
-				ret =   bch2_btree_iter_traverse(trans, &iter2) ?:
-					bch2_trans_update(trans, &iter2, whiteout,
-						BTREE_UPDATE_internal_snapshot_node);
-				bch2_trans_iter_exit(trans, &iter2);
-=======
 				ret =   snapshots_seen_add_inorder(c, s, i->inode.bi_snapshot) ?:
 					bch2_fpunch_snapshot(trans,
 							     SPOS(i->inode.bi_inum,
 								  last_block,
 								  i->inode.bi_snapshot),
 							     POS(i->inode.bi_inum, U64_MAX));
->>>>>>> a7fc15ed
 				if (ret)
 					goto err;
 
@@ -2344,7 +2314,6 @@
 			? le32_to_cpu(d.v->d_child_subvol)
 			: le64_to_cpu(d.v->d_inum);
 		struct qstr name = bch2_dirent_get_name(d);
-<<<<<<< HEAD
 
 		struct bkey_i_dirent *new_d =
 			bch2_dirent_create_key(trans, hash_info, dir_inum,
@@ -2356,19 +2325,6 @@
 		new_d->k.p.inode	= d.k->p.inode;
 		new_d->k.p.snapshot	= d.k->p.snapshot;
 
-=======
-
-		struct bkey_i_dirent *new_d =
-			bch2_dirent_create_key(trans, hash_info, dir_inum,
-					       d.v->d_type, &name, NULL, target);
-		ret = PTR_ERR_OR_ZERO(new_d);
-		if (ret)
-			goto out;
-
-		new_d->k.p.inode	= d.k->p.inode;
-		new_d->k.p.snapshot	= d.k->p.snapshot;
-
->>>>>>> a7fc15ed
 		struct btree_iter dup_iter = {};
 		ret =	bch2_hash_delete_at(trans,
 					    bch2_dirent_hash_desc, hash_info, iter,
