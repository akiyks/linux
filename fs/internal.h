/* SPDX-License-Identifier: GPL-2.0-or-later */
/* fs/ internal definitions
 *
 * Copyright (C) 2006 Red Hat, Inc. All Rights Reserved.
 * Written by David Howells (dhowells@redhat.com)
 */

struct super_block;
struct file_system_type;
struct iomap;
struct iomap_ops;
struct linux_binprm;
struct path;
struct mount;
struct shrink_control;
struct fs_context;
struct pipe_inode_info;
struct iov_iter;
struct mnt_idmap;

/*
 * block/bdev.c
 */
#ifdef CONFIG_BLOCK
extern void __init bdev_cache_init(void);
#else
static inline void bdev_cache_init(void)
{
}
#endif /* CONFIG_BLOCK */

/*
 * buffer.c
 */
int __block_write_begin_int(struct folio *folio, loff_t pos, unsigned len,
		get_block_t *get_block, const struct iomap *iomap);

/*
 * char_dev.c
 */
extern void __init chrdev_init(void);

/*
 * fs_context.c
 */
extern const struct fs_context_operations legacy_fs_context_ops;
extern int parse_monolithic_mount_data(struct fs_context *, void *);
extern void vfs_clean_context(struct fs_context *fc);
extern int finish_clean_context(struct fs_context *fc);

/*
 * namei.c
 */
extern int filename_lookup(int dfd, struct filename *name, unsigned flags,
			   struct path *path, struct path *root);
int do_rmdir(int dfd, struct filename *name);
int do_unlinkat(int dfd, struct filename *name);
int may_linkat(struct mnt_idmap *idmap, const struct path *link);
int do_renameat2(int olddfd, struct filename *oldname, int newdfd,
		 struct filename *newname, unsigned int flags);
int do_mkdirat(int dfd, struct filename *name, umode_t mode);
int do_symlinkat(struct filename *from, int newdfd, struct filename *to);
int do_linkat(int olddfd, struct filename *old, int newdfd,
			struct filename *new, int flags);

/*
 * namespace.c
 */
extern struct vfsmount *lookup_mnt(const struct path *);
extern int finish_automount(struct vfsmount *, const struct path *);

extern int sb_prepare_remount_readonly(struct super_block *);

extern void __init mnt_init(void);

int mnt_get_write_access_file(struct file *file);
void mnt_put_write_access_file(struct file *file);

extern void dissolve_on_fput(struct vfsmount *);
extern bool may_mount(void);

int path_mount(const char *dev_name, struct path *path,
		const char *type_page, unsigned long flags, void *data_page);
int path_umount(struct path *path, int flags);

/*
 * fs_struct.c
 */
extern void chroot_fs_refs(const struct path *, const struct path *);

/*
 * file_table.c
 */
struct file *alloc_empty_file(int flags, const struct cred *cred);
struct file *alloc_empty_file_noaccount(int flags, const struct cred *cred);
struct file *alloc_empty_backing_file(int flags, const struct cred *cred);
void release_empty_file(struct file *f);

static inline void file_put_write_access(struct file *file)
{
	put_write_access(file->f_inode);
	mnt_put_write_access(file->f_path.mnt);
	if (unlikely(file->f_mode & FMODE_BACKING))
		mnt_put_write_access(backing_file_user_path(file)->mnt);
}

static inline void put_file_access(struct file *file)
{
	if ((file->f_mode & (FMODE_READ | FMODE_WRITE)) == FMODE_READ) {
		i_readcount_dec(file->f_inode);
	} else if (file->f_mode & FMODE_WRITER) {
<<<<<<< HEAD
		put_write_access(file->f_inode);
		mnt_put_write_access(file->f_path.mnt);
=======
		file_put_write_access(file);
>>>>>>> 46af9de4
	}
}

/*
 * super.c
 */
extern int reconfigure_super(struct fs_context *);
extern bool super_trylock_shared(struct super_block *sb);
struct super_block *user_get_super(dev_t, bool excl);
void put_super(struct super_block *sb);
extern bool mount_capable(struct fs_context *);
int sb_init_dio_done_wq(struct super_block *sb);

/*
 * Prepare superblock for changing its read-only state (i.e., either remount
 * read-write superblock read-only or vice versa). After this function returns
 * mnt_is_readonly() will return true for any mount of the superblock if its
 * caller is able to observe any changes done by the remount. This holds until
 * sb_end_ro_state_change() is called.
 */
static inline void sb_start_ro_state_change(struct super_block *sb)
{
	WRITE_ONCE(sb->s_readonly_remount, 1);
	/*
	 * For RO->RW transition, the barrier pairs with the barrier in
	 * mnt_is_readonly() making sure if mnt_is_readonly() sees SB_RDONLY
	 * cleared, it will see s_readonly_remount set.
	 * For RW->RO transition, the barrier pairs with the barrier in
	 * mnt_get_write_access() before the mnt_is_readonly() check.
	 * The barrier makes sure if mnt_get_write_access() sees MNT_WRITE_HOLD
	 * already cleared, it will see s_readonly_remount set.
	 */
	smp_wmb();
}

/*
 * Ends section changing read-only state of the superblock. After this function
 * returns if mnt_is_readonly() returns false, the caller will be able to
 * observe all the changes remount did to the superblock.
 */
static inline void sb_end_ro_state_change(struct super_block *sb)
{
	/*
	 * This barrier provides release semantics that pairs with
	 * the smp_rmb() acquire semantics in mnt_is_readonly().
	 * This barrier pair ensure that when mnt_is_readonly() sees
	 * 0 for sb->s_readonly_remount, it will also see all the
	 * preceding flag changes that were made during the RO state
	 * change.
	 */
	smp_wmb();
	WRITE_ONCE(sb->s_readonly_remount, 0);
}

/*
 * open.c
 */
struct open_flags {
	int open_flag;
	umode_t mode;
	int acc_mode;
	int intent;
	int lookup_flags;
};
extern struct file *do_filp_open(int dfd, struct filename *pathname,
		const struct open_flags *op);
extern struct file *do_file_open_root(const struct path *,
		const char *, const struct open_flags *);
extern struct open_how build_open_how(int flags, umode_t mode);
extern int build_open_flags(const struct open_how *how, struct open_flags *op);
extern struct file *__close_fd_get_file(unsigned int fd);

long do_sys_ftruncate(unsigned int fd, loff_t length, int small);
int chmod_common(const struct path *path, umode_t mode);
int do_fchownat(int dfd, const char __user *filename, uid_t user, gid_t group,
		int flag);
int chown_common(const struct path *path, uid_t user, gid_t group);
extern int vfs_open(const struct path *, struct file *);

/*
 * inode.c
 */
extern long prune_icache_sb(struct super_block *sb, struct shrink_control *sc);
int dentry_needs_remove_privs(struct mnt_idmap *, struct dentry *dentry);
bool in_group_or_capable(struct mnt_idmap *idmap,
			 const struct inode *inode, vfsgid_t vfsgid);
void lock_two_inodes(struct inode *inode1, struct inode *inode2,
		     unsigned subclass1, unsigned subclass2);

/*
 * fs-writeback.c
 */
extern long get_nr_dirty_inodes(void);
void invalidate_inodes(struct super_block *sb);

/*
 * dcache.c
 */
extern int d_set_mounted(struct dentry *dentry);
extern long prune_dcache_sb(struct super_block *sb, struct shrink_control *sc);
extern struct dentry *d_alloc_cursor(struct dentry *);
extern struct dentry * d_alloc_pseudo(struct super_block *, const struct qstr *);
extern char *simple_dname(struct dentry *, char *, int);
extern void dput_to_list(struct dentry *, struct list_head *);
extern void shrink_dentry_list(struct list_head *);

/*
 * pipe.c
 */
extern const struct file_operations pipefifo_fops;

/*
 * fs_pin.c
 */
extern void group_pin_kill(struct hlist_head *p);
extern void mnt_pin_kill(struct mount *m);

/*
 * fs/nsfs.c
 */
extern const struct dentry_operations ns_dentry_operations;

/*
 * fs/stat.c:
 */

int getname_statx_lookup_flags(int flags);
int do_statx(int dfd, struct filename *filename, unsigned int flags,
	     unsigned int mask, struct statx __user *buffer);

/*
 * fs/splice.c:
 */
long splice_file_to_pipe(struct file *in,
			 struct pipe_inode_info *opipe,
			 loff_t *offset,
			 size_t len, unsigned int flags);

/*
 * fs/xattr.c:
 */
struct xattr_name {
	char name[XATTR_NAME_MAX + 1];
};

struct xattr_ctx {
	/* Value of attribute */
	union {
		const void __user *cvalue;
		void __user *value;
	};
	void *kvalue;
	size_t size;
	/* Attribute name */
	struct xattr_name *kname;
	unsigned int flags;
};


ssize_t do_getxattr(struct mnt_idmap *idmap,
		    struct dentry *d,
		    struct xattr_ctx *ctx);

int setxattr_copy(const char __user *name, struct xattr_ctx *ctx);
int do_setxattr(struct mnt_idmap *idmap, struct dentry *dentry,
		struct xattr_ctx *ctx);
int may_write_xattr(struct mnt_idmap *idmap, struct inode *inode);

#ifdef CONFIG_FS_POSIX_ACL
int do_set_acl(struct mnt_idmap *idmap, struct dentry *dentry,
	       const char *acl_name, const void *kvalue, size_t size);
ssize_t do_get_acl(struct mnt_idmap *idmap, struct dentry *dentry,
		   const char *acl_name, void *kvalue, size_t size);
#else
static inline int do_set_acl(struct mnt_idmap *idmap,
			     struct dentry *dentry, const char *acl_name,
			     const void *kvalue, size_t size)
{
	return -EOPNOTSUPP;
}
static inline ssize_t do_get_acl(struct mnt_idmap *idmap,
				 struct dentry *dentry, const char *acl_name,
				 void *kvalue, size_t size)
{
	return -EOPNOTSUPP;
}
#endif

ssize_t __kernel_write_iter(struct file *file, struct iov_iter *from, loff_t *pos);

/*
 * fs/attr.c
 */
struct mnt_idmap *alloc_mnt_idmap(struct user_namespace *mnt_userns);
struct mnt_idmap *mnt_idmap_get(struct mnt_idmap *idmap);
void mnt_idmap_put(struct mnt_idmap *idmap);<|MERGE_RESOLUTION|>--- conflicted
+++ resolved
@@ -109,12 +109,7 @@
 	if ((file->f_mode & (FMODE_READ | FMODE_WRITE)) == FMODE_READ) {
 		i_readcount_dec(file->f_inode);
 	} else if (file->f_mode & FMODE_WRITER) {
-<<<<<<< HEAD
-		put_write_access(file->f_inode);
-		mnt_put_write_access(file->f_path.mnt);
-=======
 		file_put_write_access(file);
->>>>>>> 46af9de4
 	}
 }
 
