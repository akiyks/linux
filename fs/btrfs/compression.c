--- conflicted
+++ resolved
@@ -1651,16 +1651,9 @@
 }
 
 /*
-<<<<<<< HEAD
  * Convert the compression suffix (eg. after "zlib" starting with ":") to level.
  *
  * If the resulting level exceeds the algo's supported levels, it will be clamped.
-=======
- * Convert the compression suffix (eg. after "zlib" starting with ":") to
- * level.
- *
- * If the resulted level exceed the algo's supported levels, it will be clamped.
->>>>>>> 25c83ff3
  *
  * Return <0 if no valid string can be found.
  * Return 0 if everything is fine.
