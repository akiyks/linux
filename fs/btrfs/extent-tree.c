--- conflicted
+++ resolved
@@ -68,11 +68,8 @@
 			  struct extent_buffer **must_clean);
 static int find_next_key(struct btrfs_path *path, int level,
 			 struct btrfs_key *key);
-<<<<<<< HEAD
-=======
 static void dump_space_info(struct btrfs_space_info *info, u64 bytes,
 			    int dump_block_groups);
->>>>>>> ad1cd745
 
 static noinline int
 block_group_cache_done(struct btrfs_block_group_cache *cache)
@@ -2822,48 +2819,13 @@
 	/* get the space info for where the metadata will live */
 	alloc_target = btrfs_get_alloc_profile(root, 0);
 	meta_sinfo = __find_space_info(info, alloc_target);
-	if (!meta_sinfo)
-		goto alloc;
-
-<<<<<<< HEAD
-again:
-	spin_lock(&meta_sinfo->lock);
-	if (!meta_sinfo->full)
-		thresh = meta_sinfo->total_bytes * 80;
-	else
-		thresh = meta_sinfo->total_bytes * 95;
-
-	do_div(thresh, 100);
-
-	if (meta_sinfo->bytes_used + meta_sinfo->bytes_reserved +
-	    meta_sinfo->bytes_pinned + meta_sinfo->bytes_readonly +
-	    meta_sinfo->bytes_super > thresh) {
-		struct btrfs_trans_handle *trans;
-		if (!meta_sinfo->full) {
-			meta_sinfo->force_alloc = 1;
-			spin_unlock(&meta_sinfo->lock);
-alloc:
-			trans = btrfs_start_transaction(root, 1);
-			if (!trans)
-				return -ENOMEM;
-
-			ret = do_chunk_alloc(trans, root->fs_info->extent_root,
-					     2 * 1024 * 1024, alloc_target, 0);
-			btrfs_end_transaction(trans, root);
-			if (!meta_sinfo) {
-				meta_sinfo = __find_space_info(info,
-							       alloc_target);
-			}
-			goto again;
-		}
-=======
+
 	num_bytes = calculate_bytes_needed(root->fs_info->extent_root,
 					   num_items);
 
 	spin_lock(&meta_sinfo->lock);
 	if (BTRFS_I(inode)->delalloc_reserved_extents <=
 	    BTRFS_I(inode)->delalloc_extents) {
->>>>>>> ad1cd745
 		spin_unlock(&meta_sinfo->lock);
 		return 0;
 	}
@@ -3491,21 +3453,12 @@
 	spin_unlock(&cache->space_info->lock);
 
 	btrfs_put_block_group(cache);
-<<<<<<< HEAD
 
 	set_extent_dirty(fs_info->pinned_extents,
 			 bytenr, bytenr + num_bytes - 1, GFP_NOFS);
 	return 0;
 }
 
-=======
-
-	set_extent_dirty(fs_info->pinned_extents,
-			 bytenr, bytenr + num_bytes - 1, GFP_NOFS);
-	return 0;
-}
-
->>>>>>> ad1cd745
 static int update_reserved_extents(struct btrfs_block_group_cache *cache,
 				   u64 num_bytes, int reserve)
 {
@@ -3544,7 +3497,6 @@
 			cache->last_byte_to_unpin = caching_ctl->progress;
 		}
 	}
-<<<<<<< HEAD
 
 	if (fs_info->pinned_extents == &fs_info->freed_extents[0])
 		fs_info->pinned_extents = &fs_info->freed_extents[1];
@@ -3593,56 +3545,6 @@
 	return 0;
 }
 
-=======
-
-	if (fs_info->pinned_extents == &fs_info->freed_extents[0])
-		fs_info->pinned_extents = &fs_info->freed_extents[1];
-	else
-		fs_info->pinned_extents = &fs_info->freed_extents[0];
-
-	up_write(&fs_info->extent_commit_sem);
-	return 0;
-}
-
-static int unpin_extent_range(struct btrfs_root *root, u64 start, u64 end)
-{
-	struct btrfs_fs_info *fs_info = root->fs_info;
-	struct btrfs_block_group_cache *cache = NULL;
-	u64 len;
-
-	while (start <= end) {
-		if (!cache ||
-		    start >= cache->key.objectid + cache->key.offset) {
-			if (cache)
-				btrfs_put_block_group(cache);
-			cache = btrfs_lookup_block_group(fs_info, start);
-			BUG_ON(!cache);
-		}
-
-		len = cache->key.objectid + cache->key.offset - start;
-		len = min(len, end + 1 - start);
-
-		if (start < cache->last_byte_to_unpin) {
-			len = min(len, cache->last_byte_to_unpin - start);
-			btrfs_add_free_space(cache, start, len);
-		}
-
-		spin_lock(&cache->space_info->lock);
-		spin_lock(&cache->lock);
-		cache->pinned -= len;
-		cache->space_info->bytes_pinned -= len;
-		spin_unlock(&cache->lock);
-		spin_unlock(&cache->space_info->lock);
-
-		start += len;
-	}
-
-	if (cache)
-		btrfs_put_block_group(cache);
-	return 0;
-}
-
->>>>>>> ad1cd745
 int btrfs_finish_extent_commit(struct btrfs_trans_handle *trans,
 			       struct btrfs_root *root)
 {
@@ -4536,11 +4438,7 @@
 		printk(KERN_ERR "btrfs allocation failed flags %llu, "
 		       "wanted %llu\n", (unsigned long long)data,
 		       (unsigned long long)num_bytes);
-<<<<<<< HEAD
-		dump_space_info(sinfo, num_bytes);
-=======
 		dump_space_info(sinfo, num_bytes, 1);
->>>>>>> ad1cd745
 	}
 
 	return ret;
@@ -5041,7 +4939,6 @@
 
 /*
  * hepler to process tree block pointer.
-<<<<<<< HEAD
  *
  * when wc->stage == DROP_REFERENCE, this function checks
  * reference count of the block pointed to. if the block
@@ -5051,17 +4948,6 @@
  * need to update back, this function drops the reference
  * to the block.
  *
-=======
- *
- * when wc->stage == DROP_REFERENCE, this function checks
- * reference count of the block pointed to. if the block
- * is shared and we need update back refs for the subtree
- * rooted at the block, this function changes wc->stage to
- * UPDATE_BACKREF. if the block is shared and there is no
- * need to update back, this function drops the reference
- * to the block.
- *
->>>>>>> ad1cd745
  * NOTE: return value 1 means we should stop walking down.
  */
 static noinline int do_walk_down(struct btrfs_trans_handle *trans,
