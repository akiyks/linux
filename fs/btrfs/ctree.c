// SPDX-License-Identifier: GPL-2.0
/*
 * Copyright (C) 2007,2008 Oracle.  All rights reserved.
 */

#include <linux/sched.h>
#include <linux/slab.h>
#include <linux/rbtree.h>
#include <linux/mm.h>
#include <linux/error-injection.h>
#include "messages.h"
#include "ctree.h"
#include "disk-io.h"
#include "transaction.h"
#include "print-tree.h"
#include "locking.h"
#include "volumes.h"
#include "qgroup.h"
#include "tree-mod-log.h"
#include "tree-checker.h"
#include "fs.h"
#include "accessors.h"
#include "extent-tree.h"
#include "relocation.h"
#include "file-item.h"

static struct kmem_cache *btrfs_path_cachep;

static int split_node(struct btrfs_trans_handle *trans, struct btrfs_root
		      *root, struct btrfs_path *path, int level);
static int split_leaf(struct btrfs_trans_handle *trans, struct btrfs_root *root,
		      const struct btrfs_key *ins_key, struct btrfs_path *path,
		      int data_size, bool extend);
static int push_node_left(struct btrfs_trans_handle *trans,
			  struct extent_buffer *dst,
			  struct extent_buffer *src, bool empty);
static int balance_node_right(struct btrfs_trans_handle *trans,
			      struct extent_buffer *dst_buf,
			      struct extent_buffer *src_buf);
/*
 * The leaf data grows from end-to-front in the node.  this returns the address
 * of the start of the last item, which is the stop of the leaf data stack.
 */
static unsigned int leaf_data_end(const struct extent_buffer *leaf)
{
	u32 nr = btrfs_header_nritems(leaf);

	if (nr == 0)
		return BTRFS_LEAF_DATA_SIZE(leaf->fs_info);
	return btrfs_item_offset(leaf, nr - 1);
}

/*
 * Move data in a @leaf (using memmove, safe for overlapping ranges).
 *
 * @leaf:	leaf that we're doing a memmove on
 * @dst_offset:	item data offset we're moving to
 * @src_offset:	item data offset were' moving from
 * @len:	length of the data we're moving
 *
 * Wrapper around memmove_extent_buffer() that takes into account the header on
 * the leaf.  The btrfs_item offset's start directly after the header, so we
 * have to adjust any offsets to account for the header in the leaf.  This
 * handles that math to simplify the callers.
 */
static inline void memmove_leaf_data(const struct extent_buffer *leaf,
				     unsigned long dst_offset,
				     unsigned long src_offset,
				     unsigned long len)
{
	memmove_extent_buffer(leaf, btrfs_item_nr_offset(leaf, 0) + dst_offset,
			      btrfs_item_nr_offset(leaf, 0) + src_offset, len);
}

/*
 * Copy item data from @src into @dst at the given @offset.
 *
 * @dst:	destination leaf that we're copying into
 * @src:	source leaf that we're copying from
 * @dst_offset:	item data offset we're copying to
 * @src_offset:	item data offset were' copying from
 * @len:	length of the data we're copying
 *
 * Wrapper around copy_extent_buffer() that takes into account the header on
 * the leaf.  The btrfs_item offset's start directly after the header, so we
 * have to adjust any offsets to account for the header in the leaf.  This
 * handles that math to simplify the callers.
 */
static inline void copy_leaf_data(const struct extent_buffer *dst,
				  const struct extent_buffer *src,
				  unsigned long dst_offset,
				  unsigned long src_offset, unsigned long len)
{
	copy_extent_buffer(dst, src, btrfs_item_nr_offset(dst, 0) + dst_offset,
			   btrfs_item_nr_offset(src, 0) + src_offset, len);
}

/*
 * Move items in a @leaf (using memmove).
 *
 * @dst:	destination leaf for the items
 * @dst_item:	the item nr we're copying into
 * @src_item:	the item nr we're copying from
 * @nr_items:	the number of items to copy
 *
 * Wrapper around memmove_extent_buffer() that does the math to get the
 * appropriate offsets into the leaf from the item numbers.
 */
static inline void memmove_leaf_items(const struct extent_buffer *leaf,
				      int dst_item, int src_item, int nr_items)
{
	memmove_extent_buffer(leaf, btrfs_item_nr_offset(leaf, dst_item),
			      btrfs_item_nr_offset(leaf, src_item),
			      nr_items * sizeof(struct btrfs_item));
}

/*
 * Copy items from @src into @dst at the given @offset.
 *
 * @dst:	destination leaf for the items
 * @src:	source leaf for the items
 * @dst_item:	the item nr we're copying into
 * @src_item:	the item nr we're copying from
 * @nr_items:	the number of items to copy
 *
 * Wrapper around copy_extent_buffer() that does the math to get the
 * appropriate offsets into the leaf from the item numbers.
 */
static inline void copy_leaf_items(const struct extent_buffer *dst,
				   const struct extent_buffer *src,
				   int dst_item, int src_item, int nr_items)
{
	copy_extent_buffer(dst, src, btrfs_item_nr_offset(dst, dst_item),
			      btrfs_item_nr_offset(src, src_item),
			      nr_items * sizeof(struct btrfs_item));
}

struct btrfs_path *btrfs_alloc_path(void)
{
	might_sleep();

	return kmem_cache_zalloc(btrfs_path_cachep, GFP_NOFS);
}

/* this also releases the path */
void btrfs_free_path(struct btrfs_path *p)
{
	if (!p)
		return;
	btrfs_release_path(p);
	kmem_cache_free(btrfs_path_cachep, p);
}

/*
 * path release drops references on the extent buffers in the path
 * and it drops any locks held by this path
 *
 * It is safe to call this on paths that no locks or extent buffers held.
 */
noinline void btrfs_release_path(struct btrfs_path *p)
{
	int i;

	for (i = 0; i < BTRFS_MAX_LEVEL; i++) {
		p->slots[i] = 0;
		if (!p->nodes[i])
			continue;
		if (p->locks[i]) {
			btrfs_tree_unlock_rw(p->nodes[i], p->locks[i]);
			p->locks[i] = 0;
		}
		free_extent_buffer(p->nodes[i]);
		p->nodes[i] = NULL;
	}
}

/*
 * safely gets a reference on the root node of a tree.  A lock
 * is not taken, so a concurrent writer may put a different node
 * at the root of the tree.  See btrfs_lock_root_node for the
 * looping required.
 *
 * The extent buffer returned by this has a reference taken, so
 * it won't disappear.  It may stop being the root of the tree
 * at any time because there are no locks held.
 */
struct extent_buffer *btrfs_root_node(struct btrfs_root *root)
{
	struct extent_buffer *eb;

	while (1) {
		rcu_read_lock();
		eb = rcu_dereference(root->node);

		/*
		 * RCU really hurts here, we could free up the root node because
		 * it was COWed but we may not get the new root node yet so do
		 * the inc_not_zero dance and if it doesn't work then
		 * synchronize_rcu and try again.
		 */
		if (refcount_inc_not_zero(&eb->refs)) {
			rcu_read_unlock();
			break;
		}
		rcu_read_unlock();
		synchronize_rcu();
	}
	return eb;
}

/*
 * Cowonly root (not-shareable trees, everything not subvolume or reloc roots),
 * just get put onto a simple dirty list.  Transaction walks this list to make
 * sure they get properly updated on disk.
 */
static void add_root_to_dirty_list(struct btrfs_root *root)
{
	struct btrfs_fs_info *fs_info = root->fs_info;

	if (test_bit(BTRFS_ROOT_DIRTY, &root->state) ||
	    !test_bit(BTRFS_ROOT_TRACK_DIRTY, &root->state))
		return;

	spin_lock(&fs_info->trans_lock);
	if (!test_and_set_bit(BTRFS_ROOT_DIRTY, &root->state)) {
		/* Want the extent tree to be the last on the list */
		if (btrfs_root_id(root) == BTRFS_EXTENT_TREE_OBJECTID)
			list_move_tail(&root->dirty_list,
				       &fs_info->dirty_cowonly_roots);
		else
			list_move(&root->dirty_list,
				  &fs_info->dirty_cowonly_roots);
	}
	spin_unlock(&fs_info->trans_lock);
}

/*
 * used by snapshot creation to make a copy of a root for a tree with
 * a given objectid.  The buffer with the new root node is returned in
 * cow_ret, and this func returns zero on success or a negative error code.
 */
int btrfs_copy_root(struct btrfs_trans_handle *trans,
		      struct btrfs_root *root,
		      struct extent_buffer *buf,
		      struct extent_buffer **cow_ret, u64 new_root_objectid)
{
	struct btrfs_fs_info *fs_info = root->fs_info;
	struct extent_buffer *cow;
	int ret = 0;
	int level;
	struct btrfs_disk_key disk_key;
	u64 reloc_src_root = 0;

	WARN_ON(test_bit(BTRFS_ROOT_SHAREABLE, &root->state) &&
		trans->transid != fs_info->running_transaction->transid);
	WARN_ON(test_bit(BTRFS_ROOT_SHAREABLE, &root->state) &&
		trans->transid != btrfs_get_root_last_trans(root));

	level = btrfs_header_level(buf);
	if (level == 0)
		btrfs_item_key(buf, &disk_key, 0);
	else
		btrfs_node_key(buf, &disk_key, 0);

	if (new_root_objectid == BTRFS_TREE_RELOC_OBJECTID)
		reloc_src_root = btrfs_header_owner(buf);
	cow = btrfs_alloc_tree_block(trans, root, 0, new_root_objectid,
				     &disk_key, level, buf->start, 0,
				     reloc_src_root, BTRFS_NESTING_NEW_ROOT);
	if (IS_ERR(cow))
		return PTR_ERR(cow);

	copy_extent_buffer_full(cow, buf);
	btrfs_set_header_bytenr(cow, cow->start);
	btrfs_set_header_generation(cow, trans->transid);
	btrfs_set_header_backref_rev(cow, BTRFS_MIXED_BACKREF_REV);
	btrfs_clear_header_flag(cow, BTRFS_HEADER_FLAG_WRITTEN |
				     BTRFS_HEADER_FLAG_RELOC);
	if (new_root_objectid == BTRFS_TREE_RELOC_OBJECTID)
		btrfs_set_header_flag(cow, BTRFS_HEADER_FLAG_RELOC);
	else
		btrfs_set_header_owner(cow, new_root_objectid);

	write_extent_buffer_fsid(cow, fs_info->fs_devices->metadata_uuid);

	if (unlikely(btrfs_header_generation(buf) > trans->transid)) {
		btrfs_tree_unlock(cow);
		free_extent_buffer(cow);
		ret = -EUCLEAN;
		btrfs_abort_transaction(trans, ret);
		return ret;
	}

	if (new_root_objectid == BTRFS_TREE_RELOC_OBJECTID) {
		ret = btrfs_inc_ref(trans, root, cow, 1);
		if (unlikely(ret))
			btrfs_abort_transaction(trans, ret);
	} else {
		ret = btrfs_inc_ref(trans, root, cow, 0);
		if (unlikely(ret))
			btrfs_abort_transaction(trans, ret);
	}
	if (ret) {
		btrfs_tree_unlock(cow);
		free_extent_buffer(cow);
		return ret;
	}

	btrfs_mark_buffer_dirty(trans, cow);
	*cow_ret = cow;
	return 0;
}

/*
 * check if the tree block can be shared by multiple trees
 */
bool btrfs_block_can_be_shared(const struct btrfs_trans_handle *trans,
			       const struct btrfs_root *root,
			       const struct extent_buffer *buf)
{
	const u64 buf_gen = btrfs_header_generation(buf);

	/*
	 * Tree blocks not in shareable trees and tree roots are never shared.
	 * If a block was allocated after the last snapshot and the block was
	 * not allocated by tree relocation, we know the block is not shared.
	 */

	if (!test_bit(BTRFS_ROOT_SHAREABLE, &root->state))
		return false;

	if (buf == root->node)
		return false;

	if (buf_gen > btrfs_root_last_snapshot(&root->root_item) &&
	    !btrfs_header_flag(buf, BTRFS_HEADER_FLAG_RELOC))
		return false;

	if (buf != root->commit_root)
		return true;

	/*
	 * An extent buffer that used to be the commit root may still be shared
	 * because the tree height may have increased and it became a child of a
	 * higher level root. This can happen when snapshotting a subvolume
	 * created in the current transaction.
	 */
	if (buf_gen == trans->transid)
		return true;

	return false;
}

static noinline int update_ref_for_cow(struct btrfs_trans_handle *trans,
				       struct btrfs_root *root,
				       struct extent_buffer *buf,
				       struct extent_buffer *cow,
				       int *last_ref)
{
	struct btrfs_fs_info *fs_info = root->fs_info;
	u64 refs;
	u64 owner;
	u64 flags;
	int ret;

	/*
	 * Backrefs update rules:
	 *
	 * Always use full backrefs for extent pointers in tree block
	 * allocated by tree relocation.
	 *
	 * If a shared tree block is no longer referenced by its owner
	 * tree (btrfs_header_owner(buf) == root->root_key.objectid),
	 * use full backrefs for extent pointers in tree block.
	 *
	 * If a tree block is been relocating
	 * (root->root_key.objectid == BTRFS_TREE_RELOC_OBJECTID),
	 * use full backrefs for extent pointers in tree block.
	 * The reason for this is some operations (such as drop tree)
	 * are only allowed for blocks use full backrefs.
	 */

	if (btrfs_block_can_be_shared(trans, root, buf)) {
		ret = btrfs_lookup_extent_info(trans, fs_info, buf->start,
					       btrfs_header_level(buf), 1,
					       &refs, &flags, NULL);
		if (ret)
			return ret;
		if (unlikely(refs == 0)) {
			btrfs_crit(fs_info,
		"found 0 references for tree block at bytenr %llu level %d root %llu",
				   buf->start, btrfs_header_level(buf),
				   btrfs_root_id(root));
			ret = -EUCLEAN;
			btrfs_abort_transaction(trans, ret);
			return ret;
		}
	} else {
		refs = 1;
		if (btrfs_root_id(root) == BTRFS_TREE_RELOC_OBJECTID ||
		    btrfs_header_backref_rev(buf) < BTRFS_MIXED_BACKREF_REV)
			flags = BTRFS_BLOCK_FLAG_FULL_BACKREF;
		else
			flags = 0;
	}

	owner = btrfs_header_owner(buf);
	if (unlikely(owner == BTRFS_TREE_RELOC_OBJECTID &&
		     !(flags & BTRFS_BLOCK_FLAG_FULL_BACKREF))) {
		btrfs_crit(fs_info,
"found tree block at bytenr %llu level %d root %llu refs %llu flags %llx without full backref flag set",
			   buf->start, btrfs_header_level(buf),
			   btrfs_root_id(root), refs, flags);
		ret = -EUCLEAN;
		btrfs_abort_transaction(trans, ret);
		return ret;
	}

	if (refs > 1) {
		if ((owner == btrfs_root_id(root) ||
		     btrfs_root_id(root) == BTRFS_TREE_RELOC_OBJECTID) &&
		    !(flags & BTRFS_BLOCK_FLAG_FULL_BACKREF)) {
			ret = btrfs_inc_ref(trans, root, buf, 1);
			if (ret)
				return ret;

			if (btrfs_root_id(root) == BTRFS_TREE_RELOC_OBJECTID) {
				ret = btrfs_dec_ref(trans, root, buf, 0);
				if (ret)
					return ret;
				ret = btrfs_inc_ref(trans, root, cow, 1);
				if (ret)
					return ret;
			}
			ret = btrfs_set_disk_extent_flags(trans, buf,
						  BTRFS_BLOCK_FLAG_FULL_BACKREF);
			if (ret)
				return ret;
		} else {

			if (btrfs_root_id(root) == BTRFS_TREE_RELOC_OBJECTID)
				ret = btrfs_inc_ref(trans, root, cow, 1);
			else
				ret = btrfs_inc_ref(trans, root, cow, 0);
			if (ret)
				return ret;
		}
	} else {
		if (flags & BTRFS_BLOCK_FLAG_FULL_BACKREF) {
			if (btrfs_root_id(root) == BTRFS_TREE_RELOC_OBJECTID)
				ret = btrfs_inc_ref(trans, root, cow, 1);
			else
				ret = btrfs_inc_ref(trans, root, cow, 0);
			if (ret)
				return ret;
			ret = btrfs_dec_ref(trans, root, buf, 1);
			if (ret)
				return ret;
		}
		btrfs_clear_buffer_dirty(trans, buf);
		*last_ref = 1;
	}
	return 0;
}

/*
 * does the dirty work in cow of a single block.  The parent block (if
 * supplied) is updated to point to the new cow copy.  The new buffer is marked
 * dirty and returned locked.  If you modify the block it needs to be marked
 * dirty again.
 *
 * search_start -- an allocation hint for the new block
 *
 * empty_size -- a hint that you plan on doing more cow.  This is the size in
 * bytes the allocator should try to find free next to the block it returns.
 * This is just a hint and may be ignored by the allocator.
 */
int btrfs_force_cow_block(struct btrfs_trans_handle *trans,
			  struct btrfs_root *root,
			  struct extent_buffer *buf,
			  struct extent_buffer *parent, int parent_slot,
			  struct extent_buffer **cow_ret,
			  u64 search_start, u64 empty_size,
			  enum btrfs_lock_nesting nest)
{
	struct btrfs_fs_info *fs_info = root->fs_info;
	struct btrfs_disk_key disk_key;
	struct extent_buffer *cow;
	int level, ret;
	int last_ref = 0;
	int unlock_orig = 0;
	u64 parent_start = 0;
	u64 reloc_src_root = 0;

	if (*cow_ret == buf)
		unlock_orig = 1;

	btrfs_assert_tree_write_locked(buf);

	WARN_ON(test_bit(BTRFS_ROOT_SHAREABLE, &root->state) &&
		trans->transid != fs_info->running_transaction->transid);
	WARN_ON(test_bit(BTRFS_ROOT_SHAREABLE, &root->state) &&
		trans->transid != btrfs_get_root_last_trans(root));

	level = btrfs_header_level(buf);

	if (level == 0)
		btrfs_item_key(buf, &disk_key, 0);
	else
		btrfs_node_key(buf, &disk_key, 0);

	if (btrfs_root_id(root) == BTRFS_TREE_RELOC_OBJECTID) {
		if (parent)
			parent_start = parent->start;
		reloc_src_root = btrfs_header_owner(buf);
	}
	cow = btrfs_alloc_tree_block(trans, root, parent_start,
				     btrfs_root_id(root), &disk_key, level,
				     search_start, empty_size, reloc_src_root, nest);
	if (IS_ERR(cow))
		return PTR_ERR(cow);

	/* cow is set to blocking by btrfs_init_new_buffer */

	copy_extent_buffer_full(cow, buf);
	btrfs_set_header_bytenr(cow, cow->start);
	btrfs_set_header_generation(cow, trans->transid);
	btrfs_set_header_backref_rev(cow, BTRFS_MIXED_BACKREF_REV);
	btrfs_clear_header_flag(cow, BTRFS_HEADER_FLAG_WRITTEN |
				     BTRFS_HEADER_FLAG_RELOC);
	if (btrfs_root_id(root) == BTRFS_TREE_RELOC_OBJECTID)
		btrfs_set_header_flag(cow, BTRFS_HEADER_FLAG_RELOC);
	else
		btrfs_set_header_owner(cow, btrfs_root_id(root));

	write_extent_buffer_fsid(cow, fs_info->fs_devices->metadata_uuid);

	ret = update_ref_for_cow(trans, root, buf, cow, &last_ref);
	if (unlikely(ret)) {
		btrfs_abort_transaction(trans, ret);
		goto error_unlock_cow;
	}

	if (test_bit(BTRFS_ROOT_SHAREABLE, &root->state)) {
		ret = btrfs_reloc_cow_block(trans, root, buf, cow);
		if (unlikely(ret)) {
			btrfs_abort_transaction(trans, ret);
			goto error_unlock_cow;
		}
	}

	if (buf == root->node) {
		WARN_ON(parent && parent != buf);
		if (btrfs_root_id(root) == BTRFS_TREE_RELOC_OBJECTID ||
		    btrfs_header_backref_rev(buf) < BTRFS_MIXED_BACKREF_REV)
			parent_start = buf->start;

		ret = btrfs_tree_mod_log_insert_root(root->node, cow, true);
		if (unlikely(ret < 0)) {
			btrfs_abort_transaction(trans, ret);
			goto error_unlock_cow;
		}
		refcount_inc(&cow->refs);
		rcu_assign_pointer(root->node, cow);

		ret = btrfs_free_tree_block(trans, btrfs_root_id(root), buf,
					    parent_start, last_ref);
		free_extent_buffer(buf);
		add_root_to_dirty_list(root);
		if (unlikely(ret < 0)) {
			btrfs_abort_transaction(trans, ret);
			goto error_unlock_cow;
		}
	} else {
		WARN_ON(trans->transid != btrfs_header_generation(parent));
		ret = btrfs_tree_mod_log_insert_key(parent, parent_slot,
						    BTRFS_MOD_LOG_KEY_REPLACE);
		if (unlikely(ret)) {
			btrfs_abort_transaction(trans, ret);
			goto error_unlock_cow;
		}
		btrfs_set_node_blockptr(parent, parent_slot,
					cow->start);
		btrfs_set_node_ptr_generation(parent, parent_slot,
					      trans->transid);
		btrfs_mark_buffer_dirty(trans, parent);
		if (last_ref) {
			ret = btrfs_tree_mod_log_free_eb(buf);
			if (unlikely(ret)) {
				btrfs_abort_transaction(trans, ret);
				goto error_unlock_cow;
			}
		}
		ret = btrfs_free_tree_block(trans, btrfs_root_id(root), buf,
					    parent_start, last_ref);
		if (unlikely(ret < 0)) {
			btrfs_abort_transaction(trans, ret);
			goto error_unlock_cow;
		}
	}

	trace_btrfs_cow_block(root, buf, cow);
	if (unlock_orig)
		btrfs_tree_unlock(buf);
	free_extent_buffer_stale(buf);
	btrfs_mark_buffer_dirty(trans, cow);
	*cow_ret = cow;
	return 0;

error_unlock_cow:
	btrfs_tree_unlock(cow);
	free_extent_buffer(cow);
	return ret;
}

static inline bool should_cow_block(const struct btrfs_trans_handle *trans,
				    const struct btrfs_root *root,
				    const struct extent_buffer *buf)
{
	if (btrfs_is_testing(root->fs_info))
		return false;

	/*
	 * We do not need to cow a block if
	 * 1) this block is not created or changed in this transaction;
	 * 2) this block does not belong to TREE_RELOC tree;
	 * 3) the root is not forced COW.
	 *
	 * What is forced COW:
	 *    when we create snapshot during committing the transaction,
	 *    after we've finished copying src root, we must COW the shared
	 *    block to ensure the metadata consistency.
	 */

	if (btrfs_header_generation(buf) != trans->transid)
		return true;

	if (btrfs_header_flag(buf, BTRFS_HEADER_FLAG_WRITTEN))
		return true;

	/* Ensure we can see the FORCE_COW bit. */
	smp_mb__before_atomic();
	if (test_bit(BTRFS_ROOT_FORCE_COW, &root->state))
		return true;

	if (btrfs_root_id(root) == BTRFS_TREE_RELOC_OBJECTID)
		return false;

	if (btrfs_header_flag(buf, BTRFS_HEADER_FLAG_RELOC))
		return true;

	return false;
}

/*
 * COWs a single block, see btrfs_force_cow_block() for the real work.
 * This version of it has extra checks so that a block isn't COWed more than
 * once per transaction, as long as it hasn't been written yet
 */
int btrfs_cow_block(struct btrfs_trans_handle *trans,
		    struct btrfs_root *root, struct extent_buffer *buf,
		    struct extent_buffer *parent, int parent_slot,
		    struct extent_buffer **cow_ret,
		    enum btrfs_lock_nesting nest)
{
	struct btrfs_fs_info *fs_info = root->fs_info;
	u64 search_start;

	if (unlikely(test_bit(BTRFS_ROOT_DELETING, &root->state))) {
		btrfs_abort_transaction(trans, -EUCLEAN);
		btrfs_crit(fs_info,
		   "attempt to COW block %llu on root %llu that is being deleted",
			   buf->start, btrfs_root_id(root));
		return -EUCLEAN;
	}

	/*
	 * COWing must happen through a running transaction, which always
	 * matches the current fs generation (it's a transaction with a state
	 * less than TRANS_STATE_UNBLOCKED). If it doesn't, then turn the fs
	 * into error state to prevent the commit of any transaction.
	 */
	if (unlikely(trans->transaction != fs_info->running_transaction ||
		     trans->transid != fs_info->generation)) {
		btrfs_abort_transaction(trans, -EUCLEAN);
		btrfs_crit(fs_info,
"unexpected transaction when attempting to COW block %llu on root %llu, transaction %llu running transaction %llu fs generation %llu",
			   buf->start, btrfs_root_id(root), trans->transid,
			   fs_info->running_transaction->transid,
			   fs_info->generation);
		return -EUCLEAN;
	}

	if (!should_cow_block(trans, root, buf)) {
		*cow_ret = buf;
		return 0;
	}

	search_start = round_down(buf->start, SZ_1G);

	/*
	 * Before CoWing this block for later modification, check if it's
	 * the subtree root and do the delayed subtree trace if needed.
	 *
	 * Also We don't care about the error, as it's handled internally.
	 */
	btrfs_qgroup_trace_subtree_after_cow(trans, root, buf);
	return btrfs_force_cow_block(trans, root, buf, parent, parent_slot,
				     cow_ret, search_start, 0, nest);
}
ALLOW_ERROR_INJECTION(btrfs_cow_block, ERRNO);

/*
 * same as comp_keys only with two btrfs_key's
 */
int __pure btrfs_comp_cpu_keys(const struct btrfs_key *k1, const struct btrfs_key *k2)
{
	if (k1->objectid > k2->objectid)
		return 1;
	if (k1->objectid < k2->objectid)
		return -1;
	if (k1->type > k2->type)
		return 1;
	if (k1->type < k2->type)
		return -1;
	if (k1->offset > k2->offset)
		return 1;
	if (k1->offset < k2->offset)
		return -1;
	return 0;
}

/*
 * Search for a key in the given extent_buffer.
 *
 * The lower boundary for the search is specified by the slot number @first_slot.
 * Use a value of 0 to search over the whole extent buffer. Works for both
 * leaves and nodes.
 *
 * The slot in the extent buffer is returned via @slot. If the key exists in the
 * extent buffer, then @slot will point to the slot where the key is, otherwise
 * it points to the slot where you would insert the key.
 *
 * Slot may point to the total number of items (i.e. one position beyond the last
 * key) if the key is bigger than the last key in the extent buffer.
 */
int btrfs_bin_search(const struct extent_buffer *eb, int first_slot,
		     const struct btrfs_key *key, int *slot)
{
	unsigned long p;
	int item_size;
	/*
	 * Use unsigned types for the low and high slots, so that we get a more
	 * efficient division in the search loop below.
	 */
	u32 low = first_slot;
	u32 high = btrfs_header_nritems(eb);
	int ret;
	const int key_size = sizeof(struct btrfs_disk_key);

	if (unlikely(low > high)) {
		btrfs_err(eb->fs_info,
		 "%s: low (%u) > high (%u) eb %llu owner %llu level %d",
			  __func__, low, high, eb->start,
			  btrfs_header_owner(eb), btrfs_header_level(eb));
		return -EINVAL;
	}

	if (btrfs_header_level(eb) == 0) {
		p = offsetof(struct btrfs_leaf, items);
		item_size = sizeof(struct btrfs_item);
	} else {
		p = offsetof(struct btrfs_node, ptrs);
		item_size = sizeof(struct btrfs_key_ptr);
	}

	while (low < high) {
		const int unit_size = eb->folio_size;
		unsigned long oil;
		unsigned long offset;
		struct btrfs_disk_key *tmp;
		struct btrfs_disk_key unaligned;
		int mid;

		mid = (low + high) / 2;
		offset = p + mid * item_size;
		oil = get_eb_offset_in_folio(eb, offset);

		if (oil + key_size <= unit_size) {
			const unsigned long idx = get_eb_folio_index(eb, offset);
			char *kaddr = folio_address(eb->folios[idx]);

			oil = get_eb_offset_in_folio(eb, offset);
			tmp = (struct btrfs_disk_key *)(kaddr + oil);
		} else {
			read_extent_buffer(eb, &unaligned, offset, key_size);
			tmp = &unaligned;
		}

		ret = btrfs_comp_keys(tmp, key);

		if (ret < 0)
			low = mid + 1;
		else if (ret > 0)
			high = mid;
		else {
			*slot = mid;
			return 0;
		}
	}
	*slot = low;
	return 1;
}

static void root_add_used_bytes(struct btrfs_root *root)
{
	spin_lock(&root->accounting_lock);
	btrfs_set_root_used(&root->root_item,
		btrfs_root_used(&root->root_item) + root->fs_info->nodesize);
	spin_unlock(&root->accounting_lock);
}

static void root_sub_used_bytes(struct btrfs_root *root)
{
	spin_lock(&root->accounting_lock);
	btrfs_set_root_used(&root->root_item,
		btrfs_root_used(&root->root_item) - root->fs_info->nodesize);
	spin_unlock(&root->accounting_lock);
}

/* given a node and slot number, this reads the blocks it points to.  The
 * extent buffer is returned with a reference taken (but unlocked).
 */
struct extent_buffer *btrfs_read_node_slot(struct extent_buffer *parent,
					   int slot)
{
	int level = btrfs_header_level(parent);
	struct btrfs_tree_parent_check check = { 0 };
	struct extent_buffer *eb;

	if (slot < 0 || slot >= btrfs_header_nritems(parent))
		return ERR_PTR(-ENOENT);

	ASSERT(level);

	check.level = level - 1;
	check.transid = btrfs_node_ptr_generation(parent, slot);
	check.owner_root = btrfs_header_owner(parent);
	check.has_first_key = true;
	btrfs_node_key_to_cpu(parent, &check.first_key, slot);

	eb = read_tree_block(parent->fs_info, btrfs_node_blockptr(parent, slot),
			     &check);
	if (IS_ERR(eb))
		return eb;
	if (unlikely(!extent_buffer_uptodate(eb))) {
		free_extent_buffer(eb);
		return ERR_PTR(-EIO);
	}

	return eb;
}

/*
 * Promote a child node to become the new tree root.
 *
 * @trans:   Transaction handle
 * @root:    Tree root structure to update
 * @path:    Path holding nodes and locks
 * @level:   Level of the parent (old root)
 * @parent:  The parent (old root) with exactly one item
 *
 * This helper is called during rebalancing when the root node contains only
 * a single item (nritems == 1).  We can reduce the tree height by promoting
 * that child to become the new root and freeing the old root node.  The path
 * locks and references are updated accordingly.
 *
 * Return: 0 on success, negative errno on failure.  The transaction is aborted
 * on critical errors.
 */
static int promote_child_to_root(struct btrfs_trans_handle *trans,
				 struct btrfs_root *root, struct btrfs_path *path,
				 int level, struct extent_buffer *parent)
{
	struct extent_buffer *child;
	int ret;

	ASSERT(btrfs_header_nritems(parent) == 1);

	child = btrfs_read_node_slot(parent, 0);
	if (IS_ERR(child))
		return PTR_ERR(child);

	btrfs_tree_lock(child);
	ret = btrfs_cow_block(trans, root, child, parent, 0, &child, BTRFS_NESTING_COW);
	if (ret) {
		btrfs_tree_unlock(child);
		free_extent_buffer(child);
		return ret;
	}

	ret = btrfs_tree_mod_log_insert_root(root->node, child, true);
	if (unlikely(ret < 0)) {
		btrfs_tree_unlock(child);
		free_extent_buffer(child);
		btrfs_abort_transaction(trans, ret);
		return ret;
	}
	rcu_assign_pointer(root->node, child);

	add_root_to_dirty_list(root);
	btrfs_tree_unlock(child);

	path->locks[level] = 0;
	path->nodes[level] = NULL;
	btrfs_clear_buffer_dirty(trans, parent);
	btrfs_tree_unlock(parent);
	/* Once for the path. */
	free_extent_buffer(parent);

	root_sub_used_bytes(root);
	ret = btrfs_free_tree_block(trans, btrfs_root_id(root), parent, 0, 1);
	/* Once for the root ptr. */
	free_extent_buffer_stale(parent);
	if (unlikely(ret < 0)) {
		btrfs_abort_transaction(trans, ret);
		return ret;
	}

	return 0;
}

/*
 * node level balancing, used to make sure nodes are in proper order for
 * item deletion.  We balance from the top down, so we have to make sure
 * that a deletion won't leave an node completely empty later on.
 */
static noinline int balance_level(struct btrfs_trans_handle *trans,
			 struct btrfs_root *root,
			 struct btrfs_path *path, int level)
{
	struct btrfs_fs_info *fs_info = root->fs_info;
	struct extent_buffer *right = NULL;
	struct extent_buffer *mid;
	struct extent_buffer *left = NULL;
	struct extent_buffer *parent = NULL;
	int ret = 0;
	int wret;
	int pslot;
	int orig_slot = path->slots[level];
	u64 orig_ptr;

	ASSERT(level > 0);

	mid = path->nodes[level];

	WARN_ON(path->locks[level] != BTRFS_WRITE_LOCK);
	WARN_ON(btrfs_header_generation(mid) != trans->transid);

	orig_ptr = btrfs_node_blockptr(mid, orig_slot);

	if (level < BTRFS_MAX_LEVEL - 1) {
		parent = path->nodes[level + 1];
		pslot = path->slots[level + 1];
	}

	/*
	 * deal with the case where there is only one pointer in the root
	 * by promoting the node below to a root
	 */
	if (!parent) {
		if (btrfs_header_nritems(mid) != 1)
			return 0;

		return promote_child_to_root(trans, root, path, level, mid);
	}
	if (btrfs_header_nritems(mid) >
	    BTRFS_NODEPTRS_PER_BLOCK(fs_info) / 4)
		return 0;

	if (pslot) {
		left = btrfs_read_node_slot(parent, pslot - 1);
		if (IS_ERR(left)) {
			ret = PTR_ERR(left);
			left = NULL;
			goto out;
		}

		btrfs_tree_lock_nested(left, BTRFS_NESTING_LEFT);
		wret = btrfs_cow_block(trans, root, left,
				       parent, pslot - 1, &left,
				       BTRFS_NESTING_LEFT_COW);
		if (wret) {
			ret = wret;
			goto out;
		}
	}

	if (pslot + 1 < btrfs_header_nritems(parent)) {
		right = btrfs_read_node_slot(parent, pslot + 1);
		if (IS_ERR(right)) {
			ret = PTR_ERR(right);
			right = NULL;
			goto out;
		}

		btrfs_tree_lock_nested(right, BTRFS_NESTING_RIGHT);
		wret = btrfs_cow_block(trans, root, right,
				       parent, pslot + 1, &right,
				       BTRFS_NESTING_RIGHT_COW);
		if (wret) {
			ret = wret;
			goto out;
		}
	}

	/* first, try to make some room in the middle buffer */
	if (left) {
		orig_slot += btrfs_header_nritems(left);
		wret = push_node_left(trans, left, mid, 1);
		if (wret < 0)
			ret = wret;
	}

	/*
	 * then try to empty the right most buffer into the middle
	 */
	if (right) {
		wret = push_node_left(trans, mid, right, 1);
		if (wret < 0 && wret != -ENOSPC)
			ret = wret;
		if (btrfs_header_nritems(right) == 0) {
			btrfs_clear_buffer_dirty(trans, right);
			btrfs_tree_unlock(right);
			ret = btrfs_del_ptr(trans, root, path, level + 1, pslot + 1);
			if (ret < 0) {
				free_extent_buffer_stale(right);
				right = NULL;
				goto out;
			}
			root_sub_used_bytes(root);
			ret = btrfs_free_tree_block(trans, btrfs_root_id(root),
						    right, 0, 1);
			free_extent_buffer_stale(right);
			right = NULL;
			if (unlikely(ret < 0)) {
				btrfs_abort_transaction(trans, ret);
				goto out;
			}
		} else {
			struct btrfs_disk_key right_key;
			btrfs_node_key(right, &right_key, 0);
			ret = btrfs_tree_mod_log_insert_key(parent, pslot + 1,
					BTRFS_MOD_LOG_KEY_REPLACE);
			if (unlikely(ret < 0)) {
				btrfs_abort_transaction(trans, ret);
				goto out;
			}
			btrfs_set_node_key(parent, &right_key, pslot + 1);
			btrfs_mark_buffer_dirty(trans, parent);
		}
	}
	if (btrfs_header_nritems(mid) == 1) {
		/*
		 * we're not allowed to leave a node with one item in the
		 * tree during a delete.  A deletion from lower in the tree
		 * could try to delete the only pointer in this node.
		 * So, pull some keys from the left.
		 * There has to be a left pointer at this point because
		 * otherwise we would have pulled some pointers from the
		 * right
		 */
		if (unlikely(!left)) {
			btrfs_crit(fs_info,
"missing left child when middle child only has 1 item, parent bytenr %llu level %d mid bytenr %llu root %llu",
				   parent->start, btrfs_header_level(parent),
				   mid->start, btrfs_root_id(root));
			ret = -EUCLEAN;
			btrfs_abort_transaction(trans, ret);
			goto out;
		}
		wret = balance_node_right(trans, mid, left);
		if (wret < 0) {
			ret = wret;
			goto out;
		}
		if (wret == 1) {
			wret = push_node_left(trans, left, mid, 1);
			if (wret < 0)
				ret = wret;
		}
		BUG_ON(wret == 1);
	}
	if (btrfs_header_nritems(mid) == 0) {
		btrfs_clear_buffer_dirty(trans, mid);
		btrfs_tree_unlock(mid);
		ret = btrfs_del_ptr(trans, root, path, level + 1, pslot);
		if (ret < 0) {
			free_extent_buffer_stale(mid);
			mid = NULL;
			goto out;
		}
		root_sub_used_bytes(root);
		ret = btrfs_free_tree_block(trans, btrfs_root_id(root), mid, 0, 1);
		free_extent_buffer_stale(mid);
		mid = NULL;
		if (unlikely(ret < 0)) {
			btrfs_abort_transaction(trans, ret);
			goto out;
		}
	} else {
		/* update the parent key to reflect our changes */
		struct btrfs_disk_key mid_key;
		btrfs_node_key(mid, &mid_key, 0);
		ret = btrfs_tree_mod_log_insert_key(parent, pslot,
						    BTRFS_MOD_LOG_KEY_REPLACE);
		if (unlikely(ret < 0)) {
			btrfs_abort_transaction(trans, ret);
			goto out;
		}
		btrfs_set_node_key(parent, &mid_key, pslot);
		btrfs_mark_buffer_dirty(trans, parent);
	}

	/* update the path */
	if (left) {
		if (btrfs_header_nritems(left) > orig_slot) {
			/* left was locked after cow */
			path->nodes[level] = left;
			path->slots[level + 1] -= 1;
			path->slots[level] = orig_slot;
			/* Left is now owned by path. */
			left = NULL;
			if (mid) {
				btrfs_tree_unlock(mid);
				free_extent_buffer(mid);
			}
		} else {
			orig_slot -= btrfs_header_nritems(left);
			path->slots[level] = orig_slot;
		}
	}
	/* double check we haven't messed things up */
	if (orig_ptr !=
	    btrfs_node_blockptr(path->nodes[level], path->slots[level]))
		BUG();
out:
	if (right) {
		btrfs_tree_unlock(right);
		free_extent_buffer(right);
	}
	if (left) {
		btrfs_tree_unlock(left);
		free_extent_buffer(left);
	}
	return ret;
}

/* Node balancing for insertion.  Here we only split or push nodes around
 * when they are completely full.  This is also done top down, so we
 * have to be pessimistic.
 */
static noinline int push_nodes_for_insert(struct btrfs_trans_handle *trans,
					  struct btrfs_root *root,
					  struct btrfs_path *path, int level)
{
	struct btrfs_fs_info *fs_info = root->fs_info;
	struct extent_buffer *right = NULL;
	struct extent_buffer *mid;
	struct extent_buffer *left = NULL;
	struct extent_buffer *parent = NULL;
	int ret = 0;
	int wret;
	int pslot;
	int orig_slot = path->slots[level];

	if (level == 0)
		return 1;

	mid = path->nodes[level];
	WARN_ON(btrfs_header_generation(mid) != trans->transid);

	if (level < BTRFS_MAX_LEVEL - 1) {
		parent = path->nodes[level + 1];
		pslot = path->slots[level + 1];
	}

	if (!parent)
		return 1;

	/* first, try to make some room in the middle buffer */
	if (pslot) {
		u32 left_nr;

		left = btrfs_read_node_slot(parent, pslot - 1);
		if (IS_ERR(left))
			return PTR_ERR(left);

		btrfs_tree_lock_nested(left, BTRFS_NESTING_LEFT);

		left_nr = btrfs_header_nritems(left);
		if (left_nr >= BTRFS_NODEPTRS_PER_BLOCK(fs_info) - 1) {
			wret = 1;
		} else {
			ret = btrfs_cow_block(trans, root, left, parent,
					      pslot - 1, &left,
					      BTRFS_NESTING_LEFT_COW);
			if (ret)
				wret = 1;
			else {
				wret = push_node_left(trans, left, mid, 0);
			}
		}
		if (wret < 0)
			ret = wret;
		if (wret == 0) {
			struct btrfs_disk_key disk_key;
			orig_slot += left_nr;
			btrfs_node_key(mid, &disk_key, 0);
			ret = btrfs_tree_mod_log_insert_key(parent, pslot,
					BTRFS_MOD_LOG_KEY_REPLACE);
			if (unlikely(ret < 0)) {
				btrfs_tree_unlock(left);
				free_extent_buffer(left);
				btrfs_abort_transaction(trans, ret);
				return ret;
			}
			btrfs_set_node_key(parent, &disk_key, pslot);
			btrfs_mark_buffer_dirty(trans, parent);
			if (btrfs_header_nritems(left) > orig_slot) {
				path->nodes[level] = left;
				path->slots[level + 1] -= 1;
				path->slots[level] = orig_slot;
				btrfs_tree_unlock(mid);
				free_extent_buffer(mid);
			} else {
				orig_slot -=
					btrfs_header_nritems(left);
				path->slots[level] = orig_slot;
				btrfs_tree_unlock(left);
				free_extent_buffer(left);
			}
			return 0;
		}
		btrfs_tree_unlock(left);
		free_extent_buffer(left);
	}

	/*
	 * then try to empty the right most buffer into the middle
	 */
	if (pslot + 1 < btrfs_header_nritems(parent)) {
		u32 right_nr;

		right = btrfs_read_node_slot(parent, pslot + 1);
		if (IS_ERR(right))
			return PTR_ERR(right);

		btrfs_tree_lock_nested(right, BTRFS_NESTING_RIGHT);

		right_nr = btrfs_header_nritems(right);
		if (right_nr >= BTRFS_NODEPTRS_PER_BLOCK(fs_info) - 1) {
			wret = 1;
		} else {
			ret = btrfs_cow_block(trans, root, right,
					      parent, pslot + 1,
					      &right, BTRFS_NESTING_RIGHT_COW);
			if (ret)
				wret = 1;
			else {
				wret = balance_node_right(trans, right, mid);
			}
		}
		if (wret < 0)
			ret = wret;
		if (wret == 0) {
			struct btrfs_disk_key disk_key;

			btrfs_node_key(right, &disk_key, 0);
			ret = btrfs_tree_mod_log_insert_key(parent, pslot + 1,
					BTRFS_MOD_LOG_KEY_REPLACE);
			if (unlikely(ret < 0)) {
				btrfs_tree_unlock(right);
				free_extent_buffer(right);
				btrfs_abort_transaction(trans, ret);
				return ret;
			}
			btrfs_set_node_key(parent, &disk_key, pslot + 1);
			btrfs_mark_buffer_dirty(trans, parent);

			if (btrfs_header_nritems(mid) <= orig_slot) {
				path->nodes[level] = right;
				path->slots[level + 1] += 1;
				path->slots[level] = orig_slot -
					btrfs_header_nritems(mid);
				btrfs_tree_unlock(mid);
				free_extent_buffer(mid);
			} else {
				btrfs_tree_unlock(right);
				free_extent_buffer(right);
			}
			return 0;
		}
		btrfs_tree_unlock(right);
		free_extent_buffer(right);
	}
	return 1;
}

/*
 * readahead one full node of leaves, finding things that are close
 * to the block in 'slot', and triggering ra on them.
 */
static void reada_for_search(struct btrfs_fs_info *fs_info,
			     const struct btrfs_path *path,
			     int level, int slot, u64 objectid)
{
	struct extent_buffer *node;
	struct btrfs_disk_key disk_key;
	u32 nritems;
	u64 search;
	u64 target;
	u64 nread = 0;
	u64 nread_max;
	u32 nr;
	u32 blocksize;
	u32 nscan = 0;

	if (level != 1 && path->reada != READA_FORWARD_ALWAYS)
		return;

	if (!path->nodes[level])
		return;

	node = path->nodes[level];

	/*
	 * Since the time between visiting leaves is much shorter than the time
	 * between visiting nodes, limit read ahead of nodes to 1, to avoid too
	 * much IO at once (possibly random).
	 */
	if (path->reada == READA_FORWARD_ALWAYS) {
		if (level > 1)
			nread_max = node->fs_info->nodesize;
		else
			nread_max = SZ_128K;
	} else {
		nread_max = SZ_64K;
	}

	search = btrfs_node_blockptr(node, slot);
	blocksize = fs_info->nodesize;
	if (path->reada != READA_FORWARD_ALWAYS) {
		struct extent_buffer *eb;

		eb = find_extent_buffer(fs_info, search);
		if (eb) {
			free_extent_buffer(eb);
			return;
		}
	}

	target = search;

	nritems = btrfs_header_nritems(node);
	nr = slot;

	while (1) {
		if (path->reada == READA_BACK) {
			if (nr == 0)
				break;
			nr--;
		} else if (path->reada == READA_FORWARD ||
			   path->reada == READA_FORWARD_ALWAYS) {
			nr++;
			if (nr >= nritems)
				break;
		}
		if (path->reada == READA_BACK && objectid) {
			btrfs_node_key(node, &disk_key, nr);
			if (btrfs_disk_key_objectid(&disk_key) != objectid)
				break;
		}
		search = btrfs_node_blockptr(node, nr);
		if (path->reada == READA_FORWARD_ALWAYS ||
		    (search <= target && target - search <= 65536) ||
		    (search > target && search - target <= 65536)) {
			btrfs_readahead_node_child(node, nr);
			nread += blocksize;
		}
		nscan++;
		if (nread > nread_max || nscan > 32)
			break;
	}
}

static noinline void reada_for_balance(const struct btrfs_path *path, int level)
{
	struct extent_buffer *parent;
	int slot;
	int nritems;

	parent = path->nodes[level + 1];
	if (!parent)
		return;

	nritems = btrfs_header_nritems(parent);
	slot = path->slots[level + 1];

	if (slot > 0)
		btrfs_readahead_node_child(parent, slot - 1);
	if (slot + 1 < nritems)
		btrfs_readahead_node_child(parent, slot + 1);
}


/*
 * when we walk down the tree, it is usually safe to unlock the higher layers
 * in the tree.  The exceptions are when our path goes through slot 0, because
 * operations on the tree might require changing key pointers higher up in the
 * tree.
 *
 * callers might also have set path->keep_locks, which tells this code to keep
 * the lock if the path points to the last slot in the block.  This is part of
 * walking through the tree, and selecting the next slot in the higher block.
 *
 * lowest_unlock sets the lowest level in the tree we're allowed to unlock.  so
 * if lowest_unlock is 1, level 0 won't be unlocked
 */
static noinline void unlock_up(struct btrfs_path *path, int level,
			       int lowest_unlock, int min_write_lock_level,
			       int *write_lock_level)
{
	int i;
	int skip_level = level;
	bool check_skip = true;

	for (i = level; i < BTRFS_MAX_LEVEL; i++) {
		if (!path->nodes[i])
			break;
		if (!path->locks[i])
			break;

		if (check_skip) {
			if (path->slots[i] == 0) {
				skip_level = i + 1;
				continue;
			}

			if (path->keep_locks) {
				u32 nritems;

				nritems = btrfs_header_nritems(path->nodes[i]);
				if (nritems < 1 || path->slots[i] >= nritems - 1) {
					skip_level = i + 1;
					continue;
				}
			}
		}

		if (i >= lowest_unlock && i > skip_level) {
			btrfs_tree_unlock_rw(path->nodes[i], path->locks[i]);
			check_skip = false;
			path->locks[i] = 0;
			if (write_lock_level &&
			    i > min_write_lock_level &&
			    i <= *write_lock_level) {
				*write_lock_level = i - 1;
			}
		}
	}
}

/*
 * Helper function for btrfs_search_slot() and other functions that do a search
 * on a btree. The goal is to find a tree block in the cache (the radix tree at
 * fs_info->buffer_radix), but if we can't find it, or it's not up to date, read
 * its pages from disk.
 *
 * Returns -EAGAIN, with the path unlocked, if the caller needs to repeat the
 * whole btree search, starting again from the current root node.
 */
static int
read_block_for_search(struct btrfs_root *root, struct btrfs_path *p,
		      struct extent_buffer **eb_ret, int slot,
		      const struct btrfs_key *key)
{
	struct btrfs_fs_info *fs_info = root->fs_info;
	struct btrfs_tree_parent_check check = { 0 };
	u64 blocknr;
	struct extent_buffer *tmp = NULL;
	int ret = 0;
	int ret2;
	int parent_level;
	bool read_tmp = false;
	bool tmp_locked = false;
	bool path_released = false;

	blocknr = btrfs_node_blockptr(*eb_ret, slot);
	parent_level = btrfs_header_level(*eb_ret);
	btrfs_node_key_to_cpu(*eb_ret, &check.first_key, slot);
	check.has_first_key = true;
	check.level = parent_level - 1;
	check.transid = btrfs_node_ptr_generation(*eb_ret, slot);
	check.owner_root = btrfs_root_id(root);

	/*
	 * If we need to read an extent buffer from disk and we are holding locks
	 * on upper level nodes, we unlock all the upper nodes before reading the
	 * extent buffer, and then return -EAGAIN to the caller as it needs to
	 * restart the search. We don't release the lock on the current level
	 * because we need to walk this node to figure out which blocks to read.
	 */
	tmp = find_extent_buffer(fs_info, blocknr);
	if (tmp) {
		if (p->reada == READA_FORWARD_ALWAYS)
			reada_for_search(fs_info, p, parent_level, slot, key->objectid);

		/* first we do an atomic uptodate check */
		if (btrfs_buffer_uptodate(tmp, check.transid, true) > 0) {
			/*
			 * Do extra check for first_key, eb can be stale due to
			 * being cached, read from scrub, or have multiple
			 * parents (shared tree blocks).
			 */
			if (unlikely(btrfs_verify_level_key(tmp, &check))) {
				ret = -EUCLEAN;
				goto out;
			}
			*eb_ret = tmp;
			tmp = NULL;
			ret = 0;
			goto out;
		}

		if (p->nowait) {
			ret = -EAGAIN;
			goto out;
		}

		if (!p->skip_locking) {
			btrfs_unlock_up_safe(p, parent_level + 1);
			btrfs_maybe_reset_lockdep_class(root, tmp);
			tmp_locked = true;
			btrfs_tree_read_lock(tmp);
			btrfs_release_path(p);
			ret = -EAGAIN;
			path_released = true;
		}

		/* Now we're allowed to do a blocking uptodate check. */
		ret2 = btrfs_read_extent_buffer(tmp, &check);
		if (ret2) {
			ret = ret2;
			goto out;
		}

		if (ret == 0) {
			ASSERT(!tmp_locked);
			*eb_ret = tmp;
			tmp = NULL;
		}
		goto out;
	} else if (p->nowait) {
		ret = -EAGAIN;
		goto out;
	}

	if (!p->skip_locking) {
		btrfs_unlock_up_safe(p, parent_level + 1);
		ret = -EAGAIN;
	}

	if (p->reada != READA_NONE)
		reada_for_search(fs_info, p, parent_level, slot, key->objectid);

	tmp = btrfs_find_create_tree_block(fs_info, blocknr, check.owner_root, check.level);
	if (IS_ERR(tmp)) {
		ret = PTR_ERR(tmp);
		tmp = NULL;
		goto out;
	}
	read_tmp = true;

	if (!p->skip_locking) {
		ASSERT(ret == -EAGAIN);
		btrfs_maybe_reset_lockdep_class(root, tmp);
		tmp_locked = true;
		btrfs_tree_read_lock(tmp);
		btrfs_release_path(p);
		path_released = true;
	}

	/* Now we're allowed to do a blocking uptodate check. */
	ret2 = btrfs_read_extent_buffer(tmp, &check);
	if (ret2) {
		ret = ret2;
		goto out;
	}

	/*
	 * If the read above didn't mark this buffer up to date,
	 * it will never end up being up to date.  Set ret to EIO now
	 * and give up so that our caller doesn't loop forever
	 * on our EAGAINs.
	 */
	if (unlikely(!extent_buffer_uptodate(tmp))) {
		ret = -EIO;
		goto out;
	}

	if (ret == 0) {
		ASSERT(!tmp_locked);
		*eb_ret = tmp;
		tmp = NULL;
	}
out:
	if (tmp) {
		if (tmp_locked)
			btrfs_tree_read_unlock(tmp);
		if (read_tmp && ret && ret != -EAGAIN)
			free_extent_buffer_stale(tmp);
		else
			free_extent_buffer(tmp);
	}
	if (ret && !path_released)
		btrfs_release_path(p);

	return ret;
}

/*
 * helper function for btrfs_search_slot.  This does all of the checks
 * for node-level blocks and does any balancing required based on
 * the ins_len.
 *
 * If no extra work was required, zero is returned.  If we had to
 * drop the path, -EAGAIN is returned and btrfs_search_slot must
 * start over
 */
static int
setup_nodes_for_search(struct btrfs_trans_handle *trans,
		       struct btrfs_root *root, struct btrfs_path *p,
		       struct extent_buffer *b, int level, int ins_len,
		       int *write_lock_level)
{
	struct btrfs_fs_info *fs_info = root->fs_info;
	int ret = 0;

	if ((p->search_for_split || ins_len > 0) && btrfs_header_nritems(b) >=
	    BTRFS_NODEPTRS_PER_BLOCK(fs_info) - 3) {

		if (*write_lock_level < level + 1) {
			*write_lock_level = level + 1;
			btrfs_release_path(p);
			return -EAGAIN;
		}

		reada_for_balance(p, level);
		ret = split_node(trans, root, p, level);

		b = p->nodes[level];
	} else if (ins_len < 0 && btrfs_header_nritems(b) <
		   BTRFS_NODEPTRS_PER_BLOCK(fs_info) / 2) {

		if (*write_lock_level < level + 1) {
			*write_lock_level = level + 1;
			btrfs_release_path(p);
			return -EAGAIN;
		}

		reada_for_balance(p, level);
		ret = balance_level(trans, root, p, level);
		if (ret)
			return ret;

		b = p->nodes[level];
		if (!b) {
			btrfs_release_path(p);
			return -EAGAIN;
		}
		BUG_ON(btrfs_header_nritems(b) == 1);
	}
	return ret;
}

int btrfs_find_item(struct btrfs_root *fs_root, struct btrfs_path *path,
		u64 iobjectid, u64 ioff, u8 key_type,
		struct btrfs_key *found_key)
{
	int ret;
	struct btrfs_key key;
	struct extent_buffer *eb;

	ASSERT(path);
	ASSERT(found_key);

	key.type = key_type;
	key.objectid = iobjectid;
	key.offset = ioff;

	ret = btrfs_search_slot(NULL, fs_root, &key, path, 0, 0);
	if (ret < 0)
		return ret;

	eb = path->nodes[0];
	if (ret && path->slots[0] >= btrfs_header_nritems(eb)) {
		ret = btrfs_next_leaf(fs_root, path);
		if (ret)
			return ret;
		eb = path->nodes[0];
	}

	btrfs_item_key_to_cpu(eb, found_key, path->slots[0]);
	if (found_key->type != key.type ||
			found_key->objectid != key.objectid)
		return 1;

	return 0;
}

static struct extent_buffer *btrfs_search_slot_get_root(struct btrfs_root *root,
							struct btrfs_path *p,
							int write_lock_level)
{
	struct extent_buffer *b;
	int root_lock = 0;
	int level = 0;

	if (p->search_commit_root) {
		b = root->commit_root;
		refcount_inc(&b->refs);
		level = btrfs_header_level(b);
		/*
		 * Ensure that all callers have set skip_locking when
		 * p->search_commit_root is true.
		 */
		ASSERT(p->skip_locking);

		goto out;
	}

	if (p->skip_locking) {
		b = btrfs_root_node(root);
		level = btrfs_header_level(b);
		goto out;
	}

	/* We try very hard to do read locks on the root */
	root_lock = BTRFS_READ_LOCK;

	/*
	 * If the level is set to maximum, we can skip trying to get the read
	 * lock.
	 */
	if (write_lock_level < BTRFS_MAX_LEVEL) {
		/*
		 * We don't know the level of the root node until we actually
		 * have it read locked
		 */
		if (p->nowait) {
			b = btrfs_try_read_lock_root_node(root);
			if (IS_ERR(b))
				return b;
		} else {
			b = btrfs_read_lock_root_node(root);
		}
		level = btrfs_header_level(b);
		if (level > write_lock_level)
			goto out;

		/* Whoops, must trade for write lock */
		btrfs_tree_read_unlock(b);
		free_extent_buffer(b);
	}

	b = btrfs_lock_root_node(root);
	root_lock = BTRFS_WRITE_LOCK;

	/* The level might have changed, check again */
	level = btrfs_header_level(b);

out:
	/*
	 * The root may have failed to write out at some point, and thus is no
	 * longer valid, return an error in this case.
	 */
	if (unlikely(!extent_buffer_uptodate(b))) {
		if (root_lock)
			btrfs_tree_unlock_rw(b, root_lock);
		free_extent_buffer(b);
		return ERR_PTR(-EIO);
	}

	p->nodes[level] = b;
	if (!p->skip_locking)
		p->locks[level] = root_lock;
	/*
	 * Callers are responsible for dropping b's references.
	 */
	return b;
}

/*
 * Replace the extent buffer at the lowest level of the path with a cloned
 * version. The purpose is to be able to use it safely, after releasing the
 * commit root semaphore, even if relocation is happening in parallel, the
 * transaction used for relocation is committed and the extent buffer is
 * reallocated in the next transaction.
 *
 * This is used in a context where the caller does not prevent transaction
 * commits from happening, either by holding a transaction handle or holding
 * some lock, while it's doing searches through a commit root.
 * At the moment it's only used for send operations.
 */
static int finish_need_commit_sem_search(struct btrfs_path *path)
{
	const int i = path->lowest_level;
	const int slot = path->slots[i];
	struct extent_buffer *lowest = path->nodes[i];
	struct extent_buffer *clone;

	ASSERT(path->need_commit_sem);

	if (!lowest)
		return 0;

	lockdep_assert_held_read(&lowest->fs_info->commit_root_sem);

	clone = btrfs_clone_extent_buffer(lowest);
	if (!clone)
		return -ENOMEM;

	btrfs_release_path(path);
	path->nodes[i] = clone;
	path->slots[i] = slot;

	return 0;
}

static inline int search_for_key_slot(const struct extent_buffer *eb,
				      int search_low_slot,
				      const struct btrfs_key *key,
				      int prev_cmp,
				      int *slot)
{
	/*
	 * If a previous call to btrfs_bin_search() on a parent node returned an
	 * exact match (prev_cmp == 0), we can safely assume the target key will
	 * always be at slot 0 on lower levels, since each key pointer
	 * (struct btrfs_key_ptr) refers to the lowest key accessible from the
	 * subtree it points to. Thus we can skip searching lower levels.
	 */
	if (prev_cmp == 0) {
		*slot = 0;
		return 0;
	}

	return btrfs_bin_search(eb, search_low_slot, key, slot);
}

static int search_leaf(struct btrfs_trans_handle *trans,
		       struct btrfs_root *root,
		       const struct btrfs_key *key,
		       struct btrfs_path *path,
		       int ins_len,
		       int prev_cmp)
{
	struct extent_buffer *leaf = path->nodes[0];
	int leaf_free_space = -1;
	int search_low_slot = 0;
	int ret;
	bool do_bin_search = true;

	/*
	 * If we are doing an insertion, the leaf has enough free space and the
	 * destination slot for the key is not slot 0, then we can unlock our
	 * write lock on the parent, and any other upper nodes, before doing the
	 * binary search on the leaf (with search_for_key_slot()), allowing other
	 * tasks to lock the parent and any other upper nodes.
	 */
	if (ins_len > 0) {
		/*
		 * Cache the leaf free space, since we will need it later and it
		 * will not change until then.
		 */
		leaf_free_space = btrfs_leaf_free_space(leaf);

		/*
		 * !path->locks[1] means we have a single node tree, the leaf is
		 * the root of the tree.
		 */
		if (path->locks[1] && leaf_free_space >= ins_len) {
			struct btrfs_disk_key first_key;

			ASSERT(btrfs_header_nritems(leaf) > 0);
			btrfs_item_key(leaf, &first_key, 0);

			/*
			 * Doing the extra comparison with the first key is cheap,
			 * taking into account that the first key is very likely
			 * already in a cache line because it immediately follows
			 * the extent buffer's header and we have recently accessed
			 * the header's level field.
			 */
			ret = btrfs_comp_keys(&first_key, key);
			if (ret < 0) {
				/*
				 * The first key is smaller than the key we want
				 * to insert, so we are safe to unlock all upper
				 * nodes and we have to do the binary search.
				 *
				 * We do use btrfs_unlock_up_safe() and not
				 * unlock_up() because the later does not unlock
				 * nodes with a slot of 0 - we can safely unlock
				 * any node even if its slot is 0 since in this
				 * case the key does not end up at slot 0 of the
				 * leaf and there's no need to split the leaf.
				 */
				btrfs_unlock_up_safe(path, 1);
				search_low_slot = 1;
			} else {
				/*
				 * The first key is >= then the key we want to
				 * insert, so we can skip the binary search as
				 * the target key will be at slot 0.
				 *
				 * We can not unlock upper nodes when the key is
				 * less than the first key, because we will need
				 * to update the key at slot 0 of the parent node
				 * and possibly of other upper nodes too.
				 * If the key matches the first key, then we can
				 * unlock all the upper nodes, using
				 * btrfs_unlock_up_safe() instead of unlock_up()
				 * as stated above.
				 */
				if (ret == 0)
					btrfs_unlock_up_safe(path, 1);
				/*
				 * ret is already 0 or 1, matching the result of
				 * a btrfs_bin_search() call, so there is no need
				 * to adjust it.
				 */
				do_bin_search = false;
				path->slots[0] = 0;
			}
		}
	}

	if (do_bin_search) {
		ret = search_for_key_slot(leaf, search_low_slot, key,
					  prev_cmp, &path->slots[0]);
		if (ret < 0)
			return ret;
	}

	if (ins_len > 0) {
		/*
		 * Item key already exists. In this case, if we are allowed to
		 * insert the item (for example, in dir_item case, item key
		 * collision is allowed), it will be merged with the original
		 * item. Only the item size grows, no new btrfs item will be
		 * added. If search_for_extension is not set, ins_len already
		 * accounts the size btrfs_item, deduct it here so leaf space
		 * check will be correct.
		 */
		if (ret == 0 && !path->search_for_extension) {
			ASSERT(ins_len >= sizeof(struct btrfs_item));
			ins_len -= sizeof(struct btrfs_item);
		}

		ASSERT(leaf_free_space >= 0);

		if (leaf_free_space < ins_len) {
			int ret2;

			ret2 = split_leaf(trans, root, key, path, ins_len, (ret == 0));
			ASSERT(ret2 <= 0);
			if (WARN_ON(ret2 > 0))
				ret2 = -EUCLEAN;
			if (ret2)
				ret = ret2;
		}
	}

	return ret;
}

/*
 * Look for a key in a tree and perform necessary modifications to preserve
 * tree invariants.
 *
 * @trans:	Handle of transaction, used when modifying the tree
 * @p:		Holds all btree nodes along the search path
 * @root:	The root node of the tree
 * @key:	The key we are looking for
 * @ins_len:	Indicates purpose of search:
 *              >0  for inserts it's size of item inserted (*)
 *              <0  for deletions
 *               0  for plain searches, not modifying the tree
 *
 *              (*) If size of item inserted doesn't include
 *              sizeof(struct btrfs_item), then p->search_for_extension must
 *              be set.
 * @cow:	boolean should CoW operations be performed. Must always be 1
 *		when modifying the tree.
 *
 * If @ins_len > 0, nodes and leaves will be split as we walk down the tree.
 * If @ins_len < 0, nodes will be merged as we walk down the tree (if possible)
 *
 * If @key is found, 0 is returned and you can find the item in the leaf level
 * of the path (level 0)
 *
 * If @key isn't found, 1 is returned and the leaf level of the path (level 0)
 * points to the slot where it should be inserted
 *
 * If an error is encountered while searching the tree a negative error number
 * is returned
 */
int btrfs_search_slot(struct btrfs_trans_handle *trans, struct btrfs_root *root,
		      const struct btrfs_key *key, struct btrfs_path *p,
		      int ins_len, int cow)
{
	struct btrfs_fs_info *fs_info;
	struct extent_buffer *b;
	int slot;
	int ret;
	int level;
	int lowest_unlock = 1;
	/* everything at write_lock_level or lower must be write locked */
	int write_lock_level = 0;
	u8 lowest_level = 0;
	int min_write_lock_level;
	int prev_cmp;

	if (!root)
		return -EINVAL;

	fs_info = root->fs_info;
	might_sleep();

	lowest_level = p->lowest_level;
	WARN_ON(lowest_level && ins_len > 0);
	WARN_ON(p->nodes[0] != NULL);
	BUG_ON(!cow && ins_len);

	/*
	 * For now only allow nowait for read only operations.  There's no
	 * strict reason why we can't, we just only need it for reads so it's
	 * only implemented for reads.
	 */
	ASSERT(!p->nowait || !cow);

	if (ins_len < 0) {
		lowest_unlock = 2;

		/* when we are removing items, we might have to go up to level
		 * two as we update tree pointers  Make sure we keep write
		 * for those levels as well
		 */
		write_lock_level = 2;
	} else if (ins_len > 0) {
		/*
		 * for inserting items, make sure we have a write lock on
		 * level 1 so we can update keys
		 */
		write_lock_level = 1;
	}

	if (!cow)
		write_lock_level = -1;

	if (cow && (p->keep_locks || p->lowest_level))
		write_lock_level = BTRFS_MAX_LEVEL;

	min_write_lock_level = write_lock_level;

	if (p->need_commit_sem) {
		ASSERT(p->search_commit_root);
		if (p->nowait) {
			if (!down_read_trylock(&fs_info->commit_root_sem))
				return -EAGAIN;
		} else {
			down_read(&fs_info->commit_root_sem);
		}
	}

again:
	prev_cmp = -1;
	b = btrfs_search_slot_get_root(root, p, write_lock_level);
	if (IS_ERR(b)) {
		ret = PTR_ERR(b);
		goto done;
	}

	while (b) {
		int dec = 0;
		int ret2;

		level = btrfs_header_level(b);

		if (cow) {
			bool last_level = (level == (BTRFS_MAX_LEVEL - 1));

			/*
			 * if we don't really need to cow this block
			 * then we don't want to set the path blocking,
			 * so we test it here
			 */
			if (!should_cow_block(trans, root, b))
				goto cow_done;

			/*
			 * must have write locks on this node and the
			 * parent
			 */
			if (level > write_lock_level ||
			    (level + 1 > write_lock_level &&
			    level + 1 < BTRFS_MAX_LEVEL &&
			    p->nodes[level + 1])) {
				write_lock_level = level + 1;
				btrfs_release_path(p);
				goto again;
			}

			if (last_level)
				ret2 = btrfs_cow_block(trans, root, b, NULL, 0,
						       &b, BTRFS_NESTING_COW);
			else
				ret2 = btrfs_cow_block(trans, root, b,
						       p->nodes[level + 1],
						       p->slots[level + 1], &b,
						       BTRFS_NESTING_COW);
			if (ret2) {
				ret = ret2;
				goto done;
			}
		}
cow_done:
		p->nodes[level] = b;

		/*
		 * we have a lock on b and as long as we aren't changing
		 * the tree, there is no way to for the items in b to change.
		 * It is safe to drop the lock on our parent before we
		 * go through the expensive btree search on b.
		 *
		 * If we're inserting or deleting (ins_len != 0), then we might
		 * be changing slot zero, which may require changing the parent.
		 * So, we can't drop the lock until after we know which slot
		 * we're operating on.
		 */
		if (!ins_len && !p->keep_locks) {
			int u = level + 1;

			if (u < BTRFS_MAX_LEVEL && p->locks[u]) {
				btrfs_tree_unlock_rw(p->nodes[u], p->locks[u]);
				p->locks[u] = 0;
			}
		}

		if (level == 0) {
			if (ins_len > 0)
				ASSERT(write_lock_level >= 1);

			ret = search_leaf(trans, root, key, p, ins_len, prev_cmp);
			if (!p->search_for_split)
				unlock_up(p, level, lowest_unlock,
					  min_write_lock_level, NULL);
			goto done;
		}

		ret = search_for_key_slot(b, 0, key, prev_cmp, &slot);
		if (ret < 0)
			goto done;
		prev_cmp = ret;

		if (ret && slot > 0) {
			dec = 1;
			slot--;
		}
		p->slots[level] = slot;
		ret2 = setup_nodes_for_search(trans, root, p, b, level, ins_len,
					      &write_lock_level);
		if (ret2 == -EAGAIN)
			goto again;
		if (ret2) {
			ret = ret2;
			goto done;
		}
		b = p->nodes[level];
		slot = p->slots[level];

		/*
		 * Slot 0 is special, if we change the key we have to update
		 * the parent pointer which means we must have a write lock on
		 * the parent
		 */
		if (slot == 0 && ins_len && write_lock_level < level + 1) {
			write_lock_level = level + 1;
			btrfs_release_path(p);
			goto again;
		}

		unlock_up(p, level, lowest_unlock, min_write_lock_level,
			  &write_lock_level);

		if (level == lowest_level) {
			if (dec)
				p->slots[level]++;
			goto done;
		}

		ret2 = read_block_for_search(root, p, &b, slot, key);
		if (ret2 == -EAGAIN && !p->nowait)
			goto again;
		if (ret2) {
			ret = ret2;
			goto done;
		}

		if (!p->skip_locking) {
			level = btrfs_header_level(b);

			btrfs_maybe_reset_lockdep_class(root, b);

			if (level <= write_lock_level) {
				btrfs_tree_lock(b);
				p->locks[level] = BTRFS_WRITE_LOCK;
			} else {
				if (p->nowait) {
					if (!btrfs_try_tree_read_lock(b)) {
						free_extent_buffer(b);
						ret = -EAGAIN;
						goto done;
					}
				} else {
					btrfs_tree_read_lock(b);
				}
				p->locks[level] = BTRFS_READ_LOCK;
			}
			p->nodes[level] = b;
		}
	}
	ret = 1;
done:
	if (ret < 0 && !p->skip_release_on_error)
		btrfs_release_path(p);

	if (p->need_commit_sem) {
		int ret2;

		ret2 = finish_need_commit_sem_search(p);
		up_read(&fs_info->commit_root_sem);
		if (ret2)
			ret = ret2;
	}

	return ret;
}
ALLOW_ERROR_INJECTION(btrfs_search_slot, ERRNO);

/*
 * Like btrfs_search_slot, this looks for a key in the given tree. It uses the
 * current state of the tree together with the operations recorded in the tree
 * modification log to search for the key in a previous version of this tree, as
 * denoted by the time_seq parameter.
 *
 * Naturally, there is no support for insert, delete or cow operations.
 *
 * The resulting path and return value will be set up as if we called
 * btrfs_search_slot at that point in time with ins_len and cow both set to 0.
 */
int btrfs_search_old_slot(struct btrfs_root *root, const struct btrfs_key *key,
			  struct btrfs_path *p, u64 time_seq)
{
	struct btrfs_fs_info *fs_info = root->fs_info;
	struct extent_buffer *b;
	int slot;
	int ret;
	int level;
	int lowest_unlock = 1;
	u8 lowest_level = 0;

	lowest_level = p->lowest_level;
	WARN_ON(p->nodes[0] != NULL);
	ASSERT(!p->nowait);

	if (p->search_commit_root) {
		BUG_ON(time_seq);
		return btrfs_search_slot(NULL, root, key, p, 0, 0);
	}

again:
	b = btrfs_get_old_root(root, time_seq);
	if (unlikely(!b)) {
		ret = -EIO;
		goto done;
	}
	level = btrfs_header_level(b);
	p->locks[level] = BTRFS_READ_LOCK;

	while (b) {
		int dec = 0;
		int ret2;

		level = btrfs_header_level(b);
		p->nodes[level] = b;

		/*
		 * we have a lock on b and as long as we aren't changing
		 * the tree, there is no way to for the items in b to change.
		 * It is safe to drop the lock on our parent before we
		 * go through the expensive btree search on b.
		 */
		btrfs_unlock_up_safe(p, level + 1);

		ret = btrfs_bin_search(b, 0, key, &slot);
		if (ret < 0)
			goto done;

		if (level == 0) {
			p->slots[level] = slot;
			unlock_up(p, level, lowest_unlock, 0, NULL);
			goto done;
		}

		if (ret && slot > 0) {
			dec = 1;
			slot--;
		}
		p->slots[level] = slot;
		unlock_up(p, level, lowest_unlock, 0, NULL);

		if (level == lowest_level) {
			if (dec)
				p->slots[level]++;
			goto done;
		}

		ret2 = read_block_for_search(root, p, &b, slot, key);
		if (ret2 == -EAGAIN && !p->nowait)
			goto again;
		if (ret2) {
			ret = ret2;
			goto done;
		}

		level = btrfs_header_level(b);
		btrfs_tree_read_lock(b);
		b = btrfs_tree_mod_log_rewind(fs_info, b, time_seq);
		if (!b) {
			ret = -ENOMEM;
			goto done;
		}
		p->locks[level] = BTRFS_READ_LOCK;
		p->nodes[level] = b;
	}
	ret = 1;
done:
	if (ret < 0)
		btrfs_release_path(p);

	return ret;
}

/*
 * Search the tree again to find a leaf with smaller keys.
 * Returns 0 if it found something.
 * Returns 1 if there are no smaller keys.
 * Returns < 0 on error.
 *
 * This may release the path, and so you may lose any locks held at the
 * time you call it.
 */
static int btrfs_prev_leaf(struct btrfs_root *root, struct btrfs_path *path)
{
	struct btrfs_key key;
	struct btrfs_key orig_key;
	struct btrfs_disk_key found_key;
	int ret;

	btrfs_item_key_to_cpu(path->nodes[0], &key, 0);
	orig_key = key;

	if (key.offset > 0) {
		key.offset--;
	} else if (key.type > 0) {
		key.type--;
		key.offset = (u64)-1;
	} else if (key.objectid > 0) {
		key.objectid--;
		key.type = (u8)-1;
		key.offset = (u64)-1;
	} else {
		return 1;
	}

	btrfs_release_path(path);
	ret = btrfs_search_slot(NULL, root, &key, path, 0, 0);
	if (ret <= 0)
		return ret;

	/*
	 * Previous key not found. Even if we were at slot 0 of the leaf we had
	 * before releasing the path and calling btrfs_search_slot(), we now may
	 * be in a slot pointing to the same original key - this can happen if
	 * after we released the path, one of more items were moved from a
	 * sibling leaf into the front of the leaf we had due to an insertion
	 * (see push_leaf_right()).
	 * If we hit this case and our slot is > 0 and just decrement the slot
	 * so that the caller does not process the same key again, which may or
	 * may not break the caller, depending on its logic.
	 */
	if (path->slots[0] < btrfs_header_nritems(path->nodes[0])) {
		btrfs_item_key(path->nodes[0], &found_key, path->slots[0]);
		ret = btrfs_comp_keys(&found_key, &orig_key);
		if (ret == 0) {
			if (path->slots[0] > 0) {
				path->slots[0]--;
				return 0;
			}
			/*
			 * At slot 0, same key as before, it means orig_key is
			 * the lowest, leftmost, key in the tree. We're done.
			 */
			return 1;
		}
	}

	btrfs_item_key(path->nodes[0], &found_key, 0);
	ret = btrfs_comp_keys(&found_key, &key);
	/*
	 * We might have had an item with the previous key in the tree right
	 * before we released our path. And after we released our path, that
	 * item might have been pushed to the first slot (0) of the leaf we
	 * were holding due to a tree balance. Alternatively, an item with the
	 * previous key can exist as the only element of a leaf (big fat item).
	 * Therefore account for these 2 cases, so that our callers (like
	 * btrfs_previous_item) don't miss an existing item with a key matching
	 * the previous key we computed above.
	 */
	if (ret <= 0)
		return 0;
	return 1;
}

/*
 * helper to use instead of search slot if no exact match is needed but
 * instead the next or previous item should be returned.
 * When find_higher is true, the next higher item is returned, the next lower
 * otherwise.
 * When return_any and find_higher are both true, and no higher item is found,
 * return the next lower instead.
 * When return_any is true and find_higher is false, and no lower item is found,
 * return the next higher instead.
 * It returns 0 if any item is found, 1 if none is found (tree empty), and
 * < 0 on error
 */
int btrfs_search_slot_for_read(struct btrfs_root *root,
			       const struct btrfs_key *key,
			       struct btrfs_path *p, int find_higher,
			       int return_any)
{
	int ret;
	struct extent_buffer *leaf;

again:
	ret = btrfs_search_slot(NULL, root, key, p, 0, 0);
	if (ret <= 0)
		return ret;
	/*
	 * a return value of 1 means the path is at the position where the
	 * item should be inserted. Normally this is the next bigger item,
	 * but in case the previous item is the last in a leaf, path points
	 * to the first free slot in the previous leaf, i.e. at an invalid
	 * item.
	 */
	leaf = p->nodes[0];

	if (find_higher) {
		if (p->slots[0] >= btrfs_header_nritems(leaf)) {
			ret = btrfs_next_leaf(root, p);
			if (ret <= 0)
				return ret;
			if (!return_any)
				return 1;
			/*
			 * no higher item found, return the next
			 * lower instead
			 */
			return_any = 0;
			find_higher = 0;
			btrfs_release_path(p);
			goto again;
		}
	} else {
		if (p->slots[0] == 0) {
			ret = btrfs_prev_leaf(root, p);
			if (ret < 0)
				return ret;
			if (!ret) {
				leaf = p->nodes[0];
				if (p->slots[0] == btrfs_header_nritems(leaf))
					p->slots[0]--;
				return 0;
			}
			if (!return_any)
				return 1;
			/*
			 * no lower item found, return the next
			 * higher instead
			 */
			return_any = 0;
			find_higher = 1;
			btrfs_release_path(p);
			goto again;
		} else {
			--p->slots[0];
		}
	}
	return 0;
}

/*
 * Execute search and call btrfs_previous_item to traverse backwards if the item
 * was not found.
 *
 * Return 0 if found, 1 if not found and < 0 if error.
 */
int btrfs_search_backwards(struct btrfs_root *root, struct btrfs_key *key,
			   struct btrfs_path *path)
{
	int ret;

	ret = btrfs_search_slot(NULL, root, key, path, 0, 0);
	if (ret > 0)
		ret = btrfs_previous_item(root, path, key->objectid, key->type);

	if (ret == 0)
		btrfs_item_key_to_cpu(path->nodes[0], key, path->slots[0]);

	return ret;
}

/*
 * Search for a valid slot for the given path.
 *
 * @root:	The root node of the tree.
 * @key:	Will contain a valid item if found.
 * @path:	The starting point to validate the slot.
 *
 * Return: 0  if the item is valid
 *         1  if not found
 *         <0 if error.
 */
int btrfs_get_next_valid_item(struct btrfs_root *root, struct btrfs_key *key,
			      struct btrfs_path *path)
{
	if (path->slots[0] >= btrfs_header_nritems(path->nodes[0])) {
		int ret;

		ret = btrfs_next_leaf(root, path);
		if (ret)
			return ret;
	}

	btrfs_item_key_to_cpu(path->nodes[0], key, path->slots[0]);
	return 0;
}

/*
 * adjust the pointers going up the tree, starting at level
 * making sure the right key of each node is points to 'key'.
 * This is used after shifting pointers to the left, so it stops
 * fixing up pointers when a given leaf/node is not in slot 0 of the
 * higher levels
 *
 */
static void fixup_low_keys(struct btrfs_trans_handle *trans,
			   const struct btrfs_path *path,
			   const struct btrfs_disk_key *key, int level)
{
	int i;
	struct extent_buffer *t;
	int ret;

	for (i = level; i < BTRFS_MAX_LEVEL; i++) {
		int tslot = path->slots[i];

		if (!path->nodes[i])
			break;
		t = path->nodes[i];
		ret = btrfs_tree_mod_log_insert_key(t, tslot,
						    BTRFS_MOD_LOG_KEY_REPLACE);
		BUG_ON(ret < 0);
		btrfs_set_node_key(t, key, tslot);
		btrfs_mark_buffer_dirty(trans, path->nodes[i]);
		if (tslot != 0)
			break;
	}
}

/*
 * update item key.
 *
 * This function isn't completely safe. It's the caller's responsibility
 * that the new key won't break the order
 */
void btrfs_set_item_key_safe(struct btrfs_trans_handle *trans,
			     const struct btrfs_path *path,
			     const struct btrfs_key *new_key)
{
	struct btrfs_fs_info *fs_info = trans->fs_info;
	struct btrfs_disk_key disk_key;
	struct extent_buffer *eb;
	int slot;

	eb = path->nodes[0];
	slot = path->slots[0];
	if (slot > 0) {
		btrfs_item_key(eb, &disk_key, slot - 1);
		if (unlikely(btrfs_comp_keys(&disk_key, new_key) >= 0)) {
			btrfs_print_leaf(eb);
			btrfs_crit(fs_info,
		"slot %u key " BTRFS_KEY_FMT " new key " BTRFS_KEY_FMT,
				   slot, btrfs_disk_key_objectid(&disk_key),
				   btrfs_disk_key_type(&disk_key),
				   btrfs_disk_key_offset(&disk_key),
				   BTRFS_KEY_FMT_VALUE(new_key));
			BUG();
		}
	}
	if (slot < btrfs_header_nritems(eb) - 1) {
		btrfs_item_key(eb, &disk_key, slot + 1);
		if (unlikely(btrfs_comp_keys(&disk_key, new_key) <= 0)) {
			btrfs_print_leaf(eb);
			btrfs_crit(fs_info,
		"slot %u key " BTRFS_KEY_FMT " new key " BTRFS_KEY_FMT,
				   slot, btrfs_disk_key_objectid(&disk_key),
				   btrfs_disk_key_type(&disk_key),
				   btrfs_disk_key_offset(&disk_key),
				   BTRFS_KEY_FMT_VALUE(new_key));
			BUG();
		}
	}

	btrfs_cpu_key_to_disk(&disk_key, new_key);
	btrfs_set_item_key(eb, &disk_key, slot);
	btrfs_mark_buffer_dirty(trans, eb);
	if (slot == 0)
		fixup_low_keys(trans, path, &disk_key, 1);
}

/*
 * Check key order of two sibling extent buffers.
 *
 * Return true if something is wrong.
 * Return false if everything is fine.
 *
 * Tree-checker only works inside one tree block, thus the following
 * corruption can not be detected by tree-checker:
 *
 * Leaf @left			| Leaf @right
 * --------------------------------------------------------------
 * | 1 | 2 | 3 | 4 | 5 | f6 |   | 7 | 8 |
 *
 * Key f6 in leaf @left itself is valid, but not valid when the next
 * key in leaf @right is 7.
 * This can only be checked at tree block merge time.
 * And since tree checker has ensured all key order in each tree block
 * is correct, we only need to bother the last key of @left and the first
 * key of @right.
 */
static bool check_sibling_keys(const struct extent_buffer *left,
			       const struct extent_buffer *right)
{
	struct btrfs_key left_last;
	struct btrfs_key right_first;
	int level = btrfs_header_level(left);
	int nr_left = btrfs_header_nritems(left);
	int nr_right = btrfs_header_nritems(right);

	/* No key to check in one of the tree blocks */
	if (!nr_left || !nr_right)
		return false;

	if (level) {
		btrfs_node_key_to_cpu(left, &left_last, nr_left - 1);
		btrfs_node_key_to_cpu(right, &right_first, 0);
	} else {
		btrfs_item_key_to_cpu(left, &left_last, nr_left - 1);
		btrfs_item_key_to_cpu(right, &right_first, 0);
	}

	if (unlikely(btrfs_comp_cpu_keys(&left_last, &right_first) >= 0)) {
		btrfs_crit(left->fs_info, "left extent buffer:");
		btrfs_print_tree(left, false);
		btrfs_crit(left->fs_info, "right extent buffer:");
		btrfs_print_tree(right, false);
		btrfs_crit(left->fs_info,
"bad key order, sibling blocks, left last " BTRFS_KEY_FMT " right first " BTRFS_KEY_FMT,
			   BTRFS_KEY_FMT_VALUE(&left_last),
			   BTRFS_KEY_FMT_VALUE(&right_first));
		return true;
	}
	return false;
}

/*
 * try to push data from one node into the next node left in the
 * tree.
 *
 * returns 0 if some ptrs were pushed left, < 0 if there was some horrible
 * error, and > 0 if there was no room in the left hand block.
 */
static int push_node_left(struct btrfs_trans_handle *trans,
			  struct extent_buffer *dst,
			  struct extent_buffer *src, bool empty)
{
	struct btrfs_fs_info *fs_info = trans->fs_info;
	int push_items = 0;
	int src_nritems;
	int dst_nritems;
	int ret = 0;

	src_nritems = btrfs_header_nritems(src);
	dst_nritems = btrfs_header_nritems(dst);
	push_items = BTRFS_NODEPTRS_PER_BLOCK(fs_info) - dst_nritems;
	WARN_ON(btrfs_header_generation(src) != trans->transid);
	WARN_ON(btrfs_header_generation(dst) != trans->transid);

	if (!empty && src_nritems <= 8)
		return 1;

	if (push_items <= 0)
		return 1;

	if (empty) {
		push_items = min(src_nritems, push_items);
		if (push_items < src_nritems) {
			/* leave at least 8 pointers in the node if
			 * we aren't going to empty it
			 */
			if (src_nritems - push_items < 8) {
				if (push_items <= 8)
					return 1;
				push_items -= 8;
			}
		}
	} else
		push_items = min(src_nritems - 8, push_items);

	/* dst is the left eb, src is the middle eb */
	if (unlikely(check_sibling_keys(dst, src))) {
		ret = -EUCLEAN;
		btrfs_abort_transaction(trans, ret);
		return ret;
	}
	ret = btrfs_tree_mod_log_eb_copy(dst, src, dst_nritems, 0, push_items);
	if (unlikely(ret)) {
		btrfs_abort_transaction(trans, ret);
		return ret;
	}
	copy_extent_buffer(dst, src,
			   btrfs_node_key_ptr_offset(dst, dst_nritems),
			   btrfs_node_key_ptr_offset(src, 0),
			   push_items * sizeof(struct btrfs_key_ptr));

	if (push_items < src_nritems) {
		/*
		 * btrfs_tree_mod_log_eb_copy handles logging the move, so we
		 * don't need to do an explicit tree mod log operation for it.
		 */
		memmove_extent_buffer(src, btrfs_node_key_ptr_offset(src, 0),
				      btrfs_node_key_ptr_offset(src, push_items),
				      (src_nritems - push_items) *
				      sizeof(struct btrfs_key_ptr));
	}
	btrfs_set_header_nritems(src, src_nritems - push_items);
	btrfs_set_header_nritems(dst, dst_nritems + push_items);
	btrfs_mark_buffer_dirty(trans, src);
	btrfs_mark_buffer_dirty(trans, dst);

	return ret;
}

/*
 * try to push data from one node into the next node right in the
 * tree.
 *
 * returns 0 if some ptrs were pushed, < 0 if there was some horrible
 * error, and > 0 if there was no room in the right hand block.
 *
 * this will  only push up to 1/2 the contents of the left node over
 */
static int balance_node_right(struct btrfs_trans_handle *trans,
			      struct extent_buffer *dst,
			      struct extent_buffer *src)
{
	struct btrfs_fs_info *fs_info = trans->fs_info;
	int push_items = 0;
	int max_push;
	int src_nritems;
	int dst_nritems;
	int ret = 0;

	WARN_ON(btrfs_header_generation(src) != trans->transid);
	WARN_ON(btrfs_header_generation(dst) != trans->transid);

	src_nritems = btrfs_header_nritems(src);
	dst_nritems = btrfs_header_nritems(dst);
	push_items = BTRFS_NODEPTRS_PER_BLOCK(fs_info) - dst_nritems;
	if (push_items <= 0)
		return 1;

	if (src_nritems < 4)
		return 1;

	max_push = src_nritems / 2 + 1;
	/* don't try to empty the node */
	if (max_push >= src_nritems)
		return 1;

	if (max_push < push_items)
		push_items = max_push;

	/* dst is the right eb, src is the middle eb */
	if (unlikely(check_sibling_keys(src, dst))) {
		ret = -EUCLEAN;
		btrfs_abort_transaction(trans, ret);
		return ret;
	}

	/*
	 * btrfs_tree_mod_log_eb_copy handles logging the move, so we don't
	 * need to do an explicit tree mod log operation for it.
	 */
	memmove_extent_buffer(dst, btrfs_node_key_ptr_offset(dst, push_items),
				      btrfs_node_key_ptr_offset(dst, 0),
				      (dst_nritems) *
				      sizeof(struct btrfs_key_ptr));

	ret = btrfs_tree_mod_log_eb_copy(dst, src, 0, src_nritems - push_items,
					 push_items);
	if (unlikely(ret)) {
		btrfs_abort_transaction(trans, ret);
		return ret;
	}
	copy_extent_buffer(dst, src,
			   btrfs_node_key_ptr_offset(dst, 0),
			   btrfs_node_key_ptr_offset(src, src_nritems - push_items),
			   push_items * sizeof(struct btrfs_key_ptr));

	btrfs_set_header_nritems(src, src_nritems - push_items);
	btrfs_set_header_nritems(dst, dst_nritems + push_items);

	btrfs_mark_buffer_dirty(trans, src);
	btrfs_mark_buffer_dirty(trans, dst);

	return ret;
}

/*
 * helper function to insert a new root level in the tree.
 * A new node is allocated, and a single item is inserted to
 * point to the existing root
 *
 * returns zero on success or < 0 on failure.
 */
static noinline int insert_new_root(struct btrfs_trans_handle *trans,
			   struct btrfs_root *root,
			   struct btrfs_path *path, int level)
{
	u64 lower_gen;
	struct extent_buffer *lower;
	struct extent_buffer *c;
	struct extent_buffer *old;
	struct btrfs_disk_key lower_key;
	int ret;

	BUG_ON(path->nodes[level]);
	BUG_ON(path->nodes[level-1] != root->node);

	lower = path->nodes[level-1];
	if (level == 1)
		btrfs_item_key(lower, &lower_key, 0);
	else
		btrfs_node_key(lower, &lower_key, 0);

	c = btrfs_alloc_tree_block(trans, root, 0, btrfs_root_id(root),
				   &lower_key, level, root->node->start, 0,
				   0, BTRFS_NESTING_NEW_ROOT);
	if (IS_ERR(c))
		return PTR_ERR(c);

	root_add_used_bytes(root);

	btrfs_set_header_nritems(c, 1);
	btrfs_set_node_key(c, &lower_key, 0);
	btrfs_set_node_blockptr(c, 0, lower->start);
	lower_gen = btrfs_header_generation(lower);
	WARN_ON(lower_gen != trans->transid);

	btrfs_set_node_ptr_generation(c, 0, lower_gen);

	btrfs_mark_buffer_dirty(trans, c);

	old = root->node;
	ret = btrfs_tree_mod_log_insert_root(root->node, c, false);
	if (ret < 0) {
		int ret2;

		btrfs_clear_buffer_dirty(trans, c);
		ret2 = btrfs_free_tree_block(trans, btrfs_root_id(root), c, 0, 1);
		if (unlikely(ret2 < 0))
			btrfs_abort_transaction(trans, ret2);
		btrfs_tree_unlock(c);
		free_extent_buffer(c);
		return ret;
	}
	rcu_assign_pointer(root->node, c);

	/* the super has an extra ref to root->node */
	free_extent_buffer(old);

	add_root_to_dirty_list(root);
	refcount_inc(&c->refs);
	path->nodes[level] = c;
	path->locks[level] = BTRFS_WRITE_LOCK;
	path->slots[level] = 0;
	return 0;
}

/*
 * worker function to insert a single pointer in a node.
 * the node should have enough room for the pointer already
 *
 * slot and level indicate where you want the key to go, and
 * blocknr is the block the key points to.
 */
static int insert_ptr(struct btrfs_trans_handle *trans,
		      const struct btrfs_path *path,
		      const struct btrfs_disk_key *key, u64 bytenr,
		      int slot, int level)
{
	struct extent_buffer *lower;
	int nritems;
	int ret;

	BUG_ON(!path->nodes[level]);
	btrfs_assert_tree_write_locked(path->nodes[level]);
	lower = path->nodes[level];
	nritems = btrfs_header_nritems(lower);
	BUG_ON(slot > nritems);
	BUG_ON(nritems == BTRFS_NODEPTRS_PER_BLOCK(trans->fs_info));
	if (slot != nritems) {
		if (level) {
			ret = btrfs_tree_mod_log_insert_move(lower, slot + 1,
					slot, nritems - slot);
			if (unlikely(ret < 0)) {
				btrfs_abort_transaction(trans, ret);
				return ret;
			}
		}
		memmove_extent_buffer(lower,
			      btrfs_node_key_ptr_offset(lower, slot + 1),
			      btrfs_node_key_ptr_offset(lower, slot),
			      (nritems - slot) * sizeof(struct btrfs_key_ptr));
	}
	if (level) {
		ret = btrfs_tree_mod_log_insert_key(lower, slot,
						    BTRFS_MOD_LOG_KEY_ADD);
		if (unlikely(ret < 0)) {
			btrfs_abort_transaction(trans, ret);
			return ret;
		}
	}
	btrfs_set_node_key(lower, key, slot);
	btrfs_set_node_blockptr(lower, slot, bytenr);
	WARN_ON(trans->transid == 0);
	btrfs_set_node_ptr_generation(lower, slot, trans->transid);
	btrfs_set_header_nritems(lower, nritems + 1);
	btrfs_mark_buffer_dirty(trans, lower);

	return 0;
}

/*
 * split the node at the specified level in path in two.
 * The path is corrected to point to the appropriate node after the split
 *
 * Before splitting this tries to make some room in the node by pushing
 * left and right, if either one works, it returns right away.
 *
 * returns 0 on success and < 0 on failure
 */
static noinline int split_node(struct btrfs_trans_handle *trans,
			       struct btrfs_root *root,
			       struct btrfs_path *path, int level)
{
	struct btrfs_fs_info *fs_info = root->fs_info;
	struct extent_buffer *c;
	struct extent_buffer *split;
	struct btrfs_disk_key disk_key;
	int mid;
	int ret;
	u32 c_nritems;

	c = path->nodes[level];
	WARN_ON(btrfs_header_generation(c) != trans->transid);
	if (c == root->node) {
		/*
		 * trying to split the root, lets make a new one
		 *
		 * tree mod log: We don't log_removal old root in
		 * insert_new_root, because that root buffer will be kept as a
		 * normal node. We are going to log removal of half of the
		 * elements below with btrfs_tree_mod_log_eb_copy(). We're
		 * holding a tree lock on the buffer, which is why we cannot
		 * race with other tree_mod_log users.
		 */
		ret = insert_new_root(trans, root, path, level + 1);
		if (ret)
			return ret;
	} else {
		ret = push_nodes_for_insert(trans, root, path, level);
		c = path->nodes[level];
		if (!ret && btrfs_header_nritems(c) <
		    BTRFS_NODEPTRS_PER_BLOCK(fs_info) - 3)
			return 0;
		if (ret < 0)
			return ret;
	}

	c_nritems = btrfs_header_nritems(c);
	mid = (c_nritems + 1) / 2;
	btrfs_node_key(c, &disk_key, mid);

	split = btrfs_alloc_tree_block(trans, root, 0, btrfs_root_id(root),
				       &disk_key, level, c->start, 0,
				       0, BTRFS_NESTING_SPLIT);
	if (IS_ERR(split))
		return PTR_ERR(split);

	root_add_used_bytes(root);
	ASSERT(btrfs_header_level(c) == level);

	ret = btrfs_tree_mod_log_eb_copy(split, c, 0, mid, c_nritems - mid);
	if (unlikely(ret)) {
		btrfs_tree_unlock(split);
		free_extent_buffer(split);
		btrfs_abort_transaction(trans, ret);
		return ret;
	}
	copy_extent_buffer(split, c,
			   btrfs_node_key_ptr_offset(split, 0),
			   btrfs_node_key_ptr_offset(c, mid),
			   (c_nritems - mid) * sizeof(struct btrfs_key_ptr));
	btrfs_set_header_nritems(split, c_nritems - mid);
	btrfs_set_header_nritems(c, mid);

	btrfs_mark_buffer_dirty(trans, c);
	btrfs_mark_buffer_dirty(trans, split);

	ret = insert_ptr(trans, path, &disk_key, split->start,
			 path->slots[level + 1] + 1, level + 1);
	if (ret < 0) {
		btrfs_tree_unlock(split);
		free_extent_buffer(split);
		return ret;
	}

	if (path->slots[level] >= mid) {
		path->slots[level] -= mid;
		btrfs_tree_unlock(c);
		free_extent_buffer(c);
		path->nodes[level] = split;
		path->slots[level + 1] += 1;
	} else {
		btrfs_tree_unlock(split);
		free_extent_buffer(split);
	}
	return 0;
}

/*
 * how many bytes are required to store the items in a leaf.  start
 * and nr indicate which items in the leaf to check.  This totals up the
 * space used both by the item structs and the item data
 */
static int leaf_space_used(const struct extent_buffer *l, int start, int nr)
{
	int data_len;
	int nritems = btrfs_header_nritems(l);
	int end = min(nritems, start + nr) - 1;

	if (!nr)
		return 0;
	data_len = btrfs_item_offset(l, start) + btrfs_item_size(l, start);
	data_len = data_len - btrfs_item_offset(l, end);
	data_len += sizeof(struct btrfs_item) * nr;
	WARN_ON(data_len < 0);
	return data_len;
}

/*
 * The space between the end of the leaf items and
 * the start of the leaf data.  IOW, how much room
 * the leaf has left for both items and data
 */
int btrfs_leaf_free_space(const struct extent_buffer *leaf)
{
	struct btrfs_fs_info *fs_info = leaf->fs_info;
	int nritems = btrfs_header_nritems(leaf);
	int ret;

	ret = BTRFS_LEAF_DATA_SIZE(fs_info) - leaf_space_used(leaf, 0, nritems);
	if (unlikely(ret < 0)) {
		btrfs_crit(fs_info,
			   "leaf free space ret %d, leaf data size %lu, used %d nritems %d",
			   ret,
			   (unsigned long) BTRFS_LEAF_DATA_SIZE(fs_info),
			   leaf_space_used(leaf, 0, nritems), nritems);
	}
	return ret;
}

/*
 * min slot controls the lowest index we're willing to push to the
 * right.  We'll push up to and including min_slot, but no lower
 */
static noinline int __push_leaf_right(struct btrfs_trans_handle *trans,
				      struct btrfs_path *path,
				      int data_size, bool empty,
				      struct extent_buffer *right,
				      int free_space, u32 left_nritems,
				      u32 min_slot)
{
	struct btrfs_fs_info *fs_info = right->fs_info;
	struct extent_buffer *left = path->nodes[0];
	struct extent_buffer *upper = path->nodes[1];
	struct btrfs_disk_key disk_key;
	int slot;
	u32 i;
	int push_space = 0;
	int push_items = 0;
	u32 nr;
	u32 right_nritems;
	u32 data_end;
	u32 this_item_size;

	if (empty)
		nr = 0;
	else
		nr = max_t(u32, 1, min_slot);

	if (path->slots[0] >= left_nritems)
		push_space += data_size;

	slot = path->slots[1];
	i = left_nritems - 1;
	while (i >= nr) {
		if (!empty && push_items > 0) {
			if (path->slots[0] > i)
				break;
			if (path->slots[0] == i) {
				int space = btrfs_leaf_free_space(left);

				if (space + push_space * 2 > free_space)
					break;
			}
		}

		if (path->slots[0] == i)
			push_space += data_size;

		this_item_size = btrfs_item_size(left, i);
		if (this_item_size + sizeof(struct btrfs_item) +
		    push_space > free_space)
			break;

		push_items++;
		push_space += this_item_size + sizeof(struct btrfs_item);
		if (i == 0)
			break;
		i--;
	}

	if (push_items == 0)
		goto out_unlock;

	WARN_ON(!empty && push_items == left_nritems);

	/* push left to right */
	right_nritems = btrfs_header_nritems(right);

	push_space = btrfs_item_data_end(left, left_nritems - push_items);
	push_space -= leaf_data_end(left);

	/* make room in the right data area */
	data_end = leaf_data_end(right);
	memmove_leaf_data(right, data_end - push_space, data_end,
			  BTRFS_LEAF_DATA_SIZE(fs_info) - data_end);

	/* copy from the left data area */
	copy_leaf_data(right, left, BTRFS_LEAF_DATA_SIZE(fs_info) - push_space,
		       leaf_data_end(left), push_space);

	memmove_leaf_items(right, push_items, 0, right_nritems);

	/* copy the items from left to right */
	copy_leaf_items(right, left, 0, left_nritems - push_items, push_items);

	/* update the item pointers */
	right_nritems += push_items;
	btrfs_set_header_nritems(right, right_nritems);
	push_space = BTRFS_LEAF_DATA_SIZE(fs_info);
	for (i = 0; i < right_nritems; i++) {
		push_space -= btrfs_item_size(right, i);
		btrfs_set_item_offset(right, i, push_space);
	}

	left_nritems -= push_items;
	btrfs_set_header_nritems(left, left_nritems);

	if (left_nritems)
		btrfs_mark_buffer_dirty(trans, left);
	else
		btrfs_clear_buffer_dirty(trans, left);

	btrfs_mark_buffer_dirty(trans, right);

	btrfs_item_key(right, &disk_key, 0);
	btrfs_set_node_key(upper, &disk_key, slot + 1);
	btrfs_mark_buffer_dirty(trans, upper);

	/* then fixup the leaf pointer in the path */
	if (path->slots[0] >= left_nritems) {
		path->slots[0] -= left_nritems;
		btrfs_tree_unlock(left);
		free_extent_buffer(left);
		path->nodes[0] = right;
		path->slots[1] += 1;
	} else {
		btrfs_tree_unlock(right);
		free_extent_buffer(right);
	}
	return 0;

out_unlock:
	btrfs_tree_unlock(right);
	free_extent_buffer(right);
	return 1;
}

/*
 * push some data in the path leaf to the right, trying to free up at
 * least data_size bytes.  returns zero if the push worked, nonzero otherwise
 *
 * returns 1 if the push failed because the other node didn't have enough
 * room, 0 if everything worked out and < 0 if there were major errors.
 *
 * this will push starting from min_slot to the end of the leaf.  It won't
 * push any slot lower than min_slot
 */
static int push_leaf_right(struct btrfs_trans_handle *trans, struct btrfs_root
			   *root, struct btrfs_path *path,
			   int min_data_size, int data_size,
			   bool empty, u32 min_slot)
{
	struct extent_buffer *left = path->nodes[0];
	struct extent_buffer *right;
	struct extent_buffer *upper;
	int slot;
	int free_space;
	u32 left_nritems;
	int ret;

	if (!path->nodes[1])
		return 1;

	slot = path->slots[1];
	upper = path->nodes[1];
	if (slot >= btrfs_header_nritems(upper) - 1)
		return 1;

	btrfs_assert_tree_write_locked(path->nodes[1]);

	right = btrfs_read_node_slot(upper, slot + 1);
	if (IS_ERR(right))
		return PTR_ERR(right);

	btrfs_tree_lock_nested(right, BTRFS_NESTING_RIGHT);

	free_space = btrfs_leaf_free_space(right);
	if (free_space < data_size)
		goto out_unlock;

	ret = btrfs_cow_block(trans, root, right, upper,
			      slot + 1, &right, BTRFS_NESTING_RIGHT_COW);
	if (ret)
		goto out_unlock;

	left_nritems = btrfs_header_nritems(left);
	if (left_nritems == 0)
		goto out_unlock;

	if (unlikely(check_sibling_keys(left, right))) {
		ret = -EUCLEAN;
		btrfs_abort_transaction(trans, ret);
		btrfs_tree_unlock(right);
		free_extent_buffer(right);
		return ret;
	}
	if (path->slots[0] == left_nritems && !empty) {
		/* Key greater than all keys in the leaf, right neighbor has
		 * enough room for it and we're not emptying our leaf to delete
		 * it, therefore use right neighbor to insert the new item and
		 * no need to touch/dirty our left leaf. */
		btrfs_tree_unlock(left);
		free_extent_buffer(left);
		path->nodes[0] = right;
		path->slots[0] = 0;
		path->slots[1]++;
		return 0;
	}

	return __push_leaf_right(trans, path, min_data_size, empty, right,
				 free_space, left_nritems, min_slot);
out_unlock:
	btrfs_tree_unlock(right);
	free_extent_buffer(right);
	return 1;
}

/*
 * push some data in the path leaf to the left, trying to free up at
 * least data_size bytes.  returns zero if the push worked, nonzero otherwise
 *
 * max_slot can put a limit on how far into the leaf we'll push items.  The
 * item at 'max_slot' won't be touched.  Use (u32)-1 to make us do all the
 * items
 */
static noinline int __push_leaf_left(struct btrfs_trans_handle *trans,
				     struct btrfs_path *path, int data_size,
				     bool empty, struct extent_buffer *left,
				     int free_space, u32 right_nritems,
				     u32 max_slot)
{
	struct btrfs_fs_info *fs_info = left->fs_info;
	struct btrfs_disk_key disk_key;
	struct extent_buffer *right = path->nodes[0];
	int i;
	int push_space = 0;
	int push_items = 0;
	u32 old_left_nritems;
	u32 nr;
	int ret = 0;
	u32 this_item_size;
	u32 old_left_item_size;

	if (empty)
		nr = min(right_nritems, max_slot);
	else
		nr = min(right_nritems - 1, max_slot);

	for (i = 0; i < nr; i++) {
		if (!empty && push_items > 0) {
			if (path->slots[0] < i)
				break;
			if (path->slots[0] == i) {
				int space = btrfs_leaf_free_space(right);

				if (space + push_space * 2 > free_space)
					break;
			}
		}

		if (path->slots[0] == i)
			push_space += data_size;

		this_item_size = btrfs_item_size(right, i);
		if (this_item_size + sizeof(struct btrfs_item) + push_space >
		    free_space)
			break;

		push_items++;
		push_space += this_item_size + sizeof(struct btrfs_item);
	}

	if (push_items == 0) {
		ret = 1;
		goto out;
	}
	WARN_ON(!empty && push_items == btrfs_header_nritems(right));

	/* push data from right to left */
	copy_leaf_items(left, right, btrfs_header_nritems(left), 0, push_items);

	push_space = BTRFS_LEAF_DATA_SIZE(fs_info) -
		     btrfs_item_offset(right, push_items - 1);

	copy_leaf_data(left, right, leaf_data_end(left) - push_space,
		       btrfs_item_offset(right, push_items - 1), push_space);
	old_left_nritems = btrfs_header_nritems(left);
	BUG_ON(old_left_nritems <= 0);

	old_left_item_size = btrfs_item_offset(left, old_left_nritems - 1);
	for (i = old_left_nritems; i < old_left_nritems + push_items; i++) {
		u32 ioff;

		ioff = btrfs_item_offset(left, i);
		btrfs_set_item_offset(left, i,
		      ioff - (BTRFS_LEAF_DATA_SIZE(fs_info) - old_left_item_size));
	}
	btrfs_set_header_nritems(left, old_left_nritems + push_items);

	/* fixup right node */
	if (unlikely(push_items > right_nritems)) {
		ret = -EUCLEAN;
		btrfs_abort_transaction(trans, ret);
		btrfs_crit(fs_info, "push items (%d) > right leaf items (%u)",
			   push_items, right_nritems);
		goto out;
	}

	if (push_items < right_nritems) {
		push_space = btrfs_item_offset(right, push_items - 1) -
						  leaf_data_end(right);
		memmove_leaf_data(right,
				  BTRFS_LEAF_DATA_SIZE(fs_info) - push_space,
				  leaf_data_end(right), push_space);

		memmove_leaf_items(right, 0, push_items,
				   btrfs_header_nritems(right) - push_items);
	}

	right_nritems -= push_items;
	btrfs_set_header_nritems(right, right_nritems);
	push_space = BTRFS_LEAF_DATA_SIZE(fs_info);
	for (i = 0; i < right_nritems; i++) {
		push_space = push_space - btrfs_item_size(right, i);
		btrfs_set_item_offset(right, i, push_space);
	}

	btrfs_mark_buffer_dirty(trans, left);
	if (right_nritems)
		btrfs_mark_buffer_dirty(trans, right);
	else
		btrfs_clear_buffer_dirty(trans, right);

	btrfs_item_key(right, &disk_key, 0);
	fixup_low_keys(trans, path, &disk_key, 1);

	/* then fixup the leaf pointer in the path */
	if (path->slots[0] < push_items) {
		path->slots[0] += old_left_nritems;
		btrfs_tree_unlock(right);
		free_extent_buffer(right);
		path->nodes[0] = left;
		path->slots[1] -= 1;
	} else {
		btrfs_tree_unlock(left);
		free_extent_buffer(left);
		path->slots[0] -= push_items;
	}
	BUG_ON(path->slots[0] < 0);
	return ret;
out:
	btrfs_tree_unlock(left);
	free_extent_buffer(left);
	return ret;
}

/*
 * push some data in the path leaf to the left, trying to free up at
 * least data_size bytes.  returns zero if the push worked, nonzero otherwise
 *
 * max_slot can put a limit on how far into the leaf we'll push items.  The
 * item at 'max_slot' won't be touched.  Use (u32)-1 to make us push all the
 * items
 */
static int push_leaf_left(struct btrfs_trans_handle *trans, struct btrfs_root
			  *root, struct btrfs_path *path, int min_data_size,
			  int data_size, int empty, u32 max_slot)
{
	struct extent_buffer *right = path->nodes[0];
	struct extent_buffer *left;
	int slot;
	int free_space;
	u32 right_nritems;
	int ret = 0;

	slot = path->slots[1];
	if (slot == 0)
		return 1;
	if (!path->nodes[1])
		return 1;

	right_nritems = btrfs_header_nritems(right);
	if (right_nritems == 0)
		return 1;

	btrfs_assert_tree_write_locked(path->nodes[1]);

	left = btrfs_read_node_slot(path->nodes[1], slot - 1);
	if (IS_ERR(left))
		return PTR_ERR(left);

	btrfs_tree_lock_nested(left, BTRFS_NESTING_LEFT);

	free_space = btrfs_leaf_free_space(left);
	if (free_space < data_size) {
		ret = 1;
		goto out;
	}

	ret = btrfs_cow_block(trans, root, left,
			      path->nodes[1], slot - 1, &left,
			      BTRFS_NESTING_LEFT_COW);
	if (ret) {
		/* we hit -ENOSPC, but it isn't fatal here */
		if (ret == -ENOSPC)
			ret = 1;
		goto out;
	}

	if (unlikely(check_sibling_keys(left, right))) {
		ret = -EUCLEAN;
		btrfs_abort_transaction(trans, ret);
		goto out;
	}
	return __push_leaf_left(trans, path, min_data_size, empty, left,
				free_space, right_nritems, max_slot);
out:
	btrfs_tree_unlock(left);
	free_extent_buffer(left);
	return ret;
}

/*
 * split the path's leaf in two, making sure there is at least data_size
 * available for the resulting leaf level of the path.
 */
static noinline int copy_for_split(struct btrfs_trans_handle *trans,
				   struct btrfs_path *path,
				   struct extent_buffer *l,
				   struct extent_buffer *right,
				   int slot, int mid, int nritems)
{
	struct btrfs_fs_info *fs_info = trans->fs_info;
	int data_copy_size;
	int rt_data_off;
	int i;
	int ret;
	struct btrfs_disk_key disk_key;

	nritems = nritems - mid;
	btrfs_set_header_nritems(right, nritems);
	data_copy_size = btrfs_item_data_end(l, mid) - leaf_data_end(l);

	copy_leaf_items(right, l, 0, mid, nritems);

	copy_leaf_data(right, l, BTRFS_LEAF_DATA_SIZE(fs_info) - data_copy_size,
		       leaf_data_end(l), data_copy_size);

	rt_data_off = BTRFS_LEAF_DATA_SIZE(fs_info) - btrfs_item_data_end(l, mid);

	for (i = 0; i < nritems; i++) {
		u32 ioff;

		ioff = btrfs_item_offset(right, i);
		btrfs_set_item_offset(right, i, ioff + rt_data_off);
	}

	btrfs_set_header_nritems(l, mid);
	btrfs_item_key(right, &disk_key, 0);
	ret = insert_ptr(trans, path, &disk_key, right->start, path->slots[1] + 1, 1);
	if (ret < 0)
		return ret;

	btrfs_mark_buffer_dirty(trans, right);
	btrfs_mark_buffer_dirty(trans, l);
	BUG_ON(path->slots[0] != slot);

	if (mid <= slot) {
		btrfs_tree_unlock(path->nodes[0]);
		free_extent_buffer(path->nodes[0]);
		path->nodes[0] = right;
		path->slots[0] -= mid;
		path->slots[1] += 1;
	} else {
		btrfs_tree_unlock(right);
		free_extent_buffer(right);
	}

	BUG_ON(path->slots[0] < 0);

	return 0;
}

/*
 * double splits happen when we need to insert a big item in the middle
 * of a leaf.  A double split can leave us with 3 mostly empty leaves:
 * leaf: [ slots 0 - N] [ our target ] [ N + 1 - total in leaf ]
 *          A                 B                 C
 *
 * We avoid this by trying to push the items on either side of our target
 * into the adjacent leaves.  If all goes well we can avoid the double split
 * completely.
 */
static noinline int push_for_double_split(struct btrfs_trans_handle *trans,
					  struct btrfs_root *root,
					  struct btrfs_path *path,
					  int data_size)
{
	int ret;
	int progress = 0;
	int slot;
	u32 nritems;
	int space_needed = data_size;

	slot = path->slots[0];
	if (slot < btrfs_header_nritems(path->nodes[0]))
		space_needed -= btrfs_leaf_free_space(path->nodes[0]);

	/*
	 * try to push all the items after our slot into the
	 * right leaf
	 */
	ret = push_leaf_right(trans, root, path, 1, space_needed, 0, slot);
	if (ret < 0)
		return ret;

	if (ret == 0)
		progress++;

	nritems = btrfs_header_nritems(path->nodes[0]);
	/*
	 * our goal is to get our slot at the start or end of a leaf.  If
	 * we've done so we're done
	 */
	if (path->slots[0] == 0 || path->slots[0] == nritems)
		return 0;

	if (btrfs_leaf_free_space(path->nodes[0]) >= data_size)
		return 0;

	/* try to push all the items before our slot into the next leaf */
	slot = path->slots[0];
	space_needed = data_size;
	if (slot > 0)
		space_needed -= btrfs_leaf_free_space(path->nodes[0]);
	ret = push_leaf_left(trans, root, path, 1, space_needed, 0, slot);
	if (ret < 0)
		return ret;

	if (ret == 0)
		progress++;

	if (progress)
		return 0;
	return 1;
}

/*
 * split the path's leaf in two, making sure there is at least data_size
 * available for the resulting leaf level of the path.
 *
 * returns 0 if all went well and < 0 on failure.
 */
static noinline int split_leaf(struct btrfs_trans_handle *trans,
			       struct btrfs_root *root,
			       const struct btrfs_key *ins_key,
			       struct btrfs_path *path, int data_size,
			       bool extend)
{
	struct btrfs_disk_key disk_key;
	struct extent_buffer *l;
	u32 nritems;
	int mid;
	int slot;
	struct extent_buffer *right;
	struct btrfs_fs_info *fs_info = root->fs_info;
	int ret = 0;
	int wret;
	int split;
	int num_doubles = 0;
	int tried_avoid_double = 0;

	l = path->nodes[0];
	slot = path->slots[0];
	if (extend && data_size + btrfs_item_size(l, slot) +
	    sizeof(struct btrfs_item) > BTRFS_LEAF_DATA_SIZE(fs_info))
		return -EOVERFLOW;

	/* first try to make some room by pushing left and right */
	if (data_size && path->nodes[1]) {
		int space_needed = data_size;

		if (slot < btrfs_header_nritems(l))
			space_needed -= btrfs_leaf_free_space(l);

		wret = push_leaf_right(trans, root, path, space_needed,
				       space_needed, 0, 0);
		if (wret < 0)
			return wret;
		if (wret) {
			space_needed = data_size;
			if (slot > 0)
				space_needed -= btrfs_leaf_free_space(l);
			wret = push_leaf_left(trans, root, path, space_needed,
					      space_needed, 0, (u32)-1);
			if (wret < 0)
				return wret;
		}
		l = path->nodes[0];

		/* did the pushes work? */
		if (btrfs_leaf_free_space(l) >= data_size)
			return 0;
	}

	if (!path->nodes[1]) {
		ret = insert_new_root(trans, root, path, 1);
		if (ret)
			return ret;
	}
again:
	split = 1;
	l = path->nodes[0];
	slot = path->slots[0];
	nritems = btrfs_header_nritems(l);
	mid = (nritems + 1) / 2;

	if (mid <= slot) {
		if (nritems == 1 ||
		    leaf_space_used(l, mid, nritems - mid) + data_size >
			BTRFS_LEAF_DATA_SIZE(fs_info)) {
			if (slot >= nritems) {
				split = 0;
			} else {
				mid = slot;
				if (mid != nritems &&
				    leaf_space_used(l, mid, nritems - mid) +
				    data_size > BTRFS_LEAF_DATA_SIZE(fs_info)) {
					if (data_size && !tried_avoid_double)
						goto push_for_double;
					split = 2;
				}
			}
		}
	} else {
		if (leaf_space_used(l, 0, mid) + data_size >
			BTRFS_LEAF_DATA_SIZE(fs_info)) {
			if (!extend && data_size && slot == 0) {
				split = 0;
			} else if ((extend || !data_size) && slot == 0) {
				mid = 1;
			} else {
				mid = slot;
				if (mid != nritems &&
				    leaf_space_used(l, mid, nritems - mid) +
				    data_size > BTRFS_LEAF_DATA_SIZE(fs_info)) {
					if (data_size && !tried_avoid_double)
						goto push_for_double;
					split = 2;
				}
			}
		}
	}

	if (split == 0)
		btrfs_cpu_key_to_disk(&disk_key, ins_key);
	else
		btrfs_item_key(l, &disk_key, mid);

	/*
	 * We have to about BTRFS_NESTING_NEW_ROOT here if we've done a double
	 * split, because we're only allowed to have MAX_LOCKDEP_SUBCLASSES
	 * subclasses, which is 8 at the time of this patch, and we've maxed it
	 * out.  In the future we could add a
	 * BTRFS_NESTING_SPLIT_THE_SPLITTENING if we need to, but for now just
	 * use BTRFS_NESTING_NEW_ROOT.
	 */
	right = btrfs_alloc_tree_block(trans, root, 0, btrfs_root_id(root),
				       &disk_key, 0, l->start, 0, 0,
				       num_doubles ? BTRFS_NESTING_NEW_ROOT :
				       BTRFS_NESTING_SPLIT);
	if (IS_ERR(right))
		return PTR_ERR(right);

	root_add_used_bytes(root);

	if (split == 0) {
		if (mid <= slot) {
			btrfs_set_header_nritems(right, 0);
			ret = insert_ptr(trans, path, &disk_key,
					 right->start, path->slots[1] + 1, 1);
			if (ret < 0) {
				btrfs_tree_unlock(right);
				free_extent_buffer(right);
				return ret;
			}
			btrfs_tree_unlock(path->nodes[0]);
			free_extent_buffer(path->nodes[0]);
			path->nodes[0] = right;
			path->slots[0] = 0;
			path->slots[1] += 1;
		} else {
			btrfs_set_header_nritems(right, 0);
			ret = insert_ptr(trans, path, &disk_key,
					 right->start, path->slots[1], 1);
			if (ret < 0) {
				btrfs_tree_unlock(right);
				free_extent_buffer(right);
				return ret;
			}
			btrfs_tree_unlock(path->nodes[0]);
			free_extent_buffer(path->nodes[0]);
			path->nodes[0] = right;
			path->slots[0] = 0;
			if (path->slots[1] == 0)
				fixup_low_keys(trans, path, &disk_key, 1);
		}
		/*
		 * We create a new leaf 'right' for the required ins_len and
		 * we'll do btrfs_mark_buffer_dirty() on this leaf after copying
		 * the content of ins_len to 'right'.
		 */
		return ret;
	}

	ret = copy_for_split(trans, path, l, right, slot, mid, nritems);
	if (ret < 0) {
		btrfs_tree_unlock(right);
		free_extent_buffer(right);
		return ret;
	}

	if (split == 2) {
		BUG_ON(num_doubles != 0);
		num_doubles++;
		goto again;
	}

	return 0;

push_for_double:
	push_for_double_split(trans, root, path, data_size);
	tried_avoid_double = 1;
	if (btrfs_leaf_free_space(path->nodes[0]) >= data_size)
		return 0;
	goto again;
}

static noinline int setup_leaf_for_split(struct btrfs_trans_handle *trans,
					 struct btrfs_root *root,
					 struct btrfs_path *path, int ins_len)
{
	struct btrfs_key key;
	struct extent_buffer *leaf;
	struct btrfs_file_extent_item *fi;
	u64 extent_len = 0;
	u32 item_size;
	int ret;

	leaf = path->nodes[0];
	btrfs_item_key_to_cpu(leaf, &key, path->slots[0]);

	BUG_ON(key.type != BTRFS_EXTENT_DATA_KEY &&
	       key.type != BTRFS_RAID_STRIPE_KEY &&
	       key.type != BTRFS_EXTENT_CSUM_KEY);

	if (btrfs_leaf_free_space(leaf) >= ins_len)
		return 0;

	item_size = btrfs_item_size(leaf, path->slots[0]);
	if (key.type == BTRFS_EXTENT_DATA_KEY) {
		fi = btrfs_item_ptr(leaf, path->slots[0],
				    struct btrfs_file_extent_item);
		extent_len = btrfs_file_extent_num_bytes(leaf, fi);
	}
	btrfs_release_path(path);

	path->keep_locks = true;
	path->search_for_split = true;
	ret = btrfs_search_slot(trans, root, &key, path, 0, 1);
	path->search_for_split = false;
	if (ret > 0)
		ret = -EAGAIN;
	if (ret < 0)
		goto err;

	ret = -EAGAIN;
	leaf = path->nodes[0];
	/* if our item isn't there, return now */
	if (item_size != btrfs_item_size(leaf, path->slots[0]))
		goto err;

	/* the leaf has  changed, it now has room.  return now */
	if (btrfs_leaf_free_space(path->nodes[0]) >= ins_len)
		goto err;

	if (key.type == BTRFS_EXTENT_DATA_KEY) {
		fi = btrfs_item_ptr(leaf, path->slots[0],
				    struct btrfs_file_extent_item);
		if (extent_len != btrfs_file_extent_num_bytes(leaf, fi))
			goto err;
	}

	ret = split_leaf(trans, root, &key, path, ins_len, 1);
	if (ret)
		goto err;

	path->keep_locks = false;
	btrfs_unlock_up_safe(path, 1);
	return 0;
err:
	path->keep_locks = false;
	return ret;
}

static noinline int split_item(struct btrfs_trans_handle *trans,
			       struct btrfs_path *path,
			       const struct btrfs_key *new_key,
			       unsigned long split_offset)
{
	struct extent_buffer *leaf;
	int orig_slot, slot;
	char *buf;
	u32 nritems;
	u32 item_size;
	u32 orig_offset;
	struct btrfs_disk_key disk_key;

	leaf = path->nodes[0];
	/*
	 * Shouldn't happen because the caller must have previously called
	 * setup_leaf_for_split() to make room for the new item in the leaf.
	 */
	if (WARN_ON(btrfs_leaf_free_space(leaf) < sizeof(struct btrfs_item)))
		return -ENOSPC;

	orig_slot = path->slots[0];
	orig_offset = btrfs_item_offset(leaf, path->slots[0]);
	item_size = btrfs_item_size(leaf, path->slots[0]);

	buf = kmalloc(item_size, GFP_NOFS);
	if (!buf)
		return -ENOMEM;

	read_extent_buffer(leaf, buf, btrfs_item_ptr_offset(leaf,
			    path->slots[0]), item_size);

	slot = path->slots[0] + 1;
	nritems = btrfs_header_nritems(leaf);
	if (slot != nritems) {
		/* shift the items */
		memmove_leaf_items(leaf, slot + 1, slot, nritems - slot);
	}

	btrfs_cpu_key_to_disk(&disk_key, new_key);
	btrfs_set_item_key(leaf, &disk_key, slot);

	btrfs_set_item_offset(leaf, slot, orig_offset);
	btrfs_set_item_size(leaf, slot, item_size - split_offset);

	btrfs_set_item_offset(leaf, orig_slot,
				 orig_offset + item_size - split_offset);
	btrfs_set_item_size(leaf, orig_slot, split_offset);

	btrfs_set_header_nritems(leaf, nritems + 1);

	/* write the data for the start of the original item */
	write_extent_buffer(leaf, buf,
			    btrfs_item_ptr_offset(leaf, path->slots[0]),
			    split_offset);

	/* write the data for the new item */
	write_extent_buffer(leaf, buf + split_offset,
			    btrfs_item_ptr_offset(leaf, slot),
			    item_size - split_offset);
	btrfs_mark_buffer_dirty(trans, leaf);

	BUG_ON(btrfs_leaf_free_space(leaf) < 0);
	kfree(buf);
	return 0;
}

/*
 * This function splits a single item into two items,
 * giving 'new_key' to the new item and splitting the
 * old one at split_offset (from the start of the item).
 *
 * The path may be released by this operation.  After
 * the split, the path is pointing to the old item.  The
 * new item is going to be in the same node as the old one.
 *
 * Note, the item being split must be smaller enough to live alone on
 * a tree block with room for one extra struct btrfs_item
 *
 * This allows us to split the item in place, keeping a lock on the
 * leaf the entire time.
 */
int btrfs_split_item(struct btrfs_trans_handle *trans,
		     struct btrfs_root *root,
		     struct btrfs_path *path,
		     const struct btrfs_key *new_key,
		     unsigned long split_offset)
{
	int ret;
	ret = setup_leaf_for_split(trans, root, path,
				   sizeof(struct btrfs_item));
	if (ret)
		return ret;

	ret = split_item(trans, path, new_key, split_offset);
	return ret;
}

/*
 * make the item pointed to by the path smaller.  new_size indicates
 * how small to make it, and from_end tells us if we just chop bytes
 * off the end of the item or if we shift the item to chop bytes off
 * the front.
 */
void btrfs_truncate_item(struct btrfs_trans_handle *trans,
			 const struct btrfs_path *path, u32 new_size, int from_end)
{
	int slot;
	struct extent_buffer *leaf;
	u32 nritems;
	unsigned int data_end;
	unsigned int old_data_start;
	unsigned int old_size;
	unsigned int size_diff;
	int i;

	leaf = path->nodes[0];
	slot = path->slots[0];

	old_size = btrfs_item_size(leaf, slot);
	if (old_size == new_size)
		return;

	nritems = btrfs_header_nritems(leaf);
	data_end = leaf_data_end(leaf);

	old_data_start = btrfs_item_offset(leaf, slot);

	size_diff = old_size - new_size;

	BUG_ON(slot < 0);
	BUG_ON(slot >= nritems);

	/*
	 * item0..itemN ... dataN.offset..dataN.size .. data0.size
	 */
	/* first correct the data pointers */
	for (i = slot; i < nritems; i++) {
		u32 ioff;

		ioff = btrfs_item_offset(leaf, i);
		btrfs_set_item_offset(leaf, i, ioff + size_diff);
	}

	/* shift the data */
	if (from_end) {
		memmove_leaf_data(leaf, data_end + size_diff, data_end,
				  old_data_start + new_size - data_end);
	} else {
		struct btrfs_disk_key disk_key;
		u64 offset;

		btrfs_item_key(leaf, &disk_key, slot);

		if (btrfs_disk_key_type(&disk_key) == BTRFS_EXTENT_DATA_KEY) {
			unsigned long ptr;
			struct btrfs_file_extent_item *fi;

			fi = btrfs_item_ptr(leaf, slot,
					    struct btrfs_file_extent_item);
			fi = (struct btrfs_file_extent_item *)(
			     (unsigned long)fi - size_diff);

			if (btrfs_file_extent_type(leaf, fi) ==
			    BTRFS_FILE_EXTENT_INLINE) {
				ptr = btrfs_item_ptr_offset(leaf, slot);
				memmove_extent_buffer(leaf, ptr,
				      (unsigned long)fi,
				      BTRFS_FILE_EXTENT_INLINE_DATA_START);
			}
		}

		memmove_leaf_data(leaf, data_end + size_diff, data_end,
				  old_data_start - data_end);

		offset = btrfs_disk_key_offset(&disk_key);
		btrfs_set_disk_key_offset(&disk_key, offset + size_diff);
		btrfs_set_item_key(leaf, &disk_key, slot);
		if (slot == 0)
			fixup_low_keys(trans, path, &disk_key, 1);
	}

	btrfs_set_item_size(leaf, slot, new_size);
	btrfs_mark_buffer_dirty(trans, leaf);

	if (unlikely(btrfs_leaf_free_space(leaf) < 0)) {
		btrfs_print_leaf(leaf);
		BUG();
	}
}

/*
 * make the item pointed to by the path bigger, data_size is the added size.
 */
void btrfs_extend_item(struct btrfs_trans_handle *trans,
		       const struct btrfs_path *path, u32 data_size)
{
	int slot;
	struct extent_buffer *leaf;
	u32 nritems;
	unsigned int data_end;
	unsigned int old_data;
	unsigned int old_size;
	int i;

	leaf = path->nodes[0];

	nritems = btrfs_header_nritems(leaf);
	data_end = leaf_data_end(leaf);

	if (unlikely(btrfs_leaf_free_space(leaf) < data_size)) {
		btrfs_print_leaf(leaf);
		BUG();
	}
	slot = path->slots[0];
	old_data = btrfs_item_data_end(leaf, slot);

	BUG_ON(slot < 0);
	if (unlikely(slot >= nritems)) {
		btrfs_print_leaf(leaf);
		btrfs_crit(leaf->fs_info, "slot %d too large, nritems %d",
			   slot, nritems);
		BUG();
	}

	/*
	 * item0..itemN ... dataN.offset..dataN.size .. data0.size
	 */
	/* first correct the data pointers */
	for (i = slot; i < nritems; i++) {
		u32 ioff;

		ioff = btrfs_item_offset(leaf, i);
		btrfs_set_item_offset(leaf, i, ioff - data_size);
	}

	/* shift the data */
	memmove_leaf_data(leaf, data_end - data_size, data_end,
			  old_data - data_end);

	old_size = btrfs_item_size(leaf, slot);
	btrfs_set_item_size(leaf, slot, old_size + data_size);
	btrfs_mark_buffer_dirty(trans, leaf);

	if (unlikely(btrfs_leaf_free_space(leaf) < 0)) {
		btrfs_print_leaf(leaf);
		BUG();
	}
}

/*
 * Make space in the node before inserting one or more items.
 *
 * @trans:	transaction handle
 * @root:	root we are inserting items to
 * @path:	points to the leaf/slot where we are going to insert new items
 * @batch:      information about the batch of items to insert
 *
 * Main purpose is to save stack depth by doing the bulk of the work in a
 * function that doesn't call btrfs_search_slot
 */
static void setup_items_for_insert(struct btrfs_trans_handle *trans,
				   struct btrfs_root *root, struct btrfs_path *path,
				   const struct btrfs_item_batch *batch)
{
	struct btrfs_fs_info *fs_info = root->fs_info;
	int i;
	u32 nritems;
	unsigned int data_end;
	struct btrfs_disk_key disk_key;
	struct extent_buffer *leaf;
	int slot;
	u32 total_size;

	/*
	 * Before anything else, update keys in the parent and other ancestors
	 * if needed, then release the write locks on them, so that other tasks
	 * can use them while we modify the leaf.
	 */
	if (path->slots[0] == 0) {
		btrfs_cpu_key_to_disk(&disk_key, &batch->keys[0]);
		fixup_low_keys(trans, path, &disk_key, 1);
	}
	btrfs_unlock_up_safe(path, 1);

	leaf = path->nodes[0];
	slot = path->slots[0];

	nritems = btrfs_header_nritems(leaf);
	data_end = leaf_data_end(leaf);
	total_size = batch->total_data_size + (batch->nr * sizeof(struct btrfs_item));

	if (unlikely(btrfs_leaf_free_space(leaf) < total_size)) {
		btrfs_print_leaf(leaf);
		btrfs_crit(fs_info, "not enough freespace need %u have %d",
			   total_size, btrfs_leaf_free_space(leaf));
		BUG();
	}

	if (slot != nritems) {
		unsigned int old_data = btrfs_item_data_end(leaf, slot);

		if (unlikely(old_data < data_end)) {
			btrfs_print_leaf(leaf);
			btrfs_crit(fs_info,
		"item at slot %d with data offset %u beyond data end of leaf %u",
				   slot, old_data, data_end);
			BUG();
		}
		/*
		 * item0..itemN ... dataN.offset..dataN.size .. data0.size
		 */
		/* first correct the data pointers */
		for (i = slot; i < nritems; i++) {
			u32 ioff;

			ioff = btrfs_item_offset(leaf, i);
			btrfs_set_item_offset(leaf, i,
						       ioff - batch->total_data_size);
		}
		/* shift the items */
		memmove_leaf_items(leaf, slot + batch->nr, slot, nritems - slot);

		/* shift the data */
		memmove_leaf_data(leaf, data_end - batch->total_data_size,
				  data_end, old_data - data_end);
		data_end = old_data;
	}

	/* setup the item for the new data */
	for (i = 0; i < batch->nr; i++) {
		btrfs_cpu_key_to_disk(&disk_key, &batch->keys[i]);
		btrfs_set_item_key(leaf, &disk_key, slot + i);
		data_end -= batch->data_sizes[i];
		btrfs_set_item_offset(leaf, slot + i, data_end);
		btrfs_set_item_size(leaf, slot + i, batch->data_sizes[i]);
	}

	btrfs_set_header_nritems(leaf, nritems + batch->nr);
	btrfs_mark_buffer_dirty(trans, leaf);

	if (unlikely(btrfs_leaf_free_space(leaf) < 0)) {
		btrfs_print_leaf(leaf);
		BUG();
	}
}

/*
 * Insert a new item into a leaf.
 *
 * @trans:     Transaction handle.
 * @root:      The root of the btree.
 * @path:      A path pointing to the target leaf and slot.
 * @key:       The key of the new item.
 * @data_size: The size of the data associated with the new key.
 */
void btrfs_setup_item_for_insert(struct btrfs_trans_handle *trans,
				 struct btrfs_root *root,
				 struct btrfs_path *path,
				 const struct btrfs_key *key,
				 u32 data_size)
{
	struct btrfs_item_batch batch;

	batch.keys = key;
	batch.data_sizes = &data_size;
	batch.total_data_size = data_size;
	batch.nr = 1;

	setup_items_for_insert(trans, root, path, &batch);
}

/*
 * Given a key and some data, insert items into the tree.
 * This does all the path init required, making room in the tree if needed.
 *
 * Returns: 0        on success
 *          -EEXIST  if the first key already exists
 *          < 0      on other errors
 */
int btrfs_insert_empty_items(struct btrfs_trans_handle *trans,
			    struct btrfs_root *root,
			    struct btrfs_path *path,
			    const struct btrfs_item_batch *batch)
{
	int ret = 0;
	int slot;
	u32 total_size;

	total_size = batch->total_data_size + (batch->nr * sizeof(struct btrfs_item));
	ret = btrfs_search_slot(trans, root, &batch->keys[0], path, total_size, 1);
	if (ret == 0)
		return -EEXIST;
	if (ret < 0)
		return ret;

	slot = path->slots[0];
	BUG_ON(slot < 0);

	setup_items_for_insert(trans, root, path, batch);
	return 0;
}

/*
 * Given a key and some data, insert an item into the tree.
 * This does all the path init required, making room in the tree if needed.
 */
int btrfs_insert_item(struct btrfs_trans_handle *trans, struct btrfs_root *root,
		      const struct btrfs_key *cpu_key, void *data,
		      u32 data_size)
{
	int ret = 0;
	BTRFS_PATH_AUTO_FREE(path);
	struct extent_buffer *leaf;
	unsigned long ptr;

	path = btrfs_alloc_path();
	if (!path)
		return -ENOMEM;
	ret = btrfs_insert_empty_item(trans, root, path, cpu_key, data_size);
	if (!ret) {
		leaf = path->nodes[0];
		ptr = btrfs_item_ptr_offset(leaf, path->slots[0]);
		write_extent_buffer(leaf, data, ptr, data_size);
		btrfs_mark_buffer_dirty(trans, leaf);
	}
	return ret;
}

/*
 * This function duplicates an item, giving 'new_key' to the new item.
 * It guarantees both items live in the same tree leaf and the new item is
 * contiguous with the original item.
 *
 * This allows us to split a file extent in place, keeping a lock on the leaf
 * the entire time.
 */
int btrfs_duplicate_item(struct btrfs_trans_handle *trans,
			 struct btrfs_root *root,
			 struct btrfs_path *path,
			 const struct btrfs_key *new_key)
{
	struct extent_buffer *leaf;
	int ret;
	u32 item_size;

	leaf = path->nodes[0];
	item_size = btrfs_item_size(leaf, path->slots[0]);
	ret = setup_leaf_for_split(trans, root, path,
				   item_size + sizeof(struct btrfs_item));
	if (ret)
		return ret;

	path->slots[0]++;
	btrfs_setup_item_for_insert(trans, root, path, new_key, item_size);
	leaf = path->nodes[0];
	memcpy_extent_buffer(leaf,
			     btrfs_item_ptr_offset(leaf, path->slots[0]),
			     btrfs_item_ptr_offset(leaf, path->slots[0] - 1),
			     item_size);
	return 0;
}

/*
 * delete the pointer from a given node.
 *
 * the tree should have been previously balanced so the deletion does not
 * empty a node.
 *
 * This is exported for use inside btrfs-progs, don't un-export it.
 */
int btrfs_del_ptr(struct btrfs_trans_handle *trans, struct btrfs_root *root,
		  struct btrfs_path *path, int level, int slot)
{
	struct extent_buffer *parent = path->nodes[level];
	u32 nritems;
	int ret;

	nritems = btrfs_header_nritems(parent);
	if (slot != nritems - 1) {
		if (level) {
			ret = btrfs_tree_mod_log_insert_move(parent, slot,
					slot + 1, nritems - slot - 1);
			if (unlikely(ret < 0)) {
				btrfs_abort_transaction(trans, ret);
				return ret;
			}
		}
		memmove_extent_buffer(parent,
			      btrfs_node_key_ptr_offset(parent, slot),
			      btrfs_node_key_ptr_offset(parent, slot + 1),
			      sizeof(struct btrfs_key_ptr) *
			      (nritems - slot - 1));
	} else if (level) {
		ret = btrfs_tree_mod_log_insert_key(parent, slot,
						    BTRFS_MOD_LOG_KEY_REMOVE);
		if (unlikely(ret < 0)) {
			btrfs_abort_transaction(trans, ret);
			return ret;
		}
	}

	nritems--;
	btrfs_set_header_nritems(parent, nritems);
	if (nritems == 0 && parent == root->node) {
		BUG_ON(btrfs_header_level(root->node) != 1);
		/* just turn the root into a leaf and break */
		btrfs_set_header_level(root->node, 0);
	} else if (slot == 0) {
		struct btrfs_disk_key disk_key;

		btrfs_node_key(parent, &disk_key, 0);
		fixup_low_keys(trans, path, &disk_key, level + 1);
	}
	btrfs_mark_buffer_dirty(trans, parent);
	return 0;
}

/*
 * a helper function to delete the leaf pointed to by path->slots[1] and
 * path->nodes[1].
 *
 * This deletes the pointer in path->nodes[1] and frees the leaf
 * block extent.  zero is returned if it all worked out, < 0 otherwise.
 *
 * The path must have already been setup for deleting the leaf, including
 * all the proper balancing.  path->nodes[1] must be locked.
 */
static noinline int btrfs_del_leaf(struct btrfs_trans_handle *trans,
				   struct btrfs_root *root,
				   struct btrfs_path *path,
				   struct extent_buffer *leaf)
{
	int ret;

	WARN_ON(btrfs_header_generation(leaf) != trans->transid);
	ret = btrfs_del_ptr(trans, root, path, 1, path->slots[1]);
	if (ret < 0)
		return ret;

	/*
	 * btrfs_free_extent is expensive, we want to make sure we
	 * aren't holding any locks when we call it
	 */
	btrfs_unlock_up_safe(path, 0);

	root_sub_used_bytes(root);

	refcount_inc(&leaf->refs);
	ret = btrfs_free_tree_block(trans, btrfs_root_id(root), leaf, 0, 1);
	free_extent_buffer_stale(leaf);
	if (ret < 0)
		btrfs_abort_transaction(trans, ret);

	return ret;
}
/*
 * delete the item at the leaf level in path.  If that empties
 * the leaf, remove it from the tree
 */
int btrfs_del_items(struct btrfs_trans_handle *trans, struct btrfs_root *root,
		    struct btrfs_path *path, int slot, int nr)
{
	struct btrfs_fs_info *fs_info = root->fs_info;
	struct extent_buffer *leaf;
	int ret = 0;
	int wret;
	u32 nritems;

	leaf = path->nodes[0];
	nritems = btrfs_header_nritems(leaf);

	if (slot + nr != nritems) {
		const u32 last_off = btrfs_item_offset(leaf, slot + nr - 1);
		const int data_end = leaf_data_end(leaf);
		u32 dsize = 0;
		int i;

		for (i = 0; i < nr; i++)
			dsize += btrfs_item_size(leaf, slot + i);

		memmove_leaf_data(leaf, data_end + dsize, data_end,
				  last_off - data_end);

		for (i = slot + nr; i < nritems; i++) {
			u32 ioff;

			ioff = btrfs_item_offset(leaf, i);
			btrfs_set_item_offset(leaf, i, ioff + dsize);
		}

		memmove_leaf_items(leaf, slot, slot + nr, nritems - slot - nr);
	}
	btrfs_set_header_nritems(leaf, nritems - nr);
	nritems -= nr;

	/* delete the leaf if we've emptied it */
	if (nritems == 0) {
		if (leaf != root->node) {
			btrfs_clear_buffer_dirty(trans, leaf);
			ret = btrfs_del_leaf(trans, root, path, leaf);
			if (ret < 0)
				return ret;
		}
	} else {
		int used = leaf_space_used(leaf, 0, nritems);
		if (slot == 0) {
			struct btrfs_disk_key disk_key;

			btrfs_item_key(leaf, &disk_key, 0);
			fixup_low_keys(trans, path, &disk_key, 1);
		}

		/*
		 * Try to delete the leaf if it is mostly empty. We do this by
		 * trying to move all its items into its left and right neighbours.
		 * If we can't move all the items, then we don't delete it - it's
		 * not ideal, but future insertions might fill the leaf with more
		 * items, or items from other leaves might be moved later into our
		 * leaf due to deletions on those leaves.
		 */
		if (used < BTRFS_LEAF_DATA_SIZE(fs_info) / 3) {
			u32 min_push_space;

			/* push_leaf_left fixes the path.
			 * make sure the path still points to our leaf
			 * for possible call to btrfs_del_ptr below
			 */
			slot = path->slots[1];
			refcount_inc(&leaf->refs);
			/*
			 * We want to be able to at least push one item to the
			 * left neighbour leaf, and that's the first item.
			 */
			min_push_space = sizeof(struct btrfs_item) +
				btrfs_item_size(leaf, 0);
			wret = push_leaf_left(trans, root, path, 0,
					      min_push_space, 1, (u32)-1);
			if (wret < 0 && wret != -ENOSPC)
				ret = wret;

			if (path->nodes[0] == leaf &&
			    btrfs_header_nritems(leaf)) {
				/*
				 * If we were not able to push all items from our
				 * leaf to its left neighbour, then attempt to
				 * either push all the remaining items to the
				 * right neighbour or none. There's no advantage
				 * in pushing only some items, instead of all, as
				 * it's pointless to end up with a leaf having
				 * too few items while the neighbours can be full
				 * or nearly full.
				 */
				nritems = btrfs_header_nritems(leaf);
				min_push_space = leaf_space_used(leaf, 0, nritems);
				wret = push_leaf_right(trans, root, path, 0,
						       min_push_space, 1, 0);
				if (wret < 0 && wret != -ENOSPC)
					ret = wret;
			}

			if (btrfs_header_nritems(leaf) == 0) {
				path->slots[1] = slot;
				ret = btrfs_del_leaf(trans, root, path, leaf);
				free_extent_buffer(leaf);
				if (ret < 0)
					return ret;
<<<<<<< HEAD
				ret = 0;
=======
>>>>>>> 42ea4b8c
			} else {
				/* if we're still in the path, make sure
				 * we're dirty.  Otherwise, one of the
				 * push_leaf functions must have already
				 * dirtied this buffer
				 */
				if (path->nodes[0] == leaf)
					btrfs_mark_buffer_dirty(trans, leaf);
				free_extent_buffer(leaf);
			}
		} else {
			btrfs_mark_buffer_dirty(trans, leaf);
		}
	}
	return ret;
}

/*
 * A helper function to walk down the tree starting at min_key, and looking
 * for leaves that have a minimum transaction id.
 * This is used by the btree defrag code, and tree logging
 *
 * This does not cow, but it does stuff the starting key it finds back
 * into min_key, so you can call btrfs_search_slot with cow=1 on the
 * key and get a writable path.
 *
 * min_trans indicates the oldest transaction that you are interested
 * in walking through.  Any nodes or leaves older than min_trans are
 * skipped over (without reading them).
 *
 * returns zero if something useful was found, < 0 on error and 1 if there
 * was nothing in the tree that matched the search criteria.
 */
int btrfs_search_forward(struct btrfs_root *root, struct btrfs_key *min_key,
			 struct btrfs_path *path,
			 u64 min_trans)
{
	struct extent_buffer *cur;
	int slot;
	int sret;
	u32 nritems;
	int level;
	int ret = 1;
	const bool keep_locks = path->keep_locks;

	ASSERT(!path->nowait);
	ASSERT(path->lowest_level == 0);
	path->keep_locks = true;
again:
	cur = btrfs_read_lock_root_node(root);
	level = btrfs_header_level(cur);
	WARN_ON(path->nodes[level]);
	path->nodes[level] = cur;
	path->locks[level] = BTRFS_READ_LOCK;

	if (btrfs_header_generation(cur) < min_trans) {
		ret = 1;
		goto out;
	}
	while (1) {
		nritems = btrfs_header_nritems(cur);
		level = btrfs_header_level(cur);
		sret = btrfs_bin_search(cur, 0, min_key, &slot);
		if (sret < 0) {
			ret = sret;
			goto out;
		}

		/* At level 0 we're done, setup the path and exit. */
		if (level == 0) {
			if (slot >= nritems)
				goto find_next_key;
			ret = 0;
			path->slots[level] = slot;
			/* Save our key for returning back. */
			btrfs_item_key_to_cpu(cur, min_key, slot);
			goto out;
		}
		if (sret && slot > 0)
			slot--;
		/*
		 * check this node pointer against the min_trans parameters.
		 * If it is too old, skip to the next one.
		 */
		while (slot < nritems) {
			u64 gen;

			gen = btrfs_node_ptr_generation(cur, slot);
			if (gen < min_trans) {
				slot++;
				continue;
			}
			break;
		}
find_next_key:
		/*
		 * we didn't find a candidate key in this node, walk forward
		 * and find another one
		 */
		path->slots[level] = slot;
		if (slot >= nritems) {
			sret = btrfs_find_next_key(root, path, min_key, level,
						  min_trans);
			if (sret == 0) {
				btrfs_release_path(path);
				goto again;
			} else {
				goto out;
			}
		}
		cur = btrfs_read_node_slot(cur, slot);
		if (IS_ERR(cur)) {
			ret = PTR_ERR(cur);
			goto out;
		}

		btrfs_tree_read_lock(cur);

		path->locks[level - 1] = BTRFS_READ_LOCK;
		path->nodes[level - 1] = cur;
		unlock_up(path, level, 1, 0, NULL);
	}
out:
	path->keep_locks = keep_locks;
	if (ret == 0)
		btrfs_unlock_up_safe(path, 1);
	return ret;
}

/*
 * this is similar to btrfs_next_leaf, but does not try to preserve
 * and fixup the path.  It looks for and returns the next key in the
 * tree based on the current path and the min_trans parameters.
 *
 * 0 is returned if another key is found, < 0 if there are any errors
 * and 1 is returned if there are no higher keys in the tree
 *
 * path->keep_locks should be set to true on the search made before
 * calling this function.
 */
int btrfs_find_next_key(struct btrfs_root *root, struct btrfs_path *path,
			struct btrfs_key *key, int level, u64 min_trans)
{
	int slot;
	struct extent_buffer *c;

	WARN_ON(!path->keep_locks && !path->skip_locking);
	while (level < BTRFS_MAX_LEVEL) {
		if (!path->nodes[level])
			return 1;

		slot = path->slots[level] + 1;
		c = path->nodes[level];
next:
		if (slot >= btrfs_header_nritems(c)) {
			int ret;
			int orig_lowest;
			struct btrfs_key cur_key;
			if (level + 1 >= BTRFS_MAX_LEVEL ||
			    !path->nodes[level + 1])
				return 1;

			if (path->locks[level + 1] || path->skip_locking) {
				level++;
				continue;
			}

			slot = btrfs_header_nritems(c) - 1;
			if (level == 0)
				btrfs_item_key_to_cpu(c, &cur_key, slot);
			else
				btrfs_node_key_to_cpu(c, &cur_key, slot);

			orig_lowest = path->lowest_level;
			btrfs_release_path(path);
			path->lowest_level = level;
			ret = btrfs_search_slot(NULL, root, &cur_key, path,
						0, 0);
			path->lowest_level = orig_lowest;
			if (ret < 0)
				return ret;

			c = path->nodes[level];
			slot = path->slots[level];
			if (ret == 0)
				slot++;
			goto next;
		}

		if (level == 0)
			btrfs_item_key_to_cpu(c, key, slot);
		else {
			u64 gen = btrfs_node_ptr_generation(c, slot);

			if (gen < min_trans) {
				slot++;
				goto next;
			}
			btrfs_node_key_to_cpu(c, key, slot);
		}
		return 0;
	}
	return 1;
}

int btrfs_next_old_leaf(struct btrfs_root *root, struct btrfs_path *path,
			u64 time_seq)
{
	int slot;
	int level;
	struct extent_buffer *c;
	struct extent_buffer *next;
	struct btrfs_fs_info *fs_info = root->fs_info;
	struct btrfs_key key;
	bool need_commit_sem = false;
	u32 nritems;
	int ret;
	int i;

	/*
	 * The nowait semantics are used only for write paths, where we don't
	 * use the tree mod log and sequence numbers.
	 */
	if (time_seq)
		ASSERT(!path->nowait);

	nritems = btrfs_header_nritems(path->nodes[0]);
	if (nritems == 0)
		return 1;

	btrfs_item_key_to_cpu(path->nodes[0], &key, nritems - 1);
again:
	level = 1;
	next = NULL;
	btrfs_release_path(path);

	path->keep_locks = true;

	if (time_seq) {
		ret = btrfs_search_old_slot(root, &key, path, time_seq);
	} else {
		if (path->need_commit_sem) {
			path->need_commit_sem = false;
			need_commit_sem = true;
			if (path->nowait) {
				if (!down_read_trylock(&fs_info->commit_root_sem)) {
					ret = -EAGAIN;
					goto done;
				}
			} else {
				down_read(&fs_info->commit_root_sem);
			}
		}
		ret = btrfs_search_slot(NULL, root, &key, path, 0, 0);
	}
	path->keep_locks = false;

	if (ret < 0)
		goto done;

	nritems = btrfs_header_nritems(path->nodes[0]);
	/*
	 * By releasing the path above we dropped all our locks.  A balance
	 * could have happened and
	 *
	 * 1. added more items after the previous last item
	 * 2. deleted the previous last item
	 *
	 * So, check again here and advance the path if there are now more
	 * items available.
	 */
	if (nritems > 0 && path->slots[0] <= nritems - 1) {
		if (ret == 0 && path->slots[0] != nritems - 1) {
			path->slots[0]++;
			goto done;
		} else if (ret > 0) {
			ret = 0;
			goto done;
		}
	}

	while (level < BTRFS_MAX_LEVEL) {
		if (!path->nodes[level]) {
			ret = 1;
			goto done;
		}

		slot = path->slots[level] + 1;
		c = path->nodes[level];
		if (slot >= btrfs_header_nritems(c)) {
			level++;
			if (level == BTRFS_MAX_LEVEL) {
				ret = 1;
				goto done;
			}
			continue;
		}


		/*
		 * Our current level is where we're going to start from, and to
		 * make sure lockdep doesn't complain we need to drop our locks
		 * and nodes from 0 to our current level.
		 */
		for (i = 0; i < level; i++) {
			if (path->locks[level]) {
				btrfs_tree_read_unlock(path->nodes[i]);
				path->locks[i] = 0;
			}
			free_extent_buffer(path->nodes[i]);
			path->nodes[i] = NULL;
		}

		next = c;
		ret = read_block_for_search(root, path, &next, slot, &key);
		if (ret == -EAGAIN && !path->nowait)
			goto again;

		if (ret < 0) {
			btrfs_release_path(path);
			goto done;
		}

		if (!path->skip_locking) {
			ret = btrfs_try_tree_read_lock(next);
			if (!ret && path->nowait) {
				ret = -EAGAIN;
				goto done;
			}
			if (!ret && time_seq) {
				/*
				 * If we don't get the lock, we may be racing
				 * with push_leaf_left, holding that lock while
				 * itself waiting for the leaf we've currently
				 * locked. To solve this situation, we give up
				 * on our lock and cycle.
				 */
				free_extent_buffer(next);
				btrfs_release_path(path);
				cond_resched();
				goto again;
			}
			if (!ret)
				btrfs_tree_read_lock(next);
		}
		break;
	}
	path->slots[level] = slot;
	while (1) {
		level--;
		path->nodes[level] = next;
		path->slots[level] = 0;
		if (!path->skip_locking)
			path->locks[level] = BTRFS_READ_LOCK;
		if (!level)
			break;

		ret = read_block_for_search(root, path, &next, 0, &key);
		if (ret == -EAGAIN && !path->nowait)
			goto again;

		if (ret < 0) {
			btrfs_release_path(path);
			goto done;
		}

		if (!path->skip_locking) {
			if (path->nowait) {
				if (!btrfs_try_tree_read_lock(next)) {
					ret = -EAGAIN;
					goto done;
				}
			} else {
				btrfs_tree_read_lock(next);
			}
		}
	}
	ret = 0;
done:
	unlock_up(path, 0, 1, 0, NULL);
	if (need_commit_sem) {
		int ret2;

		path->need_commit_sem = true;
		ret2 = finish_need_commit_sem_search(path);
		up_read(&fs_info->commit_root_sem);
		if (ret2)
			ret = ret2;
	}

	return ret;
}

int btrfs_next_old_item(struct btrfs_root *root, struct btrfs_path *path, u64 time_seq)
{
	path->slots[0]++;
	if (path->slots[0] >= btrfs_header_nritems(path->nodes[0]))
		return btrfs_next_old_leaf(root, path, time_seq);
	return 0;
}

/*
 * this uses btrfs_prev_leaf to walk backwards in the tree, and keeps
 * searching until it gets past min_objectid or finds an item of 'type'
 *
 * returns 0 if something is found, 1 if nothing was found and < 0 on error
 */
int btrfs_previous_item(struct btrfs_root *root,
			struct btrfs_path *path, u64 min_objectid,
			int type)
{
	struct btrfs_key found_key;
	struct extent_buffer *leaf;
	u32 nritems;
	int ret;

	while (1) {
		if (path->slots[0] == 0) {
			ret = btrfs_prev_leaf(root, path);
			if (ret != 0)
				return ret;
		} else {
			path->slots[0]--;
		}
		leaf = path->nodes[0];
		nritems = btrfs_header_nritems(leaf);
		if (nritems == 0)
			return 1;
		if (path->slots[0] == nritems)
			path->slots[0]--;

		btrfs_item_key_to_cpu(leaf, &found_key, path->slots[0]);
		if (found_key.objectid < min_objectid)
			break;
		if (found_key.type == type)
			return 0;
		if (found_key.objectid == min_objectid &&
		    found_key.type < type)
			break;
	}
	return 1;
}

/*
 * search in extent tree to find a previous Metadata/Data extent item with
 * min objecitd.
 *
 * returns 0 if something is found, 1 if nothing was found and < 0 on error
 */
int btrfs_previous_extent_item(struct btrfs_root *root,
			struct btrfs_path *path, u64 min_objectid)
{
	struct btrfs_key found_key;
	struct extent_buffer *leaf;
	u32 nritems;
	int ret;

	while (1) {
		if (path->slots[0] == 0) {
			ret = btrfs_prev_leaf(root, path);
			if (ret != 0)
				return ret;
		} else {
			path->slots[0]--;
		}
		leaf = path->nodes[0];
		nritems = btrfs_header_nritems(leaf);
		if (nritems == 0)
			return 1;
		if (path->slots[0] == nritems)
			path->slots[0]--;

		btrfs_item_key_to_cpu(leaf, &found_key, path->slots[0]);
		if (found_key.objectid < min_objectid)
			break;
		if (found_key.type == BTRFS_EXTENT_ITEM_KEY ||
		    found_key.type == BTRFS_METADATA_ITEM_KEY)
			return 0;
		if (found_key.objectid == min_objectid &&
		    found_key.type < BTRFS_EXTENT_ITEM_KEY)
			break;
	}
	return 1;
}

int __init btrfs_ctree_init(void)
{
	btrfs_path_cachep = KMEM_CACHE(btrfs_path, 0);
	if (!btrfs_path_cachep)
		return -ENOMEM;
	return 0;
}

void __cold btrfs_ctree_exit(void)
{
	kmem_cache_destroy(btrfs_path_cachep);
}<|MERGE_RESOLUTION|>--- conflicted
+++ resolved
@@ -4589,10 +4589,6 @@
 				free_extent_buffer(leaf);
 				if (ret < 0)
 					return ret;
-<<<<<<< HEAD
-				ret = 0;
-=======
->>>>>>> 42ea4b8c
 			} else {
 				/* if we're still in the path, make sure
 				 * we're dirty.  Otherwise, one of the
