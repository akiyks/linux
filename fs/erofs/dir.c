// SPDX-License-Identifier: GPL-2.0-only
/*
 * Copyright (C) 2017-2018 HUAWEI, Inc.
 *             https://www.huawei.com/
 * Copyright (C) 2022, Alibaba Cloud
 */
#include "internal.h"

static int erofs_fill_dentries(struct inode *dir, struct dir_context *ctx,
			       void *dentry_blk, struct erofs_dirent *de,
			       unsigned int nameoff0, unsigned int maxsize)
{
	const struct erofs_dirent *end = dentry_blk + nameoff0;

	while (de < end) {
		unsigned char d_type = fs_ftype_to_dtype(de->file_type);
		unsigned int nameoff = le16_to_cpu(de->nameoff);
		const char *de_name = (char *)dentry_blk + nameoff;
		unsigned int de_namelen;

		/* the last dirent in the block? */
		if (de + 1 >= end)
			de_namelen = strnlen(de_name, maxsize - nameoff);
		else
			de_namelen = le16_to_cpu(de[1].nameoff) - nameoff;

		/* a corrupted entry is found */
		if (nameoff + de_namelen > maxsize ||
		    de_namelen > EROFS_NAME_LEN) {
			erofs_err(dir->i_sb, "bogus dirent @ nid %llu",
				  EROFS_I(dir)->nid);
			DBG_BUGON(1);
			return -EFSCORRUPTED;
		}

		if (!dir_emit(ctx, de_name, de_namelen,
			      erofs_nid_to_ino64(EROFS_SB(dir->i_sb),
						 le64_to_cpu(de->nid)), d_type))
			return 1;
		++de;
		ctx->pos += sizeof(struct erofs_dirent);
	}
	return 0;
}

static int erofs_readdir(struct file *f, struct dir_context *ctx)
{
	struct inode *dir = file_inode(f);
	struct erofs_buf buf = __EROFS_BUF_INITIALIZER;
	struct super_block *sb = dir->i_sb;
	struct file_ra_state *ra = &f->f_ra;
	unsigned long bsz = sb->s_blocksize;
	unsigned int ofs = erofs_blkoff(sb, ctx->pos);
	pgoff_t ra_pages = DIV_ROUND_UP_POW2(
			EROFS_I_SB(dir)->dir_ra_bytes, PAGE_SIZE);
	pgoff_t nr_pages = DIV_ROUND_UP_POW2(dir->i_size, PAGE_SIZE);
	int err = 0;
	bool initial = true;

	buf.mapping = dir->i_mapping;
	while (ctx->pos < dir->i_size) {
		erofs_off_t dbstart = ctx->pos - ofs;
		struct erofs_dirent *de;
		unsigned int nameoff, maxsize;

		if (fatal_signal_pending(current)) {
			err = -ERESTARTSYS;
			break;
		}

<<<<<<< HEAD
=======
		/* readahead blocks to enhance performance for large directories */
		if (ra_pages) {
			pgoff_t idx = DIV_ROUND_UP_POW2(ctx->pos, PAGE_SIZE);
			pgoff_t pages = min(nr_pages - idx, ra_pages);

			if (pages > 1 && !ra_has_index(ra, idx))
				page_cache_sync_readahead(dir->i_mapping, ra,
							  f, idx, pages);
		}

>>>>>>> b6850c8f
		de = erofs_bread(&buf, dbstart, true);
		if (IS_ERR(de)) {
			erofs_err(sb, "failed to readdir of logical block %llu of nid %llu",
				  erofs_blknr(sb, dbstart), EROFS_I(dir)->nid);
			err = PTR_ERR(de);
			break;
		}

		nameoff = le16_to_cpu(de->nameoff);
		if (nameoff < sizeof(struct erofs_dirent) || nameoff >= bsz) {
			erofs_err(sb, "invalid de[0].nameoff %u @ nid %llu",
				  nameoff, EROFS_I(dir)->nid);
			err = -EFSCORRUPTED;
			break;
		}

		maxsize = min_t(unsigned int, dir->i_size - dbstart, bsz);
		/* search dirents at the arbitrary position */
		if (initial) {
			initial = false;
			ofs = roundup(ofs, sizeof(struct erofs_dirent));
			ctx->pos = dbstart + ofs;
		}

		err = erofs_fill_dentries(dir, ctx, de, (void *)de + ofs,
					  nameoff, maxsize);
		if (err)
			break;
		ctx->pos = dbstart + maxsize;
		ofs = 0;
		cond_resched();
	}
	erofs_put_metabuf(&buf);
	if (EROFS_I(dir)->dot_omitted && ctx->pos == dir->i_size) {
		if (!dir_emit_dot(f, ctx))
			return 0;
		++ctx->pos;
	}
	return err < 0 ? err : 0;
}

const struct file_operations erofs_dir_fops = {
	.llseek		= generic_file_llseek,
	.read		= generic_read_dir,
	.iterate_shared	= erofs_readdir,
};<|MERGE_RESOLUTION|>--- conflicted
+++ resolved
@@ -68,8 +68,6 @@
 			break;
 		}
 
-<<<<<<< HEAD
-=======
 		/* readahead blocks to enhance performance for large directories */
 		if (ra_pages) {
 			pgoff_t idx = DIV_ROUND_UP_POW2(ctx->pos, PAGE_SIZE);
@@ -80,7 +78,6 @@
 							  f, idx, pages);
 		}
 
->>>>>>> b6850c8f
 		de = erofs_bread(&buf, dbstart, true);
 		if (IS_ERR(de)) {
 			erofs_err(sb, "failed to readdir of logical block %llu of nid %llu",
