--- conflicted
+++ resolved
@@ -1258,28 +1258,9 @@
 		remain_len -= filename_len + 1;
 	}
 
-<<<<<<< HEAD
-out1:
-	if (!err) {
-		err = mnt_want_write(parent_path->mnt);
-		if (err) {
-			path_put(path);
-			path_put(parent_path);
-			return err;
-		}
-
-		err = ksmbd_vfs_lock_parent(parent_path->dentry, path->dentry);
-		if (err) {
-			mnt_drop_write(parent_path->mnt);
-			path_put(path);
-			path_put(parent_path);
-		}
-	}
-=======
 	err = -EINVAL;
 	path_put(&parent_path);
 out:
->>>>>>> b6850c8f
 	return err;
 }
 
