// SPDX-License-Identifier: GPL-2.0
/*
 *  SMB2 version specific operations
 *
 *  Copyright (c) 2012, Jeff Layton <jlayton@redhat.com>
 */

#include <linux/pagemap.h>
#include <linux/vfs.h>
#include <linux/falloc.h>
#include <linux/scatterlist.h>
#include <linux/uuid.h>
#include <linux/sort.h>
#include <crypto/aead.h>
#include <linux/fiemap.h>
#include <linux/folio_queue.h>
#include <uapi/linux/magic.h>
#include "cifsfs.h"
#include "cifsglob.h"
#include "smb2pdu.h"
#include "smb2proto.h"
#include "cifsproto.h"
#include "cifs_debug.h"
#include "cifs_unicode.h"
#include "../common/smb2status.h"
#include "smb2glob.h"
#include "cifs_ioctl.h"
#include "smbdirect.h"
#include "fscache.h"
#include "fs_context.h"
#include "cached_dir.h"
#include "reparse.h"

/* Change credits for different ops and return the total number of credits */
static int
change_conf(struct TCP_Server_Info *server)
{
	server->credits += server->echo_credits + server->oplock_credits;
	if (server->credits > server->max_credits)
		server->credits = server->max_credits;
	server->oplock_credits = server->echo_credits = 0;
	switch (server->credits) {
	case 0:
		return 0;
	case 1:
		server->echoes = false;
		server->oplocks = false;
		break;
	case 2:
		server->echoes = true;
		server->oplocks = false;
		server->echo_credits = 1;
		break;
	default:
		server->echoes = true;
		if (enable_oplocks) {
			server->oplocks = true;
			server->oplock_credits = 1;
		} else
			server->oplocks = false;

		server->echo_credits = 1;
	}
	server->credits -= server->echo_credits + server->oplock_credits;
	return server->credits + server->echo_credits + server->oplock_credits;
}

static void
smb2_add_credits(struct TCP_Server_Info *server,
		 struct cifs_credits *credits, const int optype)
{
	int *val, rc = -1;
	int scredits, in_flight;
	unsigned int add = credits->value;
	unsigned int instance = credits->instance;
	bool reconnect_detected = false;
	bool reconnect_with_invalid_credits = false;

	spin_lock(&server->req_lock);
	val = server->ops->get_credits_field(server, optype);

	/* eg found case where write overlapping reconnect messed up credits */
	if (((optype & CIFS_OP_MASK) == CIFS_NEG_OP) && (*val != 0))
		reconnect_with_invalid_credits = true;

	if ((instance == 0) || (instance == server->reconnect_instance))
		*val += add;
	else
		reconnect_detected = true;

	if (*val > 65000) {
		*val = 65000; /* Don't get near 64K credits, avoid srv bugs */
		pr_warn_once("server overflowed SMB3 credits\n");
		trace_smb3_overflow_credits(server->current_mid,
					    server->conn_id, server->hostname, *val,
					    add, server->in_flight);
	}
	if (credits->in_flight_check > 1) {
		pr_warn_once("rreq R=%08x[%x] Credits not in flight\n",
			     credits->rreq_debug_id, credits->rreq_debug_index);
	} else {
		credits->in_flight_check = 2;
	}
	if (WARN_ON_ONCE(server->in_flight == 0)) {
		pr_warn_once("rreq R=%08x[%x] Zero in_flight\n",
			     credits->rreq_debug_id, credits->rreq_debug_index);
		trace_smb3_rw_credits(credits->rreq_debug_id,
				      credits->rreq_debug_index,
				      credits->value,
				      server->credits, server->in_flight, 0,
				      cifs_trace_rw_credits_zero_in_flight);
	}
	server->in_flight--;
	if (server->in_flight == 0 &&
	   ((optype & CIFS_OP_MASK) != CIFS_NEG_OP) &&
	   ((optype & CIFS_OP_MASK) != CIFS_SESS_OP))
		rc = change_conf(server);
	/*
	 * Sometimes server returns 0 credits on oplock break ack - we need to
	 * rebalance credits in this case.
	 */
	else if (server->in_flight > 0 && server->oplock_credits == 0 &&
		 server->oplocks) {
		if (server->credits > 1) {
			server->credits--;
			server->oplock_credits++;
		}
	} else if ((server->in_flight > 0) && (server->oplock_credits > 3) &&
		   ((optype & CIFS_OP_MASK) == CIFS_OBREAK_OP))
		/* if now have too many oplock credits, rebalance so don't starve normal ops */
		change_conf(server);

	scredits = *val;
	in_flight = server->in_flight;
	spin_unlock(&server->req_lock);
	wake_up(&server->request_q);

	if (reconnect_detected) {
		trace_smb3_reconnect_detected(server->current_mid,
			server->conn_id, server->hostname, scredits, add, in_flight);

		cifs_dbg(FYI, "trying to put %d credits from the old server instance %d\n",
			 add, instance);
	}

	if (reconnect_with_invalid_credits) {
		trace_smb3_reconnect_with_invalid_credits(server->current_mid,
			server->conn_id, server->hostname, scredits, add, in_flight);
		cifs_dbg(FYI, "Negotiate operation when server credits is non-zero. Optype: %d, server credits: %d, credits added: %d\n",
			 optype, scredits, add);
	}

	spin_lock(&server->srv_lock);
	if (server->tcpStatus == CifsNeedReconnect
	    || server->tcpStatus == CifsExiting) {
		spin_unlock(&server->srv_lock);
		return;
	}
	spin_unlock(&server->srv_lock);

	switch (rc) {
	case -1:
		/* change_conf hasn't been executed */
		break;
	case 0:
		cifs_server_dbg(VFS, "Possible client or server bug - zero credits\n");
		break;
	case 1:
		cifs_server_dbg(VFS, "disabling echoes and oplocks\n");
		break;
	case 2:
		cifs_dbg(FYI, "disabling oplocks\n");
		break;
	default:
		/* change_conf rebalanced credits for different types */
		break;
	}

	trace_smb3_add_credits(server->current_mid,
			server->conn_id, server->hostname, scredits, add, in_flight);
	cifs_dbg(FYI, "%s: added %u credits total=%d\n", __func__, add, scredits);
}

static void
smb2_set_credits(struct TCP_Server_Info *server, const int val)
{
	int scredits, in_flight;

	spin_lock(&server->req_lock);
	server->credits = val;
	if (val == 1) {
		server->reconnect_instance++;
		/*
		 * ChannelSequence updated for all channels in primary channel so that consistent
		 * across SMB3 requests sent on any channel. See MS-SMB2 3.2.4.1 and 3.2.7.1
		 */
		if (SERVER_IS_CHAN(server))
			server->primary_server->channel_sequence_num++;
		else
			server->channel_sequence_num++;
	}
	scredits = server->credits;
	in_flight = server->in_flight;
	spin_unlock(&server->req_lock);

	trace_smb3_set_credits(server->current_mid,
			server->conn_id, server->hostname, scredits, val, in_flight);
	cifs_dbg(FYI, "%s: set %u credits\n", __func__, val);

	/* don't log while holding the lock */
	if (val == 1)
		cifs_dbg(FYI, "set credits to 1 due to smb2 reconnect\n");
}

static int *
smb2_get_credits_field(struct TCP_Server_Info *server, const int optype)
{
	switch (optype) {
	case CIFS_ECHO_OP:
		return &server->echo_credits;
	case CIFS_OBREAK_OP:
		return &server->oplock_credits;
	default:
		return &server->credits;
	}
}

static unsigned int
smb2_get_credits(struct mid_q_entry *mid)
{
	return mid->credits_received;
}

static int
smb2_wait_mtu_credits(struct TCP_Server_Info *server, size_t size,
		      size_t *num, struct cifs_credits *credits)
{
	int rc = 0;
	unsigned int scredits, in_flight;

	spin_lock(&server->req_lock);
	while (1) {
		spin_unlock(&server->req_lock);

		spin_lock(&server->srv_lock);
		if (server->tcpStatus == CifsExiting) {
			spin_unlock(&server->srv_lock);
			return -ENOENT;
		}
		spin_unlock(&server->srv_lock);

		spin_lock(&server->req_lock);
		if (server->credits <= 0) {
			spin_unlock(&server->req_lock);
			cifs_num_waiters_inc(server);
			rc = wait_event_killable(server->request_q,
				has_credits(server, &server->credits, 1));
			cifs_num_waiters_dec(server);
			if (rc)
				return rc;
			spin_lock(&server->req_lock);
		} else {
			scredits = server->credits;
			/* can deadlock with reopen */
			if (scredits <= 8) {
				*num = SMB2_MAX_BUFFER_SIZE;
				credits->value = 0;
				credits->instance = 0;
				break;
			}

			/* leave some credits for reopen and other ops */
			scredits -= 8;
			*num = min_t(unsigned int, size,
				     scredits * SMB2_MAX_BUFFER_SIZE);

			credits->value =
				DIV_ROUND_UP(*num, SMB2_MAX_BUFFER_SIZE);
			credits->instance = server->reconnect_instance;
			server->credits -= credits->value;
			server->in_flight++;
			if (server->in_flight > server->max_in_flight)
				server->max_in_flight = server->in_flight;
			break;
		}
	}
	scredits = server->credits;
	in_flight = server->in_flight;
	spin_unlock(&server->req_lock);

	trace_smb3_wait_credits(server->current_mid,
			server->conn_id, server->hostname, scredits, -(credits->value), in_flight);
	cifs_dbg(FYI, "%s: removed %u credits total=%d\n",
			__func__, credits->value, scredits);

	return rc;
}

static int
smb2_adjust_credits(struct TCP_Server_Info *server,
		    struct cifs_io_subrequest *subreq,
		    unsigned int /*enum smb3_rw_credits_trace*/ trace)
{
	struct cifs_credits *credits = &subreq->credits;
	int new_val = DIV_ROUND_UP(subreq->subreq.len - subreq->subreq.transferred,
				   SMB2_MAX_BUFFER_SIZE);
	int scredits, in_flight;

	if (!credits->value || credits->value == new_val)
		return 0;

	if (credits->value < new_val) {
		trace_smb3_rw_credits(subreq->rreq->debug_id,
				      subreq->subreq.debug_index,
				      credits->value,
				      server->credits, server->in_flight,
				      new_val - credits->value,
				      cifs_trace_rw_credits_no_adjust_up);
		trace_smb3_too_many_credits(server->current_mid,
				server->conn_id, server->hostname, 0, credits->value - new_val, 0);
		cifs_server_dbg(VFS, "R=%x[%x] request has less credits (%d) than required (%d)",
				subreq->rreq->debug_id, subreq->subreq.debug_index,
				credits->value, new_val);

		return -EOPNOTSUPP;
	}

	spin_lock(&server->req_lock);

	if (server->reconnect_instance != credits->instance) {
		scredits = server->credits;
		in_flight = server->in_flight;
		spin_unlock(&server->req_lock);

		trace_smb3_rw_credits(subreq->rreq->debug_id,
				      subreq->subreq.debug_index,
				      credits->value,
				      server->credits, server->in_flight,
				      new_val - credits->value,
				      cifs_trace_rw_credits_old_session);
		trace_smb3_reconnect_detected(server->current_mid,
			server->conn_id, server->hostname, scredits,
			credits->value - new_val, in_flight);
		cifs_server_dbg(VFS, "R=%x[%x] trying to return %d credits to old session\n",
				subreq->rreq->debug_id, subreq->subreq.debug_index,
				credits->value - new_val);
		return -EAGAIN;
	}

	trace_smb3_rw_credits(subreq->rreq->debug_id,
			      subreq->subreq.debug_index,
			      credits->value,
			      server->credits, server->in_flight,
			      new_val - credits->value, trace);
	server->credits += credits->value - new_val;
	scredits = server->credits;
	in_flight = server->in_flight;
	spin_unlock(&server->req_lock);
	wake_up(&server->request_q);

	trace_smb3_adj_credits(server->current_mid,
			server->conn_id, server->hostname, scredits,
			credits->value - new_val, in_flight);
	cifs_dbg(FYI, "%s: adjust added %u credits total=%d\n",
			__func__, credits->value - new_val, scredits);

	credits->value = new_val;

	return 0;
}

static __u64
smb2_get_next_mid(struct TCP_Server_Info *server)
{
	__u64 mid;
	/* for SMB2 we need the current value */
	spin_lock(&server->mid_counter_lock);
	mid = server->current_mid++;
	spin_unlock(&server->mid_counter_lock);
	return mid;
}

static void
smb2_revert_current_mid(struct TCP_Server_Info *server, const unsigned int val)
{
	spin_lock(&server->mid_counter_lock);
	if (server->current_mid >= val)
		server->current_mid -= val;
	spin_unlock(&server->mid_counter_lock);
}

static struct mid_q_entry *
__smb2_find_mid(struct TCP_Server_Info *server, char *buf, bool dequeue)
{
	struct mid_q_entry *mid;
	struct smb2_hdr *shdr = (struct smb2_hdr *)buf;
	__u64 wire_mid = le64_to_cpu(shdr->MessageId);

	if (shdr->ProtocolId == SMB2_TRANSFORM_PROTO_NUM) {
		cifs_server_dbg(VFS, "Encrypted frame parsing not supported yet\n");
		return NULL;
	}

	spin_lock(&server->mid_queue_lock);
	list_for_each_entry(mid, &server->pending_mid_q, qhead) {
		if ((mid->mid == wire_mid) &&
		    (mid->mid_state == MID_REQUEST_SUBMITTED) &&
		    (mid->command == shdr->Command)) {
			kref_get(&mid->refcount);
			if (dequeue) {
				list_del_init(&mid->qhead);
				mid->deleted_from_q = true;
			}
			spin_unlock(&server->mid_queue_lock);
			return mid;
		}
	}
	spin_unlock(&server->mid_queue_lock);
	return NULL;
}

static struct mid_q_entry *
smb2_find_mid(struct TCP_Server_Info *server, char *buf)
{
	return __smb2_find_mid(server, buf, false);
}

static struct mid_q_entry *
smb2_find_dequeue_mid(struct TCP_Server_Info *server, char *buf)
{
	return __smb2_find_mid(server, buf, true);
}

static void
smb2_dump_detail(void *buf, struct TCP_Server_Info *server)
{
#ifdef CONFIG_CIFS_DEBUG2
	struct smb2_hdr *shdr = (struct smb2_hdr *)buf;

	cifs_server_dbg(VFS, "Cmd: %d Err: 0x%x Flags: 0x%x Mid: %llu Pid: %d\n",
		 shdr->Command, shdr->Status, shdr->Flags, shdr->MessageId,
		 shdr->Id.SyncId.ProcessId);
	if (!server->ops->check_message(buf, server->total_read, server)) {
		cifs_server_dbg(VFS, "smb buf %p len %u\n", buf,
				server->ops->calc_smb_size(buf));
	}
#endif
}

static bool
smb2_need_neg(struct TCP_Server_Info *server)
{
	return server->max_read == 0;
}

static int
smb2_negotiate(const unsigned int xid,
	       struct cifs_ses *ses,
	       struct TCP_Server_Info *server)
{
	int rc;

	spin_lock(&server->mid_counter_lock);
	server->current_mid = 0;
	spin_unlock(&server->mid_counter_lock);
	rc = SMB2_negotiate(xid, ses, server);
	return rc;
}

static inline unsigned int
prevent_zero_iosize(unsigned int size, const char *type)
{
	if (size == 0) {
		cifs_dbg(VFS, "SMB: Zero %ssize calculated, using minimum value %u\n",
			 type, CIFS_MIN_DEFAULT_IOSIZE);
		return CIFS_MIN_DEFAULT_IOSIZE;
	}
	return size;
}

static unsigned int
smb2_negotiate_wsize(struct cifs_tcon *tcon, struct smb3_fs_context *ctx)
{
	struct TCP_Server_Info *server = tcon->ses->server;
	unsigned int wsize;

	/* start with specified wsize, or default */
	wsize = ctx->got_wsize ? ctx->vol_wsize : CIFS_DEFAULT_IOSIZE;
	wsize = min_t(unsigned int, wsize, server->max_write);
	if (!(server->capabilities & SMB2_GLOBAL_CAP_LARGE_MTU))
		wsize = min_t(unsigned int, wsize, SMB2_MAX_BUFFER_SIZE);

	return prevent_zero_iosize(wsize, "w");
}

static unsigned int
smb3_negotiate_wsize(struct cifs_tcon *tcon, struct smb3_fs_context *ctx)
{
	struct TCP_Server_Info *server = tcon->ses->server;
	unsigned int wsize;

	/* start with specified wsize, or default */
	wsize = ctx->got_wsize ? ctx->vol_wsize : SMB3_DEFAULT_IOSIZE;
	wsize = min_t(unsigned int, wsize, server->max_write);
#ifdef CONFIG_CIFS_SMB_DIRECT
	if (server->rdma) {
		const struct smbdirect_socket_parameters *sp =
			smbd_get_parameters(server->smbd_conn);

		if (server->sign)
			/*
			 * Account for SMB2 data transfer packet header and
			 * possible encryption header
			 */
			wsize = min_t(unsigned int,
				wsize,
				sp->max_fragmented_send_size -
					SMB2_READWRITE_PDU_HEADER_SIZE -
					sizeof(struct smb2_transform_hdr));
		else
			wsize = min_t(unsigned int,
				wsize, sp->max_read_write_size);
	}
#endif
	if (!(server->capabilities & SMB2_GLOBAL_CAP_LARGE_MTU))
		wsize = min_t(unsigned int, wsize, SMB2_MAX_BUFFER_SIZE);

	return prevent_zero_iosize(wsize, "w");
}

static unsigned int
smb2_negotiate_rsize(struct cifs_tcon *tcon, struct smb3_fs_context *ctx)
{
	struct TCP_Server_Info *server = tcon->ses->server;
	unsigned int rsize;

	/* start with specified rsize, or default */
	rsize = ctx->got_rsize ? ctx->vol_rsize : CIFS_DEFAULT_IOSIZE;
	rsize = min_t(unsigned int, rsize, server->max_read);

	if (!(server->capabilities & SMB2_GLOBAL_CAP_LARGE_MTU))
		rsize = min_t(unsigned int, rsize, SMB2_MAX_BUFFER_SIZE);

	return prevent_zero_iosize(rsize, "r");
}

static unsigned int
smb3_negotiate_rsize(struct cifs_tcon *tcon, struct smb3_fs_context *ctx)
{
	struct TCP_Server_Info *server = tcon->ses->server;
	unsigned int rsize;

	/* start with specified rsize, or default */
	rsize = ctx->got_rsize ? ctx->vol_rsize : SMB3_DEFAULT_IOSIZE;
	rsize = min_t(unsigned int, rsize, server->max_read);
#ifdef CONFIG_CIFS_SMB_DIRECT
	if (server->rdma) {
		const struct smbdirect_socket_parameters *sp =
			smbd_get_parameters(server->smbd_conn);

		if (server->sign)
			/*
			 * Account for SMB2 data transfer packet header and
			 * possible encryption header
			 */
			rsize = min_t(unsigned int,
				rsize,
				sp->max_fragmented_recv_size -
					SMB2_READWRITE_PDU_HEADER_SIZE -
					sizeof(struct smb2_transform_hdr));
		else
			rsize = min_t(unsigned int,
				rsize, sp->max_read_write_size);
	}
#endif

	if (!(server->capabilities & SMB2_GLOBAL_CAP_LARGE_MTU))
		rsize = min_t(unsigned int, rsize, SMB2_MAX_BUFFER_SIZE);

	return prevent_zero_iosize(rsize, "r");
}

/*
 * compare two interfaces a and b
 * return 0 if everything matches.
 * return 1 if a is rdma capable, or rss capable, or has higher link speed
 * return -1 otherwise.
 */
static int
iface_cmp(struct cifs_server_iface *a, struct cifs_server_iface *b)
{
	int cmp_ret = 0;

	WARN_ON(!a || !b);
	if (a->rdma_capable == b->rdma_capable) {
		if (a->rss_capable == b->rss_capable) {
			if (a->speed == b->speed) {
				cmp_ret = cifs_ipaddr_cmp((struct sockaddr *) &a->sockaddr,
							  (struct sockaddr *) &b->sockaddr);
				if (!cmp_ret)
					return 0;
				else if (cmp_ret > 0)
					return 1;
				else
					return -1;
			} else if (a->speed > b->speed)
				return 1;
			else
				return -1;
		} else if (a->rss_capable > b->rss_capable)
			return 1;
		else
			return -1;
	} else if (a->rdma_capable > b->rdma_capable)
		return 1;
	else
		return -1;
}

static int
parse_server_interfaces(struct network_interface_info_ioctl_rsp *buf,
			size_t buf_len, struct cifs_ses *ses, bool in_mount)
{
	struct network_interface_info_ioctl_rsp *p;
	struct sockaddr_in *addr4;
	struct sockaddr_in6 *addr6;
	struct iface_info_ipv4 *p4;
	struct iface_info_ipv6 *p6;
	struct cifs_server_iface *info = NULL, *iface = NULL, *niface = NULL;
	struct cifs_server_iface tmp_iface;
	ssize_t bytes_left;
	size_t next = 0;
	int nb_iface = 0;
	int rc = 0, ret = 0;

	bytes_left = buf_len;
	p = buf;

	spin_lock(&ses->iface_lock);
	/* do not query too frequently, this time with lock held */
	if (ses->iface_last_update &&
	    time_before(jiffies, ses->iface_last_update +
			(SMB_INTERFACE_POLL_INTERVAL * HZ))) {
		spin_unlock(&ses->iface_lock);
		return 0;
	}

	/*
	 * Go through iface_list and mark them as inactive
	 */
	list_for_each_entry_safe(iface, niface, &ses->iface_list,
				 iface_head)
		iface->is_active = 0;

	spin_unlock(&ses->iface_lock);

	/*
	 * Samba server e.g. can return an empty interface list in some cases,
	 * which would only be a problem if we were requesting multichannel
	 */
	if (bytes_left == 0) {
		/* avoid spamming logs every 10 minutes, so log only in mount */
		if ((ses->chan_max > 1) && in_mount)
			cifs_dbg(VFS,
				 "multichannel not available\n"
				 "Empty network interface list returned by server %s\n",
				 ses->server->hostname);
		rc = -EOPNOTSUPP;
		ses->iface_last_update = jiffies;
		goto out;
	}

	while (bytes_left >= (ssize_t)sizeof(*p)) {
		memset(&tmp_iface, 0, sizeof(tmp_iface));
		/* default to 1Gbps when link speed is unset */
		tmp_iface.speed = le64_to_cpu(p->LinkSpeed) ?: 1000000000;
		tmp_iface.rdma_capable = le32_to_cpu(p->Capability & RDMA_CAPABLE) ? 1 : 0;
		tmp_iface.rss_capable = le32_to_cpu(p->Capability & RSS_CAPABLE) ? 1 : 0;

		switch (p->Family) {
		/*
		 * The kernel and wire socket structures have the same
		 * layout and use network byte order but make the
		 * conversion explicit in case either one changes.
		 */
		case INTERNETWORK:
			addr4 = (struct sockaddr_in *)&tmp_iface.sockaddr;
			p4 = (struct iface_info_ipv4 *)p->Buffer;
			addr4->sin_family = AF_INET;
			memcpy(&addr4->sin_addr, &p4->IPv4Address, 4);

			/* [MS-SMB2] 2.2.32.5.1.1 Clients MUST ignore these */
			addr4->sin_port = cpu_to_be16(CIFS_PORT);

			cifs_dbg(FYI, "%s: ipv4 %pI4\n", __func__,
				 &addr4->sin_addr);
			break;
		case INTERNETWORKV6:
			addr6 =	(struct sockaddr_in6 *)&tmp_iface.sockaddr;
			p6 = (struct iface_info_ipv6 *)p->Buffer;
			addr6->sin6_family = AF_INET6;
			memcpy(&addr6->sin6_addr, &p6->IPv6Address, 16);

			/* [MS-SMB2] 2.2.32.5.1.2 Clients MUST ignore these */
			addr6->sin6_flowinfo = 0;
			addr6->sin6_scope_id = 0;
			addr6->sin6_port = cpu_to_be16(CIFS_PORT);

			cifs_dbg(FYI, "%s: ipv6 %pI6\n", __func__,
				 &addr6->sin6_addr);
			break;
		default:
			cifs_dbg(VFS,
				 "%s: skipping unsupported socket family\n",
				 __func__);
			goto next_iface;
		}

		/*
		 * The iface_list is assumed to be sorted by speed.
		 * Check if the new interface exists in that list.
		 * NEVER change iface. it could be in use.
		 * Add a new one instead
		 */
		spin_lock(&ses->iface_lock);
		list_for_each_entry_safe(iface, niface, &ses->iface_list,
					 iface_head) {
			ret = iface_cmp(iface, &tmp_iface);
			if (!ret) {
				iface->is_active = 1;
				spin_unlock(&ses->iface_lock);
				goto next_iface;
			} else if (ret < 0) {
				/* all remaining ifaces are slower */
				kref_get(&iface->refcount);
				break;
			}
		}
		spin_unlock(&ses->iface_lock);

		/* no match. insert the entry in the list */
		info = kmalloc(sizeof(struct cifs_server_iface),
			       GFP_KERNEL);
		if (!info) {
			rc = -ENOMEM;
			goto out;
		}
		memcpy(info, &tmp_iface, sizeof(tmp_iface));

		/* add this new entry to the list */
		kref_init(&info->refcount);
		info->is_active = 1;

		cifs_dbg(FYI, "%s: adding iface %zu\n", __func__, ses->iface_count);
		cifs_dbg(FYI, "%s: speed %zu bps\n", __func__, info->speed);
		cifs_dbg(FYI, "%s: capabilities 0x%08x\n", __func__,
			 le32_to_cpu(p->Capability));

		spin_lock(&ses->iface_lock);
		if (!list_entry_is_head(iface, &ses->iface_list, iface_head)) {
			list_add_tail(&info->iface_head, &iface->iface_head);
			kref_put(&iface->refcount, release_iface);
		} else
			list_add_tail(&info->iface_head, &ses->iface_list);

		ses->iface_count++;
		spin_unlock(&ses->iface_lock);
next_iface:
		nb_iface++;
		next = le32_to_cpu(p->Next);
		if (!next) {
			bytes_left -= sizeof(*p);
			break;
		}
		/* Validate that Next doesn't point beyond the buffer */
		if (next > bytes_left) {
			cifs_dbg(VFS, "%s: invalid Next pointer %zu > %zd\n",
				 __func__, next, bytes_left);
			rc = -EINVAL;
			goto out;
		}
		p = (struct network_interface_info_ioctl_rsp *)((u8 *)p+next);
		bytes_left -= next;
	}

	if (!nb_iface) {
		cifs_dbg(VFS, "%s: malformed interface info\n", __func__);
		rc = -EINVAL;
		goto out;
	}

	/* Azure rounds the buffer size up 8, to a 16 byte boundary */
	if ((bytes_left > 8) ||
	    (bytes_left >= offsetof(struct network_interface_info_ioctl_rsp, Next)
	     + sizeof(p->Next) && p->Next))
		cifs_dbg(VFS, "%s: incomplete interface info\n", __func__);

	ses->iface_last_update = jiffies;

out:
	/*
	 * Go through the list again and put the inactive entries
	 */
	spin_lock(&ses->iface_lock);
	list_for_each_entry_safe(iface, niface, &ses->iface_list,
				 iface_head) {
		if (!iface->is_active) {
			list_del(&iface->iface_head);
			kref_put(&iface->refcount, release_iface);
			ses->iface_count--;
		}
	}
	spin_unlock(&ses->iface_lock);

	return rc;
}

int
SMB3_request_interfaces(const unsigned int xid, struct cifs_tcon *tcon, bool in_mount)
{
	int rc;
	unsigned int ret_data_len = 0;
	struct network_interface_info_ioctl_rsp *out_buf = NULL;
	struct cifs_ses *ses = tcon->ses;
	struct TCP_Server_Info *pserver;

	/* do not query too frequently */
	if (ses->iface_last_update &&
	    time_before(jiffies, ses->iface_last_update +
			(SMB_INTERFACE_POLL_INTERVAL * HZ)))
		return 0;

	rc = SMB2_ioctl(xid, tcon, NO_FILE_ID, NO_FILE_ID,
			FSCTL_QUERY_NETWORK_INTERFACE_INFO,
			NULL /* no data input */, 0 /* no data input */,
			CIFSMaxBufSize, (char **)&out_buf, &ret_data_len);
	if (rc == -EOPNOTSUPP) {
		cifs_dbg(FYI,
			 "server does not support query network interfaces\n");
		ret_data_len = 0;
	} else if (rc != 0) {
		cifs_tcon_dbg(VFS, "error %d on ioctl to get interface list\n", rc);
		goto out;
	}

	rc = parse_server_interfaces(out_buf, ret_data_len, ses, in_mount);
	if (rc)
		goto out;

	/* check if iface is still active */
	spin_lock(&ses->chan_lock);
	pserver = ses->chans[0].server;
	if (pserver && !cifs_chan_is_iface_active(ses, pserver)) {
		spin_unlock(&ses->chan_lock);
		cifs_chan_update_iface(ses, pserver);
		spin_lock(&ses->chan_lock);
	}
	spin_unlock(&ses->chan_lock);

out:
	kfree(out_buf);
	return rc;
}

static void
smb3_qfs_tcon(const unsigned int xid, struct cifs_tcon *tcon,
	      struct cifs_sb_info *cifs_sb)
{
	int rc;
	__le16 srch_path = 0; /* Null - open root of share */
	u8 oplock = SMB2_OPLOCK_LEVEL_NONE;
	struct cifs_open_parms oparms;
	struct cifs_fid fid;
	struct cached_fid *cfid = NULL;

	oparms = (struct cifs_open_parms) {
		.tcon = tcon,
		.path = "",
		.desired_access = FILE_READ_ATTRIBUTES,
		.disposition = FILE_OPEN,
		.create_options = cifs_create_options(cifs_sb, 0),
		.fid = &fid,
	};

	rc = open_cached_dir(xid, tcon, "", cifs_sb, false, &cfid);
	if (rc == 0)
		memcpy(&fid, &cfid->fid, sizeof(struct cifs_fid));
	else
		rc = SMB2_open(xid, &oparms, &srch_path, &oplock, NULL, NULL,
			       NULL, NULL);
	if (rc)
		return;

	SMB3_request_interfaces(xid, tcon, true /* called during  mount */);

	SMB2_QFS_attr(xid, tcon, fid.persistent_fid, fid.volatile_fid,
			FS_ATTRIBUTE_INFORMATION);
	SMB2_QFS_attr(xid, tcon, fid.persistent_fid, fid.volatile_fid,
			FS_DEVICE_INFORMATION);
	SMB2_QFS_attr(xid, tcon, fid.persistent_fid, fid.volatile_fid,
			FS_VOLUME_INFORMATION);
	SMB2_QFS_attr(xid, tcon, fid.persistent_fid, fid.volatile_fid,
			FS_SECTOR_SIZE_INFORMATION); /* SMB3 specific */
	if (cfid == NULL)
		SMB2_close(xid, tcon, fid.persistent_fid, fid.volatile_fid);
	else
		close_cached_dir(cfid);
}

static void
smb2_qfs_tcon(const unsigned int xid, struct cifs_tcon *tcon,
	      struct cifs_sb_info *cifs_sb)
{
	int rc;
	__le16 srch_path = 0; /* Null - open root of share */
	u8 oplock = SMB2_OPLOCK_LEVEL_NONE;
	struct cifs_open_parms oparms;
	struct cifs_fid fid;

	oparms = (struct cifs_open_parms) {
		.tcon = tcon,
		.path = "",
		.desired_access = FILE_READ_ATTRIBUTES,
		.disposition = FILE_OPEN,
		.create_options = cifs_create_options(cifs_sb, 0),
		.fid = &fid,
	};

	rc = SMB2_open(xid, &oparms, &srch_path, &oplock, NULL, NULL,
		       NULL, NULL);
	if (rc)
		return;

	SMB2_QFS_attr(xid, tcon, fid.persistent_fid, fid.volatile_fid,
			FS_ATTRIBUTE_INFORMATION);
	SMB2_QFS_attr(xid, tcon, fid.persistent_fid, fid.volatile_fid,
			FS_DEVICE_INFORMATION);
	SMB2_close(xid, tcon, fid.persistent_fid, fid.volatile_fid);
}

static int
smb2_is_path_accessible(const unsigned int xid, struct cifs_tcon *tcon,
			struct cifs_sb_info *cifs_sb, const char *full_path)
{
	__le16 *utf16_path;
	__u8 oplock = SMB2_OPLOCK_LEVEL_NONE;
	int err_buftype = CIFS_NO_BUFFER;
	struct cifs_open_parms oparms;
	struct kvec err_iov = {};
	struct cifs_fid fid;
	struct cached_fid *cfid;
	bool islink;
	int rc, rc2;

	rc = open_cached_dir(xid, tcon, full_path, cifs_sb, true, &cfid);
	if (!rc) {
		close_cached_dir(cfid);
		return 0;
	}

	utf16_path = cifs_convert_path_to_utf16(full_path, cifs_sb);
	if (!utf16_path)
		return -ENOMEM;

	oparms = (struct cifs_open_parms) {
		.tcon = tcon,
		.path = full_path,
		.desired_access = FILE_READ_ATTRIBUTES,
		.disposition = FILE_OPEN,
		.create_options = cifs_create_options(cifs_sb, 0),
		.fid = &fid,
	};

	rc = SMB2_open(xid, &oparms, utf16_path, &oplock, NULL, NULL,
		       &err_iov, &err_buftype);
	if (rc) {
		struct smb2_hdr *hdr = err_iov.iov_base;

		if (unlikely(!hdr || err_buftype == CIFS_NO_BUFFER))
			goto out;

		if (rc != -EREMOTE && hdr->Status == STATUS_OBJECT_NAME_INVALID) {
			rc2 = cifs_inval_name_dfs_link_error(xid, tcon, cifs_sb,
							     full_path, &islink);
			if (rc2) {
				rc = rc2;
				goto out;
			}
			if (islink)
				rc = -EREMOTE;
		}
		if (rc == -EREMOTE && IS_ENABLED(CONFIG_CIFS_DFS_UPCALL) &&
		    (cifs_sb->mnt_cifs_flags & CIFS_MOUNT_NO_DFS))
			rc = -EOPNOTSUPP;
		goto out;
	}

	rc = SMB2_close(xid, tcon, fid.persistent_fid, fid.volatile_fid);

out:
	free_rsp_buf(err_buftype, err_iov.iov_base);
	kfree(utf16_path);
	return rc;
}

static int smb2_get_srv_inum(const unsigned int xid, struct cifs_tcon *tcon,
			     struct cifs_sb_info *cifs_sb, const char *full_path,
			     u64 *uniqueid, struct cifs_open_info_data *data)
{
	*uniqueid = le64_to_cpu(data->fi.IndexNumber);
	return 0;
}

static int smb2_query_file_info(const unsigned int xid, struct cifs_tcon *tcon,
				struct cifsFileInfo *cfile, struct cifs_open_info_data *data)
{
	struct cifs_fid *fid = &cfile->fid;

	if (cfile->symlink_target) {
		data->symlink_target = kstrdup(cfile->symlink_target, GFP_KERNEL);
		if (!data->symlink_target)
			return -ENOMEM;
	}
	data->contains_posix_file_info = false;
	return SMB2_query_info(xid, tcon, fid->persistent_fid, fid->volatile_fid, &data->fi);
}

#ifdef CONFIG_CIFS_XATTR
static ssize_t
move_smb2_ea_to_cifs(char *dst, size_t dst_size,
		     struct smb2_file_full_ea_info *src, size_t src_size,
		     const unsigned char *ea_name)
{
	int rc = 0;
	unsigned int ea_name_len = ea_name ? strlen(ea_name) : 0;
	char *name, *value;
	size_t buf_size = dst_size;
	size_t name_len, value_len, user_name_len;

	while (src_size > 0) {
		name_len = (size_t)src->ea_name_length;
		value_len = (size_t)le16_to_cpu(src->ea_value_length);

		if (name_len == 0)
			break;

		if (src_size < 8 + name_len + 1 + value_len) {
			cifs_dbg(FYI, "EA entry goes beyond length of list\n");
			rc = -EIO;
			goto out;
		}

		name = &src->ea_data[0];
		value = &src->ea_data[src->ea_name_length + 1];

		if (ea_name) {
			if (ea_name_len == name_len &&
			    memcmp(ea_name, name, name_len) == 0) {
				rc = value_len;
				if (dst_size == 0)
					goto out;
				if (dst_size < value_len) {
					rc = -ERANGE;
					goto out;
				}
				memcpy(dst, value, value_len);
				goto out;
			}
		} else {
			/* 'user.' plus a terminating null */
			user_name_len = 5 + 1 + name_len;

			if (buf_size == 0) {
				/* skip copy - calc size only */
				rc += user_name_len;
			} else if (dst_size >= user_name_len) {
				dst_size -= user_name_len;
				memcpy(dst, "user.", 5);
				dst += 5;
				memcpy(dst, src->ea_data, name_len);
				dst += name_len;
				*dst = 0;
				++dst;
				rc += user_name_len;
			} else {
				/* stop before overrun buffer */
				rc = -ERANGE;
				break;
			}
		}

		if (!src->next_entry_offset)
			break;

		if (src_size < le32_to_cpu(src->next_entry_offset)) {
			/* stop before overrun buffer */
			rc = -ERANGE;
			break;
		}
		src_size -= le32_to_cpu(src->next_entry_offset);
		src = (void *)((char *)src +
			       le32_to_cpu(src->next_entry_offset));
	}

	/* didn't find the named attribute */
	if (ea_name)
		rc = -ENODATA;

out:
	return (ssize_t)rc;
}

static ssize_t
smb2_query_eas(const unsigned int xid, struct cifs_tcon *tcon,
	       const unsigned char *path, const unsigned char *ea_name,
	       char *ea_data, size_t buf_size,
	       struct cifs_sb_info *cifs_sb)
{
	int rc;
	struct kvec rsp_iov = {NULL, 0};
	int buftype = CIFS_NO_BUFFER;
	struct smb2_query_info_rsp *rsp;
	struct smb2_file_full_ea_info *info = NULL;

	rc = smb2_query_info_compound(xid, tcon, path,
				      FILE_READ_EA,
				      FILE_FULL_EA_INFORMATION,
				      SMB2_O_INFO_FILE,
				      CIFSMaxBufSize -
				      MAX_SMB2_CREATE_RESPONSE_SIZE -
				      MAX_SMB2_CLOSE_RESPONSE_SIZE,
				      &rsp_iov, &buftype, cifs_sb);
	if (rc) {
		/*
		 * If ea_name is NULL (listxattr) and there are no EAs,
		 * return 0 as it's not an error. Otherwise, the specified
		 * ea_name was not found.
		 */
		if (!ea_name && rc == -ENODATA)
			rc = 0;
		goto qeas_exit;
	}

	rsp = (struct smb2_query_info_rsp *)rsp_iov.iov_base;
	rc = smb2_validate_iov(le16_to_cpu(rsp->OutputBufferOffset),
			       le32_to_cpu(rsp->OutputBufferLength),
			       &rsp_iov,
			       sizeof(struct smb2_file_full_ea_info));
	if (rc)
		goto qeas_exit;

	info = (struct smb2_file_full_ea_info *)(
			le16_to_cpu(rsp->OutputBufferOffset) + (char *)rsp);
	rc = move_smb2_ea_to_cifs(ea_data, buf_size, info,
			le32_to_cpu(rsp->OutputBufferLength), ea_name);

 qeas_exit:
	free_rsp_buf(buftype, rsp_iov.iov_base);
	return rc;
}

static int
smb2_set_ea(const unsigned int xid, struct cifs_tcon *tcon,
	    const char *path, const char *ea_name, const void *ea_value,
	    const __u16 ea_value_len, const struct nls_table *nls_codepage,
	    struct cifs_sb_info *cifs_sb)
{
	struct smb2_compound_vars *vars;
	struct cifs_ses *ses = tcon->ses;
	struct TCP_Server_Info *server;
	struct smb_rqst *rqst;
	struct kvec *rsp_iov;
	__le16 *utf16_path = NULL;
	int ea_name_len = strlen(ea_name);
	int flags = CIFS_CP_CREATE_CLOSE_OP;
	int len;
	int resp_buftype[3];
	struct cifs_open_parms oparms;
	__u8 oplock = SMB2_OPLOCK_LEVEL_NONE;
	struct cifs_fid fid;
	unsigned int size[1];
	void *data[1];
	struct smb2_file_full_ea_info *ea;
	struct smb2_query_info_rsp *rsp;
	int rc, used_len = 0;
	int retries = 0, cur_sleep = 1;

replay_again:
	/* reinitialize for possible replay */
	flags = CIFS_CP_CREATE_CLOSE_OP;
	oplock = SMB2_OPLOCK_LEVEL_NONE;
	server = cifs_pick_channel(ses);

	if (smb3_encryption_required(tcon))
		flags |= CIFS_TRANSFORM_REQ;

	if (ea_name_len > 255)
		return -EINVAL;

	utf16_path = cifs_convert_path_to_utf16(path, cifs_sb);
	if (!utf16_path)
		return -ENOMEM;

	ea = NULL;
	resp_buftype[0] = resp_buftype[1] = resp_buftype[2] = CIFS_NO_BUFFER;
	vars = kzalloc(sizeof(*vars), GFP_KERNEL);
	if (!vars) {
		rc = -ENOMEM;
		goto out_free_path;
	}
	rqst = vars->rqst;
	rsp_iov = vars->rsp_iov;

	if (ses->server->ops->query_all_EAs) {
		if (!ea_value) {
			rc = ses->server->ops->query_all_EAs(xid, tcon, path,
							     ea_name, NULL, 0,
							     cifs_sb);
			if (rc == -ENODATA)
				goto sea_exit;
		} else {
			/* If we are adding a attribute we should first check
			 * if there will be enough space available to store
			 * the new EA. If not we should not add it since we
			 * would not be able to even read the EAs back.
			 */
			rc = smb2_query_info_compound(xid, tcon, path,
				      FILE_READ_EA,
				      FILE_FULL_EA_INFORMATION,
				      SMB2_O_INFO_FILE,
				      CIFSMaxBufSize -
				      MAX_SMB2_CREATE_RESPONSE_SIZE -
				      MAX_SMB2_CLOSE_RESPONSE_SIZE,
				      &rsp_iov[1], &resp_buftype[1], cifs_sb);
			if (rc == 0) {
				rsp = (struct smb2_query_info_rsp *)rsp_iov[1].iov_base;
				used_len = le32_to_cpu(rsp->OutputBufferLength);
			}
			free_rsp_buf(resp_buftype[1], rsp_iov[1].iov_base);
			resp_buftype[1] = CIFS_NO_BUFFER;
			memset(&rsp_iov[1], 0, sizeof(rsp_iov[1]));
			rc = 0;

			/* Use a fudge factor of 256 bytes in case we collide
			 * with a different set_EAs command.
			 */
			if (CIFSMaxBufSize - MAX_SMB2_CREATE_RESPONSE_SIZE -
			   MAX_SMB2_CLOSE_RESPONSE_SIZE - 256 <
			   used_len + ea_name_len + ea_value_len + 1) {
				rc = -ENOSPC;
				goto sea_exit;
			}
		}
	}

	/* Open */
	rqst[0].rq_iov = vars->open_iov;
	rqst[0].rq_nvec = SMB2_CREATE_IOV_SIZE;

	oparms = (struct cifs_open_parms) {
		.tcon = tcon,
		.path = path,
		.desired_access = FILE_WRITE_EA,
		.disposition = FILE_OPEN,
		.create_options = cifs_create_options(cifs_sb, 0),
		.fid = &fid,
		.replay = !!(retries),
	};

	rc = SMB2_open_init(tcon, server,
			    &rqst[0], &oplock, &oparms, utf16_path);
	if (rc)
		goto sea_exit;
	smb2_set_next_command(tcon, &rqst[0]);


	/* Set Info */
	rqst[1].rq_iov = vars->si_iov;
	rqst[1].rq_nvec = 1;

	len = sizeof(*ea) + ea_name_len + ea_value_len + 1;
	ea = kzalloc(len, GFP_KERNEL);
	if (ea == NULL) {
		rc = -ENOMEM;
		goto sea_exit;
	}

	ea->ea_name_length = ea_name_len;
	ea->ea_value_length = cpu_to_le16(ea_value_len);
	memcpy(ea->ea_data, ea_name, ea_name_len + 1);
	memcpy(ea->ea_data + ea_name_len + 1, ea_value, ea_value_len);

	size[0] = len;
	data[0] = ea;

	rc = SMB2_set_info_init(tcon, server,
				&rqst[1], COMPOUND_FID,
				COMPOUND_FID, current->tgid,
				FILE_FULL_EA_INFORMATION,
				SMB2_O_INFO_FILE, 0, data, size);
	if (rc)
		goto sea_exit;
	smb2_set_next_command(tcon, &rqst[1]);
	smb2_set_related(&rqst[1]);

	/* Close */
	rqst[2].rq_iov = &vars->close_iov;
	rqst[2].rq_nvec = 1;
	rc = SMB2_close_init(tcon, server,
			     &rqst[2], COMPOUND_FID, COMPOUND_FID, false);
	if (rc)
		goto sea_exit;
	smb2_set_related(&rqst[2]);

	if (retries) {
		smb2_set_replay(server, &rqst[0]);
		smb2_set_replay(server, &rqst[1]);
		smb2_set_replay(server, &rqst[2]);
	}

	rc = compound_send_recv(xid, ses, server,
				flags, 3, rqst,
				resp_buftype, rsp_iov);
	/* no need to bump num_remote_opens because handle immediately closed */

 sea_exit:
	kfree(ea);
	SMB2_open_free(&rqst[0]);
	SMB2_set_info_free(&rqst[1]);
	SMB2_close_free(&rqst[2]);
	free_rsp_buf(resp_buftype[0], rsp_iov[0].iov_base);
	free_rsp_buf(resp_buftype[1], rsp_iov[1].iov_base);
	free_rsp_buf(resp_buftype[2], rsp_iov[2].iov_base);
	kfree(vars);
out_free_path:
	kfree(utf16_path);

	if (is_replayable_error(rc) &&
	    smb2_should_replay(tcon, &retries, &cur_sleep))
		goto replay_again;

	return rc;
}
#endif

static bool
smb2_can_echo(struct TCP_Server_Info *server)
{
	return server->echoes;
}

static void
smb2_clear_stats(struct cifs_tcon *tcon)
{
	int i;

	for (i = 0; i < NUMBER_OF_SMB2_COMMANDS; i++) {
		atomic_set(&tcon->stats.smb2_stats.smb2_com_sent[i], 0);
		atomic_set(&tcon->stats.smb2_stats.smb2_com_failed[i], 0);
	}
}

static void
smb2_dump_share_caps(struct seq_file *m, struct cifs_tcon *tcon)
{
	seq_puts(m, "\n\tShare Capabilities:");
	if (tcon->capabilities & SMB2_SHARE_CAP_DFS)
		seq_puts(m, " DFS,");
	if (tcon->capabilities & SMB2_SHARE_CAP_CONTINUOUS_AVAILABILITY)
		seq_puts(m, " CONTINUOUS AVAILABILITY,");
	if (tcon->capabilities & SMB2_SHARE_CAP_SCALEOUT)
		seq_puts(m, " SCALEOUT,");
	if (tcon->capabilities & SMB2_SHARE_CAP_CLUSTER)
		seq_puts(m, " CLUSTER,");
	if (tcon->capabilities & SMB2_SHARE_CAP_ASYMMETRIC)
		seq_puts(m, " ASYMMETRIC,");
	if (tcon->capabilities == 0)
		seq_puts(m, " None");
	if (tcon->ss_flags & SSINFO_FLAGS_ALIGNED_DEVICE)
		seq_puts(m, " Aligned,");
	if (tcon->ss_flags & SSINFO_FLAGS_PARTITION_ALIGNED_ON_DEVICE)
		seq_puts(m, " Partition Aligned,");
	if (tcon->ss_flags & SSINFO_FLAGS_NO_SEEK_PENALTY)
		seq_puts(m, " SSD,");
	if (tcon->ss_flags & SSINFO_FLAGS_TRIM_ENABLED)
		seq_puts(m, " TRIM-support,");

	seq_printf(m, "\tShare Flags: 0x%x", tcon->share_flags);
	seq_printf(m, "\n\ttid: 0x%x", tcon->tid);
	if (tcon->perf_sector_size)
		seq_printf(m, "\tOptimal sector size: 0x%x",
			   tcon->perf_sector_size);
	seq_printf(m, "\tMaximal Access: 0x%x", tcon->maximal_access);
}

static void
smb2_print_stats(struct seq_file *m, struct cifs_tcon *tcon)
{
	atomic_t *sent = tcon->stats.smb2_stats.smb2_com_sent;
	atomic_t *failed = tcon->stats.smb2_stats.smb2_com_failed;

	/*
	 *  Can't display SMB2_NEGOTIATE, SESSION_SETUP, LOGOFF, CANCEL and ECHO
	 *  totals (requests sent) since those SMBs are per-session not per tcon
	 */
	seq_printf(m, "\nBytes read: %llu  Bytes written: %llu",
		   (long long)(tcon->bytes_read),
		   (long long)(tcon->bytes_written));
	seq_printf(m, "\nOpen files: %d total (local), %d open on server",
		   atomic_read(&tcon->num_local_opens),
		   atomic_read(&tcon->num_remote_opens));
	seq_printf(m, "\nTreeConnects: %d total %d failed",
		   atomic_read(&sent[SMB2_TREE_CONNECT_HE]),
		   atomic_read(&failed[SMB2_TREE_CONNECT_HE]));
	seq_printf(m, "\nTreeDisconnects: %d total %d failed",
		   atomic_read(&sent[SMB2_TREE_DISCONNECT_HE]),
		   atomic_read(&failed[SMB2_TREE_DISCONNECT_HE]));
	seq_printf(m, "\nCreates: %d total %d failed",
		   atomic_read(&sent[SMB2_CREATE_HE]),
		   atomic_read(&failed[SMB2_CREATE_HE]));
	seq_printf(m, "\nCloses: %d total %d failed",
		   atomic_read(&sent[SMB2_CLOSE_HE]),
		   atomic_read(&failed[SMB2_CLOSE_HE]));
	seq_printf(m, "\nFlushes: %d total %d failed",
		   atomic_read(&sent[SMB2_FLUSH_HE]),
		   atomic_read(&failed[SMB2_FLUSH_HE]));
	seq_printf(m, "\nReads: %d total %d failed",
		   atomic_read(&sent[SMB2_READ_HE]),
		   atomic_read(&failed[SMB2_READ_HE]));
	seq_printf(m, "\nWrites: %d total %d failed",
		   atomic_read(&sent[SMB2_WRITE_HE]),
		   atomic_read(&failed[SMB2_WRITE_HE]));
	seq_printf(m, "\nLocks: %d total %d failed",
		   atomic_read(&sent[SMB2_LOCK_HE]),
		   atomic_read(&failed[SMB2_LOCK_HE]));
	seq_printf(m, "\nIOCTLs: %d total %d failed",
		   atomic_read(&sent[SMB2_IOCTL_HE]),
		   atomic_read(&failed[SMB2_IOCTL_HE]));
	seq_printf(m, "\nQueryDirectories: %d total %d failed",
		   atomic_read(&sent[SMB2_QUERY_DIRECTORY_HE]),
		   atomic_read(&failed[SMB2_QUERY_DIRECTORY_HE]));
	seq_printf(m, "\nChangeNotifies: %d total %d failed",
		   atomic_read(&sent[SMB2_CHANGE_NOTIFY_HE]),
		   atomic_read(&failed[SMB2_CHANGE_NOTIFY_HE]));
	seq_printf(m, "\nQueryInfos: %d total %d failed",
		   atomic_read(&sent[SMB2_QUERY_INFO_HE]),
		   atomic_read(&failed[SMB2_QUERY_INFO_HE]));
	seq_printf(m, "\nSetInfos: %d total %d failed",
		   atomic_read(&sent[SMB2_SET_INFO_HE]),
		   atomic_read(&failed[SMB2_SET_INFO_HE]));
	seq_printf(m, "\nOplockBreaks: %d sent %d failed",
		   atomic_read(&sent[SMB2_OPLOCK_BREAK_HE]),
		   atomic_read(&failed[SMB2_OPLOCK_BREAK_HE]));
}

static void
smb2_set_fid(struct cifsFileInfo *cfile, struct cifs_fid *fid, __u32 oplock)
{
	struct cifsInodeInfo *cinode = CIFS_I(d_inode(cfile->dentry));
	struct TCP_Server_Info *server = tlink_tcon(cfile->tlink)->ses->server;

	cfile->fid.persistent_fid = fid->persistent_fid;
	cfile->fid.volatile_fid = fid->volatile_fid;
	cfile->fid.access = fid->access;
#ifdef CONFIG_CIFS_DEBUG2
	cfile->fid.mid = fid->mid;
#endif /* CIFS_DEBUG2 */
	server->ops->set_oplock_level(cinode, oplock, fid->epoch,
				      &fid->purge_cache);
	cinode->can_cache_brlcks = CIFS_CACHE_WRITE(cinode);
	memcpy(cfile->fid.create_guid, fid->create_guid, 16);
}

static int
smb2_close_file(const unsigned int xid, struct cifs_tcon *tcon,
		struct cifs_fid *fid)
{
	return SMB2_close(xid, tcon, fid->persistent_fid, fid->volatile_fid);
}

static int
smb2_close_getattr(const unsigned int xid, struct cifs_tcon *tcon,
		   struct cifsFileInfo *cfile)
{
	struct smb2_file_network_open_info file_inf;
	struct inode *inode;
	int rc;

	rc = __SMB2_close(xid, tcon, cfile->fid.persistent_fid,
		   cfile->fid.volatile_fid, &file_inf);
	if (rc)
		return rc;

	inode = d_inode(cfile->dentry);

	spin_lock(&inode->i_lock);
	CIFS_I(inode)->time = jiffies;

	/* Creation time should not need to be updated on close */
	if (file_inf.LastWriteTime)
		inode_set_mtime_to_ts(inode,
				      cifs_NTtimeToUnix(file_inf.LastWriteTime));
	if (file_inf.ChangeTime)
		inode_set_ctime_to_ts(inode,
				      cifs_NTtimeToUnix(file_inf.ChangeTime));
	if (file_inf.LastAccessTime)
		inode_set_atime_to_ts(inode,
				      cifs_NTtimeToUnix(file_inf.LastAccessTime));

	/*
	 * i_blocks is not related to (i_size / i_blksize),
	 * but instead 512 byte (2**9) size is required for
	 * calculating num blocks.
	 */
	if (le64_to_cpu(file_inf.AllocationSize) > 4096)
		inode->i_blocks =
			(512 - 1 + le64_to_cpu(file_inf.AllocationSize)) >> 9;

	/* End of file and Attributes should not have to be updated on close */
	spin_unlock(&inode->i_lock);
	return rc;
}

static int
SMB2_request_res_key(const unsigned int xid, struct cifs_tcon *tcon,
		     u64 persistent_fid, u64 volatile_fid,
		     struct copychunk_ioctl *pcchunk)
{
	int rc;
	unsigned int ret_data_len;
	struct resume_key_req *res_key;

	rc = SMB2_ioctl(xid, tcon, persistent_fid, volatile_fid,
			FSCTL_SRV_REQUEST_RESUME_KEY, NULL, 0 /* no input */,
			CIFSMaxBufSize, (char **)&res_key, &ret_data_len);

	if (rc == -EOPNOTSUPP) {
		pr_warn_once("Server share %s does not support copy range\n", tcon->tree_name);
		goto req_res_key_exit;
	} else if (rc) {
		cifs_tcon_dbg(VFS, "refcpy ioctl error %d getting resume key\n", rc);
		goto req_res_key_exit;
	}
	if (ret_data_len < sizeof(struct resume_key_req)) {
		cifs_tcon_dbg(VFS, "Invalid refcopy resume key length\n");
		rc = -EINVAL;
		goto req_res_key_exit;
	}
	memcpy(pcchunk->SourceKey, res_key->ResumeKey, COPY_CHUNK_RES_KEY_SIZE);

req_res_key_exit:
	kfree(res_key);
	return rc;
}

static int
smb2_ioctl_query_info(const unsigned int xid,
		      struct cifs_tcon *tcon,
		      struct cifs_sb_info *cifs_sb,
		      __le16 *path, int is_dir,
		      unsigned long p)
{
	struct smb2_compound_vars *vars;
	struct smb_rqst *rqst;
	struct kvec *rsp_iov;
	struct cifs_ses *ses = tcon->ses;
	struct TCP_Server_Info *server;
	char __user *arg = (char __user *)p;
	struct smb_query_info qi;
	struct smb_query_info __user *pqi;
	int rc = 0;
	int flags = CIFS_CP_CREATE_CLOSE_OP;
	struct smb2_query_info_rsp *qi_rsp = NULL;
	struct smb2_ioctl_rsp *io_rsp = NULL;
	void *buffer = NULL;
	int resp_buftype[3];
	struct cifs_open_parms oparms;
	u8 oplock = SMB2_OPLOCK_LEVEL_NONE;
	struct cifs_fid fid;
	unsigned int size[2];
	void *data[2];
	int create_options = is_dir ? CREATE_NOT_FILE : CREATE_NOT_DIR;
	void (*free_req1_func)(struct smb_rqst *r);
	int retries = 0, cur_sleep = 1;

replay_again:
	/* reinitialize for possible replay */
	flags = CIFS_CP_CREATE_CLOSE_OP;
	oplock = SMB2_OPLOCK_LEVEL_NONE;
	server = cifs_pick_channel(ses);

	vars = kzalloc(sizeof(*vars), GFP_ATOMIC);
	if (vars == NULL)
		return -ENOMEM;
	rqst = &vars->rqst[0];
	rsp_iov = &vars->rsp_iov[0];

	resp_buftype[0] = resp_buftype[1] = resp_buftype[2] = CIFS_NO_BUFFER;

	if (copy_from_user(&qi, arg, sizeof(struct smb_query_info))) {
		rc = -EFAULT;
		goto free_vars;
	}
	if (qi.output_buffer_length > 1024) {
		rc = -EINVAL;
		goto free_vars;
	}

	if (!ses || !server) {
		rc = -EIO;
		goto free_vars;
	}

	if (smb3_encryption_required(tcon))
		flags |= CIFS_TRANSFORM_REQ;

	if (qi.output_buffer_length) {
		buffer = memdup_user(arg + sizeof(struct smb_query_info), qi.output_buffer_length);
		if (IS_ERR(buffer)) {
			rc = PTR_ERR(buffer);
			goto free_vars;
		}
	}

	/* Open */
	rqst[0].rq_iov = &vars->open_iov[0];
	rqst[0].rq_nvec = SMB2_CREATE_IOV_SIZE;

	oparms = (struct cifs_open_parms) {
		.tcon = tcon,
		.disposition = FILE_OPEN,
		.create_options = cifs_create_options(cifs_sb, create_options),
		.fid = &fid,
		.replay = !!(retries),
	};

	if (qi.flags & PASSTHRU_FSCTL) {
		switch (qi.info_type & FSCTL_DEVICE_ACCESS_MASK) {
		case FSCTL_DEVICE_ACCESS_FILE_READ_WRITE_ACCESS:
			oparms.desired_access = FILE_READ_DATA | FILE_WRITE_DATA | FILE_READ_ATTRIBUTES | SYNCHRONIZE;
			break;
		case FSCTL_DEVICE_ACCESS_FILE_ANY_ACCESS:
			oparms.desired_access = GENERIC_ALL;
			break;
		case FSCTL_DEVICE_ACCESS_FILE_READ_ACCESS:
			oparms.desired_access = GENERIC_READ;
			break;
		case FSCTL_DEVICE_ACCESS_FILE_WRITE_ACCESS:
			oparms.desired_access = GENERIC_WRITE;
			break;
		}
	} else if (qi.flags & PASSTHRU_SET_INFO) {
		oparms.desired_access = GENERIC_WRITE;
	} else {
		oparms.desired_access = FILE_READ_ATTRIBUTES | READ_CONTROL;
	}

	rc = SMB2_open_init(tcon, server,
			    &rqst[0], &oplock, &oparms, path);
	if (rc)
		goto free_output_buffer;
	smb2_set_next_command(tcon, &rqst[0]);

	/* Query */
	if (qi.flags & PASSTHRU_FSCTL) {
		/* Can eventually relax perm check since server enforces too */
		if (!capable(CAP_SYS_ADMIN)) {
			rc = -EPERM;
			goto free_open_req;
		}
		rqst[1].rq_iov = &vars->io_iov[0];
		rqst[1].rq_nvec = SMB2_IOCTL_IOV_SIZE;

		rc = SMB2_ioctl_init(tcon, server, &rqst[1], COMPOUND_FID, COMPOUND_FID,
				     qi.info_type, buffer, qi.output_buffer_length,
				     CIFSMaxBufSize - MAX_SMB2_CREATE_RESPONSE_SIZE -
				     MAX_SMB2_CLOSE_RESPONSE_SIZE);
		free_req1_func = SMB2_ioctl_free;
	} else if (qi.flags == PASSTHRU_SET_INFO) {
		/* Can eventually relax perm check since server enforces too */
		if (!capable(CAP_SYS_ADMIN)) {
			rc = -EPERM;
			goto free_open_req;
		}
		if (qi.output_buffer_length < 8) {
			rc = -EINVAL;
			goto free_open_req;
		}
		rqst[1].rq_iov = vars->si_iov;
		rqst[1].rq_nvec = 1;

		/* MS-FSCC 2.4.13 FileEndOfFileInformation */
		size[0] = 8;
		data[0] = buffer;

		rc = SMB2_set_info_init(tcon, server, &rqst[1], COMPOUND_FID, COMPOUND_FID,
					current->tgid, FILE_END_OF_FILE_INFORMATION,
					SMB2_O_INFO_FILE, 0, data, size);
		free_req1_func = SMB2_set_info_free;
	} else if (qi.flags == PASSTHRU_QUERY_INFO) {
		rqst[1].rq_iov = &vars->qi_iov;
		rqst[1].rq_nvec = 1;

		rc = SMB2_query_info_init(tcon, server,
				  &rqst[1], COMPOUND_FID,
				  COMPOUND_FID, qi.file_info_class,
				  qi.info_type, qi.additional_information,
				  qi.input_buffer_length,
				  qi.output_buffer_length, buffer);
		free_req1_func = SMB2_query_info_free;
	} else { /* unknown flags */
		cifs_tcon_dbg(VFS, "Invalid passthru query flags: 0x%x\n",
			      qi.flags);
		rc = -EINVAL;
	}

	if (rc)
		goto free_open_req;
	smb2_set_next_command(tcon, &rqst[1]);
	smb2_set_related(&rqst[1]);

	/* Close */
	rqst[2].rq_iov = &vars->close_iov;
	rqst[2].rq_nvec = 1;

	rc = SMB2_close_init(tcon, server,
			     &rqst[2], COMPOUND_FID, COMPOUND_FID, false);
	if (rc)
		goto free_req_1;
	smb2_set_related(&rqst[2]);

	if (retries) {
		smb2_set_replay(server, &rqst[0]);
		smb2_set_replay(server, &rqst[1]);
		smb2_set_replay(server, &rqst[2]);
	}

	rc = compound_send_recv(xid, ses, server,
				flags, 3, rqst,
				resp_buftype, rsp_iov);
	if (rc)
		goto out;

	/* No need to bump num_remote_opens since handle immediately closed */
	if (qi.flags & PASSTHRU_FSCTL) {
		pqi = (struct smb_query_info __user *)arg;
		io_rsp = (struct smb2_ioctl_rsp *)rsp_iov[1].iov_base;
		if (le32_to_cpu(io_rsp->OutputCount) < qi.input_buffer_length)
			qi.input_buffer_length = le32_to_cpu(io_rsp->OutputCount);
		if (qi.input_buffer_length > 0 &&
		    le32_to_cpu(io_rsp->OutputOffset) + qi.input_buffer_length
		    > rsp_iov[1].iov_len) {
			rc = -EFAULT;
			goto out;
		}

		if (copy_to_user(&pqi->input_buffer_length,
				 &qi.input_buffer_length,
				 sizeof(qi.input_buffer_length))) {
			rc = -EFAULT;
			goto out;
		}

		if (copy_to_user((void __user *)pqi + sizeof(struct smb_query_info),
				 (const void *)io_rsp + le32_to_cpu(io_rsp->OutputOffset),
				 qi.input_buffer_length))
			rc = -EFAULT;
	} else {
		pqi = (struct smb_query_info __user *)arg;
		qi_rsp = (struct smb2_query_info_rsp *)rsp_iov[1].iov_base;
		if (le32_to_cpu(qi_rsp->OutputBufferLength) < qi.input_buffer_length)
			qi.input_buffer_length = le32_to_cpu(qi_rsp->OutputBufferLength);
		if (copy_to_user(&pqi->input_buffer_length,
				 &qi.input_buffer_length,
				 sizeof(qi.input_buffer_length))) {
			rc = -EFAULT;
			goto out;
		}

		if (copy_to_user(pqi + 1, qi_rsp->Buffer,
				 qi.input_buffer_length))
			rc = -EFAULT;
	}

out:
	free_rsp_buf(resp_buftype[0], rsp_iov[0].iov_base);
	free_rsp_buf(resp_buftype[1], rsp_iov[1].iov_base);
	free_rsp_buf(resp_buftype[2], rsp_iov[2].iov_base);
	SMB2_close_free(&rqst[2]);
free_req_1:
	free_req1_func(&rqst[1]);
free_open_req:
	SMB2_open_free(&rqst[0]);
free_output_buffer:
	kfree(buffer);
free_vars:
	kfree(vars);

	if (is_replayable_error(rc) &&
	    smb2_should_replay(tcon, &retries, &cur_sleep))
		goto replay_again;

	return rc;
}

/**
 * calc_chunk_count - calculates the number chunks to be filled in the Chunks[]
 * array of struct copychunk_ioctl
 *
 * @tcon: destination file tcon
 * @bytes_left: how many bytes are left to copy
 *
 * Return: maximum number of chunks with which Chunks[] can be filled.
 */
static inline u32
calc_chunk_count(struct cifs_tcon *tcon, u64 bytes_left)
{
	u32 max_chunks = READ_ONCE(tcon->max_chunks);
	u32 max_bytes_copy = READ_ONCE(tcon->max_bytes_copy);
	u32 max_bytes_chunk = READ_ONCE(tcon->max_bytes_chunk);
	u64 need;
	u32 allowed;

	if (!max_bytes_chunk || !max_bytes_copy || !max_chunks)
		return 0;

	/* chunks needed for the remaining bytes */
	need = DIV_ROUND_UP_ULL(bytes_left, max_bytes_chunk);
	/* chunks allowed per cc request */
	allowed = DIV_ROUND_UP(max_bytes_copy, max_bytes_chunk);

	return (u32)umin(need, umin(max_chunks, allowed));
}

/**
 * smb2_copychunk_range - server-side copy of data range
 *
 * @xid: transaction id
 * @src_file: source file
 * @dst_file: destination file
 * @src_off: source file byte offset
 * @len: number of bytes to copy
 * @dst_off: destination file byte offset
 *
 * Obtains a resume key for @src_file and issues FSCTL_SRV_COPYCHUNK_WRITE
 * IOCTLs, splitting the request into chunks limited by tcon->max_*.
 *
 * Return: @len on success; negative errno on failure.
 */
static ssize_t
smb2_copychunk_range(const unsigned int xid,
		     struct cifsFileInfo *src_file,
		     struct cifsFileInfo *dst_file,
		     u64 src_off,
		     u64 len,
		     u64 dst_off)
{
	int rc = 0;
	unsigned int ret_data_len = 0;
	struct copychunk_ioctl *cc_req = NULL;
	struct copychunk_ioctl_rsp *cc_rsp = NULL;
	struct cifs_tcon *tcon;
	struct copychunk *chunk;
	u32 chunks, chunk_count, chunk_bytes;
	u32 copy_bytes, copy_bytes_left;
	u32 chunks_written, bytes_written;
	u64 total_bytes_left = len;
	u64 src_off_prev, dst_off_prev;
	u32 retries = 0;

	tcon = tlink_tcon(dst_file->tlink);

	trace_smb3_copychunk_enter(xid, src_file->fid.volatile_fid,
				   dst_file->fid.volatile_fid, tcon->tid,
				   tcon->ses->Suid, src_off, dst_off, len);

retry:
	chunk_count = calc_chunk_count(tcon, total_bytes_left);
	if (!chunk_count) {
		rc = -EOPNOTSUPP;
		goto out;
	}

	cc_req = kzalloc(struct_size(cc_req, Chunks, chunk_count), GFP_KERNEL);
	if (!cc_req) {
		rc = -ENOMEM;
		goto out;
	}

	/* Request a key from the server to identify the source of the copy */
	rc = SMB2_request_res_key(xid,
				  tlink_tcon(src_file->tlink),
				  src_file->fid.persistent_fid,
				  src_file->fid.volatile_fid,
				  cc_req);

	/* Note: request_res_key sets res_key null only if rc != 0 */
	if (rc)
		goto out;

	while (total_bytes_left > 0) {

		/* Store previous offsets to allow rewind */
		src_off_prev = src_off;
		dst_off_prev = dst_off;
<<<<<<< HEAD

		chunks = 0;
		copy_bytes = 0;
		copy_bytes_left = umin(total_bytes_left, tcon->max_bytes_copy);
		while (copy_bytes_left > 0 && chunks < chunk_count) {
			chunk = &cc_req->Chunks[chunks++];

			chunk->SourceOffset = cpu_to_le64(src_off);
			chunk->TargetOffset = cpu_to_le64(dst_off);

			chunk_bytes = umin(copy_bytes_left, tcon->max_bytes_chunk);

			chunk->Length = cpu_to_le32(chunk_bytes);
			/* Buffer is zeroed, no need to set chunk->Reserved = 0 */

=======

		chunks = 0;
		copy_bytes = 0;
		copy_bytes_left = umin(total_bytes_left, tcon->max_bytes_copy);
		while (copy_bytes_left > 0 && chunks < chunk_count) {
			chunk = &cc_req->Chunks[chunks++];

			chunk->SourceOffset = cpu_to_le64(src_off);
			chunk->TargetOffset = cpu_to_le64(dst_off);

			chunk_bytes = umin(copy_bytes_left, tcon->max_bytes_chunk);

			chunk->Length = cpu_to_le32(chunk_bytes);
			/* Buffer is zeroed, no need to set chunk->Reserved = 0 */

>>>>>>> 3b86c87f
			src_off += chunk_bytes;
			dst_off += chunk_bytes;

			copy_bytes_left -= chunk_bytes;
			copy_bytes += chunk_bytes;
		}

		cc_req->ChunkCount = cpu_to_le32(chunks);
		/* Buffer is zeroed, no need to set cc_req->Reserved = 0 */

		/* Request server copy to target from src identified by key */
		kfree(cc_rsp);
		cc_rsp = NULL;
		rc = SMB2_ioctl(xid, tcon, dst_file->fid.persistent_fid,
			dst_file->fid.volatile_fid, FSCTL_SRV_COPYCHUNK_WRITE,
			(char *)cc_req, struct_size(cc_req, Chunks, chunks),
			CIFSMaxBufSize, (char **)&cc_rsp, &ret_data_len);

		if (rc && rc != -EINVAL)
			goto out;

		if (unlikely(ret_data_len != sizeof(*cc_rsp))) {
			cifs_tcon_dbg(VFS, "Copychunk invalid response: size %u/%zu\n",
				      ret_data_len, sizeof(*cc_rsp));
			rc = -EIO;
			goto out;
		}

		bytes_written = le32_to_cpu(cc_rsp->TotalBytesWritten);
		chunks_written = le32_to_cpu(cc_rsp->ChunksWritten);
		chunk_bytes = le32_to_cpu(cc_rsp->ChunkBytesWritten);

		if (rc == 0) {
			/* Check if server claimed to write more than we asked */
			if (unlikely(!bytes_written || bytes_written > copy_bytes ||
				     !chunks_written || chunks_written > chunks)) {
				cifs_tcon_dbg(VFS, "Copychunk invalid response: bytes written %u/%u, chunks written %u/%u\n",
					      bytes_written, copy_bytes, chunks_written, chunks);
				rc = -EIO;
				goto out;
			}

			/* Partial write: rewind */
			if (bytes_written < copy_bytes) {
				u32 delta = copy_bytes - bytes_written;

				src_off -= delta;
				dst_off -= delta;
			}

			total_bytes_left -= bytes_written;
			continue;
		}

		/*
		 * Check if server is not asking us to reduce size.
		 *
		 * Note: As per MS-SMB2 2.2.32.1, the values returned
		 * in cc_rsp are not strictly lower than what existed
		 * before.
		 */
		if (bytes_written < tcon->max_bytes_copy) {
			cifs_tcon_dbg(FYI, "Copychunk MaxBytesCopy updated: %u -> %u\n",
				      tcon->max_bytes_copy, bytes_written);
			tcon->max_bytes_copy = bytes_written;
		}

		if (chunks_written < tcon->max_chunks) {
			cifs_tcon_dbg(FYI, "Copychunk MaxChunks updated: %u -> %u\n",
				      tcon->max_chunks, chunks_written);
			tcon->max_chunks = chunks_written;
		}

		if (chunk_bytes < tcon->max_bytes_chunk) {
			cifs_tcon_dbg(FYI, "Copychunk MaxBytesChunk updated: %u -> %u\n",
				      tcon->max_bytes_chunk, chunk_bytes);
			tcon->max_bytes_chunk = chunk_bytes;
		}

		/* reset to last offsets */
		if (retries++ < 2) {
			src_off = src_off_prev;
			dst_off = dst_off_prev;
			kfree(cc_req);
			cc_req = NULL;
			goto retry;
		}

		break;
	}

out:
	kfree(cc_req);
	kfree(cc_rsp);
	if (rc) {
		trace_smb3_copychunk_err(xid, src_file->fid.volatile_fid,
					 dst_file->fid.volatile_fid, tcon->tid,
					 tcon->ses->Suid, src_off, dst_off, len, rc);
		return rc;
	} else {
		trace_smb3_copychunk_done(xid, src_file->fid.volatile_fid,
					  dst_file->fid.volatile_fid, tcon->tid,
					  tcon->ses->Suid, src_off, dst_off, len);
		return len;
	}
}

static int
smb2_flush_file(const unsigned int xid, struct cifs_tcon *tcon,
		struct cifs_fid *fid)
{
	return SMB2_flush(xid, tcon, fid->persistent_fid, fid->volatile_fid);
}

static unsigned int
smb2_read_data_offset(char *buf)
{
	struct smb2_read_rsp *rsp = (struct smb2_read_rsp *)buf;

	return rsp->DataOffset;
}

static unsigned int
smb2_read_data_length(char *buf, bool in_remaining)
{
	struct smb2_read_rsp *rsp = (struct smb2_read_rsp *)buf;

	if (in_remaining)
		return le32_to_cpu(rsp->DataRemaining);

	return le32_to_cpu(rsp->DataLength);
}


static int
smb2_sync_read(const unsigned int xid, struct cifs_fid *pfid,
	       struct cifs_io_parms *parms, unsigned int *bytes_read,
	       char **buf, int *buf_type)
{
	parms->persistent_fid = pfid->persistent_fid;
	parms->volatile_fid = pfid->volatile_fid;
	return SMB2_read(xid, parms, bytes_read, buf, buf_type);
}

static int
smb2_sync_write(const unsigned int xid, struct cifs_fid *pfid,
		struct cifs_io_parms *parms, unsigned int *written,
		struct kvec *iov, unsigned long nr_segs)
{

	parms->persistent_fid = pfid->persistent_fid;
	parms->volatile_fid = pfid->volatile_fid;
	return SMB2_write(xid, parms, written, iov, nr_segs);
}

/* Set or clear the SPARSE_FILE attribute based on value passed in setsparse */
static bool smb2_set_sparse(const unsigned int xid, struct cifs_tcon *tcon,
		struct cifsFileInfo *cfile, struct inode *inode, __u8 setsparse)
{
	struct cifsInodeInfo *cifsi;
	int rc;

	cifsi = CIFS_I(inode);

	/* if file already sparse don't bother setting sparse again */
	if ((cifsi->cifsAttrs & FILE_ATTRIBUTE_SPARSE_FILE) && setsparse)
		return true; /* already sparse */

	if (!(cifsi->cifsAttrs & FILE_ATTRIBUTE_SPARSE_FILE) && !setsparse)
		return true; /* already not sparse */

	/*
	 * Can't check for sparse support on share the usual way via the
	 * FS attribute info (FILE_SUPPORTS_SPARSE_FILES) on the share
	 * since Samba server doesn't set the flag on the share, yet
	 * supports the set sparse FSCTL and returns sparse correctly
	 * in the file attributes. If we fail setting sparse though we
	 * mark that server does not support sparse files for this share
	 * to avoid repeatedly sending the unsupported fsctl to server
	 * if the file is repeatedly extended.
	 */
	if (tcon->broken_sparse_sup)
		return false;

	rc = SMB2_ioctl(xid, tcon, cfile->fid.persistent_fid,
			cfile->fid.volatile_fid, FSCTL_SET_SPARSE,
			&setsparse, 1, CIFSMaxBufSize, NULL, NULL);
	if (rc) {
		tcon->broken_sparse_sup = true;
		cifs_dbg(FYI, "set sparse rc = %d\n", rc);
		return false;
	}

	if (setsparse)
		cifsi->cifsAttrs |= FILE_ATTRIBUTE_SPARSE_FILE;
	else
		cifsi->cifsAttrs &= (~FILE_ATTRIBUTE_SPARSE_FILE);

	return true;
}

static int
smb2_set_file_size(const unsigned int xid, struct cifs_tcon *tcon,
		   struct cifsFileInfo *cfile, __u64 size, bool set_alloc)
{
	struct inode *inode;

	/*
	 * If extending file more than one page make sparse. Many Linux fs
	 * make files sparse by default when extending via ftruncate
	 */
	inode = d_inode(cfile->dentry);

	if (!set_alloc && (size > inode->i_size + 8192)) {
		__u8 set_sparse = 1;

		/* whether set sparse succeeds or not, extend the file */
		smb2_set_sparse(xid, tcon, cfile, inode, set_sparse);
	}

	return SMB2_set_eof(xid, tcon, cfile->fid.persistent_fid,
			    cfile->fid.volatile_fid, cfile->pid, size);
}

static int
smb2_duplicate_extents(const unsigned int xid,
			struct cifsFileInfo *srcfile,
			struct cifsFileInfo *trgtfile, u64 src_off,
			u64 len, u64 dest_off)
{
	int rc;
	unsigned int ret_data_len;
	struct inode *inode;
	struct duplicate_extents_to_file dup_ext_buf;
	struct cifs_tcon *tcon = tlink_tcon(trgtfile->tlink);

	/* server fileays advertise duplicate extent support with this flag */
	if ((le32_to_cpu(tcon->fsAttrInfo.Attributes) &
	     FILE_SUPPORTS_BLOCK_REFCOUNTING) == 0)
		return -EOPNOTSUPP;

	dup_ext_buf.VolatileFileHandle = srcfile->fid.volatile_fid;
	dup_ext_buf.PersistentFileHandle = srcfile->fid.persistent_fid;
	dup_ext_buf.SourceFileOffset = cpu_to_le64(src_off);
	dup_ext_buf.TargetFileOffset = cpu_to_le64(dest_off);
	dup_ext_buf.ByteCount = cpu_to_le64(len);
	cifs_dbg(FYI, "Duplicate extents: src off %lld dst off %lld len %lld\n",
		src_off, dest_off, len);
	trace_smb3_clone_enter(xid, srcfile->fid.volatile_fid,
			       trgtfile->fid.volatile_fid, tcon->tid,
			       tcon->ses->Suid, src_off, dest_off, len);
	inode = d_inode(trgtfile->dentry);
	if (inode->i_size < dest_off + len) {
		rc = smb2_set_file_size(xid, tcon, trgtfile, dest_off + len, false);
		if (rc)
			goto duplicate_extents_out;

		/*
		 * Although also could set plausible allocation size (i_blocks)
		 * here in addition to setting the file size, in reflink
		 * it is likely that the target file is sparse. Its allocation
		 * size will be queried on next revalidate, but it is important
		 * to make sure that file's cached size is updated immediately
		 */
		netfs_resize_file(netfs_inode(inode), dest_off + len, true);
		cifs_setsize(inode, dest_off + len);
	}
	rc = SMB2_ioctl(xid, tcon, trgtfile->fid.persistent_fid,
			trgtfile->fid.volatile_fid,
			FSCTL_DUPLICATE_EXTENTS_TO_FILE,
			(char *)&dup_ext_buf,
			sizeof(struct duplicate_extents_to_file),
			CIFSMaxBufSize, NULL,
			&ret_data_len);

	if (ret_data_len > 0)
		cifs_dbg(FYI, "Non-zero response length in duplicate extents\n");

duplicate_extents_out:
	if (rc)
		trace_smb3_clone_err(xid, srcfile->fid.volatile_fid,
				     trgtfile->fid.volatile_fid,
				     tcon->tid, tcon->ses->Suid, src_off,
				     dest_off, len, rc);
	else
		trace_smb3_clone_done(xid, srcfile->fid.volatile_fid,
				      trgtfile->fid.volatile_fid, tcon->tid,
				      tcon->ses->Suid, src_off, dest_off, len);
	return rc;
}

static int
smb2_set_compression(const unsigned int xid, struct cifs_tcon *tcon,
		   struct cifsFileInfo *cfile)
{
	return SMB2_set_compression(xid, tcon, cfile->fid.persistent_fid,
			    cfile->fid.volatile_fid);
}

static int
smb3_set_integrity(const unsigned int xid, struct cifs_tcon *tcon,
		   struct cifsFileInfo *cfile)
{
	struct fsctl_set_integrity_information_req integr_info;
	unsigned int ret_data_len;

	integr_info.ChecksumAlgorithm = cpu_to_le16(CHECKSUM_TYPE_UNCHANGED);
	integr_info.Flags = 0;
	integr_info.Reserved = 0;

	return SMB2_ioctl(xid, tcon, cfile->fid.persistent_fid,
			cfile->fid.volatile_fid,
			FSCTL_SET_INTEGRITY_INFORMATION,
			(char *)&integr_info,
			sizeof(struct fsctl_set_integrity_information_req),
			CIFSMaxBufSize, NULL,
			&ret_data_len);

}

/* GMT Token is @GMT-YYYY.MM.DD-HH.MM.SS Unicode which is 48 bytes + null */
#define GMT_TOKEN_SIZE 50

#define MIN_SNAPSHOT_ARRAY_SIZE 16 /* See MS-SMB2 section 3.3.5.15.1 */

/*
 * Input buffer contains (empty) struct smb_snapshot array with size filled in
 * For output see struct SRV_SNAPSHOT_ARRAY in MS-SMB2 section 2.2.32.2
 */
static int
smb3_enum_snapshots(const unsigned int xid, struct cifs_tcon *tcon,
		   struct cifsFileInfo *cfile, void __user *ioc_buf)
{
	char *retbuf = NULL;
	unsigned int ret_data_len = 0;
	int rc;
	u32 max_response_size;
	struct smb_snapshot_array snapshot_in;

	/*
	 * On the first query to enumerate the list of snapshots available
	 * for this volume the buffer begins with 0 (number of snapshots
	 * which can be returned is zero since at that point we do not know
	 * how big the buffer needs to be). On the second query,
	 * it (ret_data_len) is set to number of snapshots so we can
	 * know to set the maximum response size larger (see below).
	 */
	if (get_user(ret_data_len, (unsigned int __user *)ioc_buf))
		return -EFAULT;

	/*
	 * Note that for snapshot queries that servers like Azure expect that
	 * the first query be minimal size (and just used to get the number/size
	 * of previous versions) so response size must be specified as EXACTLY
	 * sizeof(struct snapshot_array) which is 16 when rounded up to multiple
	 * of eight bytes.
	 */
	if (ret_data_len == 0)
		max_response_size = MIN_SNAPSHOT_ARRAY_SIZE;
	else
		max_response_size = CIFSMaxBufSize;

	rc = SMB2_ioctl(xid, tcon, cfile->fid.persistent_fid,
			cfile->fid.volatile_fid,
			FSCTL_SRV_ENUMERATE_SNAPSHOTS,
			NULL, 0 /* no input data */, max_response_size,
			(char **)&retbuf,
			&ret_data_len);
	cifs_dbg(FYI, "enum snapshots ioctl returned %d and ret buflen is %d\n",
			rc, ret_data_len);
	if (rc)
		return rc;

	if (ret_data_len && (ioc_buf != NULL) && (retbuf != NULL)) {
		/* Fixup buffer */
		if (copy_from_user(&snapshot_in, ioc_buf,
		    sizeof(struct smb_snapshot_array))) {
			rc = -EFAULT;
			kfree(retbuf);
			return rc;
		}

		/*
		 * Check for min size, ie not large enough to fit even one GMT
		 * token (snapshot).  On the first ioctl some users may pass in
		 * smaller size (or zero) to simply get the size of the array
		 * so the user space caller can allocate sufficient memory
		 * and retry the ioctl again with larger array size sufficient
		 * to hold all of the snapshot GMT tokens on the second try.
		 */
		if (snapshot_in.snapshot_array_size < GMT_TOKEN_SIZE)
			ret_data_len = sizeof(struct smb_snapshot_array);

		/*
		 * We return struct SRV_SNAPSHOT_ARRAY, followed by
		 * the snapshot array (of 50 byte GMT tokens) each
		 * representing an available previous version of the data
		 */
		if (ret_data_len > (snapshot_in.snapshot_array_size +
					sizeof(struct smb_snapshot_array)))
			ret_data_len = snapshot_in.snapshot_array_size +
					sizeof(struct smb_snapshot_array);

		if (copy_to_user(ioc_buf, retbuf, ret_data_len))
			rc = -EFAULT;
	}

	kfree(retbuf);
	return rc;
}



static int
smb3_notify(const unsigned int xid, struct file *pfile,
	    void __user *ioc_buf, bool return_changes)
{
	struct smb3_notify_info notify;
	struct smb3_notify_info __user *pnotify_buf;
	struct dentry *dentry = pfile->f_path.dentry;
	struct inode *inode = file_inode(pfile);
	struct cifs_sb_info *cifs_sb = CIFS_SB(inode->i_sb);
	struct cifs_open_parms oparms;
	struct cifs_fid fid;
	struct cifs_tcon *tcon;
	const unsigned char *path;
	char *returned_ioctl_info = NULL;
	void *page = alloc_dentry_path();
	__le16 *utf16_path = NULL;
	u8 oplock = SMB2_OPLOCK_LEVEL_NONE;
	int rc = 0;
	__u32 ret_len = 0;

	path = build_path_from_dentry(dentry, page);
	if (IS_ERR(path)) {
		rc = PTR_ERR(path);
		goto notify_exit;
	}

	utf16_path = cifs_convert_path_to_utf16(path, cifs_sb);
	if (utf16_path == NULL) {
		rc = -ENOMEM;
		goto notify_exit;
	}

	if (return_changes) {
		if (copy_from_user(&notify, ioc_buf, sizeof(struct smb3_notify_info))) {
			rc = -EFAULT;
			goto notify_exit;
		}
	} else {
		if (copy_from_user(&notify, ioc_buf, sizeof(struct smb3_notify))) {
			rc = -EFAULT;
			goto notify_exit;
		}
		notify.data_len = 0;
	}

	tcon = cifs_sb_master_tcon(cifs_sb);
	oparms = (struct cifs_open_parms) {
		.tcon = tcon,
		.path = path,
		.desired_access = FILE_READ_ATTRIBUTES | FILE_READ_DATA,
		.disposition = FILE_OPEN,
		.create_options = cifs_create_options(cifs_sb, 0),
		.fid = &fid,
	};

	rc = SMB2_open(xid, &oparms, utf16_path, &oplock, NULL, NULL, NULL,
		       NULL);
	if (rc)
		goto notify_exit;

	rc = SMB2_change_notify(xid, tcon, fid.persistent_fid, fid.volatile_fid,
				notify.watch_tree, notify.completion_filter,
				notify.data_len, &returned_ioctl_info, &ret_len);

	SMB2_close(xid, tcon, fid.persistent_fid, fid.volatile_fid);

	cifs_dbg(FYI, "change notify for path %s rc %d\n", path, rc);
	if (return_changes && (ret_len > 0) && (notify.data_len > 0)) {
		if (ret_len > notify.data_len)
			ret_len = notify.data_len;
		pnotify_buf = (struct smb3_notify_info __user *)ioc_buf;
		if (copy_to_user(pnotify_buf->notify_data, returned_ioctl_info, ret_len))
			rc = -EFAULT;
		else if (copy_to_user(&pnotify_buf->data_len, &ret_len, sizeof(ret_len)))
			rc = -EFAULT;
	}
	kfree(returned_ioctl_info);
notify_exit:
	free_dentry_path(page);
	kfree(utf16_path);
	return rc;
}

static int
smb2_query_dir_first(const unsigned int xid, struct cifs_tcon *tcon,
		     const char *path, struct cifs_sb_info *cifs_sb,
		     struct cifs_fid *fid, __u16 search_flags,
		     struct cifs_search_info *srch_inf)
{
	__le16 *utf16_path;
	struct smb_rqst rqst[2];
	struct kvec rsp_iov[2];
	int resp_buftype[2];
	struct kvec open_iov[SMB2_CREATE_IOV_SIZE];
	struct kvec qd_iov[SMB2_QUERY_DIRECTORY_IOV_SIZE];
	int rc, flags = 0;
	u8 oplock = SMB2_OPLOCK_LEVEL_NONE;
	struct cifs_open_parms oparms;
	struct smb2_query_directory_rsp *qd_rsp = NULL;
	struct smb2_create_rsp *op_rsp = NULL;
	struct TCP_Server_Info *server;
	int retries = 0, cur_sleep = 1;

replay_again:
	/* reinitialize for possible replay */
	flags = 0;
	oplock = SMB2_OPLOCK_LEVEL_NONE;
	server = cifs_pick_channel(tcon->ses);

	utf16_path = cifs_convert_path_to_utf16(path, cifs_sb);
	if (!utf16_path)
		return -ENOMEM;

	if (smb3_encryption_required(tcon))
		flags |= CIFS_TRANSFORM_REQ;

	memset(rqst, 0, sizeof(rqst));
	resp_buftype[0] = resp_buftype[1] = CIFS_NO_BUFFER;
	memset(rsp_iov, 0, sizeof(rsp_iov));

	/* Open */
	memset(&open_iov, 0, sizeof(open_iov));
	rqst[0].rq_iov = open_iov;
	rqst[0].rq_nvec = SMB2_CREATE_IOV_SIZE;

	oparms = (struct cifs_open_parms) {
		.tcon = tcon,
		.path = path,
		.desired_access = FILE_READ_ATTRIBUTES | FILE_READ_DATA,
		.disposition = FILE_OPEN,
		.create_options = cifs_create_options(cifs_sb, 0),
		.fid = fid,
		.replay = !!(retries),
	};

	rc = SMB2_open_init(tcon, server,
			    &rqst[0], &oplock, &oparms, utf16_path);
	if (rc)
		goto qdf_free;
	smb2_set_next_command(tcon, &rqst[0]);

	/* Query directory */
	srch_inf->entries_in_buffer = 0;
	srch_inf->index_of_last_entry = 2;

	memset(&qd_iov, 0, sizeof(qd_iov));
	rqst[1].rq_iov = qd_iov;
	rqst[1].rq_nvec = SMB2_QUERY_DIRECTORY_IOV_SIZE;

	rc = SMB2_query_directory_init(xid, tcon, server,
				       &rqst[1],
				       COMPOUND_FID, COMPOUND_FID,
				       0, srch_inf->info_level);
	if (rc)
		goto qdf_free;

	smb2_set_related(&rqst[1]);

	if (retries) {
		smb2_set_replay(server, &rqst[0]);
		smb2_set_replay(server, &rqst[1]);
	}

	rc = compound_send_recv(xid, tcon->ses, server,
				flags, 2, rqst,
				resp_buftype, rsp_iov);

	/* If the open failed there is nothing to do */
	op_rsp = (struct smb2_create_rsp *)rsp_iov[0].iov_base;
	if (op_rsp == NULL || op_rsp->hdr.Status != STATUS_SUCCESS) {
		cifs_dbg(FYI, "query_dir_first: open failed rc=%d\n", rc);
		goto qdf_free;
	}
	fid->persistent_fid = op_rsp->PersistentFileId;
	fid->volatile_fid = op_rsp->VolatileFileId;

	/* Anything else than ENODATA means a genuine error */
	if (rc && rc != -ENODATA) {
		SMB2_close(xid, tcon, fid->persistent_fid, fid->volatile_fid);
		cifs_dbg(FYI, "query_dir_first: query directory failed rc=%d\n", rc);
		trace_smb3_query_dir_err(xid, fid->persistent_fid,
					 tcon->tid, tcon->ses->Suid, 0, 0, rc);
		goto qdf_free;
	}

	atomic_inc(&tcon->num_remote_opens);

	qd_rsp = (struct smb2_query_directory_rsp *)rsp_iov[1].iov_base;
	if (qd_rsp->hdr.Status == STATUS_NO_MORE_FILES) {
		trace_smb3_query_dir_done(xid, fid->persistent_fid,
					  tcon->tid, tcon->ses->Suid, 0, 0);
		srch_inf->endOfSearch = true;
		rc = 0;
		goto qdf_free;
	}

	rc = smb2_parse_query_directory(tcon, &rsp_iov[1], resp_buftype[1],
					srch_inf);
	if (rc) {
		trace_smb3_query_dir_err(xid, fid->persistent_fid, tcon->tid,
			tcon->ses->Suid, 0, 0, rc);
		goto qdf_free;
	}
	resp_buftype[1] = CIFS_NO_BUFFER;

	trace_smb3_query_dir_done(xid, fid->persistent_fid, tcon->tid,
			tcon->ses->Suid, 0, srch_inf->entries_in_buffer);

 qdf_free:
	kfree(utf16_path);
	SMB2_open_free(&rqst[0]);
	SMB2_query_directory_free(&rqst[1]);
	free_rsp_buf(resp_buftype[0], rsp_iov[0].iov_base);
	free_rsp_buf(resp_buftype[1], rsp_iov[1].iov_base);

	if (is_replayable_error(rc) &&
	    smb2_should_replay(tcon, &retries, &cur_sleep))
		goto replay_again;

	return rc;
}

static int
smb2_query_dir_next(const unsigned int xid, struct cifs_tcon *tcon,
		    struct cifs_fid *fid, __u16 search_flags,
		    struct cifs_search_info *srch_inf)
{
	return SMB2_query_directory(xid, tcon, fid->persistent_fid,
				    fid->volatile_fid, 0, srch_inf);
}

static int
smb2_close_dir(const unsigned int xid, struct cifs_tcon *tcon,
	       struct cifs_fid *fid)
{
	return SMB2_close(xid, tcon, fid->persistent_fid, fid->volatile_fid);
}

/*
 * If we negotiate SMB2 protocol and get STATUS_PENDING - update
 * the number of credits and return true. Otherwise - return false.
 */
static bool
smb2_is_status_pending(char *buf, struct TCP_Server_Info *server)
{
	struct smb2_hdr *shdr = (struct smb2_hdr *)buf;
	int scredits, in_flight;

	if (shdr->Status != STATUS_PENDING)
		return false;

	if (shdr->CreditRequest) {
		spin_lock(&server->req_lock);
		server->credits += le16_to_cpu(shdr->CreditRequest);
		scredits = server->credits;
		in_flight = server->in_flight;
		spin_unlock(&server->req_lock);
		wake_up(&server->request_q);

		trace_smb3_pend_credits(server->current_mid,
				server->conn_id, server->hostname, scredits,
				le16_to_cpu(shdr->CreditRequest), in_flight);
		cifs_dbg(FYI, "%s: status pending add %u credits total=%d\n",
				__func__, le16_to_cpu(shdr->CreditRequest), scredits);
	}

	return true;
}

static bool
smb2_is_session_expired(char *buf)
{
	struct smb2_hdr *shdr = (struct smb2_hdr *)buf;

	if (shdr->Status != STATUS_NETWORK_SESSION_EXPIRED &&
	    shdr->Status != STATUS_USER_SESSION_DELETED)
		return false;

	trace_smb3_ses_expired(le32_to_cpu(shdr->Id.SyncId.TreeId),
			       le64_to_cpu(shdr->SessionId),
			       le16_to_cpu(shdr->Command),
			       le64_to_cpu(shdr->MessageId));
	cifs_dbg(FYI, "Session expired or deleted\n");

	return true;
}

static bool
smb2_is_status_io_timeout(char *buf)
{
	struct smb2_hdr *shdr = (struct smb2_hdr *)buf;

	if (shdr->Status == STATUS_IO_TIMEOUT)
		return true;
	else
		return false;
}

static bool
smb2_is_network_name_deleted(char *buf, struct TCP_Server_Info *server)
{
	struct smb2_hdr *shdr = (struct smb2_hdr *)buf;
	struct TCP_Server_Info *pserver;
	struct cifs_ses *ses;
	struct cifs_tcon *tcon;

	if (shdr->Status != STATUS_NETWORK_NAME_DELETED)
		return false;

	/* If server is a channel, select the primary channel */
	pserver = SERVER_IS_CHAN(server) ? server->primary_server : server;

	spin_lock(&cifs_tcp_ses_lock);
	list_for_each_entry(ses, &pserver->smb_ses_list, smb_ses_list) {
		if (cifs_ses_exiting(ses))
			continue;
		list_for_each_entry(tcon, &ses->tcon_list, tcon_list) {
			if (tcon->tid == le32_to_cpu(shdr->Id.SyncId.TreeId)) {
				spin_lock(&tcon->tc_lock);
				tcon->need_reconnect = true;
				spin_unlock(&tcon->tc_lock);
				spin_unlock(&cifs_tcp_ses_lock);
				pr_warn_once("Server share %s deleted.\n",
					     tcon->tree_name);
				return true;
			}
		}
	}
	spin_unlock(&cifs_tcp_ses_lock);

	return false;
}

static int
smb2_oplock_response(struct cifs_tcon *tcon, __u64 persistent_fid,
		__u64 volatile_fid, __u16 net_fid, struct cifsInodeInfo *cinode)
{
	if (tcon->ses->server->capabilities & SMB2_GLOBAL_CAP_LEASING)
		return SMB2_lease_break(0, tcon, cinode->lease_key,
					smb2_get_lease_state(cinode));

	return SMB2_oplock_break(0, tcon, persistent_fid, volatile_fid,
				 CIFS_CACHE_READ(cinode) ? 1 : 0);
}

void
smb2_set_replay(struct TCP_Server_Info *server, struct smb_rqst *rqst)
{
	struct smb2_hdr *shdr;

	if (server->dialect < SMB30_PROT_ID)
		return;

	shdr = (struct smb2_hdr *)(rqst->rq_iov[0].iov_base);
	if (shdr == NULL) {
		cifs_dbg(FYI, "shdr NULL in smb2_set_related\n");
		return;
	}
	shdr->Flags |= SMB2_FLAGS_REPLAY_OPERATION;
}

void
smb2_set_related(struct smb_rqst *rqst)
{
	struct smb2_hdr *shdr;

	shdr = (struct smb2_hdr *)(rqst->rq_iov[0].iov_base);
	if (shdr == NULL) {
		cifs_dbg(FYI, "shdr NULL in smb2_set_related\n");
		return;
	}
	shdr->Flags |= SMB2_FLAGS_RELATED_OPERATIONS;
}

char smb2_padding[7] = {0, 0, 0, 0, 0, 0, 0};

void
smb2_set_next_command(struct cifs_tcon *tcon, struct smb_rqst *rqst)
{
	struct smb2_hdr *shdr;
	struct cifs_ses *ses = tcon->ses;
	struct TCP_Server_Info *server = ses->server;
	unsigned long len = smb_rqst_len(server, rqst);
	int num_padding;

	shdr = (struct smb2_hdr *)(rqst->rq_iov[0].iov_base);
	if (shdr == NULL) {
		cifs_dbg(FYI, "shdr NULL in smb2_set_next_command\n");
		return;
	}

	/* SMB headers in a compound are 8 byte aligned. */
	if (IS_ALIGNED(len, 8))
		goto out;

	num_padding = 8 - (len & 7);
	if (smb3_encryption_required(tcon)) {
		int i;

		/*
		 * Flatten request into a single buffer with required padding as
		 * the encryption layer can't handle the padding iovs.
		 */
		for (i = 1; i < rqst->rq_nvec; i++) {
			memcpy(rqst->rq_iov[0].iov_base +
			       rqst->rq_iov[0].iov_len,
			       rqst->rq_iov[i].iov_base,
			       rqst->rq_iov[i].iov_len);
			rqst->rq_iov[0].iov_len += rqst->rq_iov[i].iov_len;
		}
		memset(rqst->rq_iov[0].iov_base + rqst->rq_iov[0].iov_len,
		       0, num_padding);
		rqst->rq_iov[0].iov_len += num_padding;
		rqst->rq_nvec = 1;
	} else {
		rqst->rq_iov[rqst->rq_nvec].iov_base = smb2_padding;
		rqst->rq_iov[rqst->rq_nvec].iov_len = num_padding;
		rqst->rq_nvec++;
	}
	len += num_padding;
out:
	shdr->NextCommand = cpu_to_le32(len);
}

/*
 * helper function for exponential backoff and check if replayable
 */
bool smb2_should_replay(struct cifs_tcon *tcon,
				int *pretries,
				int *pcur_sleep)
{
	if (!pretries || !pcur_sleep)
		return false;

	if (tcon->retry || (*pretries)++ < tcon->ses->server->retrans) {
		msleep(*pcur_sleep);
		(*pcur_sleep) = ((*pcur_sleep) << 1);
		if ((*pcur_sleep) > CIFS_MAX_SLEEP)
			(*pcur_sleep) = CIFS_MAX_SLEEP;
		return true;
	}

	return false;
}

/*
 * Passes the query info response back to the caller on success.
 * Caller need to free this with free_rsp_buf().
 */
int
smb2_query_info_compound(const unsigned int xid, struct cifs_tcon *tcon,
			 const char *path, u32 desired_access,
			 u32 class, u32 type, u32 output_len,
			 struct kvec *rsp, int *buftype,
			 struct cifs_sb_info *cifs_sb)
{
	struct smb2_compound_vars *vars;
	struct cifs_ses *ses = tcon->ses;
	struct TCP_Server_Info *server;
	int flags = CIFS_CP_CREATE_CLOSE_OP;
	struct smb_rqst *rqst;
	int resp_buftype[3];
	struct kvec *rsp_iov;
	u8 oplock = SMB2_OPLOCK_LEVEL_NONE;
	struct cifs_open_parms oparms;
	struct cifs_fid fid;
	int rc;
	__le16 *utf16_path;
	struct cached_fid *cfid;
	int retries = 0, cur_sleep = 1;

replay_again:
	/* reinitialize for possible replay */
	cfid = NULL;
	flags = CIFS_CP_CREATE_CLOSE_OP;
	oplock = SMB2_OPLOCK_LEVEL_NONE;
	server = cifs_pick_channel(ses);

	if (!path)
		path = "";
	utf16_path = cifs_convert_path_to_utf16(path, cifs_sb);
	if (!utf16_path)
		return -ENOMEM;

	if (smb3_encryption_required(tcon))
		flags |= CIFS_TRANSFORM_REQ;

	resp_buftype[0] = resp_buftype[1] = resp_buftype[2] = CIFS_NO_BUFFER;
	vars = kzalloc(sizeof(*vars), GFP_KERNEL);
	if (!vars) {
		rc = -ENOMEM;
		goto out_free_path;
	}
	rqst = vars->rqst;
	rsp_iov = vars->rsp_iov;

	/*
	 * We can only call this for things we know are directories.
	 */
	if (!strcmp(path, ""))
		open_cached_dir(xid, tcon, path, cifs_sb, false,
				&cfid); /* cfid null if open dir failed */

	rqst[0].rq_iov = vars->open_iov;
	rqst[0].rq_nvec = SMB2_CREATE_IOV_SIZE;

	oparms = (struct cifs_open_parms) {
		.tcon = tcon,
		.path = path,
		.desired_access = desired_access,
		.disposition = FILE_OPEN,
		.create_options = cifs_create_options(cifs_sb, 0),
		.fid = &fid,
		.replay = !!(retries),
	};

	rc = SMB2_open_init(tcon, server,
			    &rqst[0], &oplock, &oparms, utf16_path);
	if (rc)
		goto qic_exit;
	smb2_set_next_command(tcon, &rqst[0]);

	rqst[1].rq_iov = &vars->qi_iov;
	rqst[1].rq_nvec = 1;

	if (cfid) {
		rc = SMB2_query_info_init(tcon, server,
					  &rqst[1],
					  cfid->fid.persistent_fid,
					  cfid->fid.volatile_fid,
					  class, type, 0,
					  output_len, 0,
					  NULL);
	} else {
		rc = SMB2_query_info_init(tcon, server,
					  &rqst[1],
					  COMPOUND_FID,
					  COMPOUND_FID,
					  class, type, 0,
					  output_len, 0,
					  NULL);
	}
	if (rc)
		goto qic_exit;
	if (!cfid) {
		smb2_set_next_command(tcon, &rqst[1]);
		smb2_set_related(&rqst[1]);
	}

	rqst[2].rq_iov = &vars->close_iov;
	rqst[2].rq_nvec = 1;

	rc = SMB2_close_init(tcon, server,
			     &rqst[2], COMPOUND_FID, COMPOUND_FID, false);
	if (rc)
		goto qic_exit;
	smb2_set_related(&rqst[2]);

	if (retries) {
		if (!cfid) {
			smb2_set_replay(server, &rqst[0]);
			smb2_set_replay(server, &rqst[2]);
		}
		smb2_set_replay(server, &rqst[1]);
	}

	if (cfid) {
		rc = compound_send_recv(xid, ses, server,
					flags, 1, &rqst[1],
					&resp_buftype[1], &rsp_iov[1]);
	} else {
		rc = compound_send_recv(xid, ses, server,
					flags, 3, rqst,
					resp_buftype, rsp_iov);
	}
	if (rc) {
		free_rsp_buf(resp_buftype[1], rsp_iov[1].iov_base);
		if (rc == -EREMCHG) {
			tcon->need_reconnect = true;
			pr_warn_once("server share %s deleted\n",
				     tcon->tree_name);
		}
		goto qic_exit;
	}
	*rsp = rsp_iov[1];
	*buftype = resp_buftype[1];

 qic_exit:
	SMB2_open_free(&rqst[0]);
	SMB2_query_info_free(&rqst[1]);
	SMB2_close_free(&rqst[2]);
	free_rsp_buf(resp_buftype[0], rsp_iov[0].iov_base);
	free_rsp_buf(resp_buftype[2], rsp_iov[2].iov_base);
	if (cfid)
		close_cached_dir(cfid);
	kfree(vars);
out_free_path:
	kfree(utf16_path);

	if (is_replayable_error(rc) &&
	    smb2_should_replay(tcon, &retries, &cur_sleep))
		goto replay_again;

	return rc;
}

static int
smb2_queryfs(const unsigned int xid, struct cifs_tcon *tcon,
	     const char *path, struct cifs_sb_info *cifs_sb, struct kstatfs *buf)
{
	struct smb2_query_info_rsp *rsp;
	struct smb2_fs_full_size_info *info = NULL;
	struct kvec rsp_iov = {NULL, 0};
	int buftype = CIFS_NO_BUFFER;
	int rc;


	rc = smb2_query_info_compound(xid, tcon, path,
				      FILE_READ_ATTRIBUTES,
				      FS_FULL_SIZE_INFORMATION,
				      SMB2_O_INFO_FILESYSTEM,
				      sizeof(struct smb2_fs_full_size_info),
				      &rsp_iov, &buftype, cifs_sb);
	if (rc)
		goto qfs_exit;

	rsp = (struct smb2_query_info_rsp *)rsp_iov.iov_base;
	buf->f_type = SMB2_SUPER_MAGIC;
	info = (struct smb2_fs_full_size_info *)(
		le16_to_cpu(rsp->OutputBufferOffset) + (char *)rsp);
	rc = smb2_validate_iov(le16_to_cpu(rsp->OutputBufferOffset),
			       le32_to_cpu(rsp->OutputBufferLength),
			       &rsp_iov,
			       sizeof(struct smb2_fs_full_size_info));
	if (!rc)
		smb2_copy_fs_info_to_kstatfs(info, buf);

qfs_exit:
	trace_smb3_qfs_done(xid, tcon->tid, tcon->ses->Suid, tcon->tree_name, rc);
	free_rsp_buf(buftype, rsp_iov.iov_base);
	return rc;
}

static int
smb311_queryfs(const unsigned int xid, struct cifs_tcon *tcon,
	       const char *path, struct cifs_sb_info *cifs_sb, struct kstatfs *buf)
{
	int rc;
	__le16 *utf16_path = NULL;
	u8 oplock = SMB2_OPLOCK_LEVEL_NONE;
	struct cifs_open_parms oparms;
	struct cifs_fid fid;

	if (!tcon->posix_extensions)
		return smb2_queryfs(xid, tcon, path, cifs_sb, buf);

	oparms = (struct cifs_open_parms) {
		.tcon = tcon,
		.path = path,
		.desired_access = FILE_READ_ATTRIBUTES,
		.disposition = FILE_OPEN,
		.create_options = cifs_create_options(cifs_sb, 0),
		.fid = &fid,
	};

	utf16_path = cifs_convert_path_to_utf16(path, cifs_sb);
	if (utf16_path == NULL)
		return -ENOMEM;

	rc = SMB2_open(xid, &oparms, utf16_path, &oplock, NULL, NULL,
		       NULL, NULL);
	kfree(utf16_path);
	if (rc)
		return rc;

	rc = SMB311_posix_qfs_info(xid, tcon, fid.persistent_fid,
				   fid.volatile_fid, buf);
	buf->f_type = SMB2_SUPER_MAGIC;
	SMB2_close(xid, tcon, fid.persistent_fid, fid.volatile_fid);
	return rc;
}

static bool
smb2_compare_fids(struct cifsFileInfo *ob1, struct cifsFileInfo *ob2)
{
	return ob1->fid.persistent_fid == ob2->fid.persistent_fid &&
	       ob1->fid.volatile_fid == ob2->fid.volatile_fid;
}

static int
smb2_mand_lock(const unsigned int xid, struct cifsFileInfo *cfile, __u64 offset,
	       __u64 length, __u32 type, int lock, int unlock, bool wait)
{
	if (unlock && !lock)
		type = SMB2_LOCKFLAG_UNLOCK;
	return SMB2_lock(xid, tlink_tcon(cfile->tlink),
			 cfile->fid.persistent_fid, cfile->fid.volatile_fid,
			 current->tgid, length, offset, type, wait);
}

static void
smb2_get_lease_key(struct inode *inode, struct cifs_fid *fid)
{
	memcpy(fid->lease_key, CIFS_I(inode)->lease_key, SMB2_LEASE_KEY_SIZE);
}

static void
smb2_set_lease_key(struct inode *inode, struct cifs_fid *fid)
{
	memcpy(CIFS_I(inode)->lease_key, fid->lease_key, SMB2_LEASE_KEY_SIZE);
}

static void
smb2_new_lease_key(struct cifs_fid *fid)
{
	generate_random_uuid(fid->lease_key);
}

static int
smb2_get_dfs_refer(const unsigned int xid, struct cifs_ses *ses,
		   const char *search_name,
		   struct dfs_info3_param **target_nodes,
		   unsigned int *num_of_nodes,
		   const struct nls_table *nls_codepage, int remap)
{
	int rc;
	__le16 *utf16_path = NULL;
	int utf16_path_len = 0;
	struct cifs_tcon *tcon;
	struct fsctl_get_dfs_referral_req *dfs_req = NULL;
	struct get_dfs_referral_rsp *dfs_rsp = NULL;
	u32 dfs_req_size = 0, dfs_rsp_size = 0;
	int retry_once = 0;

	cifs_dbg(FYI, "%s: path: %s\n", __func__, search_name);

	/*
	 * Try to use the IPC tcon, otherwise just use any
	 */
	tcon = ses->tcon_ipc;
	if (tcon == NULL) {
		spin_lock(&cifs_tcp_ses_lock);
		tcon = list_first_entry_or_null(&ses->tcon_list,
						struct cifs_tcon,
						tcon_list);
		if (tcon) {
			tcon->tc_count++;
			trace_smb3_tcon_ref(tcon->debug_id, tcon->tc_count,
					    netfs_trace_tcon_ref_get_dfs_refer);
		}
		spin_unlock(&cifs_tcp_ses_lock);
	}

	if (tcon == NULL) {
		cifs_dbg(VFS, "session %p has no tcon available for a dfs referral request\n",
			 ses);
		rc = -ENOTCONN;
		goto out;
	}

	utf16_path = cifs_strndup_to_utf16(search_name, PATH_MAX,
					   &utf16_path_len,
					   nls_codepage, remap);
	if (!utf16_path) {
		rc = -ENOMEM;
		goto out;
	}

	dfs_req_size = sizeof(*dfs_req) + utf16_path_len;
	dfs_req = kzalloc(dfs_req_size, GFP_KERNEL);
	if (!dfs_req) {
		rc = -ENOMEM;
		goto out;
	}

	/* Highest DFS referral version understood */
	dfs_req->MaxReferralLevel = DFS_VERSION;

	/* Path to resolve in an UTF-16 null-terminated string */
	memcpy(dfs_req->RequestFileName, utf16_path, utf16_path_len);

	for (;;) {
		rc = SMB2_ioctl(xid, tcon, NO_FILE_ID, NO_FILE_ID,
				FSCTL_DFS_GET_REFERRALS,
				(char *)dfs_req, dfs_req_size, CIFSMaxBufSize,
				(char **)&dfs_rsp, &dfs_rsp_size);
		if (fatal_signal_pending(current)) {
			rc = -EINTR;
			break;
		}
		if (!is_retryable_error(rc) || retry_once++)
			break;
		usleep_range(512, 2048);
	}

	if (!rc && !dfs_rsp)
		rc = -EIO;
	if (rc) {
		if (!is_retryable_error(rc) && rc != -ENOENT && rc != -EOPNOTSUPP)
			cifs_tcon_dbg(FYI, "%s: ioctl error: rc=%d\n", __func__, rc);
		goto out;
	}

	rc = parse_dfs_referrals(dfs_rsp, dfs_rsp_size,
				 num_of_nodes, target_nodes,
				 nls_codepage, remap, search_name,
				 true /* is_unicode */);
	if (rc && rc != -ENOENT) {
		cifs_tcon_dbg(VFS, "%s: failed to parse DFS referral %s: %d\n",
			      __func__, search_name, rc);
	}

 out:
	if (tcon && !tcon->ipc) {
		/* ipc tcons are not refcounted */
		spin_lock(&cifs_tcp_ses_lock);
		tcon->tc_count--;
		trace_smb3_tcon_ref(tcon->debug_id, tcon->tc_count,
				    netfs_trace_tcon_ref_dec_dfs_refer);
		/* tc_count can never go negative */
		WARN_ON(tcon->tc_count < 0);
		spin_unlock(&cifs_tcp_ses_lock);
	}
	kfree(utf16_path);
	kfree(dfs_req);
	kfree(dfs_rsp);
	return rc;
}

static struct smb_ntsd *
get_smb2_acl_by_fid(struct cifs_sb_info *cifs_sb,
		    const struct cifs_fid *cifsfid, u32 *pacllen, u32 info)
{
	struct smb_ntsd *pntsd = NULL;
	unsigned int xid;
	int rc = -EOPNOTSUPP;
	struct tcon_link *tlink = cifs_sb_tlink(cifs_sb);

	if (IS_ERR(tlink))
		return ERR_CAST(tlink);

	xid = get_xid();
	cifs_dbg(FYI, "trying to get acl\n");

	rc = SMB2_query_acl(xid, tlink_tcon(tlink), cifsfid->persistent_fid,
			    cifsfid->volatile_fid, (void **)&pntsd, pacllen,
			    info);
	free_xid(xid);

	cifs_put_tlink(tlink);

	cifs_dbg(FYI, "%s: rc = %d ACL len %d\n", __func__, rc, *pacllen);
	if (rc)
		return ERR_PTR(rc);
	return pntsd;

}

static struct smb_ntsd *
get_smb2_acl_by_path(struct cifs_sb_info *cifs_sb,
		     const char *path, u32 *pacllen, u32 info)
{
	struct smb_ntsd *pntsd = NULL;
	u8 oplock = SMB2_OPLOCK_LEVEL_NONE;
	unsigned int xid;
	int rc;
	struct cifs_tcon *tcon;
	struct tcon_link *tlink = cifs_sb_tlink(cifs_sb);
	struct cifs_fid fid;
	struct cifs_open_parms oparms;
	__le16 *utf16_path;

	cifs_dbg(FYI, "get smb3 acl for path %s\n", path);
	if (IS_ERR(tlink))
		return ERR_CAST(tlink);

	tcon = tlink_tcon(tlink);
	xid = get_xid();

	utf16_path = cifs_convert_path_to_utf16(path, cifs_sb);
	if (!utf16_path) {
		rc = -ENOMEM;
		goto put_tlink;
	}

	oparms = (struct cifs_open_parms) {
		.tcon = tcon,
		.path = path,
		.desired_access = READ_CONTROL,
		.disposition = FILE_OPEN,
		/*
		 * When querying an ACL, even if the file is a symlink
		 * we want to open the source not the target, and so
		 * the protocol requires that the client specify this
		 * flag when opening a reparse point
		 */
		.create_options = cifs_create_options(cifs_sb, 0) |
				  OPEN_REPARSE_POINT,
		.fid = &fid,
	};

	if (info & SACL_SECINFO)
		oparms.desired_access |= SYSTEM_SECURITY;

	rc = SMB2_open(xid, &oparms, utf16_path, &oplock, NULL, NULL, NULL,
		       NULL);
	kfree(utf16_path);
	if (!rc) {
		rc = SMB2_query_acl(xid, tlink_tcon(tlink), fid.persistent_fid,
				    fid.volatile_fid, (void **)&pntsd, pacllen,
				    info);
		SMB2_close(xid, tcon, fid.persistent_fid, fid.volatile_fid);
	}

put_tlink:
	cifs_put_tlink(tlink);
	free_xid(xid);

	cifs_dbg(FYI, "%s: rc = %d ACL len %d\n", __func__, rc, *pacllen);
	if (rc)
		return ERR_PTR(rc);
	return pntsd;
}

static int
set_smb2_acl(struct smb_ntsd *pnntsd, __u32 acllen,
		struct inode *inode, const char *path, int aclflag)
{
	u8 oplock = SMB2_OPLOCK_LEVEL_NONE;
	unsigned int xid;
	int rc, access_flags = 0;
	struct cifs_tcon *tcon;
	struct cifs_sb_info *cifs_sb = CIFS_SB(inode->i_sb);
	struct tcon_link *tlink = cifs_sb_tlink(cifs_sb);
	struct cifs_fid fid;
	struct cifs_open_parms oparms;
	__le16 *utf16_path;

	cifs_dbg(FYI, "set smb3 acl for path %s\n", path);
	if (IS_ERR(tlink))
		return PTR_ERR(tlink);

	tcon = tlink_tcon(tlink);
	xid = get_xid();

	if (aclflag & CIFS_ACL_OWNER || aclflag & CIFS_ACL_GROUP)
		access_flags |= WRITE_OWNER;
	if (aclflag & CIFS_ACL_SACL)
		access_flags |= SYSTEM_SECURITY;
	if (aclflag & CIFS_ACL_DACL)
		access_flags |= WRITE_DAC;

	utf16_path = cifs_convert_path_to_utf16(path, cifs_sb);
	if (!utf16_path) {
		rc = -ENOMEM;
		goto put_tlink;
	}

	oparms = (struct cifs_open_parms) {
		.tcon = tcon,
		.desired_access = access_flags,
		.create_options = cifs_create_options(cifs_sb, 0),
		.disposition = FILE_OPEN,
		.path = path,
		.fid = &fid,
	};

	rc = SMB2_open(xid, &oparms, utf16_path, &oplock, NULL, NULL,
		       NULL, NULL);
	kfree(utf16_path);
	if (!rc) {
		rc = SMB2_set_acl(xid, tlink_tcon(tlink), fid.persistent_fid,
			    fid.volatile_fid, pnntsd, acllen, aclflag);
		SMB2_close(xid, tcon, fid.persistent_fid, fid.volatile_fid);
	}

put_tlink:
	cifs_put_tlink(tlink);
	free_xid(xid);
	return rc;
}

/* Retrieve an ACL from the server */
static struct smb_ntsd *
get_smb2_acl(struct cifs_sb_info *cifs_sb,
	     struct inode *inode, const char *path,
	     u32 *pacllen, u32 info)
{
	struct smb_ntsd *pntsd = NULL;
	struct cifsFileInfo *open_file = NULL;

	if (inode && !(info & SACL_SECINFO))
		open_file = find_readable_file(CIFS_I(inode), true);
	if (!open_file || (info & SACL_SECINFO))
		return get_smb2_acl_by_path(cifs_sb, path, pacllen, info);

	pntsd = get_smb2_acl_by_fid(cifs_sb, &open_file->fid, pacllen, info);
	cifsFileInfo_put(open_file);
	return pntsd;
}

static long smb3_zero_data(struct file *file, struct cifs_tcon *tcon,
			     loff_t offset, loff_t len, unsigned int xid)
{
	struct cifsFileInfo *cfile = file->private_data;
	struct file_zero_data_information fsctl_buf;

	cifs_dbg(FYI, "Offset %lld len %lld\n", offset, len);

	fsctl_buf.FileOffset = cpu_to_le64(offset);
	fsctl_buf.BeyondFinalZero = cpu_to_le64(offset + len);

	return SMB2_ioctl(xid, tcon, cfile->fid.persistent_fid,
			  cfile->fid.volatile_fid, FSCTL_SET_ZERO_DATA,
			  (char *)&fsctl_buf,
			  sizeof(struct file_zero_data_information),
			  0, NULL, NULL);
}

static long smb3_zero_range(struct file *file, struct cifs_tcon *tcon,
			    unsigned long long offset, unsigned long long len,
			    bool keep_size)
{
	struct cifs_ses *ses = tcon->ses;
	struct inode *inode = file_inode(file);
	struct cifsInodeInfo *cifsi = CIFS_I(inode);
	struct cifsFileInfo *cfile = file->private_data;
	struct netfs_inode *ictx = netfs_inode(inode);
	unsigned long long i_size, new_size, remote_size;
	long rc;
	unsigned int xid;

	xid = get_xid();

	trace_smb3_zero_enter(xid, cfile->fid.persistent_fid, tcon->tid,
			      ses->Suid, offset, len);

	filemap_invalidate_lock(inode->i_mapping);

	i_size = i_size_read(inode);
	remote_size = ictx->remote_i_size;
	if (offset + len >= remote_size && offset < i_size) {
		unsigned long long top = umin(offset + len, i_size);

		rc = filemap_write_and_wait_range(inode->i_mapping, offset, top - 1);
		if (rc < 0)
			goto zero_range_exit;
	}

	/*
	 * We zero the range through ioctl, so we need remove the page caches
	 * first, otherwise the data may be inconsistent with the server.
	 */
	truncate_pagecache_range(inode, offset, offset + len - 1);
	netfs_wait_for_outstanding_io(inode);

	/* if file not oplocked can't be sure whether asking to extend size */
	rc = -EOPNOTSUPP;
	if (keep_size == false && !CIFS_CACHE_READ(cifsi))
		goto zero_range_exit;

	rc = smb3_zero_data(file, tcon, offset, len, xid);
	if (rc < 0)
		goto zero_range_exit;

	/*
	 * do we also need to change the size of the file?
	 */
	new_size = offset + len;
	if (keep_size == false && (unsigned long long)i_size_read(inode) < new_size) {
		rc = SMB2_set_eof(xid, tcon, cfile->fid.persistent_fid,
				  cfile->fid.volatile_fid, cfile->pid, new_size);
		if (rc >= 0) {
			truncate_setsize(inode, new_size);
			netfs_resize_file(&cifsi->netfs, new_size, true);
			if (offset < cifsi->netfs.zero_point)
				cifsi->netfs.zero_point = offset;
			fscache_resize_cookie(cifs_inode_cookie(inode), new_size);
		}
	}

 zero_range_exit:
	filemap_invalidate_unlock(inode->i_mapping);
	free_xid(xid);
	if (rc)
		trace_smb3_zero_err(xid, cfile->fid.persistent_fid, tcon->tid,
			      ses->Suid, offset, len, rc);
	else
		trace_smb3_zero_done(xid, cfile->fid.persistent_fid, tcon->tid,
			      ses->Suid, offset, len);
	return rc;
}

static long smb3_punch_hole(struct file *file, struct cifs_tcon *tcon,
			    loff_t offset, loff_t len)
{
	struct inode *inode = file_inode(file);
	struct cifsFileInfo *cfile = file->private_data;
	struct file_zero_data_information fsctl_buf;
	unsigned long long end = offset + len, i_size, remote_i_size;
	long rc;
	unsigned int xid;
	__u8 set_sparse = 1;

	xid = get_xid();

	/* Need to make file sparse, if not already, before freeing range. */
	/* Consider adding equivalent for compressed since it could also work */
	if (!smb2_set_sparse(xid, tcon, cfile, inode, set_sparse)) {
		rc = -EOPNOTSUPP;
		goto out;
	}

	filemap_invalidate_lock(inode->i_mapping);
	/*
	 * We implement the punch hole through ioctl, so we need remove the page
	 * caches first, otherwise the data may be inconsistent with the server.
	 */
	truncate_pagecache_range(inode, offset, offset + len - 1);
	netfs_wait_for_outstanding_io(inode);

	cifs_dbg(FYI, "Offset %lld len %lld\n", offset, len);

	fsctl_buf.FileOffset = cpu_to_le64(offset);
	fsctl_buf.BeyondFinalZero = cpu_to_le64(offset + len);

	rc = SMB2_ioctl(xid, tcon, cfile->fid.persistent_fid,
			cfile->fid.volatile_fid, FSCTL_SET_ZERO_DATA,
			(char *)&fsctl_buf,
			sizeof(struct file_zero_data_information),
			CIFSMaxBufSize, NULL, NULL);

	if (rc)
		goto unlock;

	/* If there's dirty data in the buffer that would extend the EOF if it
	 * were written, then we need to move the EOF marker over to the lower
	 * of the high end of the hole and the proposed EOF.  The problem is
	 * that we locally hole-punch the tail of the dirty data, the proposed
	 * EOF update will end up in the wrong place.
	 */
	i_size = i_size_read(inode);
	remote_i_size = netfs_inode(inode)->remote_i_size;
	if (end > remote_i_size && i_size > remote_i_size) {
		unsigned long long extend_to = umin(end, i_size);
		rc = SMB2_set_eof(xid, tcon, cfile->fid.persistent_fid,
				  cfile->fid.volatile_fid, cfile->pid, extend_to);
		if (rc >= 0)
			netfs_inode(inode)->remote_i_size = extend_to;
	}

unlock:
	filemap_invalidate_unlock(inode->i_mapping);
out:
	free_xid(xid);
	return rc;
}

static int smb3_simple_fallocate_write_range(unsigned int xid,
					     struct cifs_tcon *tcon,
					     struct cifsFileInfo *cfile,
					     loff_t off, loff_t len,
					     char *buf)
{
	struct cifs_io_parms io_parms = {0};
	int nbytes;
	int rc = 0;
	struct kvec iov[2];

	io_parms.netfid = cfile->fid.netfid;
	io_parms.pid = current->tgid;
	io_parms.tcon = tcon;
	io_parms.persistent_fid = cfile->fid.persistent_fid;
	io_parms.volatile_fid = cfile->fid.volatile_fid;

	while (len) {
		io_parms.offset = off;
		io_parms.length = len;
		if (io_parms.length > SMB2_MAX_BUFFER_SIZE)
			io_parms.length = SMB2_MAX_BUFFER_SIZE;
		/* iov[0] is reserved for smb header */
		iov[1].iov_base = buf;
		iov[1].iov_len = io_parms.length;
		rc = SMB2_write(xid, &io_parms, &nbytes, iov, 1);
		if (rc)
			break;
		if (nbytes > len)
			return -EINVAL;
		buf += nbytes;
		off += nbytes;
		len -= nbytes;
	}
	return rc;
}

static int smb3_simple_fallocate_range(unsigned int xid,
				       struct cifs_tcon *tcon,
				       struct cifsFileInfo *cfile,
				       loff_t off, loff_t len)
{
	struct file_allocated_range_buffer in_data, *out_data = NULL, *tmp_data;
	u32 out_data_len;
	char *buf = NULL;
	loff_t l;
	int rc;

	in_data.file_offset = cpu_to_le64(off);
	in_data.length = cpu_to_le64(len);
	rc = SMB2_ioctl(xid, tcon, cfile->fid.persistent_fid,
			cfile->fid.volatile_fid,
			FSCTL_QUERY_ALLOCATED_RANGES,
			(char *)&in_data, sizeof(in_data),
			1024 * sizeof(struct file_allocated_range_buffer),
			(char **)&out_data, &out_data_len);
	if (rc)
		goto out;

	buf = kzalloc(1024 * 1024, GFP_KERNEL);
	if (buf == NULL) {
		rc = -ENOMEM;
		goto out;
	}

	tmp_data = out_data;
	while (len) {
		/*
		 * The rest of the region is unmapped so write it all.
		 */
		if (out_data_len == 0) {
			rc = smb3_simple_fallocate_write_range(xid, tcon,
					       cfile, off, len, buf);
			goto out;
		}

		if (out_data_len < sizeof(struct file_allocated_range_buffer)) {
			rc = -EINVAL;
			goto out;
		}

		if (off < le64_to_cpu(tmp_data->file_offset)) {
			/*
			 * We are at a hole. Write until the end of the region
			 * or until the next allocated data,
			 * whichever comes next.
			 */
			l = le64_to_cpu(tmp_data->file_offset) - off;
			if (len < l)
				l = len;
			rc = smb3_simple_fallocate_write_range(xid, tcon,
					       cfile, off, l, buf);
			if (rc)
				goto out;
			off = off + l;
			len = len - l;
			if (len == 0)
				goto out;
		}
		/*
		 * We are at a section of allocated data, just skip forward
		 * until the end of the data or the end of the region
		 * we are supposed to fallocate, whichever comes first.
		 */
		l = le64_to_cpu(tmp_data->length);
		if (len < l)
			l = len;
		off += l;
		len -= l;

		tmp_data = &tmp_data[1];
		out_data_len -= sizeof(struct file_allocated_range_buffer);
	}

 out:
	kfree(out_data);
	kfree(buf);
	return rc;
}


static long smb3_simple_falloc(struct file *file, struct cifs_tcon *tcon,
			    loff_t off, loff_t len, bool keep_size)
{
	struct inode *inode;
	struct cifsInodeInfo *cifsi;
	struct cifsFileInfo *cfile = file->private_data;
	long rc = -EOPNOTSUPP;
	unsigned int xid;
	loff_t new_eof;

	xid = get_xid();

	inode = d_inode(cfile->dentry);
	cifsi = CIFS_I(inode);

	trace_smb3_falloc_enter(xid, cfile->fid.persistent_fid, tcon->tid,
				tcon->ses->Suid, off, len);
	/* if file not oplocked can't be sure whether asking to extend size */
	if (!CIFS_CACHE_READ(cifsi))
		if (keep_size == false) {
			trace_smb3_falloc_err(xid, cfile->fid.persistent_fid,
				tcon->tid, tcon->ses->Suid, off, len, rc);
			free_xid(xid);
			return rc;
		}

	/*
	 * Extending the file
	 */
	if ((keep_size == false) && i_size_read(inode) < off + len) {
		rc = inode_newsize_ok(inode, off + len);
		if (rc)
			goto out;

		if (cifsi->cifsAttrs & FILE_ATTRIBUTE_SPARSE_FILE)
			smb2_set_sparse(xid, tcon, cfile, inode, false);

		new_eof = off + len;
		rc = SMB2_set_eof(xid, tcon, cfile->fid.persistent_fid,
				  cfile->fid.volatile_fid, cfile->pid, new_eof);
		if (rc == 0) {
			netfs_resize_file(&cifsi->netfs, new_eof, true);
			cifs_setsize(inode, new_eof);
		}
		goto out;
	}

	/*
	 * Files are non-sparse by default so falloc may be a no-op
	 * Must check if file sparse. If not sparse, and since we are not
	 * extending then no need to do anything since file already allocated
	 */
	if ((cifsi->cifsAttrs & FILE_ATTRIBUTE_SPARSE_FILE) == 0) {
		rc = 0;
		goto out;
	}

	if (keep_size == true) {
		/*
		 * We can not preallocate pages beyond the end of the file
		 * in SMB2
		 */
		if (off >= i_size_read(inode)) {
			rc = 0;
			goto out;
		}
		/*
		 * For fallocates that are partially beyond the end of file,
		 * clamp len so we only fallocate up to the end of file.
		 */
		if (off + len > i_size_read(inode)) {
			len = i_size_read(inode) - off;
		}
	}

	if ((keep_size == true) || (i_size_read(inode) >= off + len)) {
		/*
		 * At this point, we are trying to fallocate an internal
		 * regions of a sparse file. Since smb2 does not have a
		 * fallocate command we have two options on how to emulate this.
		 * We can either turn the entire file to become non-sparse
		 * which we only do if the fallocate is for virtually
		 * the whole file,  or we can overwrite the region with zeroes
		 * using SMB2_write, which could be prohibitevly expensive
		 * if len is large.
		 */
		/*
		 * We are only trying to fallocate a small region so
		 * just write it with zero.
		 */
		if (len <= 1024 * 1024) {
			rc = smb3_simple_fallocate_range(xid, tcon, cfile,
							 off, len);
			goto out;
		}

		/*
		 * Check if falloc starts within first few pages of file
		 * and ends within a few pages of the end of file to
		 * ensure that most of file is being forced to be
		 * fallocated now. If so then setting whole file sparse
		 * ie potentially making a few extra pages at the beginning
		 * or end of the file non-sparse via set_sparse is harmless.
		 */
		if ((off > 8192) || (off + len + 8192 < i_size_read(inode))) {
			rc = -EOPNOTSUPP;
			goto out;
		}
	}

	smb2_set_sparse(xid, tcon, cfile, inode, false);
	rc = 0;

out:
	if (rc)
		trace_smb3_falloc_err(xid, cfile->fid.persistent_fid, tcon->tid,
				tcon->ses->Suid, off, len, rc);
	else
		trace_smb3_falloc_done(xid, cfile->fid.persistent_fid, tcon->tid,
				tcon->ses->Suid, off, len);

	free_xid(xid);
	return rc;
}

static long smb3_collapse_range(struct file *file, struct cifs_tcon *tcon,
			    loff_t off, loff_t len)
{
	int rc;
	unsigned int xid;
	struct inode *inode = file_inode(file);
	struct cifsInodeInfo *cifsi = CIFS_I(inode);
	struct cifsFileInfo *cfile = file->private_data;
	struct netfs_inode *ictx = &cifsi->netfs;
	loff_t old_eof, new_eof;

	xid = get_xid();

	old_eof = i_size_read(inode);
	if ((off >= old_eof) ||
	    off + len >= old_eof) {
		rc = -EINVAL;
		goto out;
	}

	filemap_invalidate_lock(inode->i_mapping);
	rc = filemap_write_and_wait_range(inode->i_mapping, off, old_eof - 1);
	if (rc < 0)
		goto out_2;

	truncate_pagecache_range(inode, off, old_eof);
	ictx->zero_point = old_eof;
	netfs_wait_for_outstanding_io(inode);

	rc = smb2_copychunk_range(xid, cfile, cfile, off + len,
				  old_eof - off - len, off);
	if (rc < 0)
		goto out_2;

	new_eof = old_eof - len;
	rc = SMB2_set_eof(xid, tcon, cfile->fid.persistent_fid,
			  cfile->fid.volatile_fid, cfile->pid, new_eof);
	if (rc < 0)
		goto out_2;

	rc = 0;

	truncate_setsize(inode, new_eof);
	netfs_resize_file(&cifsi->netfs, new_eof, true);
	ictx->zero_point = new_eof;
	fscache_resize_cookie(cifs_inode_cookie(inode), new_eof);
out_2:
	filemap_invalidate_unlock(inode->i_mapping);
out:
	free_xid(xid);
	return rc;
}

static long smb3_insert_range(struct file *file, struct cifs_tcon *tcon,
			      loff_t off, loff_t len)
{
	int rc;
	unsigned int xid;
	struct cifsFileInfo *cfile = file->private_data;
	struct inode *inode = file_inode(file);
	struct cifsInodeInfo *cifsi = CIFS_I(inode);
	__u64 count, old_eof, new_eof;

	xid = get_xid();

	old_eof = i_size_read(inode);
	if (off >= old_eof) {
		rc = -EINVAL;
		goto out;
	}

	count = old_eof - off;
	new_eof = old_eof + len;

	filemap_invalidate_lock(inode->i_mapping);
	rc = filemap_write_and_wait_range(inode->i_mapping, off, new_eof - 1);
	if (rc < 0)
		goto out_2;
	truncate_pagecache_range(inode, off, old_eof);
	netfs_wait_for_outstanding_io(inode);

	rc = SMB2_set_eof(xid, tcon, cfile->fid.persistent_fid,
			  cfile->fid.volatile_fid, cfile->pid, new_eof);
	if (rc < 0)
		goto out_2;

	truncate_setsize(inode, new_eof);
	netfs_resize_file(&cifsi->netfs, i_size_read(inode), true);
	fscache_resize_cookie(cifs_inode_cookie(inode), i_size_read(inode));

	rc = smb2_copychunk_range(xid, cfile, cfile, off, count, off + len);
	if (rc < 0)
		goto out_2;
	cifsi->netfs.zero_point = new_eof;

	rc = smb3_zero_data(file, tcon, off, len, xid);
	if (rc < 0)
		goto out_2;

	rc = 0;
out_2:
	filemap_invalidate_unlock(inode->i_mapping);
out:
	free_xid(xid);
	return rc;
}

static loff_t smb3_llseek(struct file *file, struct cifs_tcon *tcon, loff_t offset, int whence)
{
	struct cifsFileInfo *wrcfile, *cfile = file->private_data;
	struct cifsInodeInfo *cifsi;
	struct inode *inode;
	int rc = 0;
	struct file_allocated_range_buffer in_data, *out_data = NULL;
	u32 out_data_len;
	unsigned int xid;

	if (whence != SEEK_HOLE && whence != SEEK_DATA)
		return generic_file_llseek(file, offset, whence);

	inode = d_inode(cfile->dentry);
	cifsi = CIFS_I(inode);

	if (offset < 0 || offset >= i_size_read(inode))
		return -ENXIO;

	xid = get_xid();
	/*
	 * We need to be sure that all dirty pages are written as they
	 * might fill holes on the server.
	 * Note that we also MUST flush any written pages since at least
	 * some servers (Windows2016) will not reflect recent writes in
	 * QUERY_ALLOCATED_RANGES until SMB2_flush is called.
	 */
	wrcfile = find_writable_file(cifsi, FIND_WR_ANY);
	if (wrcfile) {
		filemap_write_and_wait(inode->i_mapping);
		smb2_flush_file(xid, tcon, &wrcfile->fid);
		cifsFileInfo_put(wrcfile);
	}

	if (!(cifsi->cifsAttrs & FILE_ATTRIBUTE_SPARSE_FILE)) {
		if (whence == SEEK_HOLE)
			offset = i_size_read(inode);
		goto lseek_exit;
	}

	in_data.file_offset = cpu_to_le64(offset);
	in_data.length = cpu_to_le64(i_size_read(inode));

	rc = SMB2_ioctl(xid, tcon, cfile->fid.persistent_fid,
			cfile->fid.volatile_fid,
			FSCTL_QUERY_ALLOCATED_RANGES,
			(char *)&in_data, sizeof(in_data),
			sizeof(struct file_allocated_range_buffer),
			(char **)&out_data, &out_data_len);
	if (rc == -E2BIG)
		rc = 0;
	if (rc)
		goto lseek_exit;

	if (whence == SEEK_HOLE && out_data_len == 0)
		goto lseek_exit;

	if (whence == SEEK_DATA && out_data_len == 0) {
		rc = -ENXIO;
		goto lseek_exit;
	}

	if (out_data_len < sizeof(struct file_allocated_range_buffer)) {
		rc = -EINVAL;
		goto lseek_exit;
	}
	if (whence == SEEK_DATA) {
		offset = le64_to_cpu(out_data->file_offset);
		goto lseek_exit;
	}
	if (offset < le64_to_cpu(out_data->file_offset))
		goto lseek_exit;

	offset = le64_to_cpu(out_data->file_offset) + le64_to_cpu(out_data->length);

 lseek_exit:
	free_xid(xid);
	kfree(out_data);
	if (!rc)
		return vfs_setpos(file, offset, inode->i_sb->s_maxbytes);
	else
		return rc;
}

static int smb3_fiemap(struct cifs_tcon *tcon,
		       struct cifsFileInfo *cfile,
		       struct fiemap_extent_info *fei, u64 start, u64 len)
{
	unsigned int xid;
	struct file_allocated_range_buffer in_data, *out_data;
	u32 out_data_len;
	int i, num, rc, flags, last_blob;
	u64 next;

	rc = fiemap_prep(d_inode(cfile->dentry), fei, start, &len, 0);
	if (rc)
		return rc;

	xid = get_xid();
 again:
	in_data.file_offset = cpu_to_le64(start);
	in_data.length = cpu_to_le64(len);

	rc = SMB2_ioctl(xid, tcon, cfile->fid.persistent_fid,
			cfile->fid.volatile_fid,
			FSCTL_QUERY_ALLOCATED_RANGES,
			(char *)&in_data, sizeof(in_data),
			1024 * sizeof(struct file_allocated_range_buffer),
			(char **)&out_data, &out_data_len);
	if (rc == -E2BIG) {
		last_blob = 0;
		rc = 0;
	} else
		last_blob = 1;
	if (rc)
		goto out;

	if (out_data_len && out_data_len < sizeof(struct file_allocated_range_buffer)) {
		rc = -EINVAL;
		goto out;
	}
	if (out_data_len % sizeof(struct file_allocated_range_buffer)) {
		rc = -EINVAL;
		goto out;
	}

	num = out_data_len / sizeof(struct file_allocated_range_buffer);
	for (i = 0; i < num; i++) {
		flags = 0;
		if (i == num - 1 && last_blob)
			flags |= FIEMAP_EXTENT_LAST;

		rc = fiemap_fill_next_extent(fei,
				le64_to_cpu(out_data[i].file_offset),
				le64_to_cpu(out_data[i].file_offset),
				le64_to_cpu(out_data[i].length),
				flags);
		if (rc < 0)
			goto out;
		if (rc == 1) {
			rc = 0;
			goto out;
		}
	}

	if (!last_blob) {
		next = le64_to_cpu(out_data[num - 1].file_offset) +
		  le64_to_cpu(out_data[num - 1].length);
		len = len - (next - start);
		start = next;
		goto again;
	}

 out:
	free_xid(xid);
	kfree(out_data);
	return rc;
}

static long smb3_fallocate(struct file *file, struct cifs_tcon *tcon, int mode,
			   loff_t off, loff_t len)
{
	/* KEEP_SIZE already checked for by do_fallocate */
	if (mode & FALLOC_FL_PUNCH_HOLE)
		return smb3_punch_hole(file, tcon, off, len);
	else if (mode & FALLOC_FL_ZERO_RANGE) {
		if (mode & FALLOC_FL_KEEP_SIZE)
			return smb3_zero_range(file, tcon, off, len, true);
		return smb3_zero_range(file, tcon, off, len, false);
	} else if (mode == FALLOC_FL_KEEP_SIZE)
		return smb3_simple_falloc(file, tcon, off, len, true);
	else if (mode == FALLOC_FL_COLLAPSE_RANGE)
		return smb3_collapse_range(file, tcon, off, len);
	else if (mode == FALLOC_FL_INSERT_RANGE)
		return smb3_insert_range(file, tcon, off, len);
	else if (mode == 0)
		return smb3_simple_falloc(file, tcon, off, len, false);

	return -EOPNOTSUPP;
}

static void
smb2_downgrade_oplock(struct TCP_Server_Info *server,
		      struct cifsInodeInfo *cinode, __u32 oplock,
		      __u16 epoch, bool *purge_cache)
{
	server->ops->set_oplock_level(cinode, oplock, 0, NULL);
}

static void
smb21_set_oplock_level(struct cifsInodeInfo *cinode, __u32 oplock,
		       __u16 epoch, bool *purge_cache);

static void
smb3_downgrade_oplock(struct TCP_Server_Info *server,
		       struct cifsInodeInfo *cinode, __u32 oplock,
		       __u16 epoch, bool *purge_cache)
{
	unsigned int old_state = cinode->oplock;
	__u16 old_epoch = cinode->epoch;
	unsigned int new_state;

	if (epoch > old_epoch) {
		smb21_set_oplock_level(cinode, oplock, 0, NULL);
		cinode->epoch = epoch;
	}

	new_state = cinode->oplock;
	*purge_cache = false;

	if ((old_state & CIFS_CACHE_READ_FLG) != 0 &&
	    (new_state & CIFS_CACHE_READ_FLG) == 0)
		*purge_cache = true;
	else if (old_state == new_state && (epoch - old_epoch > 1))
		*purge_cache = true;
}

static void
smb2_set_oplock_level(struct cifsInodeInfo *cinode, __u32 oplock,
		      __u16 epoch, bool *purge_cache)
{
	oplock &= 0xFF;
	cinode->lease_granted = false;
	if (oplock == SMB2_OPLOCK_LEVEL_NOCHANGE)
		return;
	if (oplock == SMB2_OPLOCK_LEVEL_BATCH) {
		cinode->oplock = CIFS_CACHE_RHW_FLG;
		cifs_dbg(FYI, "Batch Oplock granted on inode %p\n",
			 &cinode->netfs.inode);
	} else if (oplock == SMB2_OPLOCK_LEVEL_EXCLUSIVE) {
		cinode->oplock = CIFS_CACHE_RW_FLG;
		cifs_dbg(FYI, "Exclusive Oplock granted on inode %p\n",
			 &cinode->netfs.inode);
	} else if (oplock == SMB2_OPLOCK_LEVEL_II) {
		cinode->oplock = CIFS_CACHE_READ_FLG;
		cifs_dbg(FYI, "Level II Oplock granted on inode %p\n",
			 &cinode->netfs.inode);
	} else
		cinode->oplock = 0;
}

static void
smb21_set_oplock_level(struct cifsInodeInfo *cinode, __u32 oplock,
		       __u16 epoch, bool *purge_cache)
{
	char message[5] = {0};
	unsigned int new_oplock = 0;

	oplock &= 0xFF;
	cinode->lease_granted = true;
	if (oplock == SMB2_OPLOCK_LEVEL_NOCHANGE)
		return;

	/* Check if the server granted an oplock rather than a lease */
	if (oplock & SMB2_OPLOCK_LEVEL_EXCLUSIVE)
		return smb2_set_oplock_level(cinode, oplock, epoch,
					     purge_cache);

	if (oplock & SMB2_LEASE_READ_CACHING_HE) {
		new_oplock |= CIFS_CACHE_READ_FLG;
		strcat(message, "R");
	}
	if (oplock & SMB2_LEASE_HANDLE_CACHING_HE) {
		new_oplock |= CIFS_CACHE_HANDLE_FLG;
		strcat(message, "H");
	}
	if (oplock & SMB2_LEASE_WRITE_CACHING_HE) {
		new_oplock |= CIFS_CACHE_WRITE_FLG;
		strcat(message, "W");
	}
	if (!new_oplock)
		strscpy(message, "None");

	cinode->oplock = new_oplock;
	cifs_dbg(FYI, "%s Lease granted on inode %p\n", message,
		 &cinode->netfs.inode);
}

static void
smb3_set_oplock_level(struct cifsInodeInfo *cinode, __u32 oplock,
		      __u16 epoch, bool *purge_cache)
{
	unsigned int old_oplock = cinode->oplock;

	smb21_set_oplock_level(cinode, oplock, epoch, purge_cache);

	if (purge_cache) {
		*purge_cache = false;
		if (old_oplock == CIFS_CACHE_READ_FLG) {
			if (cinode->oplock == CIFS_CACHE_READ_FLG &&
			    (epoch - cinode->epoch > 0))
				*purge_cache = true;
			else if (cinode->oplock == CIFS_CACHE_RH_FLG &&
				 (epoch - cinode->epoch > 1))
				*purge_cache = true;
			else if (cinode->oplock == CIFS_CACHE_RHW_FLG &&
				 (epoch - cinode->epoch > 1))
				*purge_cache = true;
			else if (cinode->oplock == 0 &&
				 (epoch - cinode->epoch > 0))
				*purge_cache = true;
		} else if (old_oplock == CIFS_CACHE_RH_FLG) {
			if (cinode->oplock == CIFS_CACHE_RH_FLG &&
			    (epoch - cinode->epoch > 0))
				*purge_cache = true;
			else if (cinode->oplock == CIFS_CACHE_RHW_FLG &&
				 (epoch - cinode->epoch > 1))
				*purge_cache = true;
		}
		cinode->epoch = epoch;
	}
}

#ifdef CONFIG_CIFS_ALLOW_INSECURE_LEGACY
static bool
smb2_is_read_op(__u32 oplock)
{
	return oplock == SMB2_OPLOCK_LEVEL_II;
}
#endif /* CIFS_ALLOW_INSECURE_LEGACY */

static bool
smb21_is_read_op(__u32 oplock)
{
	return (oplock & SMB2_LEASE_READ_CACHING_HE) &&
	       !(oplock & SMB2_LEASE_WRITE_CACHING_HE);
}

static __le32
map_oplock_to_lease(u8 oplock)
{
	if (oplock == SMB2_OPLOCK_LEVEL_EXCLUSIVE)
		return SMB2_LEASE_WRITE_CACHING_LE | SMB2_LEASE_READ_CACHING_LE;
	else if (oplock == SMB2_OPLOCK_LEVEL_II)
		return SMB2_LEASE_READ_CACHING_LE | SMB2_LEASE_HANDLE_CACHING_LE;
	else if (oplock == SMB2_OPLOCK_LEVEL_BATCH)
		return SMB2_LEASE_HANDLE_CACHING_LE | SMB2_LEASE_READ_CACHING_LE |
		       SMB2_LEASE_WRITE_CACHING_LE;
	return 0;
}

static char *
smb2_create_lease_buf(u8 *lease_key, u8 oplock, u8 *parent_lease_key, __le32 flags)
{
	struct create_lease *buf;

	buf = kzalloc(sizeof(struct create_lease), GFP_KERNEL);
	if (!buf)
		return NULL;

	memcpy(&buf->lcontext.LeaseKey, lease_key, SMB2_LEASE_KEY_SIZE);
	buf->lcontext.LeaseState = map_oplock_to_lease(oplock);

	buf->ccontext.DataOffset = cpu_to_le16(offsetof
					(struct create_lease, lcontext));
	buf->ccontext.DataLength = cpu_to_le32(sizeof(struct lease_context));
	buf->ccontext.NameOffset = cpu_to_le16(offsetof
				(struct create_lease, Name));
	buf->ccontext.NameLength = cpu_to_le16(4);
	/* SMB2_CREATE_REQUEST_LEASE is "RqLs" */
	buf->Name[0] = 'R';
	buf->Name[1] = 'q';
	buf->Name[2] = 'L';
	buf->Name[3] = 's';
	return (char *)buf;
}

static char *
smb3_create_lease_buf(u8 *lease_key, u8 oplock, u8 *parent_lease_key, __le32 flags)
{
	struct create_lease_v2 *buf;

	buf = kzalloc(sizeof(struct create_lease_v2), GFP_KERNEL);
	if (!buf)
		return NULL;

	memcpy(&buf->lcontext.LeaseKey, lease_key, SMB2_LEASE_KEY_SIZE);
	buf->lcontext.LeaseState = map_oplock_to_lease(oplock);
	buf->lcontext.LeaseFlags = flags;
	if (flags & SMB2_LEASE_FLAG_PARENT_LEASE_KEY_SET_LE)
		memcpy(&buf->lcontext.ParentLeaseKey, parent_lease_key, SMB2_LEASE_KEY_SIZE);

	buf->ccontext.DataOffset = cpu_to_le16(offsetof
					(struct create_lease_v2, lcontext));
	buf->ccontext.DataLength = cpu_to_le32(sizeof(struct lease_context_v2));
	buf->ccontext.NameOffset = cpu_to_le16(offsetof
				(struct create_lease_v2, Name));
	buf->ccontext.NameLength = cpu_to_le16(4);
	/* SMB2_CREATE_REQUEST_LEASE is "RqLs" */
	buf->Name[0] = 'R';
	buf->Name[1] = 'q';
	buf->Name[2] = 'L';
	buf->Name[3] = 's';
	return (char *)buf;
}

static __u8
smb2_parse_lease_buf(void *buf, __u16 *epoch, char *lease_key)
{
	struct create_lease *lc = (struct create_lease *)buf;

	*epoch = 0; /* not used */
	if (lc->lcontext.LeaseFlags & SMB2_LEASE_FLAG_BREAK_IN_PROGRESS_LE)
		return SMB2_OPLOCK_LEVEL_NOCHANGE;
	return le32_to_cpu(lc->lcontext.LeaseState);
}

static __u8
smb3_parse_lease_buf(void *buf, __u16 *epoch, char *lease_key)
{
	struct create_lease_v2 *lc = (struct create_lease_v2 *)buf;

	*epoch = le16_to_cpu(lc->lcontext.Epoch);
	if (lc->lcontext.LeaseFlags & SMB2_LEASE_FLAG_BREAK_IN_PROGRESS_LE)
		return SMB2_OPLOCK_LEVEL_NOCHANGE;
	if (lease_key)
		memcpy(lease_key, &lc->lcontext.LeaseKey, SMB2_LEASE_KEY_SIZE);
	return le32_to_cpu(lc->lcontext.LeaseState);
}

static unsigned int
smb2_wp_retry_size(struct inode *inode)
{
	return min_t(unsigned int, CIFS_SB(inode->i_sb)->ctx->wsize,
		     SMB2_MAX_BUFFER_SIZE);
}

static bool
smb2_dir_needs_close(struct cifsFileInfo *cfile)
{
	return !cfile->invalidHandle;
}

static void
fill_transform_hdr(struct smb2_transform_hdr *tr_hdr, unsigned int orig_len,
		   struct smb_rqst *old_rq, __le16 cipher_type)
{
	struct smb2_hdr *shdr =
			(struct smb2_hdr *)old_rq->rq_iov[0].iov_base;

	memset(tr_hdr, 0, sizeof(struct smb2_transform_hdr));
	tr_hdr->ProtocolId = SMB2_TRANSFORM_PROTO_NUM;
	tr_hdr->OriginalMessageSize = cpu_to_le32(orig_len);
	tr_hdr->Flags = cpu_to_le16(0x01);
	if ((cipher_type == SMB2_ENCRYPTION_AES128_GCM) ||
	    (cipher_type == SMB2_ENCRYPTION_AES256_GCM))
		get_random_bytes(&tr_hdr->Nonce, SMB3_AES_GCM_NONCE);
	else
		get_random_bytes(&tr_hdr->Nonce, SMB3_AES_CCM_NONCE);
	memcpy(&tr_hdr->SessionId, &shdr->SessionId, 8);
}

static void *smb2_aead_req_alloc(struct crypto_aead *tfm, const struct smb_rqst *rqst,
				 int num_rqst, const u8 *sig, u8 **iv,
				 struct aead_request **req, struct sg_table *sgt,
				 unsigned int *num_sgs)
{
	unsigned int req_size = sizeof(**req) + crypto_aead_reqsize(tfm);
	unsigned int iv_size = crypto_aead_ivsize(tfm);
	unsigned int len;
	u8 *p;

	*num_sgs = cifs_get_num_sgs(rqst, num_rqst, sig);
	if (IS_ERR_VALUE((long)(int)*num_sgs))
		return ERR_PTR(*num_sgs);

	len = iv_size;
	len += crypto_aead_alignmask(tfm) & ~(crypto_tfm_ctx_alignment() - 1);
	len = ALIGN(len, crypto_tfm_ctx_alignment());
	len += req_size;
	len = ALIGN(len, __alignof__(struct scatterlist));
	len += array_size(*num_sgs, sizeof(struct scatterlist));

	p = kzalloc(len, GFP_NOFS);
	if (!p)
		return ERR_PTR(-ENOMEM);

	*iv = (u8 *)PTR_ALIGN(p, crypto_aead_alignmask(tfm) + 1);
	*req = (struct aead_request *)PTR_ALIGN(*iv + iv_size,
						crypto_tfm_ctx_alignment());
	sgt->sgl = (struct scatterlist *)PTR_ALIGN((u8 *)*req + req_size,
						   __alignof__(struct scatterlist));
	return p;
}

static void *smb2_get_aead_req(struct crypto_aead *tfm, struct smb_rqst *rqst,
			       int num_rqst, const u8 *sig, u8 **iv,
			       struct aead_request **req, struct scatterlist **sgl)
{
	struct sg_table sgtable = {};
	unsigned int skip, num_sgs, i, j;
	ssize_t rc;
	void *p;

	p = smb2_aead_req_alloc(tfm, rqst, num_rqst, sig, iv, req, &sgtable, &num_sgs);
	if (IS_ERR(p))
		return ERR_CAST(p);

	sg_init_marker(sgtable.sgl, num_sgs);

	/*
	 * The first rqst has a transform header where the
	 * first 20 bytes are not part of the encrypted blob.
	 */
	skip = 20;

	for (i = 0; i < num_rqst; i++) {
		struct iov_iter *iter = &rqst[i].rq_iter;
		size_t count = iov_iter_count(iter);

		for (j = 0; j < rqst[i].rq_nvec; j++) {
			cifs_sg_set_buf(&sgtable,
					rqst[i].rq_iov[j].iov_base + skip,
					rqst[i].rq_iov[j].iov_len - skip);

			/* See the above comment on the 'skip' assignment */
			skip = 0;
		}
		sgtable.orig_nents = sgtable.nents;

		rc = extract_iter_to_sg(iter, count, &sgtable,
					num_sgs - sgtable.nents, 0);
		iov_iter_revert(iter, rc);
		sgtable.orig_nents = sgtable.nents;
	}

	cifs_sg_set_buf(&sgtable, sig, SMB2_SIGNATURE_SIZE);
	sg_mark_end(&sgtable.sgl[sgtable.nents - 1]);
	*sgl = sgtable.sgl;
	return p;
}

static int
smb2_get_enc_key(struct TCP_Server_Info *server, __u64 ses_id, int enc, u8 *key)
{
	struct TCP_Server_Info *pserver;
	struct cifs_ses *ses;
	u8 *ses_enc_key;

	/* If server is a channel, select the primary channel */
	pserver = SERVER_IS_CHAN(server) ? server->primary_server : server;

	spin_lock(&cifs_tcp_ses_lock);
	list_for_each_entry(ses, &pserver->smb_ses_list, smb_ses_list) {
		if (ses->Suid == ses_id) {
			spin_lock(&ses->ses_lock);
			ses_enc_key = enc ? ses->smb3encryptionkey :
				ses->smb3decryptionkey;
			memcpy(key, ses_enc_key, SMB3_ENC_DEC_KEY_SIZE);
			spin_unlock(&ses->ses_lock);
			spin_unlock(&cifs_tcp_ses_lock);
			return 0;
		}
	}
	spin_unlock(&cifs_tcp_ses_lock);

	trace_smb3_ses_not_found(ses_id);

	return -EAGAIN;
}
/*
 * Encrypt or decrypt @rqst message. @rqst[0] has the following format:
 * iov[0]   - transform header (associate data),
 * iov[1-N] - SMB2 header and pages - data to encrypt.
 * On success return encrypted data in iov[1-N] and pages, leave iov[0]
 * untouched.
 */
static int
crypt_message(struct TCP_Server_Info *server, int num_rqst,
	      struct smb_rqst *rqst, int enc, struct crypto_aead *tfm)
{
	struct smb2_transform_hdr *tr_hdr =
		(struct smb2_transform_hdr *)rqst[0].rq_iov[0].iov_base;
	unsigned int assoc_data_len = sizeof(struct smb2_transform_hdr) - 20;
	int rc = 0;
	struct scatterlist *sg;
	u8 sign[SMB2_SIGNATURE_SIZE] = {};
	u8 key[SMB3_ENC_DEC_KEY_SIZE];
	struct aead_request *req;
	u8 *iv;
	DECLARE_CRYPTO_WAIT(wait);
	unsigned int crypt_len = le32_to_cpu(tr_hdr->OriginalMessageSize);
	void *creq;

	rc = smb2_get_enc_key(server, le64_to_cpu(tr_hdr->SessionId), enc, key);
	if (rc) {
		cifs_server_dbg(FYI, "%s: Could not get %scryption key. sid: 0x%llx\n", __func__,
			 enc ? "en" : "de", le64_to_cpu(tr_hdr->SessionId));
		return rc;
	}

	if ((server->cipher_type == SMB2_ENCRYPTION_AES256_CCM) ||
		(server->cipher_type == SMB2_ENCRYPTION_AES256_GCM))
		rc = crypto_aead_setkey(tfm, key, SMB3_GCM256_CRYPTKEY_SIZE);
	else
		rc = crypto_aead_setkey(tfm, key, SMB3_GCM128_CRYPTKEY_SIZE);

	if (rc) {
		cifs_server_dbg(VFS, "%s: Failed to set aead key %d\n", __func__, rc);
		return rc;
	}

	rc = crypto_aead_setauthsize(tfm, SMB2_SIGNATURE_SIZE);
	if (rc) {
		cifs_server_dbg(VFS, "%s: Failed to set authsize %d\n", __func__, rc);
		return rc;
	}

	creq = smb2_get_aead_req(tfm, rqst, num_rqst, sign, &iv, &req, &sg);
	if (IS_ERR(creq))
		return PTR_ERR(creq);

	if (!enc) {
		memcpy(sign, &tr_hdr->Signature, SMB2_SIGNATURE_SIZE);
		crypt_len += SMB2_SIGNATURE_SIZE;
	}

	if ((server->cipher_type == SMB2_ENCRYPTION_AES128_GCM) ||
	    (server->cipher_type == SMB2_ENCRYPTION_AES256_GCM))
		memcpy(iv, (char *)tr_hdr->Nonce, SMB3_AES_GCM_NONCE);
	else {
		iv[0] = 3;
		memcpy(iv + 1, (char *)tr_hdr->Nonce, SMB3_AES_CCM_NONCE);
	}

	aead_request_set_tfm(req, tfm);
	aead_request_set_crypt(req, sg, sg, crypt_len, iv);
	aead_request_set_ad(req, assoc_data_len);

	aead_request_set_callback(req, CRYPTO_TFM_REQ_MAY_BACKLOG,
				  crypto_req_done, &wait);

	rc = crypto_wait_req(enc ? crypto_aead_encrypt(req)
				: crypto_aead_decrypt(req), &wait);

	if (!rc && enc)
		memcpy(&tr_hdr->Signature, sign, SMB2_SIGNATURE_SIZE);

	kfree_sensitive(creq);
	return rc;
}

/*
 * Clear a read buffer, discarding the folios which have the 1st mark set.
 */
static void cifs_clear_folioq_buffer(struct folio_queue *buffer)
{
	struct folio_queue *folioq;

	while ((folioq = buffer)) {
		for (int s = 0; s < folioq_count(folioq); s++)
			if (folioq_is_marked(folioq, s))
				folio_put(folioq_folio(folioq, s));
		buffer = folioq->next;
		kfree(folioq);
	}
}

/*
 * Allocate buffer space into a folio queue.
 */
static struct folio_queue *cifs_alloc_folioq_buffer(ssize_t size)
{
	struct folio_queue *buffer = NULL, *tail = NULL, *p;
	struct folio *folio;
	unsigned int slot;

	do {
		if (!tail || folioq_full(tail)) {
			p = kmalloc(sizeof(*p), GFP_NOFS);
			if (!p)
				goto nomem;
			folioq_init(p, 0);
			if (tail) {
				tail->next = p;
				p->prev = tail;
			} else {
				buffer = p;
			}
			tail = p;
		}

		folio = folio_alloc(GFP_KERNEL|__GFP_HIGHMEM, 0);
		if (!folio)
			goto nomem;

		slot = folioq_append_mark(tail, folio);
		size -= folioq_folio_size(tail, slot);
	} while (size > 0);

	return buffer;

nomem:
	cifs_clear_folioq_buffer(buffer);
	return NULL;
}

/*
 * Copy data from an iterator to the folios in a folio queue buffer.
 */
static bool cifs_copy_iter_to_folioq(struct iov_iter *iter, size_t size,
				     struct folio_queue *buffer)
{
	for (; buffer; buffer = buffer->next) {
		for (int s = 0; s < folioq_count(buffer); s++) {
			struct folio *folio = folioq_folio(buffer, s);
			size_t part = folioq_folio_size(buffer, s);

			part = umin(part, size);

			if (copy_folio_from_iter(folio, 0, part, iter) != part)
				return false;
			size -= part;
		}
	}
	return true;
}

void
smb3_free_compound_rqst(int num_rqst, struct smb_rqst *rqst)
{
	for (int i = 0; i < num_rqst; i++)
		cifs_clear_folioq_buffer(rqst[i].rq_buffer);
}

/*
 * This function will initialize new_rq and encrypt the content.
 * The first entry, new_rq[0], only contains a single iov which contains
 * a smb2_transform_hdr and is pre-allocated by the caller.
 * This function then populates new_rq[1+] with the content from olq_rq[0+].
 *
 * The end result is an array of smb_rqst structures where the first structure
 * only contains a single iov for the transform header which we then can pass
 * to crypt_message().
 *
 * new_rq[0].rq_iov[0] :  smb2_transform_hdr pre-allocated by the caller
 * new_rq[1+].rq_iov[*] == old_rq[0+].rq_iov[*] : SMB2/3 requests
 */
static int
smb3_init_transform_rq(struct TCP_Server_Info *server, int num_rqst,
		       struct smb_rqst *new_rq, struct smb_rqst *old_rq)
{
	struct smb2_transform_hdr *tr_hdr = new_rq[0].rq_iov[0].iov_base;
	unsigned int orig_len = 0;
	int rc = -ENOMEM;

	for (int i = 1; i < num_rqst; i++) {
		struct smb_rqst *old = &old_rq[i - 1];
		struct smb_rqst *new = &new_rq[i];
		struct folio_queue *buffer = NULL;
		size_t size = iov_iter_count(&old->rq_iter);

		orig_len += smb_rqst_len(server, old);
		new->rq_iov = old->rq_iov;
		new->rq_nvec = old->rq_nvec;

		if (size > 0) {
			buffer = cifs_alloc_folioq_buffer(size);
			if (!buffer)
				goto err_free;

			new->rq_buffer = buffer;
			iov_iter_folio_queue(&new->rq_iter, ITER_SOURCE,
					     buffer, 0, 0, size);

			if (!cifs_copy_iter_to_folioq(&old->rq_iter, size, buffer)) {
				rc = -EIO;
				goto err_free;
			}
		}
	}

	/* fill the 1st iov with a transform header */
	fill_transform_hdr(tr_hdr, orig_len, old_rq, server->cipher_type);

	rc = crypt_message(server, num_rqst, new_rq, 1, server->secmech.enc);
	cifs_dbg(FYI, "Encrypt message returned %d\n", rc);
	if (rc)
		goto err_free;

	return rc;

err_free:
	smb3_free_compound_rqst(num_rqst - 1, &new_rq[1]);
	return rc;
}

static int
smb3_is_transform_hdr(void *buf)
{
	struct smb2_transform_hdr *trhdr = buf;

	return trhdr->ProtocolId == SMB2_TRANSFORM_PROTO_NUM;
}

static int
decrypt_raw_data(struct TCP_Server_Info *server, char *buf,
		 unsigned int buf_data_size, struct iov_iter *iter,
		 bool is_offloaded)
{
	struct crypto_aead *tfm;
	struct smb_rqst rqst = {NULL};
	struct kvec iov[2];
	size_t iter_size = 0;
	int rc;

	iov[0].iov_base = buf;
	iov[0].iov_len = sizeof(struct smb2_transform_hdr);
	iov[1].iov_base = buf + sizeof(struct smb2_transform_hdr);
	iov[1].iov_len = buf_data_size;

	rqst.rq_iov = iov;
	rqst.rq_nvec = 2;
	if (iter) {
		rqst.rq_iter = *iter;
		iter_size = iov_iter_count(iter);
	}

	if (is_offloaded) {
		if ((server->cipher_type == SMB2_ENCRYPTION_AES128_GCM) ||
		    (server->cipher_type == SMB2_ENCRYPTION_AES256_GCM))
			tfm = crypto_alloc_aead("gcm(aes)", 0, 0);
		else
			tfm = crypto_alloc_aead("ccm(aes)", 0, 0);
		if (IS_ERR(tfm)) {
			rc = PTR_ERR(tfm);
			cifs_server_dbg(VFS, "%s: Failed alloc decrypt TFM, rc=%d\n", __func__, rc);

			return rc;
		}
	} else {
		rc = smb3_crypto_aead_allocate(server);
		if (unlikely(rc))
			return rc;
		tfm = server->secmech.dec;
	}

	rc = crypt_message(server, 1, &rqst, 0, tfm);
	cifs_dbg(FYI, "Decrypt message returned %d\n", rc);

	if (is_offloaded)
		crypto_free_aead(tfm);

	if (rc)
		return rc;

	memmove(buf, iov[1].iov_base, buf_data_size);

	if (!is_offloaded)
		server->total_read = buf_data_size + iter_size;

	return rc;
}

static int
cifs_copy_folioq_to_iter(struct folio_queue *folioq, size_t data_size,
			 size_t skip, struct iov_iter *iter)
{
	for (; folioq; folioq = folioq->next) {
		for (int s = 0; s < folioq_count(folioq); s++) {
			struct folio *folio = folioq_folio(folioq, s);
			size_t fsize = folio_size(folio);
			size_t n, len = umin(fsize - skip, data_size);

			n = copy_folio_to_iter(folio, skip, len, iter);
			if (n != len) {
				cifs_dbg(VFS, "%s: something went wrong\n", __func__);
				return -EIO;
			}
			data_size -= n;
			skip = 0;
		}
	}

	return 0;
}

static int
handle_read_data(struct TCP_Server_Info *server, struct mid_q_entry *mid,
		 char *buf, unsigned int buf_len, struct folio_queue *buffer,
		 unsigned int buffer_len, bool is_offloaded)
{
	unsigned int data_offset;
	unsigned int data_len;
	unsigned int cur_off;
	unsigned int cur_page_idx;
	unsigned int pad_len;
	struct cifs_io_subrequest *rdata = mid->callback_data;
	struct smb2_hdr *shdr = (struct smb2_hdr *)buf;
	size_t copied;
	bool use_rdma_mr = false;

	if (shdr->Command != SMB2_READ) {
		cifs_server_dbg(VFS, "only big read responses are supported\n");
		return -EOPNOTSUPP;
	}

	if (server->ops->is_session_expired &&
	    server->ops->is_session_expired(buf)) {
		if (!is_offloaded)
			cifs_reconnect(server, true);
		return -1;
	}

	if (server->ops->is_status_pending &&
			server->ops->is_status_pending(buf, server))
		return -1;

	/* set up first two iov to get credits */
	rdata->iov[0].iov_base = buf;
	rdata->iov[0].iov_len = 0;
	rdata->iov[1].iov_base = buf;
	rdata->iov[1].iov_len =
		min_t(unsigned int, buf_len, server->vals->read_rsp_size);
	cifs_dbg(FYI, "0: iov_base=%p iov_len=%zu\n",
		 rdata->iov[0].iov_base, rdata->iov[0].iov_len);
	cifs_dbg(FYI, "1: iov_base=%p iov_len=%zu\n",
		 rdata->iov[1].iov_base, rdata->iov[1].iov_len);

	rdata->result = server->ops->map_error(buf, true);
	if (rdata->result != 0) {
		cifs_dbg(FYI, "%s: server returned error %d\n",
			 __func__, rdata->result);
		/* normal error on read response */
		if (is_offloaded)
			mid->mid_state = MID_RESPONSE_RECEIVED;
		else
			dequeue_mid(mid, false);
		return 0;
	}

	data_offset = server->ops->read_data_offset(buf);
#ifdef CONFIG_CIFS_SMB_DIRECT
	use_rdma_mr = rdata->mr;
#endif
	data_len = server->ops->read_data_length(buf, use_rdma_mr);

	if (data_offset < server->vals->read_rsp_size) {
		/*
		 * win2k8 sometimes sends an offset of 0 when the read
		 * is beyond the EOF. Treat it as if the data starts just after
		 * the header.
		 */
		cifs_dbg(FYI, "%s: data offset (%u) inside read response header\n",
			 __func__, data_offset);
		data_offset = server->vals->read_rsp_size;
	} else if (data_offset > MAX_CIFS_SMALL_BUFFER_SIZE) {
		/* data_offset is beyond the end of smallbuf */
		cifs_dbg(FYI, "%s: data offset (%u) beyond end of smallbuf\n",
			 __func__, data_offset);
		rdata->result = -EIO;
		if (is_offloaded)
			mid->mid_state = MID_RESPONSE_MALFORMED;
		else
			dequeue_mid(mid, rdata->result);
		return 0;
	}

	pad_len = data_offset - server->vals->read_rsp_size;

	if (buf_len <= data_offset) {
		/* read response payload is in pages */
		cur_page_idx = pad_len / PAGE_SIZE;
		cur_off = pad_len % PAGE_SIZE;

		if (cur_page_idx != 0) {
			/* data offset is beyond the 1st page of response */
			cifs_dbg(FYI, "%s: data offset (%u) beyond 1st page of response\n",
				 __func__, data_offset);
			rdata->result = -EIO;
			if (is_offloaded)
				mid->mid_state = MID_RESPONSE_MALFORMED;
			else
				dequeue_mid(mid, rdata->result);
			return 0;
		}

		if (data_len > buffer_len - pad_len) {
			/* data_len is corrupt -- discard frame */
			rdata->result = -EIO;
			if (is_offloaded)
				mid->mid_state = MID_RESPONSE_MALFORMED;
			else
				dequeue_mid(mid, rdata->result);
			return 0;
		}

		/* Copy the data to the output I/O iterator. */
		rdata->result = cifs_copy_folioq_to_iter(buffer, buffer_len,
							 cur_off, &rdata->subreq.io_iter);
		if (rdata->result != 0) {
			if (is_offloaded)
				mid->mid_state = MID_RESPONSE_MALFORMED;
			else
				dequeue_mid(mid, rdata->result);
			return 0;
		}
		rdata->got_bytes = buffer_len;

	} else if (buf_len >= data_offset + data_len) {
		/* read response payload is in buf */
		WARN_ONCE(buffer, "read data can be either in buf or in buffer");
		copied = copy_to_iter(buf + data_offset, data_len, &rdata->subreq.io_iter);
		if (copied == 0)
			return -EIO;
		rdata->got_bytes = copied;
	} else {
		/* read response payload cannot be in both buf and pages */
		WARN_ONCE(1, "buf can not contain only a part of read data");
		rdata->result = -EIO;
		if (is_offloaded)
			mid->mid_state = MID_RESPONSE_MALFORMED;
		else
			dequeue_mid(mid, rdata->result);
		return 0;
	}

	if (is_offloaded)
		mid->mid_state = MID_RESPONSE_RECEIVED;
	else
		dequeue_mid(mid, false);
	return 0;
}

struct smb2_decrypt_work {
	struct work_struct decrypt;
	struct TCP_Server_Info *server;
	struct folio_queue *buffer;
	char *buf;
	unsigned int len;
};


static void smb2_decrypt_offload(struct work_struct *work)
{
	struct smb2_decrypt_work *dw = container_of(work,
				struct smb2_decrypt_work, decrypt);
	int rc;
	struct mid_q_entry *mid;
	struct iov_iter iter;

	iov_iter_folio_queue(&iter, ITER_DEST, dw->buffer, 0, 0, dw->len);
	rc = decrypt_raw_data(dw->server, dw->buf, dw->server->vals->read_rsp_size,
			      &iter, true);
	if (rc) {
		cifs_dbg(VFS, "error decrypting rc=%d\n", rc);
		goto free_pages;
	}

	dw->server->lstrp = jiffies;
	mid = smb2_find_dequeue_mid(dw->server, dw->buf);
	if (mid == NULL)
		cifs_dbg(FYI, "mid not found\n");
	else {
		mid->decrypted = true;
		rc = handle_read_data(dw->server, mid, dw->buf,
				      dw->server->vals->read_rsp_size,
				      dw->buffer, dw->len,
				      true);
		if (rc >= 0) {
#ifdef CONFIG_CIFS_STATS2
			mid->when_received = jiffies;
#endif
			if (dw->server->ops->is_network_name_deleted)
				dw->server->ops->is_network_name_deleted(dw->buf,
									 dw->server);

			mid_execute_callback(mid);
		} else {
			spin_lock(&dw->server->srv_lock);
			if (dw->server->tcpStatus == CifsNeedReconnect) {
				spin_lock(&dw->server->mid_queue_lock);
				mid->mid_state = MID_RETRY_NEEDED;
				spin_unlock(&dw->server->mid_queue_lock);
				spin_unlock(&dw->server->srv_lock);
				mid_execute_callback(mid);
			} else {
				spin_lock(&dw->server->mid_queue_lock);
				mid->mid_state = MID_REQUEST_SUBMITTED;
				mid->deleted_from_q = false;
				list_add_tail(&mid->qhead,
					&dw->server->pending_mid_q);
				spin_unlock(&dw->server->mid_queue_lock);
				spin_unlock(&dw->server->srv_lock);
			}
		}
		release_mid(mid);
	}

free_pages:
	cifs_clear_folioq_buffer(dw->buffer);
	cifs_small_buf_release(dw->buf);
	kfree(dw);
}


static int
receive_encrypted_read(struct TCP_Server_Info *server, struct mid_q_entry **mid,
		       int *num_mids)
{
	char *buf = server->smallbuf;
	struct smb2_transform_hdr *tr_hdr = (struct smb2_transform_hdr *)buf;
	struct iov_iter iter;
	unsigned int len;
	unsigned int buflen = server->pdu_size;
	int rc;
	struct smb2_decrypt_work *dw;

	dw = kzalloc(sizeof(struct smb2_decrypt_work), GFP_KERNEL);
	if (!dw)
		return -ENOMEM;
	INIT_WORK(&dw->decrypt, smb2_decrypt_offload);
	dw->server = server;

	*num_mids = 1;
	len = min_t(unsigned int, buflen, server->vals->read_rsp_size +
		sizeof(struct smb2_transform_hdr)) - HEADER_SIZE(server) + 1;

	rc = cifs_read_from_socket(server, buf + HEADER_SIZE(server) - 1, len);
	if (rc < 0)
		goto free_dw;
	server->total_read += rc;

	len = le32_to_cpu(tr_hdr->OriginalMessageSize) -
		server->vals->read_rsp_size;
	dw->len = len;
	len = round_up(dw->len, PAGE_SIZE);

	rc = -ENOMEM;
	dw->buffer = cifs_alloc_folioq_buffer(len);
	if (!dw->buffer)
		goto discard_data;

	iov_iter_folio_queue(&iter, ITER_DEST, dw->buffer, 0, 0, len);

	/* Read the data into the buffer and clear excess bufferage. */
	rc = cifs_read_iter_from_socket(server, &iter, dw->len);
	if (rc < 0)
		goto discard_data;

	server->total_read += rc;
	if (rc < len) {
		struct iov_iter tmp = iter;

		iov_iter_advance(&tmp, rc);
		iov_iter_zero(len - rc, &tmp);
	}
	iov_iter_truncate(&iter, dw->len);

	rc = cifs_discard_remaining_data(server);
	if (rc)
		goto free_pages;

	/*
	 * For large reads, offload to different thread for better performance,
	 * use more cores decrypting which can be expensive
	 */

	if ((server->min_offload) && (server->in_flight > 1) &&
	    (server->pdu_size >= server->min_offload)) {
		dw->buf = server->smallbuf;
		server->smallbuf = (char *)cifs_small_buf_get();

		queue_work(decrypt_wq, &dw->decrypt);
		*num_mids = 0; /* worker thread takes care of finding mid */
		return -1;
	}

	rc = decrypt_raw_data(server, buf, server->vals->read_rsp_size,
			      &iter, false);
	if (rc)
		goto free_pages;

	*mid = smb2_find_mid(server, buf);
	if (*mid == NULL) {
		cifs_dbg(FYI, "mid not found\n");
	} else {
		cifs_dbg(FYI, "mid found\n");
		(*mid)->decrypted = true;
		rc = handle_read_data(server, *mid, buf,
				      server->vals->read_rsp_size,
				      dw->buffer, dw->len, false);
		if (rc >= 0) {
			if (server->ops->is_network_name_deleted) {
				server->ops->is_network_name_deleted(buf,
								server);
			}
		}
	}

free_pages:
	cifs_clear_folioq_buffer(dw->buffer);
free_dw:
	kfree(dw);
	return rc;
discard_data:
	cifs_discard_remaining_data(server);
	goto free_pages;
}

static int
receive_encrypted_standard(struct TCP_Server_Info *server,
			   struct mid_q_entry **mids, char **bufs,
			   int *num_mids)
{
	int ret, length;
	char *buf = server->smallbuf;
	struct smb2_hdr *shdr;
	unsigned int pdu_length = server->pdu_size;
	unsigned int buf_size;
	unsigned int next_cmd;
	struct mid_q_entry *mid_entry;
	int next_is_large;
	char *next_buffer = NULL;

	*num_mids = 0;

	/* switch to large buffer if too big for a small one */
	if (pdu_length > MAX_CIFS_SMALL_BUFFER_SIZE) {
		server->large_buf = true;
		memcpy(server->bigbuf, buf, server->total_read);
		buf = server->bigbuf;
	}

	/* now read the rest */
	length = cifs_read_from_socket(server, buf + HEADER_SIZE(server) - 1,
				pdu_length - HEADER_SIZE(server) + 1);
	if (length < 0)
		return length;
	server->total_read += length;

	buf_size = pdu_length - sizeof(struct smb2_transform_hdr);
	length = decrypt_raw_data(server, buf, buf_size, NULL, false);
	if (length)
		return length;

	next_is_large = server->large_buf;
one_more:
	shdr = (struct smb2_hdr *)buf;
	next_cmd = le32_to_cpu(shdr->NextCommand);
	if (next_cmd) {
		if (WARN_ON_ONCE(next_cmd > pdu_length))
			return -1;
		if (next_is_large)
			next_buffer = (char *)cifs_buf_get();
		else
			next_buffer = (char *)cifs_small_buf_get();
		if (!next_buffer) {
			cifs_server_dbg(VFS, "No memory for (large) SMB response\n");
			return -1;
		}
		memcpy(next_buffer, buf + next_cmd, pdu_length - next_cmd);
	}

	mid_entry = smb2_find_mid(server, buf);
	if (mid_entry == NULL)
		cifs_dbg(FYI, "mid not found\n");
	else {
		cifs_dbg(FYI, "mid found\n");
		mid_entry->decrypted = true;
		mid_entry->resp_buf_size = server->pdu_size;
	}

	if (*num_mids >= MAX_COMPOUND) {
		cifs_server_dbg(VFS, "too many PDUs in compound\n");
		return -1;
	}
	bufs[*num_mids] = buf;
	mids[(*num_mids)++] = mid_entry;

	if (mid_entry && mid_entry->handle)
		ret = mid_entry->handle(server, mid_entry);
	else
		ret = cifs_handle_standard(server, mid_entry);

	if (ret == 0 && next_cmd) {
		pdu_length -= next_cmd;
		server->large_buf = next_is_large;
		if (next_is_large)
			server->bigbuf = buf = next_buffer;
		else
			server->smallbuf = buf = next_buffer;
		goto one_more;
	} else if (ret != 0) {
		/*
		 * ret != 0 here means that we didn't get to handle_mid() thus
		 * server->smallbuf and server->bigbuf are still valid. We need
		 * to free next_buffer because it is not going to be used
		 * anywhere.
		 */
		if (next_is_large)
			free_rsp_buf(CIFS_LARGE_BUFFER, next_buffer);
		else
			free_rsp_buf(CIFS_SMALL_BUFFER, next_buffer);
	}

	return ret;
}

static int
smb3_receive_transform(struct TCP_Server_Info *server,
		       struct mid_q_entry **mids, char **bufs, int *num_mids)
{
	char *buf = server->smallbuf;
	unsigned int pdu_length = server->pdu_size;
	struct smb2_transform_hdr *tr_hdr = (struct smb2_transform_hdr *)buf;
	unsigned int orig_len = le32_to_cpu(tr_hdr->OriginalMessageSize);

	if (pdu_length < sizeof(struct smb2_transform_hdr) +
						sizeof(struct smb2_hdr)) {
		cifs_server_dbg(VFS, "Transform message is too small (%u)\n",
			 pdu_length);
		cifs_reconnect(server, true);
		return -ECONNABORTED;
	}

	if (pdu_length < orig_len + sizeof(struct smb2_transform_hdr)) {
		cifs_server_dbg(VFS, "Transform message is broken\n");
		cifs_reconnect(server, true);
		return -ECONNABORTED;
	}

	/* TODO: add support for compounds containing READ. */
	if (pdu_length > CIFSMaxBufSize + MAX_HEADER_SIZE(server)) {
		return receive_encrypted_read(server, &mids[0], num_mids);
	}

	return receive_encrypted_standard(server, mids, bufs, num_mids);
}

int
smb3_handle_read_data(struct TCP_Server_Info *server, struct mid_q_entry *mid)
{
	char *buf = server->large_buf ? server->bigbuf : server->smallbuf;

	return handle_read_data(server, mid, buf, server->pdu_size,
				NULL, 0, false);
}

static int smb2_next_header(struct TCP_Server_Info *server, char *buf,
			    unsigned int *noff)
{
	struct smb2_hdr *hdr = (struct smb2_hdr *)buf;
	struct smb2_transform_hdr *t_hdr = (struct smb2_transform_hdr *)buf;

	if (hdr->ProtocolId == SMB2_TRANSFORM_PROTO_NUM) {
		*noff = le32_to_cpu(t_hdr->OriginalMessageSize);
		if (unlikely(check_add_overflow(*noff, sizeof(*t_hdr), noff)))
			return -EINVAL;
	} else {
		*noff = le32_to_cpu(hdr->NextCommand);
	}
	if (unlikely(*noff && *noff < MID_HEADER_SIZE(server)))
		return -EINVAL;
	return 0;
}

int __cifs_sfu_make_node(unsigned int xid, struct inode *inode,
				struct dentry *dentry, struct cifs_tcon *tcon,
				const char *full_path, umode_t mode, dev_t dev,
				const char *symname)
{
	struct TCP_Server_Info *server = tcon->ses->server;
	struct cifs_open_parms oparms;
	struct cifs_open_info_data idata;
	struct cifs_io_parms io_parms = {};
	struct cifs_sb_info *cifs_sb = CIFS_SB(inode->i_sb);
	struct cifs_fid fid;
	unsigned int bytes_written;
	u8 type[8];
	int type_len = 0;
	struct {
		__le64 major;
		__le64 minor;
	} __packed pdev = {};
	__le16 *symname_utf16 = NULL;
	u8 *data = NULL;
	int data_len = 0;
	struct kvec iov[3];
	__u32 oplock = server->oplocks ? REQ_OPLOCK : 0;
	int rc;

	switch (mode & S_IFMT) {
	case S_IFCHR:
		type_len = 8;
		memcpy(type, "IntxCHR\0", type_len);
		pdev.major = cpu_to_le64(MAJOR(dev));
		pdev.minor = cpu_to_le64(MINOR(dev));
		data = (u8 *)&pdev;
		data_len = sizeof(pdev);
		break;
	case S_IFBLK:
		type_len = 8;
		memcpy(type, "IntxBLK\0", type_len);
		pdev.major = cpu_to_le64(MAJOR(dev));
		pdev.minor = cpu_to_le64(MINOR(dev));
		data = (u8 *)&pdev;
		data_len = sizeof(pdev);
		break;
	case S_IFLNK:
		type_len = 8;
		memcpy(type, "IntxLNK\1", type_len);
		symname_utf16 = cifs_strndup_to_utf16(symname, strlen(symname),
						      &data_len, cifs_sb->local_nls,
						      NO_MAP_UNI_RSVD);
		if (!symname_utf16) {
			rc = -ENOMEM;
			goto out;
		}
		data_len -= 2; /* symlink is without trailing wide-nul */
		data = (u8 *)symname_utf16;
		break;
	case S_IFSOCK:
		type_len = 8;
		strscpy(type, "LnxSOCK");
		data = (u8 *)&pdev;
		data_len = sizeof(pdev);
		break;
	case S_IFIFO:
		type_len = 8;
		strscpy(type, "LnxFIFO");
		data = (u8 *)&pdev;
		data_len = sizeof(pdev);
		break;
	default:
		rc = -EPERM;
		goto out;
	}

	oparms = CIFS_OPARMS(cifs_sb, tcon, full_path, GENERIC_WRITE,
			     FILE_CREATE, CREATE_NOT_DIR |
			     CREATE_OPTION_SPECIAL, ACL_NO_MODE);
	oparms.fid = &fid;
	idata.contains_posix_file_info = false;
	rc = server->ops->open(xid, &oparms, &oplock, &idata);
	if (rc)
		goto out;

	/*
	 * Check if the server honored ATTR_SYSTEM flag by CREATE_OPTION_SPECIAL
	 * option. If not then server does not support ATTR_SYSTEM and newly
	 * created file is not SFU compatible, which means that the call failed.
	 */
	if (!(le32_to_cpu(idata.fi.Attributes) & ATTR_SYSTEM)) {
		rc = -EOPNOTSUPP;
		goto out_close;
	}

	if (type_len + data_len > 0) {
		io_parms.pid = current->tgid;
		io_parms.tcon = tcon;
		io_parms.length = type_len + data_len;
		iov[1].iov_base = type;
		iov[1].iov_len = type_len;
		iov[2].iov_base = data;
		iov[2].iov_len = data_len;

		rc = server->ops->sync_write(xid, &fid, &io_parms,
					     &bytes_written,
					     iov, ARRAY_SIZE(iov)-1);
	}

out_close:
	server->ops->close(xid, tcon, &fid);

	/*
	 * If CREATE was successful but either setting ATTR_SYSTEM failed or
	 * writing type/data information failed then remove the intermediate
	 * object created by CREATE. Otherwise intermediate empty object stay
	 * on the server.
	 */
	if (rc)
		server->ops->unlink(xid, tcon, full_path, cifs_sb, NULL);

out:
	kfree(symname_utf16);
	return rc;
}

int cifs_sfu_make_node(unsigned int xid, struct inode *inode,
		       struct dentry *dentry, struct cifs_tcon *tcon,
		       const char *full_path, umode_t mode, dev_t dev)
{
	struct inode *new = NULL;
	int rc;

	rc = __cifs_sfu_make_node(xid, inode, dentry, tcon,
				  full_path, mode, dev, NULL);
	if (rc)
		return rc;

	if (tcon->posix_extensions) {
		rc = smb311_posix_get_inode_info(&new, full_path, NULL,
						 inode->i_sb, xid);
	} else if (tcon->unix_ext) {
		rc = cifs_get_inode_info_unix(&new, full_path,
					      inode->i_sb, xid);
	} else {
		rc = cifs_get_inode_info(&new, full_path, NULL,
					 inode->i_sb, xid, NULL);
	}
	if (!rc)
		d_instantiate(dentry, new);
	return rc;
}

static int smb2_make_node(unsigned int xid, struct inode *inode,
			  struct dentry *dentry, struct cifs_tcon *tcon,
			  const char *full_path, umode_t mode, dev_t dev)
{
	struct cifs_sb_info *cifs_sb = CIFS_SB(inode->i_sb);
	int rc = -EOPNOTSUPP;

	/*
	 * Check if mounted with mount parm 'sfu' mount parm.
	 * SFU emulation should work with all servers, but only
	 * supports block and char device, socket & fifo,
	 * and was used by default in earlier versions of Windows
	 */
	if (cifs_sb->mnt_cifs_flags & CIFS_MOUNT_UNX_EMUL) {
		rc = cifs_sfu_make_node(xid, inode, dentry, tcon,
					full_path, mode, dev);
	} else if (CIFS_REPARSE_SUPPORT(tcon)) {
		rc = mknod_reparse(xid, inode, dentry, tcon,
				   full_path, mode, dev);
	}
	return rc;
}

#ifdef CONFIG_CIFS_ALLOW_INSECURE_LEGACY
struct smb_version_operations smb20_operations = {
	.compare_fids = smb2_compare_fids,
	.setup_request = smb2_setup_request,
	.setup_async_request = smb2_setup_async_request,
	.check_receive = smb2_check_receive,
	.add_credits = smb2_add_credits,
	.set_credits = smb2_set_credits,
	.get_credits_field = smb2_get_credits_field,
	.get_credits = smb2_get_credits,
	.wait_mtu_credits = cifs_wait_mtu_credits,
	.get_next_mid = smb2_get_next_mid,
	.revert_current_mid = smb2_revert_current_mid,
	.read_data_offset = smb2_read_data_offset,
	.read_data_length = smb2_read_data_length,
	.map_error = map_smb2_to_linux_error,
	.find_mid = smb2_find_mid,
	.check_message = smb2_check_message,
	.dump_detail = smb2_dump_detail,
	.clear_stats = smb2_clear_stats,
	.print_stats = smb2_print_stats,
	.is_oplock_break = smb2_is_valid_oplock_break,
	.handle_cancelled_mid = smb2_handle_cancelled_mid,
	.downgrade_oplock = smb2_downgrade_oplock,
	.need_neg = smb2_need_neg,
	.negotiate = smb2_negotiate,
	.negotiate_wsize = smb2_negotiate_wsize,
	.negotiate_rsize = smb2_negotiate_rsize,
	.sess_setup = SMB2_sess_setup,
	.logoff = SMB2_logoff,
	.tree_connect = SMB2_tcon,
	.tree_disconnect = SMB2_tdis,
	.qfs_tcon = smb2_qfs_tcon,
	.is_path_accessible = smb2_is_path_accessible,
	.can_echo = smb2_can_echo,
	.echo = SMB2_echo,
	.query_path_info = smb2_query_path_info,
	.query_reparse_point = smb2_query_reparse_point,
	.get_srv_inum = smb2_get_srv_inum,
	.query_file_info = smb2_query_file_info,
	.set_path_size = smb2_set_path_size,
	.set_file_size = smb2_set_file_size,
	.set_file_info = smb2_set_file_info,
	.set_compression = smb2_set_compression,
	.mkdir = smb2_mkdir,
	.mkdir_setinfo = smb2_mkdir_setinfo,
	.rmdir = smb2_rmdir,
	.unlink = smb2_unlink,
	.rename = smb2_rename_path,
	.create_hardlink = smb2_create_hardlink,
	.get_reparse_point_buffer = smb2_get_reparse_point_buffer,
	.query_mf_symlink = smb3_query_mf_symlink,
	.create_mf_symlink = smb3_create_mf_symlink,
	.create_reparse_inode = smb2_create_reparse_inode,
	.open = smb2_open_file,
	.set_fid = smb2_set_fid,
	.close = smb2_close_file,
	.flush = smb2_flush_file,
	.async_readv = smb2_async_readv,
	.async_writev = smb2_async_writev,
	.sync_read = smb2_sync_read,
	.sync_write = smb2_sync_write,
	.query_dir_first = smb2_query_dir_first,
	.query_dir_next = smb2_query_dir_next,
	.close_dir = smb2_close_dir,
	.calc_smb_size = smb2_calc_size,
	.is_status_pending = smb2_is_status_pending,
	.is_session_expired = smb2_is_session_expired,
	.oplock_response = smb2_oplock_response,
	.queryfs = smb2_queryfs,
	.mand_lock = smb2_mand_lock,
	.mand_unlock_range = smb2_unlock_range,
	.push_mand_locks = smb2_push_mandatory_locks,
	.get_lease_key = smb2_get_lease_key,
	.set_lease_key = smb2_set_lease_key,
	.new_lease_key = smb2_new_lease_key,
	.is_read_op = smb2_is_read_op,
	.set_oplock_level = smb2_set_oplock_level,
	.create_lease_buf = smb2_create_lease_buf,
	.parse_lease_buf = smb2_parse_lease_buf,
	.copychunk_range = smb2_copychunk_range,
	.wp_retry_size = smb2_wp_retry_size,
	.dir_needs_close = smb2_dir_needs_close,
	.get_dfs_refer = smb2_get_dfs_refer,
	.select_sectype = smb2_select_sectype,
#ifdef CONFIG_CIFS_XATTR
	.query_all_EAs = smb2_query_eas,
	.set_EA = smb2_set_ea,
#endif /* CIFS_XATTR */
	.get_acl = get_smb2_acl,
	.get_acl_by_fid = get_smb2_acl_by_fid,
	.set_acl = set_smb2_acl,
	.next_header = smb2_next_header,
	.ioctl_query_info = smb2_ioctl_query_info,
	.make_node = smb2_make_node,
	.fiemap = smb3_fiemap,
	.llseek = smb3_llseek,
	.is_status_io_timeout = smb2_is_status_io_timeout,
	.is_network_name_deleted = smb2_is_network_name_deleted,
	.rename_pending_delete = smb2_rename_pending_delete,
};
#endif /* CIFS_ALLOW_INSECURE_LEGACY */

struct smb_version_operations smb21_operations = {
	.compare_fids = smb2_compare_fids,
	.setup_request = smb2_setup_request,
	.setup_async_request = smb2_setup_async_request,
	.check_receive = smb2_check_receive,
	.add_credits = smb2_add_credits,
	.set_credits = smb2_set_credits,
	.get_credits_field = smb2_get_credits_field,
	.get_credits = smb2_get_credits,
	.wait_mtu_credits = smb2_wait_mtu_credits,
	.adjust_credits = smb2_adjust_credits,
	.get_next_mid = smb2_get_next_mid,
	.revert_current_mid = smb2_revert_current_mid,
	.read_data_offset = smb2_read_data_offset,
	.read_data_length = smb2_read_data_length,
	.map_error = map_smb2_to_linux_error,
	.find_mid = smb2_find_mid,
	.check_message = smb2_check_message,
	.dump_detail = smb2_dump_detail,
	.clear_stats = smb2_clear_stats,
	.print_stats = smb2_print_stats,
	.is_oplock_break = smb2_is_valid_oplock_break,
	.handle_cancelled_mid = smb2_handle_cancelled_mid,
	.downgrade_oplock = smb2_downgrade_oplock,
	.need_neg = smb2_need_neg,
	.negotiate = smb2_negotiate,
	.negotiate_wsize = smb2_negotiate_wsize,
	.negotiate_rsize = smb2_negotiate_rsize,
	.sess_setup = SMB2_sess_setup,
	.logoff = SMB2_logoff,
	.tree_connect = SMB2_tcon,
	.tree_disconnect = SMB2_tdis,
	.qfs_tcon = smb2_qfs_tcon,
	.is_path_accessible = smb2_is_path_accessible,
	.can_echo = smb2_can_echo,
	.echo = SMB2_echo,
	.query_path_info = smb2_query_path_info,
	.query_reparse_point = smb2_query_reparse_point,
	.get_srv_inum = smb2_get_srv_inum,
	.query_file_info = smb2_query_file_info,
	.set_path_size = smb2_set_path_size,
	.set_file_size = smb2_set_file_size,
	.set_file_info = smb2_set_file_info,
	.set_compression = smb2_set_compression,
	.mkdir = smb2_mkdir,
	.mkdir_setinfo = smb2_mkdir_setinfo,
	.rmdir = smb2_rmdir,
	.unlink = smb2_unlink,
	.rename = smb2_rename_path,
	.create_hardlink = smb2_create_hardlink,
	.get_reparse_point_buffer = smb2_get_reparse_point_buffer,
	.query_mf_symlink = smb3_query_mf_symlink,
	.create_mf_symlink = smb3_create_mf_symlink,
	.create_reparse_inode = smb2_create_reparse_inode,
	.open = smb2_open_file,
	.set_fid = smb2_set_fid,
	.close = smb2_close_file,
	.flush = smb2_flush_file,
	.async_readv = smb2_async_readv,
	.async_writev = smb2_async_writev,
	.sync_read = smb2_sync_read,
	.sync_write = smb2_sync_write,
	.query_dir_first = smb2_query_dir_first,
	.query_dir_next = smb2_query_dir_next,
	.close_dir = smb2_close_dir,
	.calc_smb_size = smb2_calc_size,
	.is_status_pending = smb2_is_status_pending,
	.is_session_expired = smb2_is_session_expired,
	.oplock_response = smb2_oplock_response,
	.queryfs = smb2_queryfs,
	.mand_lock = smb2_mand_lock,
	.mand_unlock_range = smb2_unlock_range,
	.push_mand_locks = smb2_push_mandatory_locks,
	.get_lease_key = smb2_get_lease_key,
	.set_lease_key = smb2_set_lease_key,
	.new_lease_key = smb2_new_lease_key,
	.is_read_op = smb21_is_read_op,
	.set_oplock_level = smb21_set_oplock_level,
	.create_lease_buf = smb2_create_lease_buf,
	.parse_lease_buf = smb2_parse_lease_buf,
	.copychunk_range = smb2_copychunk_range,
	.wp_retry_size = smb2_wp_retry_size,
	.dir_needs_close = smb2_dir_needs_close,
	.enum_snapshots = smb3_enum_snapshots,
	.notify = smb3_notify,
	.get_dfs_refer = smb2_get_dfs_refer,
	.select_sectype = smb2_select_sectype,
#ifdef CONFIG_CIFS_XATTR
	.query_all_EAs = smb2_query_eas,
	.set_EA = smb2_set_ea,
#endif /* CIFS_XATTR */
	.get_acl = get_smb2_acl,
	.get_acl_by_fid = get_smb2_acl_by_fid,
	.set_acl = set_smb2_acl,
	.next_header = smb2_next_header,
	.ioctl_query_info = smb2_ioctl_query_info,
	.make_node = smb2_make_node,
	.fiemap = smb3_fiemap,
	.llseek = smb3_llseek,
	.is_status_io_timeout = smb2_is_status_io_timeout,
	.is_network_name_deleted = smb2_is_network_name_deleted,
	.rename_pending_delete = smb2_rename_pending_delete,
};

struct smb_version_operations smb30_operations = {
	.compare_fids = smb2_compare_fids,
	.setup_request = smb2_setup_request,
	.setup_async_request = smb2_setup_async_request,
	.check_receive = smb2_check_receive,
	.add_credits = smb2_add_credits,
	.set_credits = smb2_set_credits,
	.get_credits_field = smb2_get_credits_field,
	.get_credits = smb2_get_credits,
	.wait_mtu_credits = smb2_wait_mtu_credits,
	.adjust_credits = smb2_adjust_credits,
	.get_next_mid = smb2_get_next_mid,
	.revert_current_mid = smb2_revert_current_mid,
	.read_data_offset = smb2_read_data_offset,
	.read_data_length = smb2_read_data_length,
	.map_error = map_smb2_to_linux_error,
	.find_mid = smb2_find_mid,
	.check_message = smb2_check_message,
	.dump_detail = smb2_dump_detail,
	.clear_stats = smb2_clear_stats,
	.print_stats = smb2_print_stats,
	.dump_share_caps = smb2_dump_share_caps,
	.is_oplock_break = smb2_is_valid_oplock_break,
	.handle_cancelled_mid = smb2_handle_cancelled_mid,
	.downgrade_oplock = smb3_downgrade_oplock,
	.need_neg = smb2_need_neg,
	.negotiate = smb2_negotiate,
	.negotiate_wsize = smb3_negotiate_wsize,
	.negotiate_rsize = smb3_negotiate_rsize,
	.sess_setup = SMB2_sess_setup,
	.logoff = SMB2_logoff,
	.tree_connect = SMB2_tcon,
	.tree_disconnect = SMB2_tdis,
	.qfs_tcon = smb3_qfs_tcon,
	.query_server_interfaces = SMB3_request_interfaces,
	.is_path_accessible = smb2_is_path_accessible,
	.can_echo = smb2_can_echo,
	.echo = SMB2_echo,
	.query_path_info = smb2_query_path_info,
	/* WSL tags introduced long after smb2.1, enable for SMB3, 3.11 only */
	.query_reparse_point = smb2_query_reparse_point,
	.get_srv_inum = smb2_get_srv_inum,
	.query_file_info = smb2_query_file_info,
	.set_path_size = smb2_set_path_size,
	.set_file_size = smb2_set_file_size,
	.set_file_info = smb2_set_file_info,
	.set_compression = smb2_set_compression,
	.mkdir = smb2_mkdir,
	.mkdir_setinfo = smb2_mkdir_setinfo,
	.rmdir = smb2_rmdir,
	.unlink = smb2_unlink,
	.rename = smb2_rename_path,
	.create_hardlink = smb2_create_hardlink,
	.get_reparse_point_buffer = smb2_get_reparse_point_buffer,
	.query_mf_symlink = smb3_query_mf_symlink,
	.create_mf_symlink = smb3_create_mf_symlink,
	.create_reparse_inode = smb2_create_reparse_inode,
	.open = smb2_open_file,
	.set_fid = smb2_set_fid,
	.close = smb2_close_file,
	.close_getattr = smb2_close_getattr,
	.flush = smb2_flush_file,
	.async_readv = smb2_async_readv,
	.async_writev = smb2_async_writev,
	.sync_read = smb2_sync_read,
	.sync_write = smb2_sync_write,
	.query_dir_first = smb2_query_dir_first,
	.query_dir_next = smb2_query_dir_next,
	.close_dir = smb2_close_dir,
	.calc_smb_size = smb2_calc_size,
	.is_status_pending = smb2_is_status_pending,
	.is_session_expired = smb2_is_session_expired,
	.oplock_response = smb2_oplock_response,
	.queryfs = smb2_queryfs,
	.mand_lock = smb2_mand_lock,
	.mand_unlock_range = smb2_unlock_range,
	.push_mand_locks = smb2_push_mandatory_locks,
	.get_lease_key = smb2_get_lease_key,
	.set_lease_key = smb2_set_lease_key,
	.new_lease_key = smb2_new_lease_key,
	.generate_signingkey = generate_smb30signingkey,
	.set_integrity  = smb3_set_integrity,
	.is_read_op = smb21_is_read_op,
	.set_oplock_level = smb3_set_oplock_level,
	.create_lease_buf = smb3_create_lease_buf,
	.parse_lease_buf = smb3_parse_lease_buf,
	.copychunk_range = smb2_copychunk_range,
	.duplicate_extents = smb2_duplicate_extents,
	.validate_negotiate = smb3_validate_negotiate,
	.wp_retry_size = smb2_wp_retry_size,
	.dir_needs_close = smb2_dir_needs_close,
	.fallocate = smb3_fallocate,
	.enum_snapshots = smb3_enum_snapshots,
	.notify = smb3_notify,
	.init_transform_rq = smb3_init_transform_rq,
	.is_transform_hdr = smb3_is_transform_hdr,
	.receive_transform = smb3_receive_transform,
	.get_dfs_refer = smb2_get_dfs_refer,
	.select_sectype = smb2_select_sectype,
#ifdef CONFIG_CIFS_XATTR
	.query_all_EAs = smb2_query_eas,
	.set_EA = smb2_set_ea,
#endif /* CIFS_XATTR */
	.get_acl = get_smb2_acl,
	.get_acl_by_fid = get_smb2_acl_by_fid,
	.set_acl = set_smb2_acl,
	.next_header = smb2_next_header,
	.ioctl_query_info = smb2_ioctl_query_info,
	.make_node = smb2_make_node,
	.fiemap = smb3_fiemap,
	.llseek = smb3_llseek,
	.is_status_io_timeout = smb2_is_status_io_timeout,
	.is_network_name_deleted = smb2_is_network_name_deleted,
	.rename_pending_delete = smb2_rename_pending_delete,
};

struct smb_version_operations smb311_operations = {
	.compare_fids = smb2_compare_fids,
	.setup_request = smb2_setup_request,
	.setup_async_request = smb2_setup_async_request,
	.check_receive = smb2_check_receive,
	.add_credits = smb2_add_credits,
	.set_credits = smb2_set_credits,
	.get_credits_field = smb2_get_credits_field,
	.get_credits = smb2_get_credits,
	.wait_mtu_credits = smb2_wait_mtu_credits,
	.adjust_credits = smb2_adjust_credits,
	.get_next_mid = smb2_get_next_mid,
	.revert_current_mid = smb2_revert_current_mid,
	.read_data_offset = smb2_read_data_offset,
	.read_data_length = smb2_read_data_length,
	.map_error = map_smb2_to_linux_error,
	.find_mid = smb2_find_mid,
	.check_message = smb2_check_message,
	.dump_detail = smb2_dump_detail,
	.clear_stats = smb2_clear_stats,
	.print_stats = smb2_print_stats,
	.dump_share_caps = smb2_dump_share_caps,
	.is_oplock_break = smb2_is_valid_oplock_break,
	.handle_cancelled_mid = smb2_handle_cancelled_mid,
	.downgrade_oplock = smb3_downgrade_oplock,
	.need_neg = smb2_need_neg,
	.negotiate = smb2_negotiate,
	.negotiate_wsize = smb3_negotiate_wsize,
	.negotiate_rsize = smb3_negotiate_rsize,
	.sess_setup = SMB2_sess_setup,
	.logoff = SMB2_logoff,
	.tree_connect = SMB2_tcon,
	.tree_disconnect = SMB2_tdis,
	.qfs_tcon = smb3_qfs_tcon,
	.query_server_interfaces = SMB3_request_interfaces,
	.is_path_accessible = smb2_is_path_accessible,
	.can_echo = smb2_can_echo,
	.echo = SMB2_echo,
	.query_path_info = smb2_query_path_info,
	.query_reparse_point = smb2_query_reparse_point,
	.get_srv_inum = smb2_get_srv_inum,
	.query_file_info = smb2_query_file_info,
	.set_path_size = smb2_set_path_size,
	.set_file_size = smb2_set_file_size,
	.set_file_info = smb2_set_file_info,
	.set_compression = smb2_set_compression,
	.mkdir = smb2_mkdir,
	.mkdir_setinfo = smb2_mkdir_setinfo,
	.posix_mkdir = smb311_posix_mkdir,
	.rmdir = smb2_rmdir,
	.unlink = smb2_unlink,
	.rename = smb2_rename_path,
	.create_hardlink = smb2_create_hardlink,
	.get_reparse_point_buffer = smb2_get_reparse_point_buffer,
	.query_mf_symlink = smb3_query_mf_symlink,
	.create_mf_symlink = smb3_create_mf_symlink,
	.create_reparse_inode = smb2_create_reparse_inode,
	.open = smb2_open_file,
	.set_fid = smb2_set_fid,
	.close = smb2_close_file,
	.close_getattr = smb2_close_getattr,
	.flush = smb2_flush_file,
	.async_readv = smb2_async_readv,
	.async_writev = smb2_async_writev,
	.sync_read = smb2_sync_read,
	.sync_write = smb2_sync_write,
	.query_dir_first = smb2_query_dir_first,
	.query_dir_next = smb2_query_dir_next,
	.close_dir = smb2_close_dir,
	.calc_smb_size = smb2_calc_size,
	.is_status_pending = smb2_is_status_pending,
	.is_session_expired = smb2_is_session_expired,
	.oplock_response = smb2_oplock_response,
	.queryfs = smb311_queryfs,
	.mand_lock = smb2_mand_lock,
	.mand_unlock_range = smb2_unlock_range,
	.push_mand_locks = smb2_push_mandatory_locks,
	.get_lease_key = smb2_get_lease_key,
	.set_lease_key = smb2_set_lease_key,
	.new_lease_key = smb2_new_lease_key,
	.generate_signingkey = generate_smb311signingkey,
	.set_integrity  = smb3_set_integrity,
	.is_read_op = smb21_is_read_op,
	.set_oplock_level = smb3_set_oplock_level,
	.create_lease_buf = smb3_create_lease_buf,
	.parse_lease_buf = smb3_parse_lease_buf,
	.copychunk_range = smb2_copychunk_range,
	.duplicate_extents = smb2_duplicate_extents,
/*	.validate_negotiate = smb3_validate_negotiate, */ /* not used in 3.11 */
	.wp_retry_size = smb2_wp_retry_size,
	.dir_needs_close = smb2_dir_needs_close,
	.fallocate = smb3_fallocate,
	.enum_snapshots = smb3_enum_snapshots,
	.notify = smb3_notify,
	.init_transform_rq = smb3_init_transform_rq,
	.is_transform_hdr = smb3_is_transform_hdr,
	.receive_transform = smb3_receive_transform,
	.get_dfs_refer = smb2_get_dfs_refer,
	.select_sectype = smb2_select_sectype,
#ifdef CONFIG_CIFS_XATTR
	.query_all_EAs = smb2_query_eas,
	.set_EA = smb2_set_ea,
#endif /* CIFS_XATTR */
	.get_acl = get_smb2_acl,
	.get_acl_by_fid = get_smb2_acl_by_fid,
	.set_acl = set_smb2_acl,
	.next_header = smb2_next_header,
	.ioctl_query_info = smb2_ioctl_query_info,
	.make_node = smb2_make_node,
	.fiemap = smb3_fiemap,
	.llseek = smb3_llseek,
	.is_status_io_timeout = smb2_is_status_io_timeout,
	.is_network_name_deleted = smb2_is_network_name_deleted,
	.rename_pending_delete = smb2_rename_pending_delete,
};

#ifdef CONFIG_CIFS_ALLOW_INSECURE_LEGACY
struct smb_version_values smb20_values = {
	.version_string = SMB20_VERSION_STRING,
	.protocol_id = SMB20_PROT_ID,
	.req_capabilities = 0, /* MBZ */
	.large_lock_type = 0,
	.exclusive_lock_type = SMB2_LOCKFLAG_EXCLUSIVE,
	.shared_lock_type = SMB2_LOCKFLAG_SHARED,
	.unlock_lock_type = SMB2_LOCKFLAG_UNLOCK,
	.header_size = sizeof(struct smb2_hdr),
	.header_preamble_size = 0,
	.max_header_size = MAX_SMB2_HDR_SIZE,
	.read_rsp_size = sizeof(struct smb2_read_rsp),
	.lock_cmd = SMB2_LOCK,
	.cap_unix = 0,
	.cap_nt_find = SMB2_NT_FIND,
	.cap_large_files = SMB2_LARGE_FILES,
	.signing_enabled = SMB2_NEGOTIATE_SIGNING_ENABLED | SMB2_NEGOTIATE_SIGNING_REQUIRED,
	.signing_required = SMB2_NEGOTIATE_SIGNING_REQUIRED,
	.create_lease_size = sizeof(struct create_lease),
};
#endif /* ALLOW_INSECURE_LEGACY */

struct smb_version_values smb21_values = {
	.version_string = SMB21_VERSION_STRING,
	.protocol_id = SMB21_PROT_ID,
	.req_capabilities = 0, /* MBZ on negotiate req until SMB3 dialect */
	.large_lock_type = 0,
	.exclusive_lock_type = SMB2_LOCKFLAG_EXCLUSIVE,
	.shared_lock_type = SMB2_LOCKFLAG_SHARED,
	.unlock_lock_type = SMB2_LOCKFLAG_UNLOCK,
	.header_size = sizeof(struct smb2_hdr),
	.header_preamble_size = 0,
	.max_header_size = MAX_SMB2_HDR_SIZE,
	.read_rsp_size = sizeof(struct smb2_read_rsp),
	.lock_cmd = SMB2_LOCK,
	.cap_unix = 0,
	.cap_nt_find = SMB2_NT_FIND,
	.cap_large_files = SMB2_LARGE_FILES,
	.signing_enabled = SMB2_NEGOTIATE_SIGNING_ENABLED | SMB2_NEGOTIATE_SIGNING_REQUIRED,
	.signing_required = SMB2_NEGOTIATE_SIGNING_REQUIRED,
	.create_lease_size = sizeof(struct create_lease),
};

struct smb_version_values smb3any_values = {
	.version_string = SMB3ANY_VERSION_STRING,
	.protocol_id = SMB302_PROT_ID, /* doesn't matter, send protocol array */
	.req_capabilities = SMB2_GLOBAL_CAP_DFS | SMB2_GLOBAL_CAP_LEASING | SMB2_GLOBAL_CAP_LARGE_MTU | SMB2_GLOBAL_CAP_PERSISTENT_HANDLES | SMB2_GLOBAL_CAP_ENCRYPTION | SMB2_GLOBAL_CAP_DIRECTORY_LEASING,
	.large_lock_type = 0,
	.exclusive_lock_type = SMB2_LOCKFLAG_EXCLUSIVE,
	.shared_lock_type = SMB2_LOCKFLAG_SHARED,
	.unlock_lock_type = SMB2_LOCKFLAG_UNLOCK,
	.header_size = sizeof(struct smb2_hdr),
	.header_preamble_size = 0,
	.max_header_size = MAX_SMB2_HDR_SIZE,
	.read_rsp_size = sizeof(struct smb2_read_rsp),
	.lock_cmd = SMB2_LOCK,
	.cap_unix = 0,
	.cap_nt_find = SMB2_NT_FIND,
	.cap_large_files = SMB2_LARGE_FILES,
	.signing_enabled = SMB2_NEGOTIATE_SIGNING_ENABLED | SMB2_NEGOTIATE_SIGNING_REQUIRED,
	.signing_required = SMB2_NEGOTIATE_SIGNING_REQUIRED,
	.create_lease_size = sizeof(struct create_lease_v2),
};

struct smb_version_values smbdefault_values = {
	.version_string = SMBDEFAULT_VERSION_STRING,
	.protocol_id = SMB302_PROT_ID, /* doesn't matter, send protocol array */
	.req_capabilities = SMB2_GLOBAL_CAP_DFS | SMB2_GLOBAL_CAP_LEASING | SMB2_GLOBAL_CAP_LARGE_MTU | SMB2_GLOBAL_CAP_PERSISTENT_HANDLES | SMB2_GLOBAL_CAP_ENCRYPTION | SMB2_GLOBAL_CAP_DIRECTORY_LEASING,
	.large_lock_type = 0,
	.exclusive_lock_type = SMB2_LOCKFLAG_EXCLUSIVE,
	.shared_lock_type = SMB2_LOCKFLAG_SHARED,
	.unlock_lock_type = SMB2_LOCKFLAG_UNLOCK,
	.header_size = sizeof(struct smb2_hdr),
	.header_preamble_size = 0,
	.max_header_size = MAX_SMB2_HDR_SIZE,
	.read_rsp_size = sizeof(struct smb2_read_rsp),
	.lock_cmd = SMB2_LOCK,
	.cap_unix = 0,
	.cap_nt_find = SMB2_NT_FIND,
	.cap_large_files = SMB2_LARGE_FILES,
	.signing_enabled = SMB2_NEGOTIATE_SIGNING_ENABLED | SMB2_NEGOTIATE_SIGNING_REQUIRED,
	.signing_required = SMB2_NEGOTIATE_SIGNING_REQUIRED,
	.create_lease_size = sizeof(struct create_lease_v2),
};

struct smb_version_values smb30_values = {
	.version_string = SMB30_VERSION_STRING,
	.protocol_id = SMB30_PROT_ID,
	.req_capabilities = SMB2_GLOBAL_CAP_DFS | SMB2_GLOBAL_CAP_LEASING | SMB2_GLOBAL_CAP_LARGE_MTU | SMB2_GLOBAL_CAP_PERSISTENT_HANDLES | SMB2_GLOBAL_CAP_ENCRYPTION | SMB2_GLOBAL_CAP_DIRECTORY_LEASING,
	.large_lock_type = 0,
	.exclusive_lock_type = SMB2_LOCKFLAG_EXCLUSIVE,
	.shared_lock_type = SMB2_LOCKFLAG_SHARED,
	.unlock_lock_type = SMB2_LOCKFLAG_UNLOCK,
	.header_size = sizeof(struct smb2_hdr),
	.header_preamble_size = 0,
	.max_header_size = MAX_SMB2_HDR_SIZE,
	.read_rsp_size = sizeof(struct smb2_read_rsp),
	.lock_cmd = SMB2_LOCK,
	.cap_unix = 0,
	.cap_nt_find = SMB2_NT_FIND,
	.cap_large_files = SMB2_LARGE_FILES,
	.signing_enabled = SMB2_NEGOTIATE_SIGNING_ENABLED | SMB2_NEGOTIATE_SIGNING_REQUIRED,
	.signing_required = SMB2_NEGOTIATE_SIGNING_REQUIRED,
	.create_lease_size = sizeof(struct create_lease_v2),
};

struct smb_version_values smb302_values = {
	.version_string = SMB302_VERSION_STRING,
	.protocol_id = SMB302_PROT_ID,
	.req_capabilities = SMB2_GLOBAL_CAP_DFS | SMB2_GLOBAL_CAP_LEASING | SMB2_GLOBAL_CAP_LARGE_MTU | SMB2_GLOBAL_CAP_PERSISTENT_HANDLES | SMB2_GLOBAL_CAP_ENCRYPTION | SMB2_GLOBAL_CAP_DIRECTORY_LEASING,
	.large_lock_type = 0,
	.exclusive_lock_type = SMB2_LOCKFLAG_EXCLUSIVE,
	.shared_lock_type = SMB2_LOCKFLAG_SHARED,
	.unlock_lock_type = SMB2_LOCKFLAG_UNLOCK,
	.header_size = sizeof(struct smb2_hdr),
	.header_preamble_size = 0,
	.max_header_size = MAX_SMB2_HDR_SIZE,
	.read_rsp_size = sizeof(struct smb2_read_rsp),
	.lock_cmd = SMB2_LOCK,
	.cap_unix = 0,
	.cap_nt_find = SMB2_NT_FIND,
	.cap_large_files = SMB2_LARGE_FILES,
	.signing_enabled = SMB2_NEGOTIATE_SIGNING_ENABLED | SMB2_NEGOTIATE_SIGNING_REQUIRED,
	.signing_required = SMB2_NEGOTIATE_SIGNING_REQUIRED,
	.create_lease_size = sizeof(struct create_lease_v2),
};

struct smb_version_values smb311_values = {
	.version_string = SMB311_VERSION_STRING,
	.protocol_id = SMB311_PROT_ID,
	.req_capabilities = SMB2_GLOBAL_CAP_DFS | SMB2_GLOBAL_CAP_LEASING | SMB2_GLOBAL_CAP_LARGE_MTU | SMB2_GLOBAL_CAP_PERSISTENT_HANDLES | SMB2_GLOBAL_CAP_ENCRYPTION | SMB2_GLOBAL_CAP_DIRECTORY_LEASING,
	.large_lock_type = 0,
	.exclusive_lock_type = SMB2_LOCKFLAG_EXCLUSIVE,
	.shared_lock_type = SMB2_LOCKFLAG_SHARED,
	.unlock_lock_type = SMB2_LOCKFLAG_UNLOCK,
	.header_size = sizeof(struct smb2_hdr),
	.header_preamble_size = 0,
	.max_header_size = MAX_SMB2_HDR_SIZE,
	.read_rsp_size = sizeof(struct smb2_read_rsp),
	.lock_cmd = SMB2_LOCK,
	.cap_unix = 0,
	.cap_nt_find = SMB2_NT_FIND,
	.cap_large_files = SMB2_LARGE_FILES,
	.signing_enabled = SMB2_NEGOTIATE_SIGNING_ENABLED | SMB2_NEGOTIATE_SIGNING_REQUIRED,
	.signing_required = SMB2_NEGOTIATE_SIGNING_REQUIRED,
	.create_lease_size = sizeof(struct create_lease_v2),
};<|MERGE_RESOLUTION|>--- conflicted
+++ resolved
@@ -1903,7 +1903,6 @@
 		/* Store previous offsets to allow rewind */
 		src_off_prev = src_off;
 		dst_off_prev = dst_off;
-<<<<<<< HEAD
 
 		chunks = 0;
 		copy_bytes = 0;
@@ -1919,23 +1918,6 @@
 			chunk->Length = cpu_to_le32(chunk_bytes);
 			/* Buffer is zeroed, no need to set chunk->Reserved = 0 */
 
-=======
-
-		chunks = 0;
-		copy_bytes = 0;
-		copy_bytes_left = umin(total_bytes_left, tcon->max_bytes_copy);
-		while (copy_bytes_left > 0 && chunks < chunk_count) {
-			chunk = &cc_req->Chunks[chunks++];
-
-			chunk->SourceOffset = cpu_to_le64(src_off);
-			chunk->TargetOffset = cpu_to_le64(dst_off);
-
-			chunk_bytes = umin(copy_bytes_left, tcon->max_bytes_chunk);
-
-			chunk->Length = cpu_to_le32(chunk_bytes);
-			/* Buffer is zeroed, no need to set chunk->Reserved = 0 */
-
->>>>>>> 3b86c87f
 			src_off += chunk_bytes;
 			dst_off += chunk_bytes;
 
