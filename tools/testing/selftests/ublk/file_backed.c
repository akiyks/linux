// SPDX-License-Identifier: GPL-2.0

#include "kublk.h"

static enum io_uring_op ublk_to_uring_op(const struct ublksrv_io_desc *iod, int zc)
{
	unsigned ublk_op = ublksrv_get_op(iod);

	if (ublk_op == UBLK_IO_OP_READ)
		return zc ? IORING_OP_READ_FIXED : IORING_OP_READ;
	else if (ublk_op == UBLK_IO_OP_WRITE)
		return zc ? IORING_OP_WRITE_FIXED : IORING_OP_WRITE;
	assert(0);
}

static int loop_queue_flush_io(struct ublk_thread *t, struct ublk_queue *q,
			       const struct ublksrv_io_desc *iod, int tag)
{
	unsigned ublk_op = ublksrv_get_op(iod);
	struct io_uring_sqe *sqe[1];

<<<<<<< HEAD
	ublk_io_alloc_sqes(ublk_get_io(q, tag), sqe, 1);
=======
	ublk_io_alloc_sqes(t, sqe, 1);
>>>>>>> a7fc15ed
	io_uring_prep_fsync(sqe[0], 1 /*fds[1]*/, IORING_FSYNC_DATASYNC);
	io_uring_sqe_set_flags(sqe[0], IOSQE_FIXED_FILE);
	/* bit63 marks us as tgt io */
	sqe[0]->user_data = build_user_data(tag, ublk_op, 0, q->q_id, 1);
	return 1;
}

static int loop_queue_tgt_rw_io(struct ublk_thread *t, struct ublk_queue *q,
				const struct ublksrv_io_desc *iod, int tag)
{
	unsigned ublk_op = ublksrv_get_op(iod);
	unsigned zc = ublk_queue_use_zc(q);
	unsigned auto_zc = ublk_queue_use_auto_zc(q);
	enum io_uring_op op = ublk_to_uring_op(iod, zc | auto_zc);
	struct io_uring_sqe *sqe[3];
	void *addr = (zc | auto_zc) ? NULL : (void *)iod->addr;

	if (!zc || auto_zc) {
<<<<<<< HEAD
		ublk_io_alloc_sqes(ublk_get_io(q, tag), sqe, 1);
=======
		ublk_io_alloc_sqes(t, sqe, 1);
>>>>>>> a7fc15ed
		if (!sqe[0])
			return -ENOMEM;

		io_uring_prep_rw(op, sqe[0], 1 /*fds[1]*/,
				addr,
				iod->nr_sectors << 9,
				iod->start_sector << 9);
		if (auto_zc)
			sqe[0]->buf_index = tag;
		io_uring_sqe_set_flags(sqe[0], IOSQE_FIXED_FILE);
		/* bit63 marks us as tgt io */
		sqe[0]->user_data = build_user_data(tag, ublk_op, 0, q->q_id, 1);
		return 1;
	}

<<<<<<< HEAD
	ublk_io_alloc_sqes(ublk_get_io(q, tag), sqe, 3);
=======
	ublk_io_alloc_sqes(t, sqe, 3);
>>>>>>> a7fc15ed

	io_uring_prep_buf_register(sqe[0], 0, tag, q->q_id, ublk_get_io(q, tag)->buf_index);
	sqe[0]->flags |= IOSQE_CQE_SKIP_SUCCESS | IOSQE_IO_HARDLINK;
	sqe[0]->user_data = build_user_data(tag,
			ublk_cmd_op_nr(sqe[0]->cmd_op), 0, q->q_id, 1);

	io_uring_prep_rw(op, sqe[1], 1 /*fds[1]*/, 0,
		iod->nr_sectors << 9,
		iod->start_sector << 9);
	sqe[1]->buf_index = tag;
	sqe[1]->flags |= IOSQE_FIXED_FILE | IOSQE_IO_HARDLINK;
	sqe[1]->user_data = build_user_data(tag, ublk_op, 0, q->q_id, 1);

	io_uring_prep_buf_unregister(sqe[2], 0, tag, q->q_id, ublk_get_io(q, tag)->buf_index);
	sqe[2]->user_data = build_user_data(tag, ublk_cmd_op_nr(sqe[2]->cmd_op), 0, q->q_id, 1);

	return 2;
}

static int loop_queue_tgt_io(struct ublk_thread *t, struct ublk_queue *q, int tag)
{
	const struct ublksrv_io_desc *iod = ublk_get_iod(q, tag);
	unsigned ublk_op = ublksrv_get_op(iod);
	int ret;

	switch (ublk_op) {
	case UBLK_IO_OP_FLUSH:
		ret = loop_queue_flush_io(t, q, iod, tag);
		break;
	case UBLK_IO_OP_WRITE_ZEROES:
	case UBLK_IO_OP_DISCARD:
		ret = -ENOTSUP;
		break;
	case UBLK_IO_OP_READ:
	case UBLK_IO_OP_WRITE:
		ret = loop_queue_tgt_rw_io(t, q, iod, tag);
		break;
	default:
		ret = -EINVAL;
		break;
	}

	ublk_dbg(UBLK_DBG_IO, "%s: tag %d ublk io %x %llx %u\n", __func__, tag,
			iod->op_flags, iod->start_sector, iod->nr_sectors << 9);
	return ret;
}

static int ublk_loop_queue_io(struct ublk_thread *t, struct ublk_queue *q,
			      int tag)
{
	int queued = loop_queue_tgt_io(t, q, tag);

	ublk_queued_tgt_io(t, q, tag, queued);
	return 0;
}

static void ublk_loop_io_done(struct ublk_thread *t, struct ublk_queue *q,
		const struct io_uring_cqe *cqe)
{
	unsigned tag = user_data_to_tag(cqe->user_data);
	unsigned op = user_data_to_op(cqe->user_data);
	struct ublk_io *io = ublk_get_io(q, tag);

	if (cqe->res < 0 || op != ublk_cmd_op_nr(UBLK_U_IO_UNREGISTER_IO_BUF)) {
		if (!io->result)
			io->result = cqe->res;
		if (cqe->res < 0)
			ublk_err("%s: io failed op %x user_data %lx\n",
					__func__, op, cqe->user_data);
	}

	/* buffer register op is IOSQE_CQE_SKIP_SUCCESS */
	if (op == ublk_cmd_op_nr(UBLK_U_IO_REGISTER_IO_BUF))
		io->tgt_ios += 1;

	if (ublk_completed_tgt_io(t, q, tag))
		ublk_complete_io(t, q, tag, io->result);
}

static int ublk_loop_tgt_init(const struct dev_ctx *ctx, struct ublk_dev *dev)
{
	unsigned long long bytes;
	int ret;
	struct ublk_params p = {
		.types = UBLK_PARAM_TYPE_BASIC | UBLK_PARAM_TYPE_DMA_ALIGN,
		.basic = {
			.attrs = UBLK_ATTR_VOLATILE_CACHE,
			.logical_bs_shift	= 9,
			.physical_bs_shift	= 12,
			.io_opt_shift	= 12,
			.io_min_shift	= 9,
			.max_sectors = dev->dev_info.max_io_buf_bytes >> 9,
		},
		.dma = {
			.alignment = 511,
		},
	};

	if (ctx->auto_zc_fallback) {
		ublk_err("%s: not support auto_zc_fallback\n", __func__);
		return -EINVAL;
	}

	ret = backing_file_tgt_init(dev);
	if (ret)
		return ret;

	if (dev->tgt.nr_backing_files != 1)
		return -EINVAL;

	bytes = dev->tgt.backing_file_size[0];
	dev->tgt.dev_size = bytes;
	p.basic.dev_sectors = bytes >> 9;
	dev->tgt.params = p;

	return 0;
}

const struct ublk_tgt_ops loop_tgt_ops = {
	.name = "loop",
	.init_tgt = ublk_loop_tgt_init,
	.deinit_tgt = backing_file_tgt_deinit,
	.queue_io = ublk_loop_queue_io,
	.tgt_io_done = ublk_loop_io_done,
};<|MERGE_RESOLUTION|>--- conflicted
+++ resolved
@@ -19,11 +19,7 @@
 	unsigned ublk_op = ublksrv_get_op(iod);
 	struct io_uring_sqe *sqe[1];
 
-<<<<<<< HEAD
-	ublk_io_alloc_sqes(ublk_get_io(q, tag), sqe, 1);
-=======
 	ublk_io_alloc_sqes(t, sqe, 1);
->>>>>>> a7fc15ed
 	io_uring_prep_fsync(sqe[0], 1 /*fds[1]*/, IORING_FSYNC_DATASYNC);
 	io_uring_sqe_set_flags(sqe[0], IOSQE_FIXED_FILE);
 	/* bit63 marks us as tgt io */
@@ -42,11 +38,7 @@
 	void *addr = (zc | auto_zc) ? NULL : (void *)iod->addr;
 
 	if (!zc || auto_zc) {
-<<<<<<< HEAD
-		ublk_io_alloc_sqes(ublk_get_io(q, tag), sqe, 1);
-=======
 		ublk_io_alloc_sqes(t, sqe, 1);
->>>>>>> a7fc15ed
 		if (!sqe[0])
 			return -ENOMEM;
 
@@ -62,11 +54,7 @@
 		return 1;
 	}
 
-<<<<<<< HEAD
-	ublk_io_alloc_sqes(ublk_get_io(q, tag), sqe, 3);
-=======
 	ublk_io_alloc_sqes(t, sqe, 3);
->>>>>>> a7fc15ed
 
 	io_uring_prep_buf_register(sqe[0], 0, tag, q->q_id, ublk_get_io(q, tag)->buf_index);
 	sqe[0]->flags |= IOSQE_CQE_SKIP_SUCCESS | IOSQE_IO_HARDLINK;
