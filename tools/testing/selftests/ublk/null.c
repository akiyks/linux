--- conflicted
+++ resolved
@@ -61,11 +61,7 @@
 	const struct ublksrv_io_desc *iod = ublk_get_iod(q, tag);
 	struct io_uring_sqe *sqe[3];
 
-<<<<<<< HEAD
-	ublk_io_alloc_sqes(ublk_get_io(q, tag), sqe, 3);
-=======
 	ublk_io_alloc_sqes(t, sqe, 3);
->>>>>>> a7fc15ed
 
 	io_uring_prep_buf_register(sqe[0], 0, tag, q->q_id, ublk_get_io(q, tag)->buf_index);
 	sqe[0]->user_data = build_user_data(tag,
@@ -88,11 +84,7 @@
 	const struct ublksrv_io_desc *iod = ublk_get_iod(q, tag);
 	struct io_uring_sqe *sqe[1];
 
-<<<<<<< HEAD
-	ublk_io_alloc_sqes(ublk_get_io(q, tag), sqe, 1);
-=======
 	ublk_io_alloc_sqes(t, sqe, 1);
->>>>>>> a7fc15ed
 	__setup_nop_io(tag, iod, sqe[0], q->q_id);
 	return 1;
 }
