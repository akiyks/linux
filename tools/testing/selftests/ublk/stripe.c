// SPDX-License-Identifier: GPL-2.0

#include "kublk.h"

#define NR_STRIPE  MAX_BACK_FILES

struct stripe_conf {
	unsigned nr_files;
	unsigned shift;
};

struct stripe {
	loff_t 		start;
	unsigned 	nr_sects;
	int 		seq;

	struct iovec 	*vec;
	unsigned 	nr_vec;
	unsigned 	cap;
};

struct stripe_array {
	struct stripe 	s[NR_STRIPE];
	unsigned 	nr;
	struct iovec 	_vec[];
};

static inline const struct stripe_conf *get_chunk_shift(const struct ublk_queue *q)
{
	return (struct stripe_conf *)q->dev->private_data;
}

static inline unsigned calculate_nr_vec(const struct stripe_conf *conf,
		const struct ublksrv_io_desc *iod)
{
	const unsigned shift = conf->shift - 9;
	const unsigned unit_sects = conf->nr_files << shift;
	loff_t start = iod->start_sector;
	loff_t end = start + iod->nr_sectors;

	return (end / unit_sects) - (start / unit_sects) + 1;
}

static struct stripe_array *alloc_stripe_array(const struct stripe_conf *conf,
		const struct ublksrv_io_desc *iod)
{
	unsigned nr_vecs = calculate_nr_vec(conf, iod);
	unsigned total = nr_vecs * conf->nr_files;
	struct stripe_array *s;
	int i;

	s = malloc(sizeof(*s) + total * sizeof(struct iovec));

	s->nr = 0;
	for (i = 0; i < conf->nr_files; i++) {
		struct stripe *t = &s->s[i];

		t->nr_vec = 0;
		t->vec = &s->_vec[i * nr_vecs];
		t->nr_sects = 0;
		t->cap = nr_vecs;
	}

	return s;
}

static void free_stripe_array(struct stripe_array *s)
{
	free(s);
}

static void calculate_stripe_array(const struct stripe_conf *conf,
		const struct ublksrv_io_desc *iod, struct stripe_array *s, void *base)
{
	const unsigned shift = conf->shift - 9;
	const unsigned chunk_sects = 1 << shift;
	const unsigned unit_sects = conf->nr_files << shift;
	off64_t start = iod->start_sector;
	off64_t end = start + iod->nr_sectors;
	unsigned long done = 0;
	unsigned idx = 0;

	while (start < end) {
		unsigned nr_sects = chunk_sects - (start & (chunk_sects - 1));
		loff_t unit_off = (start / unit_sects) * unit_sects;
		unsigned seq = (start - unit_off) >> shift;
		struct stripe *this = &s->s[idx];
		loff_t stripe_off = (unit_off / conf->nr_files) +
			(start & (chunk_sects - 1));

		if (nr_sects > end - start)
			nr_sects = end - start;
		if (this->nr_sects == 0) {
			this->nr_sects = nr_sects;
			this->start = stripe_off;
			this->seq = seq;
			s->nr += 1;
		} else {
			assert(seq == this->seq);
			assert(this->start + this->nr_sects == stripe_off);
			this->nr_sects += nr_sects;
		}

		assert(this->nr_vec < this->cap);
		this->vec[this->nr_vec].iov_base = (void *)(base + done);
		this->vec[this->nr_vec++].iov_len = nr_sects << 9;

		start += nr_sects;
		done += nr_sects << 9;
		idx = (idx + 1) % conf->nr_files;
	}
}

static inline enum io_uring_op stripe_to_uring_op(
		const struct ublksrv_io_desc *iod, int zc)
{
	unsigned ublk_op = ublksrv_get_op(iod);

	if (ublk_op == UBLK_IO_OP_READ)
		return zc ? IORING_OP_READV_FIXED : IORING_OP_READV;
	else if (ublk_op == UBLK_IO_OP_WRITE)
		return zc ? IORING_OP_WRITEV_FIXED : IORING_OP_WRITEV;
	assert(0);
}

static int stripe_queue_tgt_rw_io(struct ublk_thread *t, struct ublk_queue *q,
				  const struct ublksrv_io_desc *iod, int tag)
{
	const struct stripe_conf *conf = get_chunk_shift(q);
	unsigned auto_zc = (ublk_queue_use_auto_zc(q) != 0);
	unsigned zc = (ublk_queue_use_zc(q) != 0);
	enum io_uring_op op = stripe_to_uring_op(iod, zc | auto_zc);
	struct io_uring_sqe *sqe[NR_STRIPE];
	struct stripe_array *s = alloc_stripe_array(conf, iod);
	struct ublk_io *io = ublk_get_io(q, tag);
	int i, extra = zc ? 2 : 0;
	void *base = (zc | auto_zc) ? NULL : (void *)iod->addr;

	io->private_data = s;
	calculate_stripe_array(conf, iod, s, base);

<<<<<<< HEAD
	ublk_io_alloc_sqes(ublk_get_io(q, tag), sqe, s->nr + extra);
=======
	ublk_io_alloc_sqes(t, sqe, s->nr + extra);
>>>>>>> a7fc15ed

	if (zc) {
		io_uring_prep_buf_register(sqe[0], 0, tag, q->q_id, io->buf_index);
		sqe[0]->flags |= IOSQE_CQE_SKIP_SUCCESS | IOSQE_IO_HARDLINK;
		sqe[0]->user_data = build_user_data(tag,
			ublk_cmd_op_nr(sqe[0]->cmd_op), 0, q->q_id, 1);
	}

	for (i = zc; i < s->nr + extra - zc; i++) {
		struct stripe *t = &s->s[i - zc];

		io_uring_prep_rw(op, sqe[i],
				t->seq + 1,
				(void *)t->vec,
				t->nr_vec,
				t->start << 9);
		io_uring_sqe_set_flags(sqe[i], IOSQE_FIXED_FILE);
		if (auto_zc || zc) {
			sqe[i]->buf_index = tag;
			if (zc)
				sqe[i]->flags |= IOSQE_IO_HARDLINK;
		}
		/* bit63 marks us as tgt io */
		sqe[i]->user_data = build_user_data(tag, ublksrv_get_op(iod), i - zc, q->q_id, 1);
	}
	if (zc) {
		struct io_uring_sqe *unreg = sqe[s->nr + 1];

		io_uring_prep_buf_unregister(unreg, 0, tag, q->q_id, io->buf_index);
		unreg->user_data = build_user_data(
			tag, ublk_cmd_op_nr(unreg->cmd_op), 0, q->q_id, 1);
	}

	/* register buffer is skip_success */
	return s->nr + zc;
}

static int handle_flush(struct ublk_thread *t, struct ublk_queue *q,
			const struct ublksrv_io_desc *iod, int tag)
{
	const struct stripe_conf *conf = get_chunk_shift(q);
	struct io_uring_sqe *sqe[NR_STRIPE];
	int i;

<<<<<<< HEAD
	ublk_io_alloc_sqes(ublk_get_io(q, tag), sqe, conf->nr_files);
=======
	ublk_io_alloc_sqes(t, sqe, conf->nr_files);
>>>>>>> a7fc15ed
	for (i = 0; i < conf->nr_files; i++) {
		io_uring_prep_fsync(sqe[i], i + 1, IORING_FSYNC_DATASYNC);
		io_uring_sqe_set_flags(sqe[i], IOSQE_FIXED_FILE);
		sqe[i]->user_data = build_user_data(tag, UBLK_IO_OP_FLUSH, 0, q->q_id, 1);
	}
	return conf->nr_files;
}

static int stripe_queue_tgt_io(struct ublk_thread *t, struct ublk_queue *q,
			       int tag)
{
	const struct ublksrv_io_desc *iod = ublk_get_iod(q, tag);
	unsigned ublk_op = ublksrv_get_op(iod);
	int ret = 0;

	switch (ublk_op) {
	case UBLK_IO_OP_FLUSH:
		ret = handle_flush(t, q, iod, tag);
		break;
	case UBLK_IO_OP_WRITE_ZEROES:
	case UBLK_IO_OP_DISCARD:
		ret = -ENOTSUP;
		break;
	case UBLK_IO_OP_READ:
	case UBLK_IO_OP_WRITE:
		ret = stripe_queue_tgt_rw_io(t, q, iod, tag);
		break;
	default:
		ret = -EINVAL;
		break;
	}
	ublk_dbg(UBLK_DBG_IO, "%s: tag %d ublk io %x %llx %u ret %d\n", __func__, tag,
			iod->op_flags, iod->start_sector, iod->nr_sectors << 9, ret);
	return ret;
}

static int ublk_stripe_queue_io(struct ublk_thread *t, struct ublk_queue *q,
				int tag)
{
	int queued = stripe_queue_tgt_io(t, q, tag);

	ublk_queued_tgt_io(t, q, tag, queued);
	return 0;
}

static void ublk_stripe_io_done(struct ublk_thread *t, struct ublk_queue *q,
				const struct io_uring_cqe *cqe)
{
	unsigned tag = user_data_to_tag(cqe->user_data);
	const struct ublksrv_io_desc *iod = ublk_get_iod(q, tag);
	unsigned op = user_data_to_op(cqe->user_data);
	struct ublk_io *io = ublk_get_io(q, tag);
	int res = cqe->res;

	if (res < 0 || op != ublk_cmd_op_nr(UBLK_U_IO_UNREGISTER_IO_BUF)) {
		if (!io->result)
			io->result = res;
		if (res < 0)
			ublk_err("%s: io failure %d tag %u\n", __func__, res, tag);
	}

	/* buffer register op is IOSQE_CQE_SKIP_SUCCESS */
	if (op == ublk_cmd_op_nr(UBLK_U_IO_REGISTER_IO_BUF))
		io->tgt_ios += 1;

	/* fail short READ/WRITE simply */
	if (op == UBLK_IO_OP_READ || op == UBLK_IO_OP_WRITE) {
		unsigned seq = user_data_to_tgt_data(cqe->user_data);
		struct stripe_array *s = io->private_data;

		if (res < s->s[seq].nr_sects << 9) {
			io->result = -EIO;
			ublk_err("%s: short rw op %u res %d exp %u tag %u\n",
					__func__, op, res, s->s[seq].vec->iov_len, tag);
		}
	}

	if (ublk_completed_tgt_io(t, q, tag)) {
		int res = io->result;

		if (!res)
			res = iod->nr_sectors << 9;

		ublk_complete_io(t, q, tag, res);

		free_stripe_array(io->private_data);
		io->private_data = NULL;
	}
}

static int ublk_stripe_tgt_init(const struct dev_ctx *ctx, struct ublk_dev *dev)
{
	struct ublk_params p = {
		.types = UBLK_PARAM_TYPE_BASIC,
		.basic = {
			.attrs = UBLK_ATTR_VOLATILE_CACHE,
			.logical_bs_shift	= 9,
			.physical_bs_shift	= 12,
			.io_opt_shift	= 12,
			.io_min_shift	= 9,
			.max_sectors = dev->dev_info.max_io_buf_bytes >> 9,
		},
	};
	unsigned chunk_size = ctx->stripe.chunk_size;
	struct stripe_conf *conf;
	unsigned chunk_shift;
	loff_t bytes = 0;
	int ret, i, mul = 1;

	if (ctx->auto_zc_fallback) {
		ublk_err("%s: not support auto_zc_fallback\n", __func__);
		return -EINVAL;
	}

	if ((chunk_size & (chunk_size - 1)) || !chunk_size) {
		ublk_err("invalid chunk size %u\n", chunk_size);
		return -EINVAL;
	}

	if (chunk_size < 4096 || chunk_size > 512 * 1024) {
		ublk_err("invalid chunk size %u\n", chunk_size);
		return -EINVAL;
	}

	chunk_shift = ilog2(chunk_size);

	ret = backing_file_tgt_init(dev);
	if (ret)
		return ret;

	if (!dev->tgt.nr_backing_files || dev->tgt.nr_backing_files > NR_STRIPE)
		return -EINVAL;

	assert(dev->nr_fds == dev->tgt.nr_backing_files + 1);

	for (i = 0; i < dev->tgt.nr_backing_files; i++)
		dev->tgt.backing_file_size[i] &= ~((1 << chunk_shift) - 1);

	for (i = 0; i < dev->tgt.nr_backing_files; i++) {
		unsigned long size = dev->tgt.backing_file_size[i];

		if (size != dev->tgt.backing_file_size[0])
			return -EINVAL;
		bytes += size;
	}

	conf = malloc(sizeof(*conf));
	conf->shift = chunk_shift;
	conf->nr_files = dev->tgt.nr_backing_files;

	dev->private_data = conf;
	dev->tgt.dev_size = bytes;
	p.basic.dev_sectors = bytes >> 9;
	dev->tgt.params = p;

	if (dev->dev_info.flags & UBLK_F_SUPPORT_ZERO_COPY)
		mul = 2;
	dev->tgt.sq_depth = mul * dev->dev_info.queue_depth * conf->nr_files;
	dev->tgt.cq_depth = mul * dev->dev_info.queue_depth * conf->nr_files;

	printf("%s: shift %u files %u\n", __func__, conf->shift, conf->nr_files);

	return 0;
}

static void ublk_stripe_tgt_deinit(struct ublk_dev *dev)
{
	free(dev->private_data);
	backing_file_tgt_deinit(dev);
}

static void ublk_stripe_cmd_line(struct dev_ctx *ctx, int argc, char *argv[])
{
	static const struct option longopts[] = {
		{ "chunk_size", 	1,	NULL,  0  },
		{ 0, 0, 0, 0 }
	};
	int option_idx, opt;

	ctx->stripe.chunk_size = 65536;
	while ((opt = getopt_long(argc, argv, "",
				  longopts, &option_idx)) != -1) {
		switch (opt) {
		case 0:
			if (!strcmp(longopts[option_idx].name, "chunk_size"))
				ctx->stripe.chunk_size = strtol(optarg, NULL, 10);
		}
	}
}

static void ublk_stripe_usage(const struct ublk_tgt_ops *ops)
{
	printf("\tstripe: [--chunk_size chunk_size (default 65536)]\n");
}

const struct ublk_tgt_ops stripe_tgt_ops = {
	.name = "stripe",
	.init_tgt = ublk_stripe_tgt_init,
	.deinit_tgt = ublk_stripe_tgt_deinit,
	.queue_io = ublk_stripe_queue_io,
	.tgt_io_done = ublk_stripe_io_done,
	.parse_cmd_line = ublk_stripe_cmd_line,
	.usage = ublk_stripe_usage,
};<|MERGE_RESOLUTION|>--- conflicted
+++ resolved
@@ -139,11 +139,7 @@
 	io->private_data = s;
 	calculate_stripe_array(conf, iod, s, base);
 
-<<<<<<< HEAD
-	ublk_io_alloc_sqes(ublk_get_io(q, tag), sqe, s->nr + extra);
-=======
 	ublk_io_alloc_sqes(t, sqe, s->nr + extra);
->>>>>>> a7fc15ed
 
 	if (zc) {
 		io_uring_prep_buf_register(sqe[0], 0, tag, q->q_id, io->buf_index);
@@ -188,11 +184,7 @@
 	struct io_uring_sqe *sqe[NR_STRIPE];
 	int i;
 
-<<<<<<< HEAD
-	ublk_io_alloc_sqes(ublk_get_io(q, tag), sqe, conf->nr_files);
-=======
 	ublk_io_alloc_sqes(t, sqe, conf->nr_files);
->>>>>>> a7fc15ed
 	for (i = 0; i < conf->nr_files; i++) {
 		io_uring_prep_fsync(sqe[i], i + 1, IORING_FSYNC_DATASYNC);
 		io_uring_sqe_set_flags(sqe[i], IOSQE_FIXED_FILE);
