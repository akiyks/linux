/* SPDX-License-Identifier: MIT */
/*
 * Description: uring_cmd based ublk
 */

#include "kublk.h"

#define MAX_NR_TGT_ARG 	64

unsigned int ublk_dbg_mask = UBLK_LOG;
static const struct ublk_tgt_ops *tgt_ops_list[] = {
	&null_tgt_ops,
	&loop_tgt_ops,
	&stripe_tgt_ops,
	&fault_inject_tgt_ops,
};

static const struct ublk_tgt_ops *ublk_find_tgt(const char *name)
{
	int i;

	if (name == NULL)
		return NULL;

	for (i = 0; i < ARRAY_SIZE(tgt_ops_list); i++)
		if (strcmp(tgt_ops_list[i]->name, name) == 0)
			return tgt_ops_list[i];
	return NULL;
}

static inline int ublk_setup_ring(struct io_uring *r, int depth,
		int cq_depth, unsigned flags)
{
	struct io_uring_params p;

	memset(&p, 0, sizeof(p));
	p.flags = flags | IORING_SETUP_CQSIZE;
	p.cq_entries = cq_depth;

	return io_uring_queue_init_params(depth, r, &p);
}

static void ublk_ctrl_init_cmd(struct ublk_dev *dev,
		struct io_uring_sqe *sqe,
		struct ublk_ctrl_cmd_data *data)
{
	struct ublksrv_ctrl_dev_info *info = &dev->dev_info;
	struct ublksrv_ctrl_cmd *cmd = (struct ublksrv_ctrl_cmd *)ublk_get_sqe_cmd(sqe);

	sqe->fd = dev->ctrl_fd;
	sqe->opcode = IORING_OP_URING_CMD;
	sqe->ioprio = 0;

	if (data->flags & CTRL_CMD_HAS_BUF) {
		cmd->addr = data->addr;
		cmd->len = data->len;
	}

	if (data->flags & CTRL_CMD_HAS_DATA)
		cmd->data[0] = data->data[0];

	cmd->dev_id = info->dev_id;
	cmd->queue_id = -1;

	ublk_set_sqe_cmd_op(sqe, data->cmd_op);

	io_uring_sqe_set_data(sqe, cmd);
}

static int __ublk_ctrl_cmd(struct ublk_dev *dev,
		struct ublk_ctrl_cmd_data *data)
{
	struct io_uring_sqe *sqe;
	struct io_uring_cqe *cqe;
	int ret = -EINVAL;

	sqe = io_uring_get_sqe(&dev->ring);
	if (!sqe) {
		ublk_err("%s: can't get sqe ret %d\n", __func__, ret);
		return ret;
	}

	ublk_ctrl_init_cmd(dev, sqe, data);

	ret = io_uring_submit(&dev->ring);
	if (ret < 0) {
		ublk_err("uring submit ret %d\n", ret);
		return ret;
	}

	ret = io_uring_wait_cqe(&dev->ring, &cqe);
	if (ret < 0) {
		ublk_err("wait cqe: %s\n", strerror(-ret));
		return ret;
	}
	io_uring_cqe_seen(&dev->ring, cqe);

	return cqe->res;
}

static int ublk_ctrl_stop_dev(struct ublk_dev *dev)
{
	struct ublk_ctrl_cmd_data data = {
		.cmd_op	= UBLK_U_CMD_STOP_DEV,
	};

	return __ublk_ctrl_cmd(dev, &data);
}

static int ublk_ctrl_start_dev(struct ublk_dev *dev,
		int daemon_pid)
{
	struct ublk_ctrl_cmd_data data = {
		.cmd_op	= UBLK_U_CMD_START_DEV,
		.flags	= CTRL_CMD_HAS_DATA,
	};

	dev->dev_info.ublksrv_pid = data.data[0] = daemon_pid;

	return __ublk_ctrl_cmd(dev, &data);
}

static int ublk_ctrl_start_user_recovery(struct ublk_dev *dev)
{
	struct ublk_ctrl_cmd_data data = {
		.cmd_op	= UBLK_U_CMD_START_USER_RECOVERY,
	};

	return __ublk_ctrl_cmd(dev, &data);
}

static int ublk_ctrl_end_user_recovery(struct ublk_dev *dev, int daemon_pid)
{
	struct ublk_ctrl_cmd_data data = {
		.cmd_op	= UBLK_U_CMD_END_USER_RECOVERY,
		.flags	= CTRL_CMD_HAS_DATA,
	};

	dev->dev_info.ublksrv_pid = data.data[0] = daemon_pid;

	return __ublk_ctrl_cmd(dev, &data);
}

static int ublk_ctrl_add_dev(struct ublk_dev *dev)
{
	struct ublk_ctrl_cmd_data data = {
		.cmd_op	= UBLK_U_CMD_ADD_DEV,
		.flags	= CTRL_CMD_HAS_BUF,
		.addr = (__u64) (uintptr_t) &dev->dev_info,
		.len = sizeof(struct ublksrv_ctrl_dev_info),
	};

	return __ublk_ctrl_cmd(dev, &data);
}

static int ublk_ctrl_del_dev(struct ublk_dev *dev)
{
	struct ublk_ctrl_cmd_data data = {
		.cmd_op = UBLK_U_CMD_DEL_DEV,
		.flags = 0,
	};

	return __ublk_ctrl_cmd(dev, &data);
}

static int ublk_ctrl_get_info(struct ublk_dev *dev)
{
	struct ublk_ctrl_cmd_data data = {
		.cmd_op	= UBLK_U_CMD_GET_DEV_INFO,
		.flags	= CTRL_CMD_HAS_BUF,
		.addr = (__u64) (uintptr_t) &dev->dev_info,
		.len = sizeof(struct ublksrv_ctrl_dev_info),
	};

	return __ublk_ctrl_cmd(dev, &data);
}

static int ublk_ctrl_set_params(struct ublk_dev *dev,
		struct ublk_params *params)
{
	struct ublk_ctrl_cmd_data data = {
		.cmd_op	= UBLK_U_CMD_SET_PARAMS,
		.flags	= CTRL_CMD_HAS_BUF,
		.addr = (__u64) (uintptr_t) params,
		.len = sizeof(*params),
	};
	params->len = sizeof(*params);
	return __ublk_ctrl_cmd(dev, &data);
}

static int ublk_ctrl_get_params(struct ublk_dev *dev,
		struct ublk_params *params)
{
	struct ublk_ctrl_cmd_data data = {
		.cmd_op	= UBLK_U_CMD_GET_PARAMS,
		.flags	= CTRL_CMD_HAS_BUF,
		.addr = (__u64)params,
		.len = sizeof(*params),
	};

	params->len = sizeof(*params);

	return __ublk_ctrl_cmd(dev, &data);
}

static int ublk_ctrl_get_features(struct ublk_dev *dev,
		__u64 *features)
{
	struct ublk_ctrl_cmd_data data = {
		.cmd_op	= UBLK_U_CMD_GET_FEATURES,
		.flags	= CTRL_CMD_HAS_BUF,
		.addr = (__u64) (uintptr_t) features,
		.len = sizeof(*features),
	};

	return __ublk_ctrl_cmd(dev, &data);
}

static int ublk_ctrl_update_size(struct ublk_dev *dev,
		__u64 nr_sects)
{
	struct ublk_ctrl_cmd_data data = {
		.cmd_op	= UBLK_U_CMD_UPDATE_SIZE,
		.flags	= CTRL_CMD_HAS_DATA,
	};

	data.data[0] = nr_sects;
	return __ublk_ctrl_cmd(dev, &data);
}

static int ublk_ctrl_quiesce_dev(struct ublk_dev *dev,
				 unsigned int timeout_ms)
{
	struct ublk_ctrl_cmd_data data = {
		.cmd_op	= UBLK_U_CMD_QUIESCE_DEV,
		.flags	= CTRL_CMD_HAS_DATA,
	};

	data.data[0] = timeout_ms;
	return __ublk_ctrl_cmd(dev, &data);
}

static const char *ublk_dev_state_desc(struct ublk_dev *dev)
{
	switch (dev->dev_info.state) {
	case UBLK_S_DEV_DEAD:
		return "DEAD";
	case UBLK_S_DEV_LIVE:
		return "LIVE";
	case UBLK_S_DEV_QUIESCED:
		return "QUIESCED";
	default:
		return "UNKNOWN";
	};
}

static void ublk_print_cpu_set(const cpu_set_t *set, char *buf, unsigned len)
{
	unsigned done = 0;
	int i;

	for (i = 0; i < CPU_SETSIZE; i++) {
		if (CPU_ISSET(i, set))
			done += snprintf(&buf[done], len - done, "%d ", i);
	}
}

static void ublk_adjust_affinity(cpu_set_t *set)
{
	int j, updated = 0;

	/*
	 * Just keep the 1st CPU now.
	 *
	 * In future, auto affinity selection can be tried.
	 */
	for (j = 0; j < CPU_SETSIZE; j++) {
		if (CPU_ISSET(j, set)) {
			if (!updated) {
				updated = 1;
				continue;
			}
			CPU_CLR(j, set);
		}
	}
}

/* Caller must free the allocated buffer */
static int ublk_ctrl_get_affinity(struct ublk_dev *ctrl_dev, cpu_set_t **ptr_buf)
{
	struct ublk_ctrl_cmd_data data = {
		.cmd_op	= UBLK_U_CMD_GET_QUEUE_AFFINITY,
		.flags	= CTRL_CMD_HAS_DATA | CTRL_CMD_HAS_BUF,
	};
	cpu_set_t *buf;
	int i, ret;

	buf = malloc(sizeof(cpu_set_t) * ctrl_dev->dev_info.nr_hw_queues);
	if (!buf)
		return -ENOMEM;

	for (i = 0; i < ctrl_dev->dev_info.nr_hw_queues; i++) {
		data.data[0] = i;
		data.len = sizeof(cpu_set_t);
		data.addr = (__u64)&buf[i];

		ret = __ublk_ctrl_cmd(ctrl_dev, &data);
		if (ret < 0) {
			free(buf);
			return ret;
		}
		ublk_adjust_affinity(&buf[i]);
	}

	*ptr_buf = buf;
	return 0;
}

static void ublk_ctrl_dump(struct ublk_dev *dev)
{
	struct ublksrv_ctrl_dev_info *info = &dev->dev_info;
	struct ublk_params p;
	cpu_set_t *affinity;
	int ret;

	ret = ublk_ctrl_get_params(dev, &p);
	if (ret < 0) {
		ublk_err("failed to get params %d %s\n", ret, strerror(-ret));
		return;
	}

	ret = ublk_ctrl_get_affinity(dev, &affinity);
	if (ret < 0) {
		ublk_err("failed to get affinity %m\n");
		return;
	}

	ublk_log("dev id %d: nr_hw_queues %d queue_depth %d block size %d dev_capacity %lld\n",
			info->dev_id, info->nr_hw_queues, info->queue_depth,
			1 << p.basic.logical_bs_shift, p.basic.dev_sectors);
	ublk_log("\tmax rq size %d daemon pid %d flags 0x%llx state %s\n",
			info->max_io_buf_bytes, info->ublksrv_pid, info->flags,
			ublk_dev_state_desc(dev));

	if (affinity) {
		char buf[512];
		int i;

		for (i = 0; i < info->nr_hw_queues; i++) {
			ublk_print_cpu_set(&affinity[i], buf, sizeof(buf));
			printf("\tqueue %u: affinity(%s)\n",
					i, buf);
		}
		free(affinity);
	}

	fflush(stdout);
}

static void ublk_ctrl_deinit(struct ublk_dev *dev)
{
	close(dev->ctrl_fd);
	free(dev);
}

static struct ublk_dev *ublk_ctrl_init(void)
{
	struct ublk_dev *dev = (struct ublk_dev *)calloc(1, sizeof(*dev));
	struct ublksrv_ctrl_dev_info *info = &dev->dev_info;
	int ret;

	dev->ctrl_fd = open(CTRL_DEV, O_RDWR);
	if (dev->ctrl_fd < 0) {
		free(dev);
		return NULL;
	}

	info->max_io_buf_bytes = UBLK_IO_MAX_BYTES;

	ret = ublk_setup_ring(&dev->ring, UBLK_CTRL_RING_DEPTH,
			UBLK_CTRL_RING_DEPTH, IORING_SETUP_SQE128);
	if (ret < 0) {
		ublk_err("queue_init: %s\n", strerror(-ret));
		free(dev);
		return NULL;
	}
	dev->nr_fds = 1;

	return dev;
}

static int __ublk_queue_cmd_buf_sz(unsigned depth)
{
	int size =  depth * sizeof(struct ublksrv_io_desc);
	unsigned int page_sz = getpagesize();

	return round_up(size, page_sz);
}

static int ublk_queue_max_cmd_buf_sz(void)
{
	return __ublk_queue_cmd_buf_sz(UBLK_MAX_QUEUE_DEPTH);
}

static int ublk_queue_cmd_buf_sz(struct ublk_queue *q)
{
	return __ublk_queue_cmd_buf_sz(q->q_depth);
}

static void ublk_queue_deinit(struct ublk_queue *q)
{
	int i;
	int nr_ios = q->q_depth;

	if (q->io_cmd_buf)
		munmap(q->io_cmd_buf, ublk_queue_cmd_buf_sz(q));

	for (i = 0; i < nr_ios; i++)
		free(q->ios[i].buf_addr);
}

static void ublk_thread_deinit(struct ublk_thread *t)
{
	io_uring_unregister_buffers(&t->ring);

	io_uring_unregister_ring_fd(&t->ring);

	if (t->ring.ring_fd > 0) {
		io_uring_unregister_files(&t->ring);
		close(t->ring.ring_fd);
		t->ring.ring_fd = -1;
	}
}

static int ublk_queue_init(struct ublk_queue *q, unsigned extra_flags)
{
	struct ublk_dev *dev = q->dev;
	int depth = dev->dev_info.queue_depth;
	int i;
	int cmd_buf_size, io_buf_size;
	unsigned long off;

	q->tgt_ops = dev->tgt.ops;
	q->flags = 0;
	q->q_depth = depth;
<<<<<<< HEAD

	if (dev->dev_info.flags & (UBLK_F_SUPPORT_ZERO_COPY | UBLK_F_AUTO_BUF_REG)) {
		q->state |= UBLKSRV_NO_BUF;
		if (dev->dev_info.flags & UBLK_F_SUPPORT_ZERO_COPY)
			q->state |= UBLKSRV_ZC;
		if (dev->dev_info.flags & UBLK_F_AUTO_BUF_REG)
			q->state |= UBLKSRV_AUTO_BUF_REG;
	}
	q->state |= extra_flags;
=======
	q->flags = dev->dev_info.flags;
	q->flags |= extra_flags;
>>>>>>> a7fc15ed

	cmd_buf_size = ublk_queue_cmd_buf_sz(q);
	off = UBLKSRV_CMD_BUF_OFFSET + q->q_id * ublk_queue_max_cmd_buf_sz();
	q->io_cmd_buf = mmap(0, cmd_buf_size, PROT_READ,
			MAP_SHARED | MAP_POPULATE, dev->fds[0], off);
	if (q->io_cmd_buf == MAP_FAILED) {
		ublk_err("ublk dev %d queue %d map io_cmd_buf failed %m\n",
				q->dev->dev_info.dev_id, q->q_id);
		goto fail;
	}

	io_buf_size = dev->dev_info.max_io_buf_bytes;
	for (i = 0; i < q->q_depth; i++) {
		q->ios[i].buf_addr = NULL;
<<<<<<< HEAD
		q->ios[i].flags = UBLKSRV_NEED_FETCH_RQ | UBLKSRV_IO_FREE;
=======
		q->ios[i].flags = UBLKS_IO_NEED_FETCH_RQ | UBLKS_IO_FREE;
>>>>>>> a7fc15ed
		q->ios[i].tag = i;

		if (ublk_queue_no_buf(q))
			continue;

		if (posix_memalign((void **)&q->ios[i].buf_addr,
					getpagesize(), io_buf_size)) {
			ublk_err("ublk dev %d queue %d io %d posix_memalign failed %m\n",
					dev->dev_info.dev_id, q->q_id, i);
			goto fail;
		}
	}

	return 0;
 fail:
	ublk_queue_deinit(q);
	ublk_err("ublk dev %d queue %d failed\n",
			dev->dev_info.dev_id, q->q_id);
	return -ENOMEM;
}

static int ublk_thread_init(struct ublk_thread *t)
{
	struct ublk_dev *dev = t->dev;
	int ring_depth = dev->tgt.sq_depth, cq_depth = dev->tgt.cq_depth;
	int ret;

	ret = ublk_setup_ring(&t->ring, ring_depth, cq_depth,
			IORING_SETUP_COOP_TASKRUN |
			IORING_SETUP_SINGLE_ISSUER |
			IORING_SETUP_DEFER_TASKRUN);
	if (ret < 0) {
		ublk_err("ublk dev %d thread %d setup io_uring failed %d\n",
				dev->dev_info.dev_id, t->idx, ret);
		goto fail;
	}

	if (dev->dev_info.flags & (UBLK_F_SUPPORT_ZERO_COPY | UBLK_F_AUTO_BUF_REG)) {
		unsigned nr_ios = dev->dev_info.queue_depth * dev->dev_info.nr_hw_queues;
		unsigned max_nr_ios_per_thread = nr_ios / dev->nthreads;
		max_nr_ios_per_thread += !!(nr_ios % dev->nthreads);
		ret = io_uring_register_buffers_sparse(
			&t->ring, max_nr_ios_per_thread);
		if (ret) {
			ublk_err("ublk dev %d thread %d register spare buffers failed %d",
					dev->dev_info.dev_id, t->idx, ret);
			goto fail;
		}
	}

	io_uring_register_ring_fd(&t->ring);

	ret = io_uring_register_files(&t->ring, dev->fds, dev->nr_fds);
	if (ret) {
		ublk_err("ublk dev %d thread %d register files failed %d\n",
				t->dev->dev_info.dev_id, t->idx, ret);
		goto fail;
	}

	return 0;
fail:
	ublk_thread_deinit(t);
	ublk_err("ublk dev %d thread %d init failed\n",
			dev->dev_info.dev_id, t->idx);
	return -ENOMEM;
}

#define WAIT_USEC 	100000
#define MAX_WAIT_USEC 	(3 * 1000000)
static int ublk_dev_prep(const struct dev_ctx *ctx, struct ublk_dev *dev)
{
	int dev_id = dev->dev_info.dev_id;
	unsigned int wait_usec = 0;
	int ret = 0, fd = -1;
	char buf[64];

	snprintf(buf, 64, "%s%d", UBLKC_DEV, dev_id);

	while (wait_usec < MAX_WAIT_USEC) {
		fd = open(buf, O_RDWR);
		if (fd >= 0)
			break;
		usleep(WAIT_USEC);
		wait_usec += WAIT_USEC;
	}
	if (fd < 0) {
		ublk_err("can't open %s %s\n", buf, strerror(errno));
		return -1;
	}

	dev->fds[0] = fd;
	if (dev->tgt.ops->init_tgt)
		ret = dev->tgt.ops->init_tgt(ctx, dev);
	if (ret)
		close(dev->fds[0]);
	return ret;
}

static void ublk_dev_unprep(struct ublk_dev *dev)
{
	if (dev->tgt.ops->deinit_tgt)
		dev->tgt.ops->deinit_tgt(dev);
	close(dev->fds[0]);
}

static void ublk_set_auto_buf_reg(const struct ublk_queue *q,
				  struct io_uring_sqe *sqe,
				  unsigned short tag)
{
	struct ublk_auto_buf_reg buf = {};

	if (q->tgt_ops->buf_index)
		buf.index = q->tgt_ops->buf_index(q, tag);
	else
		buf.index = q->ios[tag].buf_index;

	if (ublk_queue_auto_zc_fallback(q))
		buf.flags = UBLK_AUTO_BUF_REG_FALLBACK;

	sqe->addr = ublk_auto_buf_reg_to_sqe_addr(&buf);
}

<<<<<<< HEAD
int ublk_queue_io_cmd(struct ublk_io *io)
{
	struct ublk_thread *t = io->t;
=======
int ublk_queue_io_cmd(struct ublk_thread *t, struct ublk_io *io)
{
>>>>>>> a7fc15ed
	struct ublk_queue *q = ublk_io_to_queue(io);
	struct ublksrv_io_cmd *cmd;
	struct io_uring_sqe *sqe[1];
	unsigned int cmd_op = 0;
	__u64 user_data;

	/* only freed io can be issued */
	if (!(io->flags & UBLKS_IO_FREE))
		return 0;

	/*
	 * we issue because we need either fetching or committing or
	 * getting data
	 */
	if (!(io->flags &
		(UBLKS_IO_NEED_FETCH_RQ | UBLKS_IO_NEED_COMMIT_RQ_COMP | UBLKS_IO_NEED_GET_DATA)))
		return 0;

	if (io->flags & UBLKS_IO_NEED_GET_DATA)
		cmd_op = UBLK_U_IO_NEED_GET_DATA;
	else if (io->flags & UBLKS_IO_NEED_COMMIT_RQ_COMP)
		cmd_op = UBLK_U_IO_COMMIT_AND_FETCH_REQ;
	else if (io->flags & UBLKS_IO_NEED_FETCH_RQ)
		cmd_op = UBLK_U_IO_FETCH_REQ;

	if (io_uring_sq_space_left(&t->ring) < 1)
		io_uring_submit(&t->ring);

<<<<<<< HEAD
	ublk_io_alloc_sqes(io, sqe, 1);
=======
	ublk_io_alloc_sqes(t, sqe, 1);
>>>>>>> a7fc15ed
	if (!sqe[0]) {
		ublk_err("%s: run out of sqe. thread %u, tag %d\n",
				__func__, t->idx, io->tag);
		return -1;
	}

	cmd = (struct ublksrv_io_cmd *)ublk_get_sqe_cmd(sqe[0]);

	if (cmd_op == UBLK_U_IO_COMMIT_AND_FETCH_REQ)
		cmd->result = io->result;

	/* These fields should be written once, never change */
	ublk_set_sqe_cmd_op(sqe[0], cmd_op);
	sqe[0]->fd		= 0;	/* dev->fds[0] */
	sqe[0]->opcode	= IORING_OP_URING_CMD;
	sqe[0]->flags	= IOSQE_FIXED_FILE;
	sqe[0]->rw_flags	= 0;
	cmd->tag	= io->tag;
	cmd->q_id	= q->q_id;
	if (!ublk_queue_no_buf(q))
		cmd->addr	= (__u64) (uintptr_t) io->buf_addr;
	else
		cmd->addr	= 0;

<<<<<<< HEAD
	if (q->state & UBLKSRV_AUTO_BUF_REG)
=======
	if (ublk_queue_use_auto_zc(q))
>>>>>>> a7fc15ed
		ublk_set_auto_buf_reg(q, sqe[0], io->tag);

	user_data = build_user_data(io->tag, _IOC_NR(cmd_op), 0, q->q_id, 0);
	io_uring_sqe_set_data64(sqe[0], user_data);

	io->flags = 0;

	t->cmd_inflight += 1;

	ublk_dbg(UBLK_DBG_IO_CMD, "%s: (thread %u qid %d tag %u cmd_op %u) iof %x stopping %d\n",
			__func__, t->idx, q->q_id, io->tag, cmd_op,
<<<<<<< HEAD
			io->flags, !!(t->state & UBLKSRV_THREAD_STOPPING));
=======
			io->flags, !!(t->state & UBLKS_T_STOPPING));
>>>>>>> a7fc15ed
	return 1;
}

static void ublk_submit_fetch_commands(struct ublk_thread *t)
{
	struct ublk_queue *q;
	struct ublk_io *io;
	int i = 0, j = 0;

	if (t->dev->per_io_tasks) {
		/*
		 * Lexicographically order all the (qid,tag) pairs, with
		 * qid taking priority (so (1,0) > (0,1)). Then make
		 * this thread the daemon for every Nth entry in this
		 * list (N is the number of threads), starting at this
		 * thread's index. This ensures that each queue is
		 * handled by as many ublk server threads as possible,
		 * so that load that is concentrated on one or a few
		 * queues can make use of all ublk server threads.
		 */
		const struct ublksrv_ctrl_dev_info *dinfo = &t->dev->dev_info;
		int nr_ios = dinfo->nr_hw_queues * dinfo->queue_depth;
		for (i = t->idx; i < nr_ios; i += t->dev->nthreads) {
			int q_id = i / dinfo->queue_depth;
			int tag = i % dinfo->queue_depth;
			q = &t->dev->q[q_id];
			io = &q->ios[tag];
<<<<<<< HEAD
			io->t = t;
			io->buf_index = j++;
			ublk_queue_io_cmd(io);
=======
			io->buf_index = j++;
			ublk_queue_io_cmd(t, io);
>>>>>>> a7fc15ed
		}
	} else {
		/*
		 * Service exclusively the queue whose q_id matches our
		 * thread index.
		 */
		struct ublk_queue *q = &t->dev->q[t->idx];
		for (i = 0; i < q->q_depth; i++) {
			io = &q->ios[i];
<<<<<<< HEAD
			io->t = t;
			io->buf_index = i;
			ublk_queue_io_cmd(io);
=======
			io->buf_index = i;
			ublk_queue_io_cmd(t, io);
>>>>>>> a7fc15ed
		}
	}
}

static int ublk_thread_is_idle(struct ublk_thread *t)
{
	return !io_uring_sq_ready(&t->ring) && !t->io_inflight;
}

static int ublk_thread_is_done(struct ublk_thread *t)
{
<<<<<<< HEAD
	return (t->state & UBLKSRV_THREAD_STOPPING) && ublk_thread_is_idle(t);
=======
	return (t->state & UBLKS_T_STOPPING) && ublk_thread_is_idle(t);
>>>>>>> a7fc15ed
}

static inline void ublksrv_handle_tgt_cqe(struct ublk_thread *t,
					  struct ublk_queue *q,
					  struct io_uring_cqe *cqe)
{
	if (cqe->res < 0 && cqe->res != -EAGAIN)
		ublk_err("%s: failed tgt io: res %d qid %u tag %u, cmd_op %u\n",
			__func__, cqe->res, q->q_id,
			user_data_to_tag(cqe->user_data),
			user_data_to_op(cqe->user_data));

	if (q->tgt_ops->tgt_io_done)
		q->tgt_ops->tgt_io_done(t, q, cqe);
}

<<<<<<< HEAD
static void ublk_handle_cqe(struct ublk_thread *t,
		struct io_uring_cqe *cqe, void *data)
{
	struct ublk_dev *dev = t->dev;
	unsigned q_id = user_data_to_q_id(cqe->user_data);
	struct ublk_queue *q = &dev->q[q_id];
	unsigned tag = user_data_to_tag(cqe->user_data);
	unsigned cmd_op = user_data_to_op(cqe->user_data);
	int fetch = (cqe->res != UBLK_IO_RES_ABORT) &&
		!(t->state & UBLKSRV_THREAD_STOPPING);
	struct ublk_io *io;

	if (cqe->res < 0 && cqe->res != -ENODEV)
		ublk_err("%s: res %d userdata %llx queue state %x\n", __func__,
				cqe->res, cqe->user_data, q->state);

	ublk_dbg(UBLK_DBG_IO_CMD, "%s: res %d (qid %d tag %u cmd_op %u target %d/%d) stopping %d\n",
			__func__, cqe->res, q->q_id, tag, cmd_op,
			is_target_io(cqe->user_data),
			user_data_to_tgt_data(cqe->user_data),
			(t->state & UBLKSRV_THREAD_STOPPING));

	/* Don't retrieve io in case of target io */
	if (is_target_io(cqe->user_data)) {
		ublksrv_handle_tgt_cqe(q, cqe);
		return;
	}

	io = &q->ios[tag];
	t->cmd_inflight--;

	if (!fetch) {
		t->state |= UBLKSRV_THREAD_STOPPING;
		io->flags &= ~UBLKSRV_NEED_FETCH_RQ;
=======
static void ublk_handle_uring_cmd(struct ublk_thread *t,
				  struct ublk_queue *q,
				  const struct io_uring_cqe *cqe)
{
	int fetch = (cqe->res != UBLK_IO_RES_ABORT) &&
		!(t->state & UBLKS_T_STOPPING);
	unsigned tag = user_data_to_tag(cqe->user_data);
	struct ublk_io *io = &q->ios[tag];

	if (!fetch) {
		t->state |= UBLKS_T_STOPPING;
		io->flags &= ~UBLKS_IO_NEED_FETCH_RQ;
>>>>>>> a7fc15ed
	}

	if (cqe->res == UBLK_IO_RES_OK) {
		assert(tag < q->q_depth);
		if (q->tgt_ops->queue_io)
			q->tgt_ops->queue_io(t, q, tag);
	} else if (cqe->res == UBLK_IO_RES_NEED_GET_DATA) {
<<<<<<< HEAD
		io->flags |= UBLKSRV_NEED_GET_DATA | UBLKSRV_IO_FREE;
		ublk_queue_io_cmd(io);
=======
		io->flags |= UBLKS_IO_NEED_GET_DATA | UBLKS_IO_FREE;
		ublk_queue_io_cmd(t, io);
>>>>>>> a7fc15ed
	} else {
		/*
		 * COMMIT_REQ will be completed immediately since no fetching
		 * piggyback is required.
		 *
		 * Marking IO_FREE only, then this io won't be issued since
		 * we only issue io with (UBLKS_IO_FREE | UBLKSRV_NEED_*)
		 *
		 * */
		io->flags = UBLKS_IO_FREE;
	}
}

<<<<<<< HEAD
=======
static void ublk_handle_cqe(struct ublk_thread *t,
		struct io_uring_cqe *cqe, void *data)
{
	struct ublk_dev *dev = t->dev;
	unsigned q_id = user_data_to_q_id(cqe->user_data);
	struct ublk_queue *q = &dev->q[q_id];
	unsigned cmd_op = user_data_to_op(cqe->user_data);

	if (cqe->res < 0 && cqe->res != -ENODEV)
		ublk_err("%s: res %d userdata %llx queue state %x\n", __func__,
				cqe->res, cqe->user_data, q->flags);

	ublk_dbg(UBLK_DBG_IO_CMD, "%s: res %d (qid %d tag %u cmd_op %u target %d/%d) stopping %d\n",
			__func__, cqe->res, q->q_id, user_data_to_tag(cqe->user_data),
			cmd_op, is_target_io(cqe->user_data),
			user_data_to_tgt_data(cqe->user_data),
			(t->state & UBLKS_T_STOPPING));

	/* Don't retrieve io in case of target io */
	if (is_target_io(cqe->user_data)) {
		ublksrv_handle_tgt_cqe(t, q, cqe);
		return;
	}

	t->cmd_inflight--;

	ublk_handle_uring_cmd(t, q, cqe);
}

>>>>>>> a7fc15ed
static int ublk_reap_events_uring(struct ublk_thread *t)
{
	struct io_uring_cqe *cqe;
	unsigned head;
	int count = 0;

	io_uring_for_each_cqe(&t->ring, head, cqe) {
		ublk_handle_cqe(t, cqe, NULL);
		count += 1;
	}
	io_uring_cq_advance(&t->ring, count);

	return count;
}

static int ublk_process_io(struct ublk_thread *t)
{
	int ret, reapped;

	ublk_dbg(UBLK_DBG_THREAD, "dev%d-t%u: to_submit %d inflight cmd %u stopping %d\n",
				t->dev->dev_info.dev_id,
				t->idx, io_uring_sq_ready(&t->ring),
				t->cmd_inflight,
<<<<<<< HEAD
				(t->state & UBLKSRV_THREAD_STOPPING));
=======
				(t->state & UBLKS_T_STOPPING));
>>>>>>> a7fc15ed

	if (ublk_thread_is_done(t))
		return -ENODEV;

	ret = io_uring_submit_and_wait(&t->ring, 1);
	reapped = ublk_reap_events_uring(t);

	ublk_dbg(UBLK_DBG_THREAD, "submit result %d, reapped %d stop %d idle %d\n",
<<<<<<< HEAD
			ret, reapped, (t->state & UBLKSRV_THREAD_STOPPING),
			(t->state & UBLKSRV_THREAD_IDLE));
=======
			ret, reapped, (t->state & UBLKS_T_STOPPING),
			(t->state & UBLKS_T_IDLE));
>>>>>>> a7fc15ed

	return reapped;
}

static void ublk_thread_set_sched_affinity(const struct ublk_thread *t,
		cpu_set_t *cpuset)
{
        if (sched_setaffinity(0, sizeof(*cpuset), cpuset) < 0)
		ublk_err("ublk dev %u thread %u set affinity failed",
				t->dev->dev_info.dev_id, t->idx);
}

struct ublk_thread_info {
	struct ublk_dev 	*dev;
	unsigned		idx;
	sem_t 			*ready;
	cpu_set_t 		*affinity;
};

static void *ublk_io_handler_fn(void *data)
{
	struct ublk_thread_info *info = data;
	struct ublk_thread *t = &info->dev->threads[info->idx];
	int dev_id = info->dev->dev_info.dev_id;
	int ret;

	t->dev = info->dev;
	t->idx = info->idx;

	ret = ublk_thread_init(t);
	if (ret) {
		ublk_err("ublk dev %d thread %u init failed\n",
				dev_id, t->idx);
		return NULL;
	}
	/* IO perf is sensitive with queue pthread affinity on NUMA machine*/
	if (info->affinity)
		ublk_thread_set_sched_affinity(t, info->affinity);
	sem_post(info->ready);

	ublk_dbg(UBLK_DBG_THREAD, "tid %d: ublk dev %d thread %u started\n",
			gettid(), dev_id, t->idx);

	/* submit all io commands to ublk driver */
	ublk_submit_fetch_commands(t);
	do {
		if (ublk_process_io(t) < 0)
			break;
	} while (1);

	ublk_dbg(UBLK_DBG_THREAD, "tid %d: ublk dev %d thread %d exiting\n",
		 gettid(), dev_id, t->idx);
	ublk_thread_deinit(t);
	return NULL;
}

static void ublk_set_parameters(struct ublk_dev *dev)
{
	int ret;

	ret = ublk_ctrl_set_params(dev, &dev->tgt.params);
	if (ret)
		ublk_err("dev %d set basic parameter failed %d\n",
				dev->dev_info.dev_id, ret);
}

static int ublk_send_dev_event(const struct dev_ctx *ctx, struct ublk_dev *dev, int dev_id)
{
	uint64_t id;
	int evtfd = ctx->_evtfd;

	if (evtfd < 0)
		return -EBADF;

	if (dev_id >= 0)
		id = dev_id + 1;
	else
		id = ERROR_EVTFD_DEVID;

	if (dev && ctx->shadow_dev)
		memcpy(&ctx->shadow_dev->q, &dev->q, sizeof(dev->q));

	if (write(evtfd, &id, sizeof(id)) != sizeof(id))
		return -EINVAL;

	close(evtfd);
	shmdt(ctx->shadow_dev);

	return 0;
}


static int ublk_start_daemon(const struct dev_ctx *ctx, struct ublk_dev *dev)
{
	const struct ublksrv_ctrl_dev_info *dinfo = &dev->dev_info;
	struct ublk_thread_info *tinfo;
<<<<<<< HEAD
	unsigned extra_flags = 0;
=======
	unsigned long long extra_flags = 0;
>>>>>>> a7fc15ed
	cpu_set_t *affinity_buf;
	void *thread_ret;
	sem_t ready;
	int ret, i;

	ublk_dbg(UBLK_DBG_DEV, "%s enter\n", __func__);

	tinfo = calloc(sizeof(struct ublk_thread_info), dev->nthreads);
	if (!tinfo)
		return -ENOMEM;

	sem_init(&ready, 0, 0);
	ret = ublk_dev_prep(ctx, dev);
	if (ret)
		return ret;

	ret = ublk_ctrl_get_affinity(dev, &affinity_buf);
	if (ret)
		return ret;

	if (ctx->auto_zc_fallback)
<<<<<<< HEAD
		extra_flags = UBLKSRV_AUTO_BUF_REG_FALLBACK;
=======
		extra_flags = UBLKS_Q_AUTO_BUF_REG_FALLBACK;
>>>>>>> a7fc15ed

	for (i = 0; i < dinfo->nr_hw_queues; i++) {
		dev->q[i].dev = dev;
		dev->q[i].q_id = i;

		ret = ublk_queue_init(&dev->q[i], extra_flags);
		if (ret) {
			ublk_err("ublk dev %d queue %d init queue failed\n",
				 dinfo->dev_id, i);
			goto fail;
		}
	}

	for (i = 0; i < dev->nthreads; i++) {
		tinfo[i].dev = dev;
		tinfo[i].idx = i;
		tinfo[i].ready = &ready;

		/*
		 * If threads are not tied 1:1 to queues, setting thread
		 * affinity based on queue affinity makes little sense.
		 * However, thread CPU affinity has significant impact
		 * on performance, so to compare fairly, we'll still set
		 * thread CPU affinity based on queue affinity where
		 * possible.
		 */
		if (dev->nthreads == dinfo->nr_hw_queues)
			tinfo[i].affinity = &affinity_buf[i];
		pthread_create(&dev->threads[i].thread, NULL,
				ublk_io_handler_fn,
				&tinfo[i]);
	}

	for (i = 0; i < dev->nthreads; i++)
		sem_wait(&ready);
	free(tinfo);
	free(affinity_buf);

	/* everything is fine now, start us */
	if (ctx->recovery)
		ret = ublk_ctrl_end_user_recovery(dev, getpid());
	else {
		ublk_set_parameters(dev);
		ret = ublk_ctrl_start_dev(dev, getpid());
	}
	if (ret < 0) {
		ublk_err("%s: ublk_ctrl_start_dev failed: %d\n", __func__, ret);
		goto fail;
	}

	ublk_ctrl_get_info(dev);
	if (ctx->fg)
		ublk_ctrl_dump(dev);
	else
		ublk_send_dev_event(ctx, dev, dev->dev_info.dev_id);

	/* wait until we are terminated */
	for (i = 0; i < dev->nthreads; i++)
		pthread_join(dev->threads[i].thread, &thread_ret);
 fail:
	for (i = 0; i < dinfo->nr_hw_queues; i++)
		ublk_queue_deinit(&dev->q[i]);
	ublk_dev_unprep(dev);
	ublk_dbg(UBLK_DBG_DEV, "%s exit\n", __func__);

	return ret;
}

static int wait_ublk_dev(const char *path, int evt_mask, unsigned timeout)
{
#define EV_SIZE (sizeof(struct inotify_event))
#define EV_BUF_LEN (128 * (EV_SIZE + 16))
	struct pollfd pfd;
	int fd, wd;
	int ret = -EINVAL;
	const char *dev_name = basename(path);

	fd = inotify_init();
	if (fd < 0) {
		ublk_dbg(UBLK_DBG_DEV, "%s: inotify init failed\n", __func__);
		return fd;
	}

	wd = inotify_add_watch(fd, "/dev", evt_mask);
	if (wd == -1) {
		ublk_dbg(UBLK_DBG_DEV, "%s: add watch for /dev failed\n", __func__);
		goto fail;
	}

	pfd.fd = fd;
	pfd.events = POLL_IN;
	while (1) {
		int i = 0;
		char buffer[EV_BUF_LEN];
		ret = poll(&pfd, 1, 1000 * timeout);

		if (ret == -1) {
			ublk_err("%s: poll inotify failed: %d\n", __func__, ret);
			goto rm_watch;
		} else if (ret == 0) {
			ublk_err("%s: poll inotify timeout\n", __func__);
			ret = -ETIMEDOUT;
			goto rm_watch;
		}

		ret = read(fd, buffer, EV_BUF_LEN);
		if (ret < 0) {
			ublk_err("%s: read inotify fd failed\n", __func__);
			goto rm_watch;
		}

		while (i < ret) {
			struct inotify_event *event = (struct inotify_event *)&buffer[i];

			ublk_dbg(UBLK_DBG_DEV, "%s: inotify event %x %s\n",
					__func__, event->mask, event->name);
			if (event->mask & evt_mask) {
				if (!strcmp(event->name, dev_name)) {
					ret = 0;
					goto rm_watch;
				}
			}
			i += EV_SIZE + event->len;
		}
	}
rm_watch:
	inotify_rm_watch(fd, wd);
fail:
	close(fd);
	return ret;
}

static int ublk_stop_io_daemon(const struct ublk_dev *dev)
{
	int daemon_pid = dev->dev_info.ublksrv_pid;
	int dev_id = dev->dev_info.dev_id;
	char ublkc[64];
	int ret = 0;

	if (daemon_pid < 0)
		return 0;

	/* daemon may be dead already */
	if (kill(daemon_pid, 0) < 0)
		goto wait;

	snprintf(ublkc, sizeof(ublkc), "/dev/%s%d", "ublkc", dev_id);

	/* ublk char device may be gone already */
	if (access(ublkc, F_OK) != 0)
		goto wait;

	/* Wait until ublk char device is closed, when the daemon is shutdown */
	ret = wait_ublk_dev(ublkc, IN_CLOSE, 10);
	/* double check and since it may be closed before starting inotify */
	if (ret == -ETIMEDOUT)
		ret = kill(daemon_pid, 0) < 0;
wait:
	waitpid(daemon_pid, NULL, 0);
	ublk_dbg(UBLK_DBG_DEV, "%s: pid %d dev_id %d ret %d\n",
			__func__, daemon_pid, dev_id, ret);

	return ret;
}

static int __cmd_dev_add(const struct dev_ctx *ctx)
{
	unsigned nthreads = ctx->nthreads;
	unsigned nr_queues = ctx->nr_hw_queues;
	const char *tgt_type = ctx->tgt_type;
	unsigned depth = ctx->queue_depth;
	__u64 features;
	const struct ublk_tgt_ops *ops;
	struct ublksrv_ctrl_dev_info *info;
	struct ublk_dev *dev = NULL;
	int dev_id = ctx->dev_id;
	int ret, i;

	ops = ublk_find_tgt(tgt_type);
	if (!ops) {
		ublk_err("%s: no such tgt type, type %s\n",
				__func__, tgt_type);
		ret = -ENODEV;
		goto fail;
	}

	if (nr_queues > UBLK_MAX_QUEUES || depth > UBLK_QUEUE_DEPTH) {
		ublk_err("%s: invalid nr_queues or depth queues %u depth %u\n",
				__func__, nr_queues, depth);
		ret = -EINVAL;
		goto fail;
	}

	/* default to 1:1 threads:queues if nthreads is unspecified */
	if (!nthreads)
		nthreads = nr_queues;

	if (nthreads > UBLK_MAX_THREADS) {
		ublk_err("%s: %u is too many threads (max %u)\n",
				__func__, nthreads, UBLK_MAX_THREADS);
		ret = -EINVAL;
		goto fail;
	}

	if (nthreads != nr_queues && !ctx->per_io_tasks) {
		ublk_err("%s: threads %u must be same as queues %u if "
			"not using per_io_tasks\n",
			__func__, nthreads, nr_queues);
		ret = -EINVAL;
		goto fail;
	}

	dev = ublk_ctrl_init();
	if (!dev) {
		ublk_err("%s: can't alloc dev id %d, type %s\n",
				__func__, dev_id, tgt_type);
		ret = -ENOMEM;
		goto fail;
	}

	/* kernel doesn't support get_features */
	ret = ublk_ctrl_get_features(dev, &features);
	if (ret < 0) {
		ret = -EINVAL;
		goto fail;
	}

	if (!(features & UBLK_F_CMD_IOCTL_ENCODE)) {
		ret = -ENOTSUP;
		goto fail;
	}

	info = &dev->dev_info;
	info->dev_id = ctx->dev_id;
	info->nr_hw_queues = nr_queues;
	info->queue_depth = depth;
	info->flags = ctx->flags;
	if ((features & UBLK_F_QUIESCE) &&
			(info->flags & UBLK_F_USER_RECOVERY))
		info->flags |= UBLK_F_QUIESCE;
	dev->nthreads = nthreads;
	dev->per_io_tasks = ctx->per_io_tasks;
	dev->tgt.ops = ops;
	dev->tgt.sq_depth = depth;
	dev->tgt.cq_depth = depth;

	for (i = 0; i < MAX_BACK_FILES; i++) {
		if (ctx->files[i]) {
			strcpy(dev->tgt.backing_file[i], ctx->files[i]);
			dev->tgt.nr_backing_files++;
		}
	}

	if (ctx->recovery)
		ret = ublk_ctrl_start_user_recovery(dev);
	else
		ret = ublk_ctrl_add_dev(dev);
	if (ret < 0) {
		ublk_err("%s: can't add dev id %d, type %s ret %d\n",
				__func__, dev_id, tgt_type, ret);
		goto fail;
	}

	ret = ublk_start_daemon(ctx, dev);
	ublk_dbg(UBLK_DBG_DEV, "%s: daemon exit %d\b", ret);
	if (ret < 0)
		ublk_ctrl_del_dev(dev);

fail:
	if (ret < 0)
		ublk_send_dev_event(ctx, dev, -1);
	if (dev)
		ublk_ctrl_deinit(dev);
	return ret;
}

static int __cmd_dev_list(struct dev_ctx *ctx);

static int cmd_dev_add(struct dev_ctx *ctx)
{
	int res;

	if (ctx->fg)
		goto run;

	ctx->_shmid = shmget(IPC_PRIVATE, sizeof(struct ublk_dev), IPC_CREAT | 0666);
	if (ctx->_shmid < 0) {
		ublk_err("%s: failed to shmget %s\n", __func__, strerror(errno));
		exit(-1);
	}
	ctx->shadow_dev = (struct ublk_dev *)shmat(ctx->_shmid, NULL, 0);
	if (ctx->shadow_dev == (struct ublk_dev *)-1) {
		ublk_err("%s: failed to shmat %s\n", __func__, strerror(errno));
		exit(-1);
	}
	ctx->_evtfd = eventfd(0, 0);
	if (ctx->_evtfd < 0) {
		ublk_err("%s: failed to create eventfd %s\n", __func__, strerror(errno));
		exit(-1);
	}

	res = fork();
	if (res == 0) {
		int res2;

		setsid();
		res2 = fork();
		if (res2 == 0) {
			/* prepare for detaching */
			close(STDIN_FILENO);
			close(STDOUT_FILENO);
			close(STDERR_FILENO);
run:
			res = __cmd_dev_add(ctx);
			return res;
		} else {
			/* detached from the foreground task */
			exit(EXIT_SUCCESS);
		}
	} else if (res > 0) {
		uint64_t id;
		int exit_code = EXIT_FAILURE;

		res = read(ctx->_evtfd, &id, sizeof(id));
		close(ctx->_evtfd);
		if (res == sizeof(id) && id != ERROR_EVTFD_DEVID) {
			ctx->dev_id = id - 1;
			if (__cmd_dev_list(ctx) >= 0)
				exit_code = EXIT_SUCCESS;
		}
		shmdt(ctx->shadow_dev);
		shmctl(ctx->_shmid, IPC_RMID, NULL);
		/* wait for child and detach from it */
		wait(NULL);
		if (exit_code == EXIT_FAILURE)
			ublk_err("%s: command failed\n", __func__);
		exit(exit_code);
	} else {
		exit(EXIT_FAILURE);
	}
}

static int __cmd_dev_del(struct dev_ctx *ctx)
{
	int number = ctx->dev_id;
	struct ublk_dev *dev;
	int ret;

	dev = ublk_ctrl_init();
	dev->dev_info.dev_id = number;

	ret = ublk_ctrl_get_info(dev);
	if (ret < 0)
		goto fail;

	ret = ublk_ctrl_stop_dev(dev);
	if (ret < 0)
		ublk_err("%s: stop dev %d failed ret %d\n", __func__, number, ret);

	ret = ublk_stop_io_daemon(dev);
	if (ret < 0)
		ublk_err("%s: stop daemon id %d dev %d, ret %d\n",
				__func__, dev->dev_info.ublksrv_pid, number, ret);
	ublk_ctrl_del_dev(dev);
fail:
	ublk_ctrl_deinit(dev);

	return (ret >= 0) ? 0 : ret;
}

static int cmd_dev_del(struct dev_ctx *ctx)
{
	int i;

	if (ctx->dev_id >= 0 || !ctx->all)
		return __cmd_dev_del(ctx);

	for (i = 0; i < 255; i++) {
		ctx->dev_id = i;
		__cmd_dev_del(ctx);
	}
	return 0;
}

static int __cmd_dev_list(struct dev_ctx *ctx)
{
	struct ublk_dev *dev = ublk_ctrl_init();
	int ret;

	if (!dev)
		return -ENODEV;

	dev->dev_info.dev_id = ctx->dev_id;

	ret = ublk_ctrl_get_info(dev);
	if (ret < 0) {
		if (ctx->logging)
			ublk_err("%s: can't get dev info from %d: %d\n",
					__func__, ctx->dev_id, ret);
	} else {
		if (ctx->shadow_dev)
			memcpy(&dev->q, ctx->shadow_dev->q, sizeof(dev->q));

		ublk_ctrl_dump(dev);
	}

	ublk_ctrl_deinit(dev);

	return ret;
}

static int cmd_dev_list(struct dev_ctx *ctx)
{
	int i;

	if (ctx->dev_id >= 0 || !ctx->all)
		return __cmd_dev_list(ctx);

	ctx->logging = false;
	for (i = 0; i < 255; i++) {
		ctx->dev_id = i;
		__cmd_dev_list(ctx);
	}
	return 0;
}

static int cmd_dev_get_features(void)
{
#define const_ilog2(x) (63 - __builtin_clzll(x))
	static const char *feat_map[] = {
		[const_ilog2(UBLK_F_SUPPORT_ZERO_COPY)] = "ZERO_COPY",
		[const_ilog2(UBLK_F_URING_CMD_COMP_IN_TASK)] = "COMP_IN_TASK",
		[const_ilog2(UBLK_F_NEED_GET_DATA)] = "GET_DATA",
		[const_ilog2(UBLK_F_USER_RECOVERY)] = "USER_RECOVERY",
		[const_ilog2(UBLK_F_USER_RECOVERY_REISSUE)] = "RECOVERY_REISSUE",
		[const_ilog2(UBLK_F_UNPRIVILEGED_DEV)] = "UNPRIVILEGED_DEV",
		[const_ilog2(UBLK_F_CMD_IOCTL_ENCODE)] = "CMD_IOCTL_ENCODE",
		[const_ilog2(UBLK_F_USER_COPY)] = "USER_COPY",
		[const_ilog2(UBLK_F_ZONED)] = "ZONED",
		[const_ilog2(UBLK_F_USER_RECOVERY_FAIL_IO)] = "RECOVERY_FAIL_IO",
		[const_ilog2(UBLK_F_UPDATE_SIZE)] = "UPDATE_SIZE",
		[const_ilog2(UBLK_F_AUTO_BUF_REG)] = "AUTO_BUF_REG",
		[const_ilog2(UBLK_F_QUIESCE)] = "QUIESCE",
		[const_ilog2(UBLK_F_PER_IO_DAEMON)] = "PER_IO_DAEMON",
	};
	struct ublk_dev *dev;
	__u64 features = 0;
	int ret;

	dev = ublk_ctrl_init();
	if (!dev) {
		fprintf(stderr, "ublksrv_ctrl_init failed id\n");
		return -EOPNOTSUPP;
	}

	ret = ublk_ctrl_get_features(dev, &features);
	if (!ret) {
		int i;

		printf("ublk_drv features: 0x%llx\n", features);

		for (i = 0; i < sizeof(features) * 8; i++) {
			const char *feat;

			if (!((1ULL << i)  & features))
				continue;
			if (i < sizeof(feat_map) / sizeof(feat_map[0]))
				feat = feat_map[i];
			else
				feat = "unknown";
			printf("\t%-20s: 0x%llx\n", feat, 1ULL << i);
		}
	}

	return ret;
}

static int cmd_dev_update_size(struct dev_ctx *ctx)
{
	struct ublk_dev *dev = ublk_ctrl_init();
	struct ublk_params p;
	int ret = -EINVAL;

	if (!dev)
		return -ENODEV;

	if (ctx->dev_id < 0) {
		fprintf(stderr, "device id isn't provided\n");
		goto out;
	}

	dev->dev_info.dev_id = ctx->dev_id;
	ret = ublk_ctrl_get_params(dev, &p);
	if (ret < 0) {
		ublk_err("failed to get params %d %s\n", ret, strerror(-ret));
		goto out;
	}

	if (ctx->size & ((1 << p.basic.logical_bs_shift) - 1)) {
		ublk_err("size isn't aligned with logical block size\n");
		ret = -EINVAL;
		goto out;
	}

	ret = ublk_ctrl_update_size(dev, ctx->size >> 9);
out:
	ublk_ctrl_deinit(dev);
	return ret;
}

static int cmd_dev_quiesce(struct dev_ctx *ctx)
{
	struct ublk_dev *dev = ublk_ctrl_init();
	int ret = -EINVAL;

	if (!dev)
		return -ENODEV;

	if (ctx->dev_id < 0) {
		fprintf(stderr, "device id isn't provided for quiesce\n");
		goto out;
	}
	dev->dev_info.dev_id = ctx->dev_id;
	ret = ublk_ctrl_quiesce_dev(dev, 10000);

out:
	ublk_ctrl_deinit(dev);
	return ret;
}

static void __cmd_create_help(char *exe, bool recovery)
{
	int i;

	printf("%s %s -t [null|loop|stripe|fault_inject] [-q nr_queues] [-d depth] [-n dev_id]\n",
			exe, recovery ? "recover" : "add");
	printf("\t[--foreground] [--quiet] [-z] [--auto_zc] [--auto_zc_fallback] [--debug_mask mask] [-r 0|1 ] [-g]\n");
	printf("\t[-e 0|1 ] [-i 0|1]\n");
	printf("\t[--nthreads threads] [--per_io_tasks]\n");
	printf("\t[target options] [backfile1] [backfile2] ...\n");
	printf("\tdefault: nr_queues=2(max 32), depth=128(max 1024), dev_id=-1(auto allocation)\n");
	printf("\tdefault: nthreads=nr_queues");

	for (i = 0; i < sizeof(tgt_ops_list) / sizeof(tgt_ops_list[0]); i++) {
		const struct ublk_tgt_ops *ops = tgt_ops_list[i];

		if (ops->usage)
			ops->usage(ops);
	}
}

static void cmd_add_help(char *exe)
{
	__cmd_create_help(exe, false);
	printf("\n");
}

static void cmd_recover_help(char *exe)
{
	__cmd_create_help(exe, true);
	printf("\tPlease provide exact command line for creating this device with real dev_id\n");
	printf("\n");
}

static int cmd_dev_help(char *exe)
{
	cmd_add_help(exe);
	cmd_recover_help(exe);

	printf("%s del [-n dev_id] -a \n", exe);
	printf("\t -a delete all devices -n delete specified device\n\n");
	printf("%s list [-n dev_id] -a \n", exe);
	printf("\t -a list all devices, -n list specified device, default -a \n\n");
	printf("%s features\n", exe);
	printf("%s update_size -n dev_id -s|--size size_in_bytes \n", exe);
	printf("%s quiesce -n dev_id\n", exe);
	return 0;
}

int main(int argc, char *argv[])
{
	static const struct option longopts[] = {
		{ "all",		0,	NULL, 'a' },
		{ "type",		1,	NULL, 't' },
		{ "number",		1,	NULL, 'n' },
		{ "queues",		1,	NULL, 'q' },
		{ "depth",		1,	NULL, 'd' },
		{ "debug_mask",		1,	NULL,  0  },
		{ "quiet",		0,	NULL,  0  },
		{ "zero_copy",          0,      NULL, 'z' },
		{ "foreground",		0,	NULL,  0  },
		{ "recovery", 		1,      NULL, 'r' },
		{ "recovery_fail_io",	1,	NULL, 'e'},
		{ "recovery_reissue",	1,	NULL, 'i'},
		{ "get_data",		1,	NULL, 'g'},
		{ "auto_zc",		0,	NULL,  0 },
		{ "auto_zc_fallback", 	0,	NULL,  0 },
		{ "size",		1,	NULL, 's'},
		{ "nthreads",		1,	NULL,  0 },
		{ "per_io_tasks",	0,	NULL,  0 },
		{ 0, 0, 0, 0 }
	};
	const struct ublk_tgt_ops *ops = NULL;
	int option_idx, opt;
	const char *cmd = argv[1];
	struct dev_ctx ctx = {
		.queue_depth	=	128,
		.nr_hw_queues	=	2,
		.dev_id		=	-1,
		.tgt_type	=	"unknown",
	};
	int ret = -EINVAL, i;
	int tgt_argc = 1;
	char *tgt_argv[MAX_NR_TGT_ARG] = { NULL };
	int value;

	if (argc == 1)
		return ret;

	opterr = 0;
	optind = 2;
	while ((opt = getopt_long(argc, argv, "t:n:d:q:r:e:i:s:gaz",
				  longopts, &option_idx)) != -1) {
		switch (opt) {
		case 'a':
			ctx.all = 1;
			break;
		case 'n':
			ctx.dev_id = strtol(optarg, NULL, 10);
			break;
		case 't':
			if (strlen(optarg) < sizeof(ctx.tgt_type))
				strcpy(ctx.tgt_type, optarg);
			break;
		case 'q':
			ctx.nr_hw_queues = strtol(optarg, NULL, 10);
			break;
		case 'd':
			ctx.queue_depth = strtol(optarg, NULL, 10);
			break;
		case 'z':
			ctx.flags |= UBLK_F_SUPPORT_ZERO_COPY | UBLK_F_USER_COPY;
			break;
		case 'r':
			value = strtol(optarg, NULL, 10);
			if (value)
				ctx.flags |= UBLK_F_USER_RECOVERY;
			break;
		case 'e':
			value = strtol(optarg, NULL, 10);
			if (value)
				ctx.flags |= UBLK_F_USER_RECOVERY | UBLK_F_USER_RECOVERY_FAIL_IO;
			break;
		case 'i':
			value = strtol(optarg, NULL, 10);
			if (value)
				ctx.flags |= UBLK_F_USER_RECOVERY | UBLK_F_USER_RECOVERY_REISSUE;
			break;
		case 'g':
			ctx.flags |= UBLK_F_NEED_GET_DATA;
			break;
		case 's':
			ctx.size = strtoull(optarg, NULL, 10);
			break;
		case 0:
			if (!strcmp(longopts[option_idx].name, "debug_mask"))
				ublk_dbg_mask = strtol(optarg, NULL, 16);
			if (!strcmp(longopts[option_idx].name, "quiet"))
				ublk_dbg_mask = 0;
			if (!strcmp(longopts[option_idx].name, "foreground"))
				ctx.fg = 1;
			if (!strcmp(longopts[option_idx].name, "auto_zc"))
				ctx.flags |= UBLK_F_AUTO_BUF_REG;
			if (!strcmp(longopts[option_idx].name, "auto_zc_fallback"))
				ctx.auto_zc_fallback = 1;
			if (!strcmp(longopts[option_idx].name, "nthreads"))
				ctx.nthreads = strtol(optarg, NULL, 10);
			if (!strcmp(longopts[option_idx].name, "per_io_tasks"))
				ctx.per_io_tasks = 1;
			break;
		case '?':
			/*
			 * target requires every option must have argument
			 */
			if (argv[optind][0] == '-' || argv[optind - 1][0] != '-') {
				fprintf(stderr, "every target option requires argument: %s %s\n",
						argv[optind - 1], argv[optind]);
				exit(EXIT_FAILURE);
			}

			if (tgt_argc < (MAX_NR_TGT_ARG - 1) / 2) {
				tgt_argv[tgt_argc++] = argv[optind - 1];
				tgt_argv[tgt_argc++] = argv[optind];
			} else {
				fprintf(stderr, "too many target options\n");
				exit(EXIT_FAILURE);
			}
			optind += 1;
			break;
		}
	}

	/* auto_zc_fallback depends on F_AUTO_BUF_REG & F_SUPPORT_ZERO_COPY */
	if (ctx.auto_zc_fallback &&
	    !((ctx.flags & UBLK_F_AUTO_BUF_REG) &&
		    (ctx.flags & UBLK_F_SUPPORT_ZERO_COPY))) {
		ublk_err("%s: auto_zc_fallback is set but neither "
				"F_AUTO_BUF_REG nor F_SUPPORT_ZERO_COPY is enabled\n",
					__func__);
		return -EINVAL;
	}

	i = optind;
	while (i < argc && ctx.nr_files < MAX_BACK_FILES) {
		ctx.files[ctx.nr_files++] = argv[i++];
	}

	ops = ublk_find_tgt(ctx.tgt_type);
	if (ops && ops->parse_cmd_line) {
		optind = 0;

		tgt_argv[0] = ctx.tgt_type;
		ops->parse_cmd_line(&ctx, tgt_argc, tgt_argv);
	}

	if (!strcmp(cmd, "add"))
		ret = cmd_dev_add(&ctx);
	else if (!strcmp(cmd, "recover")) {
		if (ctx.dev_id < 0) {
			fprintf(stderr, "device id isn't provided for recovering\n");
			ret = -EINVAL;
		} else {
			ctx.recovery = 1;
			ret = cmd_dev_add(&ctx);
		}
	} else if (!strcmp(cmd, "del"))
		ret = cmd_dev_del(&ctx);
	else if (!strcmp(cmd, "list")) {
		ctx.all = 1;
		ret = cmd_dev_list(&ctx);
	} else if (!strcmp(cmd, "help"))
		ret = cmd_dev_help(argv[0]);
	else if (!strcmp(cmd, "features"))
		ret = cmd_dev_get_features();
	else if (!strcmp(cmd, "update_size"))
		ret = cmd_dev_update_size(&ctx);
	else if (!strcmp(cmd, "quiesce"))
		ret = cmd_dev_quiesce(&ctx);
	else
		cmd_dev_help(argv[0]);

	return ret;
}<|MERGE_RESOLUTION|>--- conflicted
+++ resolved
@@ -443,20 +443,8 @@
 	q->tgt_ops = dev->tgt.ops;
 	q->flags = 0;
 	q->q_depth = depth;
-<<<<<<< HEAD
-
-	if (dev->dev_info.flags & (UBLK_F_SUPPORT_ZERO_COPY | UBLK_F_AUTO_BUF_REG)) {
-		q->state |= UBLKSRV_NO_BUF;
-		if (dev->dev_info.flags & UBLK_F_SUPPORT_ZERO_COPY)
-			q->state |= UBLKSRV_ZC;
-		if (dev->dev_info.flags & UBLK_F_AUTO_BUF_REG)
-			q->state |= UBLKSRV_AUTO_BUF_REG;
-	}
-	q->state |= extra_flags;
-=======
 	q->flags = dev->dev_info.flags;
 	q->flags |= extra_flags;
->>>>>>> a7fc15ed
 
 	cmd_buf_size = ublk_queue_cmd_buf_sz(q);
 	off = UBLKSRV_CMD_BUF_OFFSET + q->q_id * ublk_queue_max_cmd_buf_sz();
@@ -471,11 +459,7 @@
 	io_buf_size = dev->dev_info.max_io_buf_bytes;
 	for (i = 0; i < q->q_depth; i++) {
 		q->ios[i].buf_addr = NULL;
-<<<<<<< HEAD
-		q->ios[i].flags = UBLKSRV_NEED_FETCH_RQ | UBLKSRV_IO_FREE;
-=======
 		q->ios[i].flags = UBLKS_IO_NEED_FETCH_RQ | UBLKS_IO_FREE;
->>>>>>> a7fc15ed
 		q->ios[i].tag = i;
 
 		if (ublk_queue_no_buf(q))
@@ -598,14 +582,8 @@
 	sqe->addr = ublk_auto_buf_reg_to_sqe_addr(&buf);
 }
 
-<<<<<<< HEAD
-int ublk_queue_io_cmd(struct ublk_io *io)
-{
-	struct ublk_thread *t = io->t;
-=======
 int ublk_queue_io_cmd(struct ublk_thread *t, struct ublk_io *io)
 {
->>>>>>> a7fc15ed
 	struct ublk_queue *q = ublk_io_to_queue(io);
 	struct ublksrv_io_cmd *cmd;
 	struct io_uring_sqe *sqe[1];
@@ -634,11 +612,7 @@
 	if (io_uring_sq_space_left(&t->ring) < 1)
 		io_uring_submit(&t->ring);
 
-<<<<<<< HEAD
-	ublk_io_alloc_sqes(io, sqe, 1);
-=======
 	ublk_io_alloc_sqes(t, sqe, 1);
->>>>>>> a7fc15ed
 	if (!sqe[0]) {
 		ublk_err("%s: run out of sqe. thread %u, tag %d\n",
 				__func__, t->idx, io->tag);
@@ -663,11 +637,7 @@
 	else
 		cmd->addr	= 0;
 
-<<<<<<< HEAD
-	if (q->state & UBLKSRV_AUTO_BUF_REG)
-=======
 	if (ublk_queue_use_auto_zc(q))
->>>>>>> a7fc15ed
 		ublk_set_auto_buf_reg(q, sqe[0], io->tag);
 
 	user_data = build_user_data(io->tag, _IOC_NR(cmd_op), 0, q->q_id, 0);
@@ -679,11 +649,7 @@
 
 	ublk_dbg(UBLK_DBG_IO_CMD, "%s: (thread %u qid %d tag %u cmd_op %u) iof %x stopping %d\n",
 			__func__, t->idx, q->q_id, io->tag, cmd_op,
-<<<<<<< HEAD
-			io->flags, !!(t->state & UBLKSRV_THREAD_STOPPING));
-=======
 			io->flags, !!(t->state & UBLKS_T_STOPPING));
->>>>>>> a7fc15ed
 	return 1;
 }
 
@@ -711,14 +677,8 @@
 			int tag = i % dinfo->queue_depth;
 			q = &t->dev->q[q_id];
 			io = &q->ios[tag];
-<<<<<<< HEAD
-			io->t = t;
-			io->buf_index = j++;
-			ublk_queue_io_cmd(io);
-=======
 			io->buf_index = j++;
 			ublk_queue_io_cmd(t, io);
->>>>>>> a7fc15ed
 		}
 	} else {
 		/*
@@ -728,14 +688,8 @@
 		struct ublk_queue *q = &t->dev->q[t->idx];
 		for (i = 0; i < q->q_depth; i++) {
 			io = &q->ios[i];
-<<<<<<< HEAD
-			io->t = t;
-			io->buf_index = i;
-			ublk_queue_io_cmd(io);
-=======
 			io->buf_index = i;
 			ublk_queue_io_cmd(t, io);
->>>>>>> a7fc15ed
 		}
 	}
 }
@@ -747,11 +701,7 @@
 
 static int ublk_thread_is_done(struct ublk_thread *t)
 {
-<<<<<<< HEAD
-	return (t->state & UBLKSRV_THREAD_STOPPING) && ublk_thread_is_idle(t);
-=======
 	return (t->state & UBLKS_T_STOPPING) && ublk_thread_is_idle(t);
->>>>>>> a7fc15ed
 }
 
 static inline void ublksrv_handle_tgt_cqe(struct ublk_thread *t,
@@ -768,42 +718,6 @@
 		q->tgt_ops->tgt_io_done(t, q, cqe);
 }
 
-<<<<<<< HEAD
-static void ublk_handle_cqe(struct ublk_thread *t,
-		struct io_uring_cqe *cqe, void *data)
-{
-	struct ublk_dev *dev = t->dev;
-	unsigned q_id = user_data_to_q_id(cqe->user_data);
-	struct ublk_queue *q = &dev->q[q_id];
-	unsigned tag = user_data_to_tag(cqe->user_data);
-	unsigned cmd_op = user_data_to_op(cqe->user_data);
-	int fetch = (cqe->res != UBLK_IO_RES_ABORT) &&
-		!(t->state & UBLKSRV_THREAD_STOPPING);
-	struct ublk_io *io;
-
-	if (cqe->res < 0 && cqe->res != -ENODEV)
-		ublk_err("%s: res %d userdata %llx queue state %x\n", __func__,
-				cqe->res, cqe->user_data, q->state);
-
-	ublk_dbg(UBLK_DBG_IO_CMD, "%s: res %d (qid %d tag %u cmd_op %u target %d/%d) stopping %d\n",
-			__func__, cqe->res, q->q_id, tag, cmd_op,
-			is_target_io(cqe->user_data),
-			user_data_to_tgt_data(cqe->user_data),
-			(t->state & UBLKSRV_THREAD_STOPPING));
-
-	/* Don't retrieve io in case of target io */
-	if (is_target_io(cqe->user_data)) {
-		ublksrv_handle_tgt_cqe(q, cqe);
-		return;
-	}
-
-	io = &q->ios[tag];
-	t->cmd_inflight--;
-
-	if (!fetch) {
-		t->state |= UBLKSRV_THREAD_STOPPING;
-		io->flags &= ~UBLKSRV_NEED_FETCH_RQ;
-=======
 static void ublk_handle_uring_cmd(struct ublk_thread *t,
 				  struct ublk_queue *q,
 				  const struct io_uring_cqe *cqe)
@@ -816,7 +730,6 @@
 	if (!fetch) {
 		t->state |= UBLKS_T_STOPPING;
 		io->flags &= ~UBLKS_IO_NEED_FETCH_RQ;
->>>>>>> a7fc15ed
 	}
 
 	if (cqe->res == UBLK_IO_RES_OK) {
@@ -824,13 +737,8 @@
 		if (q->tgt_ops->queue_io)
 			q->tgt_ops->queue_io(t, q, tag);
 	} else if (cqe->res == UBLK_IO_RES_NEED_GET_DATA) {
-<<<<<<< HEAD
-		io->flags |= UBLKSRV_NEED_GET_DATA | UBLKSRV_IO_FREE;
-		ublk_queue_io_cmd(io);
-=======
 		io->flags |= UBLKS_IO_NEED_GET_DATA | UBLKS_IO_FREE;
 		ublk_queue_io_cmd(t, io);
->>>>>>> a7fc15ed
 	} else {
 		/*
 		 * COMMIT_REQ will be completed immediately since no fetching
@@ -844,8 +752,6 @@
 	}
 }
 
-<<<<<<< HEAD
-=======
 static void ublk_handle_cqe(struct ublk_thread *t,
 		struct io_uring_cqe *cqe, void *data)
 {
@@ -875,7 +781,6 @@
 	ublk_handle_uring_cmd(t, q, cqe);
 }
 
->>>>>>> a7fc15ed
 static int ublk_reap_events_uring(struct ublk_thread *t)
 {
 	struct io_uring_cqe *cqe;
@@ -899,11 +804,7 @@
 				t->dev->dev_info.dev_id,
 				t->idx, io_uring_sq_ready(&t->ring),
 				t->cmd_inflight,
-<<<<<<< HEAD
-				(t->state & UBLKSRV_THREAD_STOPPING));
-=======
 				(t->state & UBLKS_T_STOPPING));
->>>>>>> a7fc15ed
 
 	if (ublk_thread_is_done(t))
 		return -ENODEV;
@@ -912,13 +813,8 @@
 	reapped = ublk_reap_events_uring(t);
 
 	ublk_dbg(UBLK_DBG_THREAD, "submit result %d, reapped %d stop %d idle %d\n",
-<<<<<<< HEAD
-			ret, reapped, (t->state & UBLKSRV_THREAD_STOPPING),
-			(t->state & UBLKSRV_THREAD_IDLE));
-=======
 			ret, reapped, (t->state & UBLKS_T_STOPPING),
 			(t->state & UBLKS_T_IDLE));
->>>>>>> a7fc15ed
 
 	return reapped;
 }
@@ -1015,11 +911,7 @@
 {
 	const struct ublksrv_ctrl_dev_info *dinfo = &dev->dev_info;
 	struct ublk_thread_info *tinfo;
-<<<<<<< HEAD
-	unsigned extra_flags = 0;
-=======
 	unsigned long long extra_flags = 0;
->>>>>>> a7fc15ed
 	cpu_set_t *affinity_buf;
 	void *thread_ret;
 	sem_t ready;
@@ -1041,11 +933,7 @@
 		return ret;
 
 	if (ctx->auto_zc_fallback)
-<<<<<<< HEAD
-		extra_flags = UBLKSRV_AUTO_BUF_REG_FALLBACK;
-=======
 		extra_flags = UBLKS_Q_AUTO_BUF_REG_FALLBACK;
->>>>>>> a7fc15ed
 
 	for (i = 0; i < dinfo->nr_hw_queues; i++) {
 		dev->q[i].dev = dev;
