#!/bin/bash
# SPDX-License-Identifier: GPL-2.0
# Please run as root

# Kselftest framework requirement - SKIP code is 4.
ksft_skip=4

count_total=0
count_pass=0
count_fail=0
count_skip=0
exitcode=0

usage() {
	cat <<EOF
usage: ${BASH_SOURCE[0]:-$0} [ options ]

  -a: run all tests, including extra ones (other than destructive ones)
  -t: specify specific categories to tests to run
  -h: display this message
  -n: disable TAP output
  -d: run destructive tests

The default behavior is to run required tests only.  If -a is specified,
will run all tests.

Alternatively, specific groups tests can be run by passing a string
to the -t argument containing one or more of the following categories
separated by spaces:
- mmap
	tests for mmap(2)
- gup_test
	tests for gup
- userfaultfd
	tests for  userfaultfd(2)
- compaction
	a test for the patch "Allow compaction of unevictable pages"
- mlock
	tests for mlock(2)
- mremap
	tests for mremap(2)
- hugevm
	tests for very large virtual address space
- vmalloc
	vmalloc smoke tests
- hmm
	hmm smoke tests
- madv_guard
	test madvise(2) MADV_GUARD_INSTALL and MADV_GUARD_REMOVE options
- madv_populate
	test memadvise(2) MADV_POPULATE_{READ,WRITE} options
- memfd_secret
	test memfd_secret(2)
- process_mrelease
	test process_mrelease(2)
- ksm
	ksm tests that do not require >=2 NUMA nodes
- ksm_numa
	ksm tests that require >=2 NUMA nodes
- pkey
	memory protection key tests
- soft_dirty
	test soft dirty page bit semantics
- pagemap
	test pagemap_scan IOCTL
- pfnmap
	tests for VM_PFNMAP handling
- process_madv
	test for process_madv
- cow
	test copy-on-write semantics
- thp
	test transparent huge pages
- hugetlb
	test hugetlbfs huge pages
- migration
	invoke move_pages(2) to exercise the migration entry code
	paths in the kernel
- mkdirty
	test handling of code that might set PTE/PMD dirty in
	read-only VMAs
- mdwe
	test prctl(PR_SET_MDWE, ...)
- page_frag
	test handling of page fragment allocation and freeing
- vma_merge
	test VMA merge cases behave as expected
- rmap
	test rmap behaves as expected

example: ./run_vmtests.sh -t "hmm mmap ksm"
EOF
	exit 0
}

RUN_ALL=false
RUN_DESTRUCTIVE=false
TAP_PREFIX="# "

while getopts "aht:n" OPT; do
	case ${OPT} in
		"a") RUN_ALL=true ;;
		"h") usage ;;
		"t") VM_SELFTEST_ITEMS=${OPTARG} ;;
		"n") TAP_PREFIX= ;;
		"d") RUN_DESTRUCTIVE=true ;;
	esac
done
shift $((OPTIND -1))

# default behavior: run all tests
VM_SELFTEST_ITEMS=${VM_SELFTEST_ITEMS:-default}

test_selected() {
	if [ "$VM_SELFTEST_ITEMS" == "default" ]; then
		# If no VM_SELFTEST_ITEMS are specified, run all tests
		return 0
	fi
	# If test selected argument is one of the test items
	if [[ " ${VM_SELFTEST_ITEMS[*]} " =~ " ${1} " ]]; then
	        return 0
	else
	        return 1
	fi
}

run_gup_matrix() {
    # -t: thp=on, -T: thp=off, -H: hugetlb=on
    local hugetlb_mb=$(( needmem_KB / 1024 ))

    for huge in -t -T "-H -m $hugetlb_mb"; do
        # -u: gup-fast, -U: gup-basic, -a: pin-fast, -b: pin-basic, -L: pin-longterm
        for test_cmd in -u -U -a -b -L; do
            # -w: write=1, -W: write=0
            for write in -w -W; do
                # -S: shared
                for share in -S " "; do
                    # -n: How many pages to fetch together?  512 is special
                    # because it's default thp size (or 2M on x86), 123 to
                    # just test partial gup when hit a huge in whatever form
                    for num in "-n 1" "-n 512" "-n 123" "-n -1"; do
                        CATEGORY="gup_test" run_test ./gup_test \
                                $huge $test_cmd $write $share $num
                    done
                done
            done
        done
    done
}

# get huge pagesize and freepages from /proc/meminfo
while read -r name size unit; do
	if [ "$name" = "HugePages_Free:" ]; then
		freepgs="$size"
	fi
	if [ "$name" = "Hugepagesize:" ]; then
		hpgsize_KB="$size"
	fi
done < /proc/meminfo

# Simple hugetlbfs tests have a hardcoded minimum requirement of
# huge pages totaling 256MB (262144KB) in size.  The userfaultfd
# hugetlb test requires a minimum of 2 * nr_cpus huge pages.  Take
# both of these requirements into account and attempt to increase
# number of huge pages available.
nr_cpus=$(nproc)
uffd_min_KB=$((hpgsize_KB * nr_cpus * 2))
hugetlb_min_KB=$((256 * 1024))
if [[ $uffd_min_KB -gt $hugetlb_min_KB ]]; then
	needmem_KB=$uffd_min_KB
else
	needmem_KB=$hugetlb_min_KB
fi

# set proper nr_hugepages
if [ -n "$freepgs" ] && [ -n "$hpgsize_KB" ]; then
	orig_nr_hugepgs=$(cat /proc/sys/vm/nr_hugepages)
	needpgs=$((needmem_KB / hpgsize_KB))
	tries=2
	while [ "$tries" -gt 0 ] && [ "$freepgs" -lt "$needpgs" ]; do
		lackpgs=$((needpgs - freepgs))
		echo 3 > /proc/sys/vm/drop_caches
		if ! echo $((lackpgs + orig_nr_hugepgs)) > /proc/sys/vm/nr_hugepages; then
			echo "Please run this test as root"
			exit $ksft_skip
		fi
		while read -r name size unit; do
			if [ "$name" = "HugePages_Free:" ]; then
				freepgs=$size
			fi
		done < /proc/meminfo
		tries=$((tries - 1))
	done
	nr_hugepgs=$(cat /proc/sys/vm/nr_hugepages)
	if [ "$freepgs" -lt "$needpgs" ]; then
		printf "Not enough huge pages available (%d < %d)\n" \
		       "$freepgs" "$needpgs"
	fi
	HAVE_HUGEPAGES=1
else
	echo "no hugetlbfs support in kernel?"
	HAVE_HUGEPAGES=0
fi

# filter 64bit architectures
ARCH64STR="arm64 mips64 parisc64 ppc64 ppc64le riscv64 s390x sparc64 x86_64"
if [ -z "$ARCH" ]; then
	ARCH=$(uname -m 2>/dev/null | sed -e 's/aarch64.*/arm64/')
fi
VADDR64=0
echo "$ARCH64STR" | grep "$ARCH" &>/dev/null && VADDR64=1

tap_prefix() {
	sed -e "s/^/${TAP_PREFIX}/"
}

tap_output() {
	if [[ ! -z "$TAP_PREFIX" ]]; then
		read str
		echo $str
	fi
}

pretty_name() {
	echo "$*" | sed -e 's/^\(bash \)\?\.\///'
}

# Usage: run_test [test binary] [arbitrary test arguments...]
run_test() {
	if test_selected ${CATEGORY}; then
		local skip=0

		# On memory constrainted systems some tests can fail to allocate hugepages.
		# perform some cleanup before the test for a higher success rate.
		if [ ${CATEGORY} == "thp" -o ${CATEGORY} == "hugetlb" ]; then
			if [ "${HAVE_HUGEPAGES}" = "1" ]; then
				echo 3 > /proc/sys/vm/drop_caches
				sleep 2
				echo 1 > /proc/sys/vm/compact_memory
				sleep 2
			else
				echo "hugepages not supported" | tap_prefix
				skip=1
			fi
		fi

		local test=$(pretty_name "$*")
		local title="running $*"
		local sep=$(echo -n "$title" | tr "[:graph:][:space:]" -)
		printf "%s\n%s\n%s\n" "$sep" "$title" "$sep" | tap_prefix

		if [ "${skip}" != "1" ]; then
			("$@" 2>&1) | tap_prefix
			local ret=${PIPESTATUS[0]}
		else
			local ret=$ksft_skip
		fi
		count_total=$(( count_total + 1 ))
		if [ $ret -eq 0 ]; then
			count_pass=$(( count_pass + 1 ))
			echo "[PASS]" | tap_prefix
			echo "ok ${count_total} ${test}" | tap_output
		elif [ $ret -eq $ksft_skip ]; then
			count_skip=$(( count_skip + 1 ))
			echo "[SKIP]" | tap_prefix
			echo "ok ${count_total} ${test} # SKIP" | tap_output
			exitcode=$ksft_skip
		else
			count_fail=$(( count_fail + 1 ))
			echo "[FAIL]" | tap_prefix
			echo "not ok ${count_total} ${test} # exit=$ret" | tap_output
			exitcode=1
		fi
	fi # test_selected
}

echo "TAP version 13" | tap_output

CATEGORY="hugetlb" run_test ./hugepage-mmap

shmmax=$(cat /proc/sys/kernel/shmmax)
shmall=$(cat /proc/sys/kernel/shmall)
echo 268435456 > /proc/sys/kernel/shmmax
echo 4194304 > /proc/sys/kernel/shmall
CATEGORY="hugetlb" run_test ./hugepage-shm
echo "$shmmax" > /proc/sys/kernel/shmmax
echo "$shmall" > /proc/sys/kernel/shmall

CATEGORY="hugetlb" run_test ./map_hugetlb
CATEGORY="hugetlb" run_test ./hugepage-mremap
CATEGORY="hugetlb" run_test ./hugepage-vmemmap
CATEGORY="hugetlb" run_test ./hugetlb-madvise
CATEGORY="hugetlb" run_test ./hugetlb_dio

if [ "${HAVE_HUGEPAGES}" = "1" ]; then
	nr_hugepages_tmp=$(cat /proc/sys/vm/nr_hugepages)
	# For this test, we need one and just one huge page
	echo 1 > /proc/sys/vm/nr_hugepages
	CATEGORY="hugetlb" run_test ./hugetlb_fault_after_madv
	CATEGORY="hugetlb" run_test ./hugetlb_madv_vs_map
	# Restore the previous number of huge pages, since further tests rely on it
	echo "$nr_hugepages_tmp" > /proc/sys/vm/nr_hugepages
fi

if test_selected "hugetlb"; then
	echo "NOTE: These hugetlb tests provide minimal coverage.  Use"	  | tap_prefix
	echo "      https://github.com/libhugetlbfs/libhugetlbfs.git for" | tap_prefix
	echo "      hugetlb regression testing."			  | tap_prefix
fi

CATEGORY="mmap" run_test ./map_fixed_noreplace

if $RUN_ALL; then
    run_gup_matrix
else
    # get_user_pages_fast() benchmark
    CATEGORY="gup_test" run_test ./gup_test -u -n 1
    CATEGORY="gup_test" run_test ./gup_test -u -n -1
    # pin_user_pages_fast() benchmark
    CATEGORY="gup_test" run_test ./gup_test -a -n 1
    CATEGORY="gup_test" run_test ./gup_test -a -n -1
fi
# Dump pages 0, 19, and 4096, using pin_user_pages:
CATEGORY="gup_test" run_test ./gup_test -ct -F 0x1 0 19 0x1000
CATEGORY="gup_test" run_test ./gup_longterm

CATEGORY="userfaultfd" run_test ./uffd-unit-tests
uffd_stress_bin=./uffd-stress
CATEGORY="userfaultfd" run_test ${uffd_stress_bin} anon 20 16
# Hugetlb tests require source and destination huge pages. Pass in almost half
# the size of the free pages we have, which is used for *each*. An adjustment
# of (nr_parallel - 1) is done (see nr_parallel in uffd-stress.c) to have some
# extra hugepages - this is done to prevent the test from failing by racily
# reserving more hugepages than strictly required.
# uffd-stress expects a region expressed in MiB, so we adjust
# half_ufd_size_MB accordingly.
adjustment=$(( (31 < (nr_cpus - 1)) ? 31 : (nr_cpus - 1) ))
half_ufd_size_MB=$((((freepgs - adjustment) * hpgsize_KB) / 1024 / 2))
CATEGORY="userfaultfd" run_test ${uffd_stress_bin} hugetlb "$half_ufd_size_MB" 32
CATEGORY="userfaultfd" run_test ${uffd_stress_bin} hugetlb-private "$half_ufd_size_MB" 32
CATEGORY="userfaultfd" run_test ${uffd_stress_bin} shmem 20 16
CATEGORY="userfaultfd" run_test ${uffd_stress_bin} shmem-private 20 16
# uffd-wp-mremap requires at least one page of each size.
have_all_size_hugepgs=true
declare -A nr_size_hugepgs
for f in /sys/kernel/mm/hugepages/**/nr_hugepages; do
	old=$(cat $f)
	nr_size_hugepgs["$f"]="$old"
	if [ "$old" == 0 ]; then
		echo 1 > "$f"
	fi
	if [ $(cat "$f") == 0 ]; then
		have_all_size_hugepgs=false
		break
	fi
done
if $have_all_size_hugepgs; then
	CATEGORY="userfaultfd" run_test ./uffd-wp-mremap
else
	echo "# SKIP ./uffd-wp-mremap"
fi

#cleanup
for f in "${!nr_size_hugepgs[@]}"; do
	echo "${nr_size_hugepgs["$f"]}" > "$f"
done
echo "$nr_hugepgs" > /proc/sys/vm/nr_hugepages

CATEGORY="compaction" run_test ./compaction_test

if command -v sudo &> /dev/null && sudo -u nobody ls ./on-fault-limit >/dev/null;
then
	CATEGORY="mlock" run_test sudo -u nobody ./on-fault-limit
else
	echo "# SKIP ./on-fault-limit"
fi

CATEGORY="mmap" run_test ./map_populate

CATEGORY="mlock" run_test ./mlock-random-test

CATEGORY="mlock" run_test ./mlock2-tests

CATEGORY="process_mrelease" run_test ./mrelease_test

CATEGORY="mremap" run_test ./mremap_test

CATEGORY="hugetlb" run_test ./thuge-gen
CATEGORY="hugetlb" run_test ./charge_reserved_hugetlb.sh -cgroup-v2
CATEGORY="hugetlb" run_test ./hugetlb_reparenting_test.sh -cgroup-v2
if $RUN_DESTRUCTIVE; then
nr_hugepages_tmp=$(cat /proc/sys/vm/nr_hugepages)
enable_soft_offline=$(cat /proc/sys/vm/enable_soft_offline)
echo 8 > /proc/sys/vm/nr_hugepages
CATEGORY="hugetlb" run_test ./hugetlb-soft-offline
echo "$nr_hugepages_tmp" > /proc/sys/vm/nr_hugepages
echo "$enable_soft_offline" > /proc/sys/vm/enable_soft_offline
CATEGORY="hugetlb" run_test ./hugetlb-read-hwpoison
fi

if [ $VADDR64 -ne 0 ]; then

	# set overcommit_policy as OVERCOMMIT_ALWAYS so that kernel
	# allows high virtual address allocation requests independent
	# of platform's physical memory.

	if [ -x ./virtual_address_range ]; then
		prev_policy=$(cat /proc/sys/vm/overcommit_memory)
		echo 1 > /proc/sys/vm/overcommit_memory
		CATEGORY="hugevm" run_test ./virtual_address_range
		echo $prev_policy > /proc/sys/vm/overcommit_memory
	fi

	# va high address boundary switch test
	ARCH_ARM64="arm64"
	prev_nr_hugepages=$(cat /proc/sys/vm/nr_hugepages)
	if [ "$ARCH" == "$ARCH_ARM64" ]; then
		echo 6 > /proc/sys/vm/nr_hugepages
	fi
	CATEGORY="hugevm" run_test bash ./va_high_addr_switch.sh
	if [ "$ARCH" == "$ARCH_ARM64" ]; then
		echo $prev_nr_hugepages > /proc/sys/vm/nr_hugepages
	fi
fi # VADDR64

# vmalloc stability smoke test
CATEGORY="vmalloc" run_test bash ./test_vmalloc.sh smoke

CATEGORY="mremap" run_test ./mremap_dontunmap

CATEGORY="hmm" run_test bash ./test_hmm.sh smoke

# MADV_GUARD_INSTALL and MADV_GUARD_REMOVE tests
CATEGORY="madv_guard" run_test ./guard-regions

# MADV_POPULATE_READ and MADV_POPULATE_WRITE tests
CATEGORY="madv_populate" run_test ./madv_populate

# PROCESS_MADV test
CATEGORY="process_madv" run_test ./process_madv

CATEGORY="vma_merge" run_test ./merge

if [ -x ./memfd_secret ]
then
if [ -f /proc/sys/kernel/yama/ptrace_scope ]; then
	(echo 0 > /proc/sys/kernel/yama/ptrace_scope 2>&1) | tap_prefix
fi
CATEGORY="memfd_secret" run_test ./memfd_secret
fi

# KSM KSM_MERGE_TIME_HUGE_PAGES test with size of 100
if [ "${HAVE_HUGEPAGES}" = "1" ]; then
	CATEGORY="ksm" run_test ./ksm_tests -H -s 100
fi
# KSM KSM_MERGE_TIME test with size of 100
CATEGORY="ksm" run_test ./ksm_tests -P -s 100
# KSM MADV_MERGEABLE test with 10 identical pages
CATEGORY="ksm" run_test ./ksm_tests -M -p 10
# KSM unmerge test
CATEGORY="ksm" run_test ./ksm_tests -U
# KSM test with 10 zero pages and use_zero_pages = 0
CATEGORY="ksm" run_test ./ksm_tests -Z -p 10 -z 0
# KSM test with 10 zero pages and use_zero_pages = 1
CATEGORY="ksm" run_test ./ksm_tests -Z -p 10 -z 1
# KSM test with 2 NUMA nodes and merge_across_nodes = 1
CATEGORY="ksm_numa" run_test ./ksm_tests -N -m 1
# KSM test with 2 NUMA nodes and merge_across_nodes = 0
CATEGORY="ksm_numa" run_test ./ksm_tests -N -m 0

CATEGORY="ksm" run_test ./ksm_functional_tests

# protection_keys tests
nr_hugepgs=$(cat /proc/sys/vm/nr_hugepages)
if [ -x ./protection_keys_32 ]
then
	CATEGORY="pkey" run_test ./protection_keys_32
fi

if [ -x ./protection_keys_64 ]
then
	CATEGORY="pkey" run_test ./protection_keys_64
fi
echo "$nr_hugepgs" > /proc/sys/vm/nr_hugepages

if [ -x ./soft-dirty ]
then
	CATEGORY="soft_dirty" run_test ./soft-dirty
fi

CATEGORY="pagemap" run_test ./pagemap_ioctl

CATEGORY="pfnmap" run_test ./pfnmap

# COW tests
CATEGORY="cow" run_test ./cow

CATEGORY="thp" run_test ./khugepaged

CATEGORY="thp" run_test ./khugepaged -s 2

CATEGORY="thp" run_test ./khugepaged all:shmem

CATEGORY="thp" run_test ./khugepaged -s 4 all:shmem

CATEGORY="thp" run_test ./transhuge-stress -d 20

# Try to create XFS if not provided
if [ -z "${SPLIT_HUGE_PAGE_TEST_XFS_PATH}" ]; then
    if [ "${HAVE_HUGEPAGES}" = "1" ]; then
	if test_selected "thp"; then
	    if grep xfs /proc/filesystems &>/dev/null; then
		XFS_IMG=$(mktemp /tmp/xfs_img_XXXXXX)
		SPLIT_HUGE_PAGE_TEST_XFS_PATH=$(mktemp -d /tmp/xfs_dir_XXXXXX)
		truncate -s 314572800 ${XFS_IMG}
		mkfs.xfs -q ${XFS_IMG}
		mount -o loop ${XFS_IMG} ${SPLIT_HUGE_PAGE_TEST_XFS_PATH}
		MOUNTED_XFS=1
	    fi
	fi
    fi
fi

CATEGORY="thp" run_test ./split_huge_page_test ${SPLIT_HUGE_PAGE_TEST_XFS_PATH}

if [ -n "${MOUNTED_XFS}" ]; then
    umount ${SPLIT_HUGE_PAGE_TEST_XFS_PATH}
    rmdir ${SPLIT_HUGE_PAGE_TEST_XFS_PATH}
    rm -f ${XFS_IMG}
fi

CATEGORY="migration" run_test ./migration

CATEGORY="mkdirty" run_test ./mkdirty

CATEGORY="mdwe" run_test ./mdwe_test

CATEGORY="page_frag" run_test ./test_page_frag.sh smoke

CATEGORY="page_frag" run_test ./test_page_frag.sh aligned

CATEGORY="page_frag" run_test ./test_page_frag.sh nonaligned

CATEGORY="rmap" run_test ./rmap

<<<<<<< HEAD
=======
if [ "${HAVE_HUGEPAGES}" = 1 ]; then
	echo "$orig_nr_hugepgs" > /proc/sys/vm/nr_hugepages
fi

>>>>>>> 9dd5c858
echo "SUMMARY: PASS=${count_pass} SKIP=${count_skip} FAIL=${count_fail}" | tap_prefix
echo "1..${count_total}" | tap_output

exit $exitcode<|MERGE_RESOLUTION|>--- conflicted
+++ resolved
@@ -543,13 +543,10 @@
 
 CATEGORY="rmap" run_test ./rmap
 
-<<<<<<< HEAD
-=======
 if [ "${HAVE_HUGEPAGES}" = 1 ]; then
 	echo "$orig_nr_hugepgs" > /proc/sys/vm/nr_hugepages
 fi
 
->>>>>>> 9dd5c858
 echo "SUMMARY: PASS=${count_pass} SKIP=${count_skip} FAIL=${count_fail}" | tap_prefix
 echo "1..${count_total}" | tap_output
 
