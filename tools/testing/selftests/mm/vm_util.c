--- conflicted
+++ resolved
@@ -523,8 +523,6 @@
 	fclose(f);
 
 	return 0;
-<<<<<<< HEAD
-=======
 }
 
 void *sys_mremap(void *old_address, unsigned long old_size,
@@ -556,5 +554,4 @@
 
 	close(fd);
 	return enabled;
->>>>>>> a7fc15ed
 }