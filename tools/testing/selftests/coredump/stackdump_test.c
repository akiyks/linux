// SPDX-License-Identifier: GPL-2.0

#include <assert.h>
#include <fcntl.h>
#include <inttypes.h>
#include <libgen.h>
#include <limits.h>
#include <linux/coredump.h>
#include <linux/fs.h>
#include <linux/limits.h>
#include <pthread.h>
#include <string.h>
#include <sys/mount.h>
#include <poll.h>
#include <sys/epoll.h>
#include <sys/resource.h>
#include <sys/stat.h>
#include <sys/socket.h>
#include <sys/un.h>
#include <unistd.h>

#include "../kselftest_harness.h"
#include "../filesystems/wrappers.h"
#include "../pidfd/pidfd.h"

#define STACKDUMP_FILE "stack_values"
#define STACKDUMP_SCRIPT "stackdump"
#define NUM_THREAD_SPAWN 128

#ifndef PAGE_SIZE
#define PAGE_SIZE 4096
#endif

static void *do_nothing(void *)
{
	while (1)
		pause();

	return NULL;
}

static void crashing_child(void)
{
	pthread_t thread;
	int i;

	for (i = 0; i < NUM_THREAD_SPAWN; ++i)
		pthread_create(&thread, NULL, do_nothing, NULL);

	/* crash on purpose */
	i = *(int *)NULL;
}

FIXTURE(coredump)
{
	char original_core_pattern[256];
	pid_t pid_coredump_server;
	int fd_tmpfs_detached;
};

static int create_detached_tmpfs(void)
{
	int fd_context, fd_tmpfs;

	fd_context = sys_fsopen("tmpfs", 0);
	if (fd_context < 0)
		return -1;

	if (sys_fsconfig(fd_context, FSCONFIG_CMD_CREATE, NULL, NULL, 0) < 0)
		return -1;

	fd_tmpfs = sys_fsmount(fd_context, 0, 0);
	close(fd_context);
	return fd_tmpfs;
}

FIXTURE_SETUP(coredump)
{
	FILE *file;
	int ret;

	self->pid_coredump_server = -ESRCH;
	self->fd_tmpfs_detached = -1;
	file = fopen("/proc/sys/kernel/core_pattern", "r");
	ASSERT_NE(NULL, file);

	ret = fread(self->original_core_pattern, 1, sizeof(self->original_core_pattern), file);
	ASSERT_TRUE(ret || feof(file));
	ASSERT_LT(ret, sizeof(self->original_core_pattern));

	self->original_core_pattern[ret] = '\0';
	self->fd_tmpfs_detached = create_detached_tmpfs();
	ASSERT_GE(self->fd_tmpfs_detached, 0);

	ret = fclose(file);
	ASSERT_EQ(0, ret);
}

FIXTURE_TEARDOWN(coredump)
{
	const char *reason;
	FILE *file;
	int ret, status;

	unlink(STACKDUMP_FILE);

	if (self->pid_coredump_server > 0) {
		kill(self->pid_coredump_server, SIGTERM);
		waitpid(self->pid_coredump_server, &status, 0);
	}
	unlink("/tmp/coredump.file");
	unlink("/tmp/coredump.socket");

	file = fopen("/proc/sys/kernel/core_pattern", "w");
	if (!file) {
		reason = "Unable to open core_pattern";
		goto fail;
	}

	ret = fprintf(file, "%s", self->original_core_pattern);
	if (ret < 0) {
		reason = "Unable to write to core_pattern";
		goto fail;
	}

	ret = fclose(file);
	if (ret) {
		reason = "Unable to close core_pattern";
		goto fail;
	}

	if (self->fd_tmpfs_detached >= 0) {
		ret = close(self->fd_tmpfs_detached);
		if (ret < 0) {
			reason = "Unable to close detached tmpfs";
			goto fail;
		}
		self->fd_tmpfs_detached = -1;
	}

	return;
fail:
	/* This should never happen */
	fprintf(stderr, "Failed to cleanup stackdump test: %s\n", reason);
}

TEST_F_TIMEOUT(coredump, stackdump, 120)
{
	unsigned long long stack;
	char *test_dir, *line;
	size_t line_length;
	char buf[PAGE_SIZE];
	int ret, i, status;
	FILE *file;
	pid_t pid;

	/*
	 * Step 1: Setup core_pattern so that the stackdump script is executed when the child
	 * process crashes
	 */
	ret = readlink("/proc/self/exe", buf, sizeof(buf));
	ASSERT_NE(-1, ret);
	ASSERT_LT(ret, sizeof(buf));
	buf[ret] = '\0';

	test_dir = dirname(buf);

	file = fopen("/proc/sys/kernel/core_pattern", "w");
	ASSERT_NE(NULL, file);

	ret = fprintf(file, "|%1$s/%2$s %%P %1$s/%3$s", test_dir, STACKDUMP_SCRIPT, STACKDUMP_FILE);
	ASSERT_LT(0, ret);

	ret = fclose(file);
	ASSERT_EQ(0, ret);

	/* Step 2: Create a process who spawns some threads then crashes */
	pid = fork();
	ASSERT_TRUE(pid >= 0);
	if (pid == 0)
		crashing_child();

	/*
	 * Step 3: Wait for the stackdump script to write the stack pointers to the stackdump file
	 */
	waitpid(pid, &status, 0);
	ASSERT_TRUE(WIFSIGNALED(status));
	ASSERT_TRUE(WCOREDUMP(status));

	for (i = 0; i < 10; ++i) {
		file = fopen(STACKDUMP_FILE, "r");
		if (file)
			break;
		sleep(1);
	}
	ASSERT_NE(file, NULL);

	/* Step 4: Make sure all stack pointer values are non-zero */
	line = NULL;
	for (i = 0; -1 != getline(&line, &line_length, file); ++i) {
		stack = strtoull(line, NULL, 10);
		ASSERT_NE(stack, 0);
	}
	free(line);

	ASSERT_EQ(i, 1 + NUM_THREAD_SPAWN);

	fclose(file);
}

static int create_and_listen_unix_socket(const char *path)
{
	struct sockaddr_un addr = {
		.sun_family = AF_UNIX,
	};
	assert(strlen(path) < sizeof(addr.sun_path) - 1);
	strncpy(addr.sun_path, path, sizeof(addr.sun_path) - 1);
	size_t addr_len =
		offsetof(struct sockaddr_un, sun_path) + strlen(path) + 1;
	int fd, ret;

	fd = socket(AF_UNIX, SOCK_STREAM | SOCK_CLOEXEC, 0);
	if (fd < 0)
		goto out;

	ret = bind(fd, (const struct sockaddr *)&addr, addr_len);
	if (ret < 0)
		goto out;

	ret = listen(fd, 128);
	if (ret < 0)
		goto out;

	return fd;

out:
	if (fd >= 0)
		close(fd);
	return -1;
}

static bool set_core_pattern(const char *pattern)
{
	int fd;
	ssize_t ret;

	fd = open("/proc/sys/kernel/core_pattern", O_WRONLY | O_CLOEXEC);
	if (fd < 0)
		return false;

	ret = write(fd, pattern, strlen(pattern));
	close(fd);
	if (ret < 0)
		return false;

	fprintf(stderr, "Set core_pattern to '%s' | %zu == %zu\n", pattern, ret, strlen(pattern));
	return ret == strlen(pattern);
}

static int get_peer_pidfd(int fd)
{
	int fd_peer_pidfd;
	socklen_t fd_peer_pidfd_len = sizeof(fd_peer_pidfd);
	int ret = getsockopt(fd, SOL_SOCKET, SO_PEERPIDFD, &fd_peer_pidfd,
			     &fd_peer_pidfd_len);
	if (ret < 0) {
		fprintf(stderr, "%m - Failed to retrieve peer pidfd for coredump socket connection\n");
		return -1;
	}
	return fd_peer_pidfd;
}

static bool get_pidfd_info(int fd_peer_pidfd, struct pidfd_info *info)
{
	memset(info, 0, sizeof(*info));
	info->mask = PIDFD_INFO_EXIT | PIDFD_INFO_COREDUMP;
	return ioctl(fd_peer_pidfd, PIDFD_GET_INFO, info) == 0;
}

static void
wait_and_check_coredump_server(pid_t pid_coredump_server,
			       struct __test_metadata *const _metadata,
			       FIXTURE_DATA(coredump)* self)
{
	int status;
	waitpid(pid_coredump_server, &status, 0);
	self->pid_coredump_server = -ESRCH;
	ASSERT_TRUE(WIFEXITED(status));
	ASSERT_EQ(WEXITSTATUS(status), 0);
}

TEST_F(coredump, socket)
{
	int pidfd, ret, status;
	pid_t pid, pid_coredump_server;
	struct stat st;
	struct pidfd_info info = {};
	int ipc_sockets[2];
	char c;

	ASSERT_TRUE(set_core_pattern("@/tmp/coredump.socket"));

	ret = socketpair(AF_UNIX, SOCK_STREAM | SOCK_CLOEXEC, 0, ipc_sockets);
	ASSERT_EQ(ret, 0);

	pid_coredump_server = fork();
	ASSERT_GE(pid_coredump_server, 0);
	if (pid_coredump_server == 0) {
		int fd_server = -1, fd_coredump = -1, fd_peer_pidfd = -1, fd_core_file = -1;
		int exit_code = EXIT_FAILURE;

		close(ipc_sockets[0]);

		fd_server = create_and_listen_unix_socket("/tmp/coredump.socket");
		if (fd_server < 0)
			goto out;

		if (write_nointr(ipc_sockets[1], "1", 1) < 0)
			goto out;

		close(ipc_sockets[1]);

		fd_coredump = accept4(fd_server, NULL, NULL, SOCK_CLOEXEC);
		if (fd_coredump < 0)
			goto out;

		fd_peer_pidfd = get_peer_pidfd(fd_coredump);
		if (fd_peer_pidfd < 0)
			goto out;

		if (!get_pidfd_info(fd_peer_pidfd, &info))
			goto out;

		if (!(info.mask & PIDFD_INFO_COREDUMP))
			goto out;

		if (!(info.coredump_mask & PIDFD_COREDUMPED))
			goto out;

		fd_core_file = creat("/tmp/coredump.file", 0644);
		if (fd_core_file < 0)
			goto out;

		for (;;) {
			char buffer[4096];
			ssize_t bytes_read, bytes_write;

			bytes_read = read(fd_coredump, buffer, sizeof(buffer));
			if (bytes_read < 0)
				goto out;

			if (bytes_read == 0)
				break;

			bytes_write = write(fd_core_file, buffer, bytes_read);
			if (bytes_read != bytes_write)
				goto out;
		}

		exit_code = EXIT_SUCCESS;
out:
		if (fd_core_file >= 0)
			close(fd_core_file);
		if (fd_peer_pidfd >= 0)
			close(fd_peer_pidfd);
		if (fd_coredump >= 0)
			close(fd_coredump);
		if (fd_server >= 0)
			close(fd_server);
		_exit(exit_code);
	}
	self->pid_coredump_server = pid_coredump_server;

	EXPECT_EQ(close(ipc_sockets[1]), 0);
	ASSERT_EQ(read_nointr(ipc_sockets[0], &c, 1), 1);
	EXPECT_EQ(close(ipc_sockets[0]), 0);

	pid = fork();
	ASSERT_GE(pid, 0);
	if (pid == 0)
		crashing_child();

	pidfd = sys_pidfd_open(pid, 0);
	ASSERT_GE(pidfd, 0);

	waitpid(pid, &status, 0);
	ASSERT_TRUE(WIFSIGNALED(status));
	ASSERT_TRUE(WCOREDUMP(status));

	ASSERT_TRUE(get_pidfd_info(pidfd, &info));
	ASSERT_GT((info.mask & PIDFD_INFO_COREDUMP), 0);
	ASSERT_GT((info.coredump_mask & PIDFD_COREDUMPED), 0);

	wait_and_check_coredump_server(pid_coredump_server, _metadata, self);

	ASSERT_EQ(stat("/tmp/coredump.file", &st), 0);
	ASSERT_GT(st.st_size, 0);
	system("file /tmp/coredump.file");
}

TEST_F(coredump, socket_detect_userspace_client)
{
	int pidfd, ret, status;
	pid_t pid, pid_coredump_server;
	struct stat st;
	struct pidfd_info info = {};
	int ipc_sockets[2];
	char c;

	ASSERT_TRUE(set_core_pattern("@/tmp/coredump.socket"));

	ret = socketpair(AF_UNIX, SOCK_STREAM | SOCK_CLOEXEC, 0, ipc_sockets);
	ASSERT_EQ(ret, 0);

	pid_coredump_server = fork();
	ASSERT_GE(pid_coredump_server, 0);
	if (pid_coredump_server == 0) {
		int fd_server = -1, fd_coredump = -1, fd_peer_pidfd = -1;
		int exit_code = EXIT_FAILURE;

		close(ipc_sockets[0]);

		fd_server = create_and_listen_unix_socket("/tmp/coredump.socket");
		if (fd_server < 0)
			goto out;

		if (write_nointr(ipc_sockets[1], "1", 1) < 0)
			goto out;

		close(ipc_sockets[1]);

		fd_coredump = accept4(fd_server, NULL, NULL, SOCK_CLOEXEC);
		if (fd_coredump < 0)
			goto out;

		fd_peer_pidfd = get_peer_pidfd(fd_coredump);
		if (fd_peer_pidfd < 0)
			goto out;

		if (!get_pidfd_info(fd_peer_pidfd, &info))
			goto out;

		if (!(info.mask & PIDFD_INFO_COREDUMP))
			goto out;

		if (info.coredump_mask & PIDFD_COREDUMPED)
			goto out;

		if (read(fd_coredump, &c, 1) < 1)
			goto out;

		exit_code = EXIT_SUCCESS;
out:
		if (fd_peer_pidfd >= 0)
			close(fd_peer_pidfd);
		if (fd_coredump >= 0)
			close(fd_coredump);
		if (fd_server >= 0)
			close(fd_server);
<<<<<<< HEAD
			close(fd_peer_pidfd);
			_exit(EXIT_FAILURE);
		}

		ret = read(fd_coredump, &c, 1);

		close(fd_coredump);
		close(fd_server);
		close(fd_peer_pidfd);
		close(fd_core_file);

		if (ret < 1)
			_exit(EXIT_FAILURE);
		_exit(EXIT_SUCCESS);
=======
		_exit(exit_code);
>>>>>>> a7fc15ed
	}
	self->pid_coredump_server = pid_coredump_server;

	EXPECT_EQ(close(ipc_sockets[1]), 0);
	ASSERT_EQ(read_nointr(ipc_sockets[0], &c, 1), 1);
	EXPECT_EQ(close(ipc_sockets[0]), 0);

	pid = fork();
	ASSERT_GE(pid, 0);
	if (pid == 0) {
		int fd_socket;
		ssize_t ret;
		const struct sockaddr_un coredump_sk = {
			.sun_family = AF_UNIX,
			.sun_path = "/tmp/coredump.socket",
		};
		size_t coredump_sk_len =
			offsetof(struct sockaddr_un, sun_path) +
			sizeof("/tmp/coredump.socket");

		fd_socket = socket(AF_UNIX, SOCK_STREAM, 0);
		if (fd_socket < 0)
			_exit(EXIT_FAILURE);

		ret = connect(fd_socket, (const struct sockaddr *)&coredump_sk, coredump_sk_len);
		if (ret < 0)
			_exit(EXIT_FAILURE);

		close(fd_socket);
		_exit(EXIT_SUCCESS);
	}

	pidfd = sys_pidfd_open(pid, 0);
	ASSERT_GE(pidfd, 0);

	waitpid(pid, &status, 0);
	ASSERT_TRUE(WIFEXITED(status));
	ASSERT_EQ(WEXITSTATUS(status), 0);

	ASSERT_TRUE(get_pidfd_info(pidfd, &info));
	ASSERT_GT((info.mask & PIDFD_INFO_COREDUMP), 0);
	ASSERT_EQ((info.coredump_mask & PIDFD_COREDUMPED), 0);

	wait_and_check_coredump_server(pid_coredump_server, _metadata, self);

	ASSERT_NE(stat("/tmp/coredump.file", &st), 0);
	ASSERT_EQ(errno, ENOENT);
}

TEST_F(coredump, socket_enoent)
{
	int pidfd, status;
	pid_t pid;

	ASSERT_TRUE(set_core_pattern("@/tmp/coredump.socket"));

	pid = fork();
	ASSERT_GE(pid, 0);
	if (pid == 0)
		crashing_child();

	pidfd = sys_pidfd_open(pid, 0);
	ASSERT_GE(pidfd, 0);

	waitpid(pid, &status, 0);
	ASSERT_TRUE(WIFSIGNALED(status));
	ASSERT_FALSE(WCOREDUMP(status));
}

TEST_F(coredump, socket_no_listener)
{
	int pidfd, ret, status;
	pid_t pid, pid_coredump_server;
	int ipc_sockets[2];
	char c;
	const struct sockaddr_un coredump_sk = {
		.sun_family = AF_UNIX,
		.sun_path = "/tmp/coredump.socket",
	};
	size_t coredump_sk_len = offsetof(struct sockaddr_un, sun_path) +
				 sizeof("/tmp/coredump.socket");

	ASSERT_TRUE(set_core_pattern("@/tmp/coredump.socket"));

	ret = socketpair(AF_UNIX, SOCK_STREAM | SOCK_CLOEXEC, 0, ipc_sockets);
	ASSERT_EQ(ret, 0);

	pid_coredump_server = fork();
	ASSERT_GE(pid_coredump_server, 0);
	if (pid_coredump_server == 0) {
		int fd_server = -1;
		int exit_code = EXIT_FAILURE;

		close(ipc_sockets[0]);

		fd_server = socket(AF_UNIX, SOCK_STREAM | SOCK_CLOEXEC, 0);
		if (fd_server < 0)
			goto out;

		ret = bind(fd_server, (const struct sockaddr *)&coredump_sk, coredump_sk_len);
		if (ret < 0)
			goto out;

		if (write_nointr(ipc_sockets[1], "1", 1) < 0)
			goto out;

		exit_code = EXIT_SUCCESS;
out:
		if (fd_server >= 0)
			close(fd_server);
		close(ipc_sockets[1]);
		_exit(exit_code);
	}
	self->pid_coredump_server = pid_coredump_server;

	EXPECT_EQ(close(ipc_sockets[1]), 0);
	ASSERT_EQ(read_nointr(ipc_sockets[0], &c, 1), 1);
	EXPECT_EQ(close(ipc_sockets[0]), 0);

	pid = fork();
	ASSERT_GE(pid, 0);
	if (pid == 0)
		crashing_child();

	pidfd = sys_pidfd_open(pid, 0);
	ASSERT_GE(pidfd, 0);

	waitpid(pid, &status, 0);
	ASSERT_TRUE(WIFSIGNALED(status));
	ASSERT_FALSE(WCOREDUMP(status));

	wait_and_check_coredump_server(pid_coredump_server, _metadata, self);
}

static ssize_t recv_marker(int fd)
{
	enum coredump_mark mark = COREDUMP_MARK_REQACK;
	ssize_t ret;

	ret = recv(fd, &mark, sizeof(mark), MSG_WAITALL);
	if (ret != sizeof(mark))
		return -1;

	switch (mark) {
	case COREDUMP_MARK_REQACK:
		fprintf(stderr, "Received marker: ReqAck\n");
		return COREDUMP_MARK_REQACK;
	case COREDUMP_MARK_MINSIZE:
		fprintf(stderr, "Received marker: MinSize\n");
		return COREDUMP_MARK_MINSIZE;
	case COREDUMP_MARK_MAXSIZE:
		fprintf(stderr, "Received marker: MaxSize\n");
		return COREDUMP_MARK_MAXSIZE;
	case COREDUMP_MARK_UNSUPPORTED:
		fprintf(stderr, "Received marker: Unsupported\n");
		return COREDUMP_MARK_UNSUPPORTED;
	case COREDUMP_MARK_CONFLICTING:
		fprintf(stderr, "Received marker: Conflicting\n");
		return COREDUMP_MARK_CONFLICTING;
	default:
		fprintf(stderr, "Received unknown marker: %u\n", mark);
		break;
	}
	return -1;
}

static bool read_marker(int fd, enum coredump_mark mark)
{
	ssize_t ret;

	ret = recv_marker(fd);
	if (ret < 0)
		return false;
	return ret == mark;
}

static bool read_coredump_req(int fd, struct coredump_req *req)
{
	ssize_t ret;
	size_t field_size, user_size, ack_size, kernel_size, remaining_size;

	memset(req, 0, sizeof(*req));
	field_size = sizeof(req->size);

	/* Peek the size of the coredump request. */
	ret = recv(fd, req, field_size, MSG_PEEK | MSG_WAITALL);
	if (ret != field_size)
		return false;
	kernel_size = req->size;

	if (kernel_size < COREDUMP_ACK_SIZE_VER0)
		return false;
	if (kernel_size >= PAGE_SIZE)
		return false;

	/* Use the minimum of user and kernel size to read the full request. */
	user_size = sizeof(struct coredump_req);
	ack_size = user_size < kernel_size ? user_size : kernel_size;
	ret = recv(fd, req, ack_size, MSG_WAITALL);
	if (ret != ack_size)
		return false;

	fprintf(stderr, "Read coredump request with size %u and mask 0x%llx\n",
		req->size, (unsigned long long)req->mask);

	if (user_size > kernel_size)
		remaining_size = user_size - kernel_size;
	else
		remaining_size = kernel_size - user_size;

	if (PAGE_SIZE <= remaining_size)
		return false;

	/*
	 * Discard any additional data if the kernel's request was larger than
	 * what we knew about or cared about.
	 */
	if (remaining_size) {
		char buffer[PAGE_SIZE];

		ret = recv(fd, buffer, sizeof(buffer), MSG_WAITALL);
		if (ret != remaining_size)
			return false;
		fprintf(stderr, "Discarded %zu bytes of data after coredump request\n", remaining_size);
	}

	return true;
}

static bool send_coredump_ack(int fd, const struct coredump_req *req,
			      __u64 mask, size_t size_ack)
{
	ssize_t ret;
	/*
	 * Wrap struct coredump_ack in a larger struct so we can
	 * simulate sending to much data to the kernel.
	 */
	struct large_ack_for_size_testing {
		struct coredump_ack ack;
		char buffer[PAGE_SIZE];
	} large_ack = {};

	if (!size_ack)
		size_ack = sizeof(struct coredump_ack) < req->size_ack ?
				   sizeof(struct coredump_ack) :
				   req->size_ack;
	large_ack.ack.mask = mask;
	large_ack.ack.size = size_ack;
	ret = send(fd, &large_ack, size_ack, MSG_NOSIGNAL);
	if (ret != size_ack)
		return false;

	fprintf(stderr, "Sent coredump ack with size %zu and mask 0x%llx\n",
		size_ack, (unsigned long long)mask);
	return true;
}

static bool check_coredump_req(const struct coredump_req *req, size_t min_size,
			       __u64 required_mask)
{
	if (req->size < min_size)
		return false;
	if ((req->mask & required_mask) != required_mask)
		return false;
	if (req->mask & ~required_mask)
		return false;
	return true;
}

TEST_F(coredump, socket_request_kernel)
{
	int pidfd, ret, status;
	pid_t pid, pid_coredump_server;
	struct stat st;
	struct pidfd_info info = {};
	int ipc_sockets[2];
	char c;

	ASSERT_TRUE(set_core_pattern("@@/tmp/coredump.socket"));

	ret = socketpair(AF_UNIX, SOCK_STREAM | SOCK_CLOEXEC, 0, ipc_sockets);
	ASSERT_EQ(ret, 0);

	pid_coredump_server = fork();
	ASSERT_GE(pid_coredump_server, 0);
	if (pid_coredump_server == 0) {
		struct coredump_req req = {};
		int fd_server = -1, fd_coredump = -1, fd_core_file = -1, fd_peer_pidfd = -1;
		int exit_code = EXIT_FAILURE;

		close(ipc_sockets[0]);

		fd_server = create_and_listen_unix_socket("/tmp/coredump.socket");
		if (fd_server < 0)
			goto out;

		if (write_nointr(ipc_sockets[1], "1", 1) < 0)
			goto out;

		close(ipc_sockets[1]);

		fd_coredump = accept4(fd_server, NULL, NULL, SOCK_CLOEXEC);
		if (fd_coredump < 0)
			goto out;

		fd_peer_pidfd = get_peer_pidfd(fd_coredump);
		if (fd_peer_pidfd < 0)
			goto out;

		if (!get_pidfd_info(fd_peer_pidfd, &info))
			goto out;

		if (!(info.mask & PIDFD_INFO_COREDUMP))
			goto out;

		if (!(info.coredump_mask & PIDFD_COREDUMPED))
			goto out;

		fd_core_file = creat("/tmp/coredump.file", 0644);
		if (fd_core_file < 0)
			goto out;

		if (!read_coredump_req(fd_coredump, &req))
			goto out;

		if (!check_coredump_req(&req, COREDUMP_ACK_SIZE_VER0,
					COREDUMP_KERNEL | COREDUMP_USERSPACE |
					COREDUMP_REJECT | COREDUMP_WAIT))
			goto out;

		if (!send_coredump_ack(fd_coredump, &req,
				       COREDUMP_KERNEL | COREDUMP_WAIT, 0))
			goto out;

		if (!read_marker(fd_coredump, COREDUMP_MARK_REQACK))
			goto out;

		for (;;) {
			char buffer[4096];
			ssize_t bytes_read, bytes_write;

			bytes_read = read(fd_coredump, buffer, sizeof(buffer));
			if (bytes_read < 0)
				goto out;

			if (bytes_read == 0)
				break;

			bytes_write = write(fd_core_file, buffer, bytes_read);
			if (bytes_read != bytes_write)
				goto out;
		}

		exit_code = EXIT_SUCCESS;
out:
		if (fd_core_file >= 0)
			close(fd_core_file);
		if (fd_peer_pidfd >= 0)
			close(fd_peer_pidfd);
		if (fd_coredump >= 0)
			close(fd_coredump);
		if (fd_server >= 0)
			close(fd_server);
		_exit(exit_code);
	}
	self->pid_coredump_server = pid_coredump_server;

	EXPECT_EQ(close(ipc_sockets[1]), 0);
	ASSERT_EQ(read_nointr(ipc_sockets[0], &c, 1), 1);
	EXPECT_EQ(close(ipc_sockets[0]), 0);

	pid = fork();
	ASSERT_GE(pid, 0);
	if (pid == 0)
		crashing_child();

	pidfd = sys_pidfd_open(pid, 0);
	ASSERT_GE(pidfd, 0);

	waitpid(pid, &status, 0);
	ASSERT_TRUE(WIFSIGNALED(status));
	ASSERT_TRUE(WCOREDUMP(status));

	ASSERT_TRUE(get_pidfd_info(pidfd, &info));
	ASSERT_GT((info.mask & PIDFD_INFO_COREDUMP), 0);
	ASSERT_GT((info.coredump_mask & PIDFD_COREDUMPED), 0);

	wait_and_check_coredump_server(pid_coredump_server, _metadata, self);

	ASSERT_EQ(stat("/tmp/coredump.file", &st), 0);
	ASSERT_GT(st.st_size, 0);
	system("file /tmp/coredump.file");
}

TEST_F(coredump, socket_request_userspace)
{
	int pidfd, ret, status;
	pid_t pid, pid_coredump_server;
	struct pidfd_info info = {};
	int ipc_sockets[2];
	char c;

	ASSERT_TRUE(set_core_pattern("@@/tmp/coredump.socket"));

	ret = socketpair(AF_UNIX, SOCK_STREAM | SOCK_CLOEXEC, 0, ipc_sockets);
	ASSERT_EQ(ret, 0);

	pid_coredump_server = fork();
	ASSERT_GE(pid_coredump_server, 0);
	if (pid_coredump_server == 0) {
		struct coredump_req req = {};
		int fd_server = -1, fd_coredump = -1, fd_peer_pidfd = -1;
		int exit_code = EXIT_FAILURE;

		close(ipc_sockets[0]);

		fd_server = create_and_listen_unix_socket("/tmp/coredump.socket");
		if (fd_server < 0)
			goto out;

		if (write_nointr(ipc_sockets[1], "1", 1) < 0)
			goto out;

		close(ipc_sockets[1]);

		fd_coredump = accept4(fd_server, NULL, NULL, SOCK_CLOEXEC);
		if (fd_coredump < 0)
			goto out;

		fd_peer_pidfd = get_peer_pidfd(fd_coredump);
		if (fd_peer_pidfd < 0)
			goto out;

		if (!get_pidfd_info(fd_peer_pidfd, &info))
			goto out;

		if (!(info.mask & PIDFD_INFO_COREDUMP))
			goto out;

		if (!(info.coredump_mask & PIDFD_COREDUMPED))
			goto out;

		if (!read_coredump_req(fd_coredump, &req))
			goto out;

		if (!check_coredump_req(&req, COREDUMP_ACK_SIZE_VER0,
					COREDUMP_KERNEL | COREDUMP_USERSPACE |
					COREDUMP_REJECT | COREDUMP_WAIT))
			goto out;

		if (!send_coredump_ack(fd_coredump, &req,
				       COREDUMP_USERSPACE | COREDUMP_WAIT, 0))
			goto out;

		if (!read_marker(fd_coredump, COREDUMP_MARK_REQACK))
			goto out;

		for (;;) {
			char buffer[4096];
			ssize_t bytes_read;

			bytes_read = read(fd_coredump, buffer, sizeof(buffer));
			if (bytes_read > 0)
				goto out;

			if (bytes_read < 0)
				goto out;

			if (bytes_read == 0)
				break;
		}

		exit_code = EXIT_SUCCESS;
out:
		if (fd_peer_pidfd >= 0)
			close(fd_peer_pidfd);
		if (fd_coredump >= 0)
			close(fd_coredump);
		if (fd_server >= 0)
			close(fd_server);
		_exit(exit_code);
	}
	self->pid_coredump_server = pid_coredump_server;

	EXPECT_EQ(close(ipc_sockets[1]), 0);
	ASSERT_EQ(read_nointr(ipc_sockets[0], &c, 1), 1);
	EXPECT_EQ(close(ipc_sockets[0]), 0);

	pid = fork();
	ASSERT_GE(pid, 0);
	if (pid == 0)
		crashing_child();

	pidfd = sys_pidfd_open(pid, 0);
	ASSERT_GE(pidfd, 0);

	waitpid(pid, &status, 0);
	ASSERT_TRUE(WIFSIGNALED(status));
	ASSERT_TRUE(WCOREDUMP(status));

	ASSERT_TRUE(get_pidfd_info(pidfd, &info));
	ASSERT_GT((info.mask & PIDFD_INFO_COREDUMP), 0);
	ASSERT_GT((info.coredump_mask & PIDFD_COREDUMPED), 0);

	wait_and_check_coredump_server(pid_coredump_server, _metadata, self);
}

TEST_F(coredump, socket_request_reject)
{
	int pidfd, ret, status;
	pid_t pid, pid_coredump_server;
	struct pidfd_info info = {};
	int ipc_sockets[2];
	char c;

	ASSERT_TRUE(set_core_pattern("@@/tmp/coredump.socket"));

	ret = socketpair(AF_UNIX, SOCK_STREAM | SOCK_CLOEXEC, 0, ipc_sockets);
	ASSERT_EQ(ret, 0);

	pid_coredump_server = fork();
	ASSERT_GE(pid_coredump_server, 0);
	if (pid_coredump_server == 0) {
		struct coredump_req req = {};
		int fd_server = -1, fd_coredump = -1, fd_peer_pidfd = -1;
		int exit_code = EXIT_FAILURE;

		close(ipc_sockets[0]);

		fd_server = create_and_listen_unix_socket("/tmp/coredump.socket");
		if (fd_server < 0)
			goto out;

		if (write_nointr(ipc_sockets[1], "1", 1) < 0)
			goto out;

		close(ipc_sockets[1]);

		fd_coredump = accept4(fd_server, NULL, NULL, SOCK_CLOEXEC);
		if (fd_coredump < 0)
			goto out;

		fd_peer_pidfd = get_peer_pidfd(fd_coredump);
		if (fd_peer_pidfd < 0)
			goto out;

		if (!get_pidfd_info(fd_peer_pidfd, &info))
			goto out;

		if (!(info.mask & PIDFD_INFO_COREDUMP))
			goto out;

		if (!(info.coredump_mask & PIDFD_COREDUMPED))
			goto out;

		if (!read_coredump_req(fd_coredump, &req))
			goto out;

		if (!check_coredump_req(&req, COREDUMP_ACK_SIZE_VER0,
					COREDUMP_KERNEL | COREDUMP_USERSPACE |
					COREDUMP_REJECT | COREDUMP_WAIT))
			goto out;

		if (!send_coredump_ack(fd_coredump, &req,
				       COREDUMP_REJECT | COREDUMP_WAIT, 0))
			goto out;

		if (!read_marker(fd_coredump, COREDUMP_MARK_REQACK))
			goto out;

		for (;;) {
			char buffer[4096];
			ssize_t bytes_read;

			bytes_read = read(fd_coredump, buffer, sizeof(buffer));
			if (bytes_read > 0)
				goto out;

			if (bytes_read < 0)
				goto out;

			if (bytes_read == 0)
				break;
		}

		exit_code = EXIT_SUCCESS;
out:
		if (fd_peer_pidfd >= 0)
			close(fd_peer_pidfd);
		if (fd_coredump >= 0)
			close(fd_coredump);
		if (fd_server >= 0)
			close(fd_server);
		_exit(exit_code);
	}
	self->pid_coredump_server = pid_coredump_server;

	EXPECT_EQ(close(ipc_sockets[1]), 0);
	ASSERT_EQ(read_nointr(ipc_sockets[0], &c, 1), 1);
	EXPECT_EQ(close(ipc_sockets[0]), 0);

	pid = fork();
	ASSERT_GE(pid, 0);
	if (pid == 0)
		crashing_child();

	pidfd = sys_pidfd_open(pid, 0);
	ASSERT_GE(pidfd, 0);

	waitpid(pid, &status, 0);
	ASSERT_TRUE(WIFSIGNALED(status));
	ASSERT_FALSE(WCOREDUMP(status));

	ASSERT_TRUE(get_pidfd_info(pidfd, &info));
	ASSERT_GT((info.mask & PIDFD_INFO_COREDUMP), 0);
	ASSERT_GT((info.coredump_mask & PIDFD_COREDUMPED), 0);

	wait_and_check_coredump_server(pid_coredump_server, _metadata, self);
}

TEST_F(coredump, socket_request_invalid_flag_combination)
{
	int pidfd, ret, status;
	pid_t pid, pid_coredump_server;
	struct pidfd_info info = {};
	int ipc_sockets[2];
	char c;

	ASSERT_TRUE(set_core_pattern("@@/tmp/coredump.socket"));

	ret = socketpair(AF_UNIX, SOCK_STREAM | SOCK_CLOEXEC, 0, ipc_sockets);
	ASSERT_EQ(ret, 0);

	pid_coredump_server = fork();
	ASSERT_GE(pid_coredump_server, 0);
	if (pid_coredump_server == 0) {
		struct coredump_req req = {};
		int fd_server = -1, fd_coredump = -1, fd_peer_pidfd = -1;
		int exit_code = EXIT_FAILURE;

		close(ipc_sockets[0]);

		fd_server = create_and_listen_unix_socket("/tmp/coredump.socket");
		if (fd_server < 0)
			goto out;

		if (write_nointr(ipc_sockets[1], "1", 1) < 0)
			goto out;

		close(ipc_sockets[1]);

		fd_coredump = accept4(fd_server, NULL, NULL, SOCK_CLOEXEC);
		if (fd_coredump < 0)
			goto out;

		fd_peer_pidfd = get_peer_pidfd(fd_coredump);
		if (fd_peer_pidfd < 0)
			goto out;

		if (!get_pidfd_info(fd_peer_pidfd, &info))
			goto out;

		if (!(info.mask & PIDFD_INFO_COREDUMP))
			goto out;

		if (!(info.coredump_mask & PIDFD_COREDUMPED))
			goto out;

		if (!read_coredump_req(fd_coredump, &req))
			goto out;

		if (!check_coredump_req(&req, COREDUMP_ACK_SIZE_VER0,
					COREDUMP_KERNEL | COREDUMP_USERSPACE |
					COREDUMP_REJECT | COREDUMP_WAIT))
			goto out;

		if (!send_coredump_ack(fd_coredump, &req,
				       COREDUMP_KERNEL | COREDUMP_REJECT | COREDUMP_WAIT, 0))
			goto out;

		if (!read_marker(fd_coredump, COREDUMP_MARK_CONFLICTING))
			goto out;

		exit_code = EXIT_SUCCESS;
out:
		if (fd_peer_pidfd >= 0)
			close(fd_peer_pidfd);
		if (fd_coredump >= 0)
			close(fd_coredump);
		if (fd_server >= 0)
			close(fd_server);
		_exit(exit_code);
	}
	self->pid_coredump_server = pid_coredump_server;

	EXPECT_EQ(close(ipc_sockets[1]), 0);
	ASSERT_EQ(read_nointr(ipc_sockets[0], &c, 1), 1);
	EXPECT_EQ(close(ipc_sockets[0]), 0);

	pid = fork();
	ASSERT_GE(pid, 0);
	if (pid == 0)
		crashing_child();

	pidfd = sys_pidfd_open(pid, 0);
	ASSERT_GE(pidfd, 0);

	waitpid(pid, &status, 0);
	ASSERT_TRUE(WIFSIGNALED(status));
	ASSERT_FALSE(WCOREDUMP(status));

	ASSERT_TRUE(get_pidfd_info(pidfd, &info));
	ASSERT_GT((info.mask & PIDFD_INFO_COREDUMP), 0);
	ASSERT_GT((info.coredump_mask & PIDFD_COREDUMPED), 0);

	wait_and_check_coredump_server(pid_coredump_server, _metadata, self);
}

TEST_F(coredump, socket_request_unknown_flag)
{
	int pidfd, ret, status;
	pid_t pid, pid_coredump_server;
	struct pidfd_info info = {};
	int ipc_sockets[2];
	char c;

	ASSERT_TRUE(set_core_pattern("@@/tmp/coredump.socket"));

	ret = socketpair(AF_UNIX, SOCK_STREAM | SOCK_CLOEXEC, 0, ipc_sockets);
	ASSERT_EQ(ret, 0);

	pid_coredump_server = fork();
	ASSERT_GE(pid_coredump_server, 0);
	if (pid_coredump_server == 0) {
		struct coredump_req req = {};
		int fd_server = -1, fd_coredump = -1, fd_peer_pidfd = -1;
		int exit_code = EXIT_FAILURE;

		close(ipc_sockets[0]);

		fd_server = create_and_listen_unix_socket("/tmp/coredump.socket");
		if (fd_server < 0)
			goto out;

		if (write_nointr(ipc_sockets[1], "1", 1) < 0)
			goto out;

		close(ipc_sockets[1]);

		fd_coredump = accept4(fd_server, NULL, NULL, SOCK_CLOEXEC);
		if (fd_coredump < 0)
			goto out;

		fd_peer_pidfd = get_peer_pidfd(fd_coredump);
		if (fd_peer_pidfd < 0)
			goto out;

		if (!get_pidfd_info(fd_peer_pidfd, &info))
			goto out;

		if (!(info.mask & PIDFD_INFO_COREDUMP))
			goto out;

		if (!(info.coredump_mask & PIDFD_COREDUMPED))
			goto out;

		if (!read_coredump_req(fd_coredump, &req))
			goto out;

		if (!check_coredump_req(&req, COREDUMP_ACK_SIZE_VER0,
					COREDUMP_KERNEL | COREDUMP_USERSPACE |
					COREDUMP_REJECT | COREDUMP_WAIT))
			goto out;

		if (!send_coredump_ack(fd_coredump, &req, (1ULL << 63), 0))
			goto out;

		if (!read_marker(fd_coredump, COREDUMP_MARK_UNSUPPORTED))
			goto out;

		exit_code = EXIT_SUCCESS;
out:
		if (fd_peer_pidfd >= 0)
			close(fd_peer_pidfd);
		if (fd_coredump >= 0)
			close(fd_coredump);
		if (fd_server >= 0)
			close(fd_server);
		_exit(exit_code);
	}
	self->pid_coredump_server = pid_coredump_server;

	EXPECT_EQ(close(ipc_sockets[1]), 0);
	ASSERT_EQ(read_nointr(ipc_sockets[0], &c, 1), 1);
	EXPECT_EQ(close(ipc_sockets[0]), 0);

	pid = fork();
	ASSERT_GE(pid, 0);
	if (pid == 0)
		crashing_child();

	pidfd = sys_pidfd_open(pid, 0);
	ASSERT_GE(pidfd, 0);

	waitpid(pid, &status, 0);
	ASSERT_TRUE(WIFSIGNALED(status));
	ASSERT_FALSE(WCOREDUMP(status));

	ASSERT_TRUE(get_pidfd_info(pidfd, &info));
	ASSERT_GT((info.mask & PIDFD_INFO_COREDUMP), 0);
	ASSERT_GT((info.coredump_mask & PIDFD_COREDUMPED), 0);

	wait_and_check_coredump_server(pid_coredump_server, _metadata, self);
}

TEST_F(coredump, socket_request_invalid_size_small)
{
	int pidfd, ret, status;
	pid_t pid, pid_coredump_server;
	struct pidfd_info info = {};
	int ipc_sockets[2];
	char c;

	ASSERT_TRUE(set_core_pattern("@@/tmp/coredump.socket"));

	ret = socketpair(AF_UNIX, SOCK_STREAM | SOCK_CLOEXEC, 0, ipc_sockets);
	ASSERT_EQ(ret, 0);

	pid_coredump_server = fork();
	ASSERT_GE(pid_coredump_server, 0);
	if (pid_coredump_server == 0) {
		struct coredump_req req = {};
		int fd_server = -1, fd_coredump = -1, fd_peer_pidfd = -1;
		int exit_code = EXIT_FAILURE;

		close(ipc_sockets[0]);

		fd_server = create_and_listen_unix_socket("/tmp/coredump.socket");
		if (fd_server < 0)
			goto out;

		if (write_nointr(ipc_sockets[1], "1", 1) < 0)
			goto out;

		close(ipc_sockets[1]);

		fd_coredump = accept4(fd_server, NULL, NULL, SOCK_CLOEXEC);
		if (fd_coredump < 0)
			goto out;

		fd_peer_pidfd = get_peer_pidfd(fd_coredump);
		if (fd_peer_pidfd < 0)
			goto out;

		if (!get_pidfd_info(fd_peer_pidfd, &info))
			goto out;

		if (!(info.mask & PIDFD_INFO_COREDUMP))
			goto out;

		if (!(info.coredump_mask & PIDFD_COREDUMPED))
			goto out;

		if (!read_coredump_req(fd_coredump, &req))
			goto out;

		if (!check_coredump_req(&req, COREDUMP_ACK_SIZE_VER0,
					COREDUMP_KERNEL | COREDUMP_USERSPACE |
					COREDUMP_REJECT | COREDUMP_WAIT))
			goto out;

		if (!send_coredump_ack(fd_coredump, &req,
				       COREDUMP_REJECT | COREDUMP_WAIT,
				       COREDUMP_ACK_SIZE_VER0 / 2))
			goto out;

		if (!read_marker(fd_coredump, COREDUMP_MARK_MINSIZE))
			goto out;

		exit_code = EXIT_SUCCESS;
out:
		if (fd_peer_pidfd >= 0)
			close(fd_peer_pidfd);
		if (fd_coredump >= 0)
			close(fd_coredump);
		if (fd_server >= 0)
			close(fd_server);
		_exit(exit_code);
	}
	self->pid_coredump_server = pid_coredump_server;

	EXPECT_EQ(close(ipc_sockets[1]), 0);
	ASSERT_EQ(read_nointr(ipc_sockets[0], &c, 1), 1);
	EXPECT_EQ(close(ipc_sockets[0]), 0);

	pid = fork();
	ASSERT_GE(pid, 0);
	if (pid == 0)
		crashing_child();

	pidfd = sys_pidfd_open(pid, 0);
	ASSERT_GE(pidfd, 0);

	waitpid(pid, &status, 0);
	ASSERT_TRUE(WIFSIGNALED(status));
	ASSERT_FALSE(WCOREDUMP(status));

	ASSERT_TRUE(get_pidfd_info(pidfd, &info));
	ASSERT_GT((info.mask & PIDFD_INFO_COREDUMP), 0);
	ASSERT_GT((info.coredump_mask & PIDFD_COREDUMPED), 0);

	wait_and_check_coredump_server(pid_coredump_server, _metadata, self);
}

TEST_F(coredump, socket_request_invalid_size_large)
{
	int pidfd, ret, status;
	pid_t pid, pid_coredump_server;
	struct pidfd_info info = {};
	int ipc_sockets[2];
	char c;

	ASSERT_TRUE(set_core_pattern("@@/tmp/coredump.socket"));

	ret = socketpair(AF_UNIX, SOCK_STREAM | SOCK_CLOEXEC, 0, ipc_sockets);
	ASSERT_EQ(ret, 0);

	pid_coredump_server = fork();
	ASSERT_GE(pid_coredump_server, 0);
	if (pid_coredump_server == 0) {
		struct coredump_req req = {};
		int fd_server = -1, fd_coredump = -1, fd_peer_pidfd = -1;
		int exit_code = EXIT_FAILURE;

		close(ipc_sockets[0]);

		fd_server = create_and_listen_unix_socket("/tmp/coredump.socket");
		if (fd_server < 0)
			goto out;

		if (write_nointr(ipc_sockets[1], "1", 1) < 0)
			goto out;

		close(ipc_sockets[1]);

		fd_coredump = accept4(fd_server, NULL, NULL, SOCK_CLOEXEC);
		if (fd_coredump < 0)
			goto out;

		fd_peer_pidfd = get_peer_pidfd(fd_coredump);
		if (fd_peer_pidfd < 0)
			goto out;

		if (!get_pidfd_info(fd_peer_pidfd, &info))
			goto out;

		if (!(info.mask & PIDFD_INFO_COREDUMP))
			goto out;

		if (!(info.coredump_mask & PIDFD_COREDUMPED))
			goto out;

		if (!read_coredump_req(fd_coredump, &req))
			goto out;

		if (!check_coredump_req(&req, COREDUMP_ACK_SIZE_VER0,
					COREDUMP_KERNEL | COREDUMP_USERSPACE |
					COREDUMP_REJECT | COREDUMP_WAIT))
			goto out;

		if (!send_coredump_ack(fd_coredump, &req,
				       COREDUMP_REJECT | COREDUMP_WAIT,
				       COREDUMP_ACK_SIZE_VER0 + PAGE_SIZE))
			goto out;

		if (!read_marker(fd_coredump, COREDUMP_MARK_MAXSIZE))
			goto out;

		exit_code = EXIT_SUCCESS;
out:
		if (fd_peer_pidfd >= 0)
			close(fd_peer_pidfd);
		if (fd_coredump >= 0)
			close(fd_coredump);
		if (fd_server >= 0)
			close(fd_server);
		_exit(exit_code);
	}
	self->pid_coredump_server = pid_coredump_server;

	EXPECT_EQ(close(ipc_sockets[1]), 0);
	ASSERT_EQ(read_nointr(ipc_sockets[0], &c, 1), 1);
	EXPECT_EQ(close(ipc_sockets[0]), 0);

	pid = fork();
	ASSERT_GE(pid, 0);
	if (pid == 0)
		crashing_child();

	pidfd = sys_pidfd_open(pid, 0);
	ASSERT_GE(pidfd, 0);

	waitpid(pid, &status, 0);
	ASSERT_TRUE(WIFSIGNALED(status));
	ASSERT_FALSE(WCOREDUMP(status));

	ASSERT_TRUE(get_pidfd_info(pidfd, &info));
	ASSERT_GT((info.mask & PIDFD_INFO_COREDUMP), 0);
	ASSERT_GT((info.coredump_mask & PIDFD_COREDUMPED), 0);

	wait_and_check_coredump_server(pid_coredump_server, _metadata, self);
}

static int open_coredump_tmpfile(int fd_tmpfs_detached)
{
	return openat(fd_tmpfs_detached, ".", O_TMPFILE | O_RDWR | O_EXCL, 0600);
}

#define NUM_CRASHING_COREDUMPS 5

TEST_F_TIMEOUT(coredump, socket_multiple_crashing_coredumps, 500)
{
	int pidfd[NUM_CRASHING_COREDUMPS], status[NUM_CRASHING_COREDUMPS];
	pid_t pid[NUM_CRASHING_COREDUMPS], pid_coredump_server;
	struct pidfd_info info = {};
	int ipc_sockets[2];
	char c;

	ASSERT_TRUE(set_core_pattern("@@/tmp/coredump.socket"));

	ASSERT_EQ(socketpair(AF_UNIX, SOCK_STREAM | SOCK_CLOEXEC, 0, ipc_sockets), 0);

	pid_coredump_server = fork();
	ASSERT_GE(pid_coredump_server, 0);
	if (pid_coredump_server == 0) {
		int fd_server = -1, fd_coredump = -1, fd_peer_pidfd = -1, fd_core_file = -1;
		int exit_code = EXIT_FAILURE;
		struct coredump_req req = {};

		close(ipc_sockets[0]);
		fd_server = create_and_listen_unix_socket("/tmp/coredump.socket");
		if (fd_server < 0) {
			fprintf(stderr, "Failed to create and listen on unix socket\n");
			goto out;
		}

		if (write_nointr(ipc_sockets[1], "1", 1) < 0) {
			fprintf(stderr, "Failed to notify parent via ipc socket\n");
			goto out;
		}
		close(ipc_sockets[1]);

		for (int i = 0; i < NUM_CRASHING_COREDUMPS; i++) {
			fd_coredump = accept4(fd_server, NULL, NULL, SOCK_CLOEXEC);
			if (fd_coredump < 0) {
				fprintf(stderr, "accept4 failed: %m\n");
				goto out;
			}

			fd_peer_pidfd = get_peer_pidfd(fd_coredump);
			if (fd_peer_pidfd < 0) {
				fprintf(stderr, "get_peer_pidfd failed for fd %d: %m\n", fd_coredump);
				goto out;
			}

			if (!get_pidfd_info(fd_peer_pidfd, &info)) {
				fprintf(stderr, "get_pidfd_info failed for fd %d\n", fd_peer_pidfd);
				goto out;
			}

			if (!(info.mask & PIDFD_INFO_COREDUMP)) {
				fprintf(stderr, "pidfd info missing PIDFD_INFO_COREDUMP for fd %d\n", fd_peer_pidfd);
				goto out;
			}
			if (!(info.coredump_mask & PIDFD_COREDUMPED)) {
				fprintf(stderr, "pidfd info missing PIDFD_COREDUMPED for fd %d\n", fd_peer_pidfd);
				goto out;
			}

			if (!read_coredump_req(fd_coredump, &req)) {
				fprintf(stderr, "read_coredump_req failed for fd %d\n", fd_coredump);
				goto out;
			}

			if (!check_coredump_req(&req, COREDUMP_ACK_SIZE_VER0,
						COREDUMP_KERNEL | COREDUMP_USERSPACE |
						COREDUMP_REJECT | COREDUMP_WAIT)) {
				fprintf(stderr, "check_coredump_req failed for fd %d\n", fd_coredump);
				goto out;
			}

			if (!send_coredump_ack(fd_coredump, &req,
					       COREDUMP_KERNEL | COREDUMP_WAIT, 0)) {
				fprintf(stderr, "send_coredump_ack failed for fd %d\n", fd_coredump);
				goto out;
			}

			if (!read_marker(fd_coredump, COREDUMP_MARK_REQACK)) {
				fprintf(stderr, "read_marker failed for fd %d\n", fd_coredump);
				goto out;
			}

			fd_core_file = open_coredump_tmpfile(self->fd_tmpfs_detached);
			if (fd_core_file < 0) {
				fprintf(stderr, "%m - open_coredump_tmpfile failed for fd %d\n", fd_coredump);
				goto out;
			}

			for (;;) {
				char buffer[4096];
				ssize_t bytes_read, bytes_write;

				bytes_read = read(fd_coredump, buffer, sizeof(buffer));
				if (bytes_read < 0) {
					fprintf(stderr, "read failed for fd %d: %m\n", fd_coredump);
					goto out;
				}

				if (bytes_read == 0)
					break;

				bytes_write = write(fd_core_file, buffer, bytes_read);
				if (bytes_read != bytes_write) {
					fprintf(stderr, "write failed for fd %d: %m\n", fd_core_file);
					goto out;
				}
			}

			close(fd_core_file);
			close(fd_peer_pidfd);
			close(fd_coredump);
			fd_peer_pidfd = -1;
			fd_coredump = -1;
		}

		exit_code = EXIT_SUCCESS;
out:
		if (fd_core_file >= 0)
			close(fd_core_file);
		if (fd_peer_pidfd >= 0)
			close(fd_peer_pidfd);
		if (fd_coredump >= 0)
			close(fd_coredump);
		if (fd_server >= 0)
			close(fd_server);
		_exit(exit_code);
	}
	self->pid_coredump_server = pid_coredump_server;

	EXPECT_EQ(close(ipc_sockets[1]), 0);
	ASSERT_EQ(read_nointr(ipc_sockets[0], &c, 1), 1);
	EXPECT_EQ(close(ipc_sockets[0]), 0);

	for (int i = 0; i < NUM_CRASHING_COREDUMPS; i++) {
		pid[i] = fork();
		ASSERT_GE(pid[i], 0);
		if (pid[i] == 0)
			crashing_child();
		pidfd[i] = sys_pidfd_open(pid[i], 0);
		ASSERT_GE(pidfd[i], 0);
	}

	for (int i = 0; i < NUM_CRASHING_COREDUMPS; i++) {
		waitpid(pid[i], &status[i], 0);
		ASSERT_TRUE(WIFSIGNALED(status[i]));
		ASSERT_TRUE(WCOREDUMP(status[i]));
	}

	for (int i = 0; i < NUM_CRASHING_COREDUMPS; i++) {
		info.mask = PIDFD_INFO_EXIT | PIDFD_INFO_COREDUMP;
		ASSERT_EQ(ioctl(pidfd[i], PIDFD_GET_INFO, &info), 0);
		ASSERT_GT((info.mask & PIDFD_INFO_COREDUMP), 0);
		ASSERT_GT((info.coredump_mask & PIDFD_COREDUMPED), 0);
	}

	wait_and_check_coredump_server(pid_coredump_server, _metadata, self);
}

#define MAX_EVENTS 128

static void process_coredump_worker(int fd_coredump, int fd_peer_pidfd, int fd_core_file)
{
	int epfd = -1;
	int exit_code = EXIT_FAILURE;

	epfd = epoll_create1(0);
	if (epfd < 0)
		goto out;

	struct epoll_event ev;
	ev.events = EPOLLIN | EPOLLRDHUP | EPOLLET;
	ev.data.fd = fd_coredump;
	if (epoll_ctl(epfd, EPOLL_CTL_ADD, fd_coredump, &ev) < 0)
		goto out;

	for (;;) {
		struct epoll_event events[1];
		int n = epoll_wait(epfd, events, 1, -1);
		if (n < 0)
			break;

		if (events[0].events & (EPOLLIN | EPOLLRDHUP)) {
			for (;;) {
				char buffer[4096];
				ssize_t bytes_read = read(fd_coredump, buffer, sizeof(buffer));
				if (bytes_read < 0) {
					if (errno == EAGAIN || errno == EWOULDBLOCK)
						break;
					goto out;
				}
				if (bytes_read == 0)
					goto done;
				ssize_t bytes_write = write(fd_core_file, buffer, bytes_read);
				if (bytes_write != bytes_read)
					goto out;
			}
		}
	}

done:
	exit_code = EXIT_SUCCESS;
out:
	if (epfd >= 0)
		close(epfd);
	if (fd_core_file >= 0)
		close(fd_core_file);
	if (fd_peer_pidfd >= 0)
		close(fd_peer_pidfd);
	if (fd_coredump >= 0)
		close(fd_coredump);
	_exit(exit_code);
}

TEST_F_TIMEOUT(coredump, socket_multiple_crashing_coredumps_epoll_workers, 500)
{
	int pidfd[NUM_CRASHING_COREDUMPS], status[NUM_CRASHING_COREDUMPS];
	pid_t pid[NUM_CRASHING_COREDUMPS], pid_coredump_server, worker_pids[NUM_CRASHING_COREDUMPS];
	struct pidfd_info info = {};
	int ipc_sockets[2];
	char c;

	ASSERT_TRUE(set_core_pattern("@@/tmp/coredump.socket"));
	ASSERT_EQ(socketpair(AF_UNIX, SOCK_STREAM | SOCK_CLOEXEC, 0, ipc_sockets), 0);

	pid_coredump_server = fork();
	ASSERT_GE(pid_coredump_server, 0);
	if (pid_coredump_server == 0) {
		int fd_server = -1, exit_code = EXIT_FAILURE, n_conns = 0;
		fd_server = -1;
		exit_code = EXIT_FAILURE;
		n_conns = 0;
		close(ipc_sockets[0]);
		fd_server = create_and_listen_unix_socket("/tmp/coredump.socket");
		if (fd_server < 0)
			goto out;

		if (write_nointr(ipc_sockets[1], "1", 1) < 0)
			goto out;
		close(ipc_sockets[1]);

		while (n_conns < NUM_CRASHING_COREDUMPS) {
			int fd_coredump = -1, fd_peer_pidfd = -1, fd_core_file = -1;
			struct coredump_req req = {};
			fd_coredump = accept4(fd_server, NULL, NULL, SOCK_CLOEXEC);
			if (fd_coredump < 0) {
				if (errno == EAGAIN || errno == EWOULDBLOCK)
					continue;
				goto out;
			}
			fd_peer_pidfd = get_peer_pidfd(fd_coredump);
			if (fd_peer_pidfd < 0)
				goto out;
			if (!get_pidfd_info(fd_peer_pidfd, &info))
				goto out;
			if (!(info.mask & PIDFD_INFO_COREDUMP) || !(info.coredump_mask & PIDFD_COREDUMPED))
				goto out;
			if (!read_coredump_req(fd_coredump, &req))
				goto out;
			if (!check_coredump_req(&req, COREDUMP_ACK_SIZE_VER0,
						COREDUMP_KERNEL | COREDUMP_USERSPACE |
						COREDUMP_REJECT | COREDUMP_WAIT))
				goto out;
			if (!send_coredump_ack(fd_coredump, &req, COREDUMP_KERNEL | COREDUMP_WAIT, 0))
				goto out;
			if (!read_marker(fd_coredump, COREDUMP_MARK_REQACK))
				goto out;
			fd_core_file = open_coredump_tmpfile(self->fd_tmpfs_detached);
			if (fd_core_file < 0)
				goto out;
			pid_t worker = fork();
			if (worker == 0) {
				close(fd_server);
				process_coredump_worker(fd_coredump, fd_peer_pidfd, fd_core_file);
			}
			worker_pids[n_conns] = worker;
			if (fd_coredump >= 0)
				close(fd_coredump);
			if (fd_peer_pidfd >= 0)
				close(fd_peer_pidfd);
			if (fd_core_file >= 0)
				close(fd_core_file);
			n_conns++;
		}
		exit_code = EXIT_SUCCESS;
out:
		if (fd_server >= 0)
			close(fd_server);

		// Reap all worker processes
		for (int i = 0; i < n_conns; i++) {
			int wstatus;
			if (waitpid(worker_pids[i], &wstatus, 0) < 0) {
				fprintf(stderr, "Failed to wait for worker %d: %m\n", worker_pids[i]);
			} else if (WIFEXITED(wstatus) && WEXITSTATUS(wstatus) != EXIT_SUCCESS) {
				fprintf(stderr, "Worker %d exited with error code %d\n", worker_pids[i], WEXITSTATUS(wstatus));
				exit_code = EXIT_FAILURE;
			}
		}

		_exit(exit_code);
	}
	self->pid_coredump_server = pid_coredump_server;

	EXPECT_EQ(close(ipc_sockets[1]), 0);
	ASSERT_EQ(read_nointr(ipc_sockets[0], &c, 1), 1);
	EXPECT_EQ(close(ipc_sockets[0]), 0);

	for (int i = 0; i < NUM_CRASHING_COREDUMPS; i++) {
		pid[i] = fork();
		ASSERT_GE(pid[i], 0);
		if (pid[i] == 0)
			crashing_child();
		pidfd[i] = sys_pidfd_open(pid[i], 0);
		ASSERT_GE(pidfd[i], 0);
	}

	for (int i = 0; i < NUM_CRASHING_COREDUMPS; i++) {
		ASSERT_GE(waitpid(pid[i], &status[i], 0), 0);
		ASSERT_TRUE(WIFSIGNALED(status[i]));
		ASSERT_TRUE(WCOREDUMP(status[i]));
	}

	for (int i = 0; i < NUM_CRASHING_COREDUMPS; i++) {
		info.mask = PIDFD_INFO_EXIT | PIDFD_INFO_COREDUMP;
		ASSERT_EQ(ioctl(pidfd[i], PIDFD_GET_INFO, &info), 0);
		ASSERT_GT((info.mask & PIDFD_INFO_COREDUMP), 0);
		ASSERT_GT((info.coredump_mask & PIDFD_COREDUMPED), 0);
	}

	wait_and_check_coredump_server(pid_coredump_server, _metadata, self);
}

TEST_F(coredump, socket_invalid_paths)
{
	ASSERT_FALSE(set_core_pattern("@ /tmp/coredump.socket"));
	ASSERT_FALSE(set_core_pattern("@/tmp/../coredump.socket"));
	ASSERT_FALSE(set_core_pattern("@../coredump.socket"));
	ASSERT_FALSE(set_core_pattern("@/tmp/coredump.socket/.."));
	ASSERT_FALSE(set_core_pattern("@.."));

	ASSERT_FALSE(set_core_pattern("@@ /tmp/coredump.socket"));
	ASSERT_FALSE(set_core_pattern("@@/tmp/../coredump.socket"));
	ASSERT_FALSE(set_core_pattern("@@../coredump.socket"));
	ASSERT_FALSE(set_core_pattern("@@/tmp/coredump.socket/.."));
	ASSERT_FALSE(set_core_pattern("@@.."));

	ASSERT_FALSE(set_core_pattern("@@@/tmp/coredump.socket"));
}

TEST_HARNESS_MAIN<|MERGE_RESOLUTION|>--- conflicted
+++ resolved
@@ -457,24 +457,7 @@
 			close(fd_coredump);
 		if (fd_server >= 0)
 			close(fd_server);
-<<<<<<< HEAD
-			close(fd_peer_pidfd);
-			_exit(EXIT_FAILURE);
-		}
-
-		ret = read(fd_coredump, &c, 1);
-
-		close(fd_coredump);
-		close(fd_server);
-		close(fd_peer_pidfd);
-		close(fd_core_file);
-
-		if (ret < 1)
-			_exit(EXIT_FAILURE);
-		_exit(EXIT_SUCCESS);
-=======
 		_exit(exit_code);
->>>>>>> a7fc15ed
 	}
 	self->pid_coredump_server = pid_coredump_server;
 
