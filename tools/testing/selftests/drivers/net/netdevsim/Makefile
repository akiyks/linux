--- conflicted
+++ resolved
@@ -19,12 +19,9 @@
 	tc-mq-visibility.sh \
 	udp_tunnel_nic.sh \
 # end of TEST_PROGS
-<<<<<<< HEAD
-=======
 
 TEST_FILES := \
 	ethtool-common.sh
 # end of TEST_FILES
->>>>>>> 3b86c87f
 
 include ../../../lib.mk