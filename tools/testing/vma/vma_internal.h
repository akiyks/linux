--- conflicted
+++ resolved
@@ -1506,8 +1506,6 @@
 	fput(file);
 }
 
-<<<<<<< HEAD
-=======
 static inline bool shmem_file(struct file *)
 {
 	return false;
@@ -1519,5 +1517,4 @@
 	return vm_flags;
 }
 
->>>>>>> cda2b2d6
 #endif	/* __MM_VMA_INTERNAL_H */