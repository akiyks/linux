/* SPDX-License-Identifier: GPL-2.0 WITH Linux-syscall-note */
#ifndef _LINUX_PRCTL_H
#define _LINUX_PRCTL_H

#include <linux/types.h>

/* Values to pass as first argument to prctl() */

#define PR_SET_PDEATHSIG  1  /* Second arg is a signal */
#define PR_GET_PDEATHSIG  2  /* Second arg is a ptr to return the signal */

/* Get/set current->mm->dumpable */
#define PR_GET_DUMPABLE   3
#define PR_SET_DUMPABLE   4

/* Get/set unaligned access control bits (if meaningful) */
#define PR_GET_UNALIGN	  5
#define PR_SET_UNALIGN	  6
# define PR_UNALIGN_NOPRINT	1	/* silently fix up unaligned user accesses */
# define PR_UNALIGN_SIGBUS	2	/* generate SIGBUS on unaligned user access */

/* Get/set whether or not to drop capabilities on setuid() away from
 * uid 0 (as per security/commoncap.c) */
#define PR_GET_KEEPCAPS   7
#define PR_SET_KEEPCAPS   8

/* Get/set floating-point emulation control bits (if meaningful) */
#define PR_GET_FPEMU  9
#define PR_SET_FPEMU 10
# define PR_FPEMU_NOPRINT	1	/* silently emulate fp operations accesses */
# define PR_FPEMU_SIGFPE	2	/* don't emulate fp operations, send SIGFPE instead */

/* Get/set floating-point exception mode (if meaningful) */
#define PR_GET_FPEXC	11
#define PR_SET_FPEXC	12
# define PR_FP_EXC_SW_ENABLE	0x80	/* Use FPEXC for FP exception enables */
# define PR_FP_EXC_DIV		0x010000	/* floating point divide by zero */
# define PR_FP_EXC_OVF		0x020000	/* floating point overflow */
# define PR_FP_EXC_UND		0x040000	/* floating point underflow */
# define PR_FP_EXC_RES		0x080000	/* floating point inexact result */
# define PR_FP_EXC_INV		0x100000	/* floating point invalid operation */
# define PR_FP_EXC_DISABLED	0	/* FP exceptions disabled */
# define PR_FP_EXC_NONRECOV	1	/* async non-recoverable exc. mode */
# define PR_FP_EXC_ASYNC	2	/* async recoverable exception mode */
# define PR_FP_EXC_PRECISE	3	/* precise exception mode */

/* Get/set whether we use statistical process timing or accurate timestamp
 * based process timing */
#define PR_GET_TIMING   13
#define PR_SET_TIMING   14
# define PR_TIMING_STATISTICAL  0       /* Normal, traditional,
                                                   statistical process timing */
# define PR_TIMING_TIMESTAMP    1       /* Accurate timestamp based
                                                   process timing */

#define PR_SET_NAME    15		/* Set process name */
#define PR_GET_NAME    16		/* Get process name */

/* Get/set process endian */
#define PR_GET_ENDIAN	19
#define PR_SET_ENDIAN	20
# define PR_ENDIAN_BIG		0
# define PR_ENDIAN_LITTLE	1	/* True little endian mode */
# define PR_ENDIAN_PPC_LITTLE	2	/* "PowerPC" pseudo little endian */

/* Get/set process seccomp mode */
#define PR_GET_SECCOMP	21
#define PR_SET_SECCOMP	22

/* Get/set the capability bounding set (as per security/commoncap.c) */
#define PR_CAPBSET_READ 23
#define PR_CAPBSET_DROP 24

/* Get/set the process' ability to use the timestamp counter instruction */
#define PR_GET_TSC 25
#define PR_SET_TSC 26
# define PR_TSC_ENABLE		1	/* allow the use of the timestamp counter */
# define PR_TSC_SIGSEGV		2	/* throw a SIGSEGV instead of reading the TSC */

/* Get/set securebits (as per security/commoncap.c) */
#define PR_GET_SECUREBITS 27
#define PR_SET_SECUREBITS 28

/*
 * Get/set the timerslack as used by poll/select/nanosleep
 * A value of 0 means "use default"
 */
#define PR_SET_TIMERSLACK 29
#define PR_GET_TIMERSLACK 30

#define PR_TASK_PERF_EVENTS_DISABLE		31
#define PR_TASK_PERF_EVENTS_ENABLE		32

/*
 * Set early/late kill mode for hwpoison memory corruption.
 * This influences when the process gets killed on a memory corruption.
 */
#define PR_MCE_KILL	33
# define PR_MCE_KILL_CLEAR   0
# define PR_MCE_KILL_SET     1

# define PR_MCE_KILL_LATE    0
# define PR_MCE_KILL_EARLY   1
# define PR_MCE_KILL_DEFAULT 2

#define PR_MCE_KILL_GET 34

/*
 * Tune up process memory map specifics.
 */
#define PR_SET_MM		35
# define PR_SET_MM_START_CODE		1
# define PR_SET_MM_END_CODE		2
# define PR_SET_MM_START_DATA		3
# define PR_SET_MM_END_DATA		4
# define PR_SET_MM_START_STACK		5
# define PR_SET_MM_START_BRK		6
# define PR_SET_MM_BRK			7
# define PR_SET_MM_ARG_START		8
# define PR_SET_MM_ARG_END		9
# define PR_SET_MM_ENV_START		10
# define PR_SET_MM_ENV_END		11
# define PR_SET_MM_AUXV			12
# define PR_SET_MM_EXE_FILE		13
# define PR_SET_MM_MAP			14
# define PR_SET_MM_MAP_SIZE		15

/*
 * This structure provides new memory descriptor
 * map which mostly modifies /proc/pid/stat[m]
 * output for a task. This mostly done in a
 * sake of checkpoint/restore functionality.
 */
struct prctl_mm_map {
	__u64	start_code;		/* code section bounds */
	__u64	end_code;
	__u64	start_data;		/* data section bounds */
	__u64	end_data;
	__u64	start_brk;		/* heap for brk() syscall */
	__u64	brk;
	__u64	start_stack;		/* stack starts at */
	__u64	arg_start;		/* command line arguments bounds */
	__u64	arg_end;
	__u64	env_start;		/* environment variables bounds */
	__u64	env_end;
	__u64	*auxv;			/* auxiliary vector */
	__u32	auxv_size;		/* vector size */
	__u32	exe_fd;			/* /proc/$pid/exe link file */
};

/*
 * Set specific pid that is allowed to ptrace the current task.
 * A value of 0 mean "no process".
 */
#define PR_SET_PTRACER 0x59616d61
# define PR_SET_PTRACER_ANY ((unsigned long)-1)

#define PR_SET_CHILD_SUBREAPER	36
#define PR_GET_CHILD_SUBREAPER	37

/*
 * If no_new_privs is set, then operations that grant new privileges (i.e.
 * execve) will either fail or not grant them.  This affects suid/sgid,
 * file capabilities, and LSMs.
 *
 * Operations that merely manipulate or drop existing privileges (setresuid,
 * capset, etc.) will still work.  Drop those privileges if you want them gone.
 *
 * Changing LSM security domain is considered a new privilege.  So, for example,
 * asking selinux for a specific new context (e.g. with runcon) will result
 * in execve returning -EPERM.
 *
 * See Documentation/userspace-api/no_new_privs.rst for more details.
 */
#define PR_SET_NO_NEW_PRIVS	38
#define PR_GET_NO_NEW_PRIVS	39

#define PR_GET_TID_ADDRESS	40

#define PR_SET_THP_DISABLE	41
#define PR_GET_THP_DISABLE	42

/*
 * No longer implemented, but left here to ensure the numbers stay reserved:
 */
#define PR_MPX_ENABLE_MANAGEMENT  43
#define PR_MPX_DISABLE_MANAGEMENT 44

#define PR_SET_FP_MODE		45
#define PR_GET_FP_MODE		46
# define PR_FP_MODE_FR		(1 << 0)	/* 64b FP registers */
# define PR_FP_MODE_FRE		(1 << 1)	/* 32b compatibility */

/* Control the ambient capability set */
#define PR_CAP_AMBIENT			47
# define PR_CAP_AMBIENT_IS_SET		1
# define PR_CAP_AMBIENT_RAISE		2
# define PR_CAP_AMBIENT_LOWER		3
# define PR_CAP_AMBIENT_CLEAR_ALL	4

/* arm64 Scalable Vector Extension controls */
/* Flag values must be kept in sync with ptrace NT_ARM_SVE interface */
#define PR_SVE_SET_VL			50	/* set task vector length */
# define PR_SVE_SET_VL_ONEXEC		(1 << 18) /* defer effect until exec */
#define PR_SVE_GET_VL			51	/* get task vector length */
/* Bits common to PR_SVE_SET_VL and PR_SVE_GET_VL */
# define PR_SVE_VL_LEN_MASK		0xffff
# define PR_SVE_VL_INHERIT		(1 << 17) /* inherit across exec */

/* Per task speculation control */
#define PR_GET_SPECULATION_CTRL		52
#define PR_SET_SPECULATION_CTRL		53
/* Speculation control variants */
# define PR_SPEC_STORE_BYPASS		0
# define PR_SPEC_INDIRECT_BRANCH	1
# define PR_SPEC_L1D_FLUSH		2
/* Return and control values for PR_SET/GET_SPECULATION_CTRL */
# define PR_SPEC_NOT_AFFECTED		0
# define PR_SPEC_PRCTL			(1UL << 0)
# define PR_SPEC_ENABLE			(1UL << 1)
# define PR_SPEC_DISABLE		(1UL << 2)
# define PR_SPEC_FORCE_DISABLE		(1UL << 3)
# define PR_SPEC_DISABLE_NOEXEC		(1UL << 4)

/* Reset arm64 pointer authentication keys */
#define PR_PAC_RESET_KEYS		54
# define PR_PAC_APIAKEY			(1UL << 0)
# define PR_PAC_APIBKEY			(1UL << 1)
# define PR_PAC_APDAKEY			(1UL << 2)
# define PR_PAC_APDBKEY			(1UL << 3)
# define PR_PAC_APGAKEY			(1UL << 4)

/* Tagged user address controls for arm64 and RISC-V */
#define PR_SET_TAGGED_ADDR_CTRL		55
#define PR_GET_TAGGED_ADDR_CTRL		56
# define PR_TAGGED_ADDR_ENABLE		(1UL << 0)
/* MTE tag check fault modes */
# define PR_MTE_TCF_NONE		0UL
# define PR_MTE_TCF_SYNC		(1UL << 1)
# define PR_MTE_TCF_ASYNC		(1UL << 2)
# define PR_MTE_TCF_MASK		(PR_MTE_TCF_SYNC | PR_MTE_TCF_ASYNC)
/* MTE tag inclusion mask */
# define PR_MTE_TAG_SHIFT		3
# define PR_MTE_TAG_MASK		(0xffffUL << PR_MTE_TAG_SHIFT)
/* Unused; kept only for source compatibility */
# define PR_MTE_TCF_SHIFT		1
/* RISC-V pointer masking tag length */
# define PR_PMLEN_SHIFT			24
# define PR_PMLEN_MASK			(0x7fUL << PR_PMLEN_SHIFT)

/* Control reclaim behavior when allocating memory */
#define PR_SET_IO_FLUSHER		57
#define PR_GET_IO_FLUSHER		58

/* Dispatch syscalls to a userspace handler */
#define PR_SET_SYSCALL_USER_DISPATCH	59
# define PR_SYS_DISPATCH_OFF		0
# define PR_SYS_DISPATCH_ON		1
/* The control values for the user space selector when dispatch is enabled */
# define SYSCALL_DISPATCH_FILTER_ALLOW	0
# define SYSCALL_DISPATCH_FILTER_BLOCK	1

/* Set/get enabled arm64 pointer authentication keys */
#define PR_PAC_SET_ENABLED_KEYS		60
#define PR_PAC_GET_ENABLED_KEYS		61

/* Request the scheduler to share a core */
#define PR_SCHED_CORE			62
# define PR_SCHED_CORE_GET		0
# define PR_SCHED_CORE_CREATE		1 /* create unique core_sched cookie */
# define PR_SCHED_CORE_SHARE_TO		2 /* push core_sched cookie to pid */
# define PR_SCHED_CORE_SHARE_FROM	3 /* pull core_sched cookie to pid */
# define PR_SCHED_CORE_MAX		4
# define PR_SCHED_CORE_SCOPE_THREAD		0
# define PR_SCHED_CORE_SCOPE_THREAD_GROUP	1
# define PR_SCHED_CORE_SCOPE_PROCESS_GROUP	2

/* arm64 Scalable Matrix Extension controls */
/* Flag values must be in sync with SVE versions */
#define PR_SME_SET_VL			63	/* set task vector length */
# define PR_SME_SET_VL_ONEXEC		(1 << 18) /* defer effect until exec */
#define PR_SME_GET_VL			64	/* get task vector length */
/* Bits common to PR_SME_SET_VL and PR_SME_GET_VL */
# define PR_SME_VL_LEN_MASK		0xffff
# define PR_SME_VL_INHERIT		(1 << 17) /* inherit across exec */

/* Memory deny write / execute */
#define PR_SET_MDWE			65
# define PR_MDWE_REFUSE_EXEC_GAIN	(1UL << 0)
# define PR_MDWE_NO_INHERIT		(1UL << 1)

#define PR_GET_MDWE			66

#define PR_SET_VMA		0x53564d41
# define PR_SET_VMA_ANON_NAME		0

#define PR_GET_AUXV			0x41555856

#define PR_SET_MEMORY_MERGE		67
#define PR_GET_MEMORY_MERGE		68

#define PR_RISCV_V_SET_CONTROL		69
#define PR_RISCV_V_GET_CONTROL		70
# define PR_RISCV_V_VSTATE_CTRL_DEFAULT		0
# define PR_RISCV_V_VSTATE_CTRL_OFF		1
# define PR_RISCV_V_VSTATE_CTRL_ON		2
# define PR_RISCV_V_VSTATE_CTRL_INHERIT		(1 << 4)
# define PR_RISCV_V_VSTATE_CTRL_CUR_MASK	0x3
# define PR_RISCV_V_VSTATE_CTRL_NEXT_MASK	0xc
# define PR_RISCV_V_VSTATE_CTRL_MASK		0x1f

#define PR_RISCV_SET_ICACHE_FLUSH_CTX	71
# define PR_RISCV_CTX_SW_FENCEI_ON	0
# define PR_RISCV_CTX_SW_FENCEI_OFF	1
# define PR_RISCV_SCOPE_PER_PROCESS	0
# define PR_RISCV_SCOPE_PER_THREAD	1

/* PowerPC Dynamic Execution Control Register (DEXCR) controls */
#define PR_PPC_GET_DEXCR		72
#define PR_PPC_SET_DEXCR		73
/* DEXCR aspect to act on */
# define PR_PPC_DEXCR_SBHE		0 /* Speculative branch hint enable */
# define PR_PPC_DEXCR_IBRTPD		1 /* Indirect branch recurrent target prediction disable */
# define PR_PPC_DEXCR_SRAPD		2 /* Subroutine return address prediction disable */
# define PR_PPC_DEXCR_NPHIE		3 /* Non-privileged hash instruction enable */
/* Action to apply / return */
# define PR_PPC_DEXCR_CTRL_EDITABLE	 0x1 /* Aspect can be modified with PR_PPC_SET_DEXCR */
# define PR_PPC_DEXCR_CTRL_SET		 0x2 /* Set the aspect for this process */
# define PR_PPC_DEXCR_CTRL_CLEAR	 0x4 /* Clear the aspect for this process */
# define PR_PPC_DEXCR_CTRL_SET_ONEXEC	 0x8 /* Set the aspect on exec */
# define PR_PPC_DEXCR_CTRL_CLEAR_ONEXEC	0x10 /* Clear the aspect on exec */
# define PR_PPC_DEXCR_CTRL_MASK		0x1f

/*
 * Get the current shadow stack configuration for the current thread,
 * this will be the value configured via PR_SET_SHADOW_STACK_STATUS.
 */
#define PR_GET_SHADOW_STACK_STATUS      74

/*
 * Set the current shadow stack configuration.  Enabling the shadow
 * stack will cause a shadow stack to be allocated for the thread.
 */
#define PR_SET_SHADOW_STACK_STATUS      75
# define PR_SHADOW_STACK_ENABLE         (1UL << 0)
# define PR_SHADOW_STACK_WRITE		(1UL << 1)
# define PR_SHADOW_STACK_PUSH		(1UL << 2)

/*
 * Prevent further changes to the specified shadow stack
 * configuration.  All bits may be locked via this call, including
 * undefined bits.
 */
#define PR_LOCK_SHADOW_STACK_STATUS      76

/*
 * Controls the mode of timer_create() for CRIU restore operations.
 * Enabling this allows CRIU to restore timers with explicit IDs.
 *
 * Don't use for normal operations as the result might be undefined.
 */
#define PR_TIMER_CREATE_RESTORE_IDS		77
# define PR_TIMER_CREATE_RESTORE_IDS_OFF	0
# define PR_TIMER_CREATE_RESTORE_IDS_ON		1
# define PR_TIMER_CREATE_RESTORE_IDS_GET	2

/* FUTEX hash management */
#define PR_FUTEX_HASH			78
# define PR_FUTEX_HASH_SET_SLOTS	1
<<<<<<< HEAD
# define FH_FLAG_IMMUTABLE		(1ULL << 0)
# define PR_FUTEX_HASH_GET_SLOTS	2
# define PR_FUTEX_HASH_GET_IMMUTABLE	3
=======
# define PR_FUTEX_HASH_GET_SLOTS	2
>>>>>>> a7fc15ed

#endif /* _LINUX_PRCTL_H */<|MERGE_RESOLUTION|>--- conflicted
+++ resolved
@@ -367,12 +367,6 @@
 /* FUTEX hash management */
 #define PR_FUTEX_HASH			78
 # define PR_FUTEX_HASH_SET_SLOTS	1
-<<<<<<< HEAD
-# define FH_FLAG_IMMUTABLE		(1ULL << 0)
 # define PR_FUTEX_HASH_GET_SLOTS	2
-# define PR_FUTEX_HASH_GET_IMMUTABLE	3
-=======
-# define PR_FUTEX_HASH_GET_SLOTS	2
->>>>>>> a7fc15ed
 
 #endif /* _LINUX_PRCTL_H */