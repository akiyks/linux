--- conflicted
+++ resolved
@@ -482,18 +482,6 @@
 
 bool has_kcore_dir(const char *path)
 {
-<<<<<<< HEAD
-	char *kcore_dir;
-	int ret;
-
-	if (asprintf(&kcore_dir, "%s/kcore_dir", path) < 0)
-		return false;
-
-	ret = access(kcore_dir, F_OK);
-
-	free(kcore_dir);
-	return !ret;
-=======
 	struct dirent *d = ERR_PTR(-EINVAL);
 	const char *name = "kcore_dir";
 	DIR *dir = opendir(path);
@@ -509,7 +497,6 @@
 	}
 
 	return result;
->>>>>>> 7365df19
 }
 
 char *perf_data__kallsyms_name(struct perf_data *data)
