--- conflicted
+++ resolved
@@ -9,12 +9,8 @@
     dma::{CoherentAllocation, DataDirection, Device, DmaMask},
     page, pci,
     prelude::*,
-<<<<<<< HEAD
     scatterlist::{Owned, SGTable},
-    types::ARef,
-=======
     sync::aref::ARef,
->>>>>>> 65740363
 };
 
 #[pin_data(PinnedDrop)]
