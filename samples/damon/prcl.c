// SPDX-License-Identifier: GPL-2.0
/*
 * proactive reclamation: monitor access pattern of a given process, find
 * regions that seems not accessed, and proactively page out the regions.
 */

#define pr_fmt(fmt) "damon_sample_prcl: " fmt

#include <linux/damon.h>
#include <linux/init.h>
#include <linux/kernel.h>
#include <linux/module.h>

#ifdef MODULE_PARAM_PREFIX
#undef MODULE_PARAM_PREFIX
#endif
#define MODULE_PARAM_PREFIX "damon_sample_prcl."

static int target_pid __read_mostly;
module_param(target_pid, int, 0600);

static int damon_sample_prcl_enable_store(
		const char *val, const struct kernel_param *kp);

static const struct kernel_param_ops enabled_param_ops = {
	.set = damon_sample_prcl_enable_store,
	.get = param_get_bool,
};

static bool enabled __read_mostly;
module_param_cb(enabled, &enabled_param_ops, &enabled, 0600);
MODULE_PARM_DESC(enabled, "Enable or disable DAMON_SAMPLE_PRCL");

static struct damon_ctx *ctx;
static struct pid *target_pidp;

static int damon_sample_prcl_repeat_call_fn(void *data)
{
	struct damon_ctx *c = data;
	struct damon_target *t;

	damon_for_each_target(t, c) {
		struct damon_region *r;
		unsigned long wss = 0;

		damon_for_each_region(r, t) {
			if (r->nr_accesses > 0)
				wss += r->ar.end - r->ar.start;
		}
		pr_info("wss: %lu\n", wss);
	}
	return 0;
}

static struct damon_call_control repeat_call_control = {
	.fn = damon_sample_prcl_repeat_call_fn,
	.repeat = true,
};

static int damon_sample_prcl_start(void)
{
	struct damon_target *target;
	struct damos *scheme;
	int err;

	pr_info("start\n");

	ctx = damon_new_ctx();
	if (!ctx)
		return -ENOMEM;
	if (damon_select_ops(ctx, DAMON_OPS_VADDR)) {
		damon_destroy_ctx(ctx);
		return -EINVAL;
	}

	target = damon_new_target();
	if (!target) {
		damon_destroy_ctx(ctx);
		return -ENOMEM;
	}
	damon_add_target(ctx, target);
	target_pidp = find_get_pid(target_pid);
	if (!target_pidp) {
		damon_destroy_ctx(ctx);
		return -EINVAL;
	}
	target->pid = target_pidp;

	scheme = damon_new_scheme(
			&(struct damos_access_pattern) {
			.min_sz_region = PAGE_SIZE,
			.max_sz_region = ULONG_MAX,
			.min_nr_accesses = 0,
			.max_nr_accesses = 0,
			.min_age_region = 50,
			.max_age_region = UINT_MAX},
			DAMOS_PAGEOUT,
			0,
			&(struct damos_quota){},
			&(struct damos_watermarks){},
			NUMA_NO_NODE);
	if (!scheme) {
		damon_destroy_ctx(ctx);
		return -ENOMEM;
	}
	damon_set_schemes(ctx, &scheme, 1);

	err = damon_start(&ctx, 1, true);
	if (err)
		return err;

	repeat_call_control.data = ctx;
	return damon_call(ctx, &repeat_call_control);
}

static void damon_sample_prcl_stop(void)
{
	pr_info("stop\n");
	if (ctx) {
		damon_stop(&ctx, 1);
		damon_destroy_ctx(ctx);
	}
}

static bool init_called;

static int damon_sample_prcl_enable_store(
		const char *val, const struct kernel_param *kp)
{
	bool is_enabled = enabled;
	int err;

	err = kstrtobool(val, &enabled);
	if (err)
		return err;

	if (enabled == is_enabled)
		return 0;

<<<<<<< HEAD
	if (enable) {
		err = damon_sample_prcl_start();
		if (err)
			enable = false;
=======
	if (enabled) {
		err = damon_sample_prcl_start();
		if (err)
			enabled = false;
>>>>>>> b6850c8f
		return err;
	}
	damon_sample_prcl_stop();
	return 0;
}

static int __init damon_sample_prcl_init(void)
{
	int err = 0;

	init_called = true;
	if (enabled) {
		err = damon_sample_prcl_start();
		if (err)
			enabled = false;
	}
	return 0;
}

module_init(damon_sample_prcl_init);<|MERGE_RESOLUTION|>--- conflicted
+++ resolved
@@ -137,17 +137,10 @@
 	if (enabled == is_enabled)
 		return 0;
 
-<<<<<<< HEAD
-	if (enable) {
-		err = damon_sample_prcl_start();
-		if (err)
-			enable = false;
-=======
 	if (enabled) {
 		err = damon_sample_prcl_start();
 		if (err)
 			enabled = false;
->>>>>>> b6850c8f
 		return err;
 	}
 	damon_sample_prcl_stop();
