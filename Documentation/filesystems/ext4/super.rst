--- conflicted
+++ resolved
@@ -456,17 +456,6 @@
    * - 0x277
      - __u8
      - s_lastcheck_hi
-<<<<<<< HEAD
-     - Upper 8 bits of the s_lastcheck_hi field.
-   * - 0x278
-     - __u8
-     - s_first_error_time_hi
-     - Upper 8 bits of the s_first_error_time_hi field.
-   * - 0x279
-     - __u8
-     - s_last_error_time_hi
-     - Upper 8 bits of the s_last_error_time_hi field.
-=======
      - Upper 8 bits of the s_lastcheck field.
    * - 0x278
      - __u8
@@ -476,7 +465,6 @@
      - __u8
      - s_last_error_time_hi
      - Upper 8 bits of the s_last_error_time field.
->>>>>>> 7365df19
    * - 0x27A
      - __u8
      - s_pad[2]
