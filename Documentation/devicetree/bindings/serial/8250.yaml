--- conflicted
+++ resolved
@@ -160,11 +160,6 @@
 
   clock-names:
     minItems: 1
-<<<<<<< HEAD
-    items:
-      - const: core
-      - const: bus
-=======
     maxItems: 2
     oneOf:
       - items:
@@ -181,7 +176,6 @@
   dma-names:
     minItems: 1
     maxItems: 4
->>>>>>> a7fc15ed
 
   resets:
     maxItems: 1
@@ -274,11 +268,6 @@
   properties:
     compatible:
       contains:
-<<<<<<< HEAD
-        const: spacemit,k1-uart
-then:
-  required: [clock-names]
-=======
         enum:
           - spacemit,k1-uart
           - nxp,lpc1850-uart
@@ -286,7 +275,6 @@
   required:
     - clocks
     - clock-names
->>>>>>> a7fc15ed
   properties:
     clocks:
       minItems: 2
