--- conflicted
+++ resolved
@@ -1014,7 +1014,6 @@
               - samsung,r0q
               - sony,pdx223
               - sony,pdx224
-              - samsung,r0q
           - const: qcom,sm8450
 
       - items:
@@ -1085,10 +1084,7 @@
       - items:
           - enum:
               - asus,zenbook-a14-ux3407qa
-<<<<<<< HEAD
-=======
               - hp,omnibook-x14-fe1
->>>>>>> 84cca9ca
               - lenovo,thinkbook-16
               - qcom,x1p42100-crd
           - const: qcom,x1p42100
