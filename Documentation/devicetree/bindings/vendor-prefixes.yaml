# SPDX-License-Identifier: (GPL-2.0 OR BSD-2-Clause)
%YAML 1.2
---
$id: http://devicetree.org/schemas/vendor-prefixes.yaml#
$schema: http://devicetree.org/meta-schemas/core.yaml#

title: Devicetree Vendor Prefix Registry

maintainers:
  - Rob Herring <robh@kernel.org>

select: true

properties: {}

patternProperties:
  # Prefixes which are not vendors, but followed the pattern
  # DO NOT ADD NEW PROPERTIES TO THIS LIST
  "^(at25|bm|devbus|dmacap|dsa|exynos|fsi[ab]|gpio-fan|gpio-key|gpio|gpmc|hdmi|i2c-gpio),.*": true
  "^(keypad|m25p|max8952|max8997|max8998|mpmc),.*": true
  "^(pciclass|pinctrl-single|#pinctrl-single|PowerPC),.*": true
  "^(pl022|pxa-mmc|rcar_sound|rotary-encoder|s5m8767|sdhci),.*": true
  "^(simple-audio-card|st-plgpio|st-spics|ts),.*": true
  "^pool[0-3],.*": true

  # Keep list in alphabetical order.
  "^100ask,.*":
    description: Baiwen.com (100ask).
  "^70mai,.*":
    description: 70mai Co., Ltd.
  "^8dev,.*":
    description: 8devices, UAB
  "^abb,.*":
    description: ABB
  "^abilis,.*":
    description: Abilis Systems
  "^abracon,.*":
    description: Abracon Corporation
  "^abt,.*":
    description: ShenZhen Asia Better Technology Ltd.
  "^acbel,.*":
    description: Acbel Polytech Inc.
  "^acelink,.*":
    description: Acelink Technology Co., Ltd.
  "^acer,.*":
    description: Acer Inc.
  "^acme,.*":
    description: Acme Systems srl
  "^actions,.*":
    description: Actions Semiconductor Co., Ltd.
  "^actiontec,.*":
    description: Actiontec Electronics, Inc
  "^active-semi,.*":
    description: Active-Semi International Inc
  "^ad,.*":
    description: Avionic Design GmbH
  "^adafruit,.*":
    description: Adafruit Industries, LLC
  "^adapteva,.*":
    description: Adapteva, Inc.
  "^adaptrum,.*":
    description: Adaptrum, Inc.
  "^adh,.*":
    description: AD Holdings Plc.
  "^adi,.*":
    description: Analog Devices, Inc.
  "^adieng,.*":
    description: ADI Engineering, Inc.
  "^admatec,.*":
    description: admatec GmbH
  "^advantech,.*":
    description: Advantech Corporation
  "^aeroflexgaisler,.*":
    description: Aeroflex Gaisler AB
  "^aesop,.*":
    description: AESOP Embedded Forum
  "^airoha,.*":
    description: Airoha
  "^al,.*":
    description: Annapurna Labs
  "^alcatel,.*":
    description: Alcatel
  "^aldec,.*":
    description: Aldec, Inc.
  "^alfa-network,.*":
    description: ALFA Network Inc.
  "^allegro,.*":
    description: Allegro DVT
  "^allegromicro,.*":
    description: Allegro MicroSystems, Inc.
  "^alliedtelesis,.*":
    description: Allied Telesis, Inc.
  "^alliedvision,.*":
    description: Allied Vision Technologies GmbH
  "^allo,.*":
    description: Allo.com
  "^allwinner,.*":
    description: Allwinner Technology Co., Ltd.
  "^alphascale,.*":
    description: AlphaScale Integrated Circuits Systems, Inc.
  "^alps,.*":
    description: Alps Electric Co., Ltd.
  "^alt,.*":
    description: Altus-Escon-Company BV
  "^altr,.*":
    description: Altera Corp.
  "^amarula,.*":
    description: Amarula Solutions
  "^amazon,.*":
    description: Amazon.com, Inc.
  "^amcc,.*":
    description: Applied Micro Circuits Corporation (APM, formally AMCC)
  "^amd,.*":
    description: Advanced Micro Devices (AMD), Inc.
  "^amediatech,.*":
    description: Shenzhen Amediatech Technology Co., Ltd
  "^amlogic,.*":
    description: Amlogic, Inc.
  "^ampere,.*":
    description: Ampere Computing LLC
  "^amphenol,.*":
    description: Amphenol Advanced Sensors
  "^ampire,.*":
    description: Ampire Co., Ltd.
  "^ams,.*":
    description: AMS AG
  "^amstaos,.*":
    description: AMS-Taos Inc.
  "^analogix,.*":
    description: Analogix Semiconductor, Inc.
  "^anbernic,.*":
    description: Anbernic
  "^andestech,.*":
    description: Andes Technology Corporation
  "^anvo,.*":
    description: Anvo-Systems Dresden GmbH
  "^aoly,.*":
    description: Shenzhen Aoly Technology Co., Ltd.
  "^aosong,.*":
    description: Guangzhou Aosong Electronic Co., Ltd.
  "^apm,.*":
    description: Applied Micro Circuits Corporation (APM)
  "^apple,.*":
    description: Apple Inc.
  "^aptina,.*":
    description: Aptina Imaging
  "^arasan,.*":
    description: Arasan Chip Systems
  "^archermind,.*":
    description: ArcherMind Technology (Nanjing) Co., Ltd.
  "^arcom,.*":
    description: Arcom Controllers
  "^arctic,.*":
    description: Arctic Sand
  "^arcx,.*":
    description: arcx Inc. / Archronix Inc.
  "^argon40,.*":
    description: Argon 40 Technologies Limited
  "^ariaboard,.*":
    description: Shanghai Novotech Co., Ltd. (Ariaboard)
  "^aries,.*":
    description: Aries Embedded GmbH
  "^arm,.*":
    description: ARM Ltd.
  "^armadeus,.*":
    description: ARMadeus Systems SARL
  "^armsom,.*":
    description: ArmSoM Technology Co., Ltd.
  "^arrow,.*":
    description: Arrow Electronics
  "^artesyn,.*":
    description: Artesyn Embedded Technologies Inc.
  "^asahi-kasei,.*":
    description: Asahi Kasei Corp.
  "^asc,.*":
    description: All Sensors Corporation
  "^asix,.*":
    description: ASIX Electronics Corporation
  "^aspeed,.*":
    description: ASPEED Technology Inc.
  "^asrock,.*":
    description: ASRock Inc.
  "^asteralabs,.*":
    description: Astera Labs, Inc.
  "^asus,.*":
    description: AsusTek Computer Inc.
  "^atheros,.*":
    description: Qualcomm Atheros, Inc. (deprecated, use qca)
    deprecated: true
  "^atlas,.*":
    description: Atlas Scientific LLC
  "^atmel,.*":
    description: Atmel Corporation
  "^auo,.*":
    description: AU Optronics Corporation
  "^auvidea,.*":
    description: Auvidea GmbH
  "^avago,.*":
    description: Avago Technologies
  "^avia,.*":
    description: avia semiconductor
  "^avic,.*":
    description: Shanghai AVIC Optoelectronics Co., Ltd.
  "^avnet,.*":
    description: Avnet, Inc.
  "^awinic,.*":
    description: Shanghai Awinic Technology Co., Ltd.
  "^axentia,.*":
    description: Axentia Technologies AB
  "^axiado,.*":
    description: Axiado Corporation
  "^axis,.*":
    description: Axis Communications AB
  "^azoteq,.*":
    description: Azoteq (Pty) Ltd
  "^azw,.*":
    description: Shenzhen AZW Technology Co., Ltd.
  "^baikal,.*":
    description: BAIKAL ELECTRONICS, JSC
  "^bananapi,.*":
    description: BIPAI KEJI LIMITED
  "^beacon,.*":
    description: Compass Electronics Group, LLC
  "^beagle,.*":
    description: BeagleBoard.org Foundation
  "^belling,.*":
    description: Shanghai Belling Co., Ltd.
  "^bestar,.*":
    description: Shenzhen Bestar Electronic Technology Co., Ltd.
  "^bhf,.*":
    description: Beckhoff Automation GmbH & Co. KG
  "^bigtreetech,.*":
    description: Shenzhen BigTree Tech Co., LTD
  "^bitmain,.*":
    description: Bitmain Technologies
  "^blaize,.*":
    description: Blaize, Inc.
  "^bluegiga,.*":
    description: Bluegiga Technologies Ltd.
  "^blutek,.*":
    description: BluTek Power
  "^boe,.*":
    description: BOE Technology Group Co., Ltd.
  "^bosch,.*":
    description: Bosch Sensortec GmbH
  "^boundary,.*":
    description: Boundary Devices Inc.
  "^brcm,.*":
    description: Broadcom Corporation
  "^broadmobi,.*":
    description: Shanghai Broadmobi Communication Technology Co.,Ltd.
  "^bsh,.*":
    description: BSH Hausgeraete GmbH
  "^bticino,.*":
    description: Bticino International
  "^buffalo,.*":
    description: Buffalo, Inc.
  "^buglabs,.*":
    description: Bug Labs, Inc.
  "^bur,.*":
    description: B&R Industrial Automation GmbH
  "^bytedance,.*":
    description: ByteDance Ltd.
  "^calamp,.*":
    description: CalAmp Corp.
  "^calao,.*":
    description: CALAO Systems SAS
  "^calaosystems,.*":
    description: CALAO Systems SAS
  "^calxeda,.*":
    description: Calxeda
  "^cameo,.*":
    description: Cameo Communications, Inc
  "^canaan,.*":
    description: Canaan, Inc.
  "^caninos,.*":
    description: Caninos Loucos Program
  "^capella,.*":
    description: Capella Microsystems, Inc
  "^cascoda,.*":
    description: Cascoda, Ltd.
  "^catalyst,.*":
    description: Catalyst Semiconductor, Inc.
  "^cavium,.*":
    description: Cavium, Inc.
  "^cct,.*":
    description: Crystal Clear Technology Sdn. Bhd.
  "^cdns,.*":
    description: Cadence Design Systems Inc.
  "^cdtech,.*":
    description: CDTech(H.K.) Electronics Limited
  "^cellwise,.*":
    description: CellWise Microelectronics Co., Ltd
  "^ceva,.*":
    description: Ceva, Inc.
  "^chargebyte,.*":
    description: chargebyte GmbH
  "^checkpoint,.*":
    description: Check Point Software Technologies Ltd.
  "^chefree,.*":
    description: Chefree Technology Corp.
  "^chipidea,.*":
    description: Chipidea, Inc
  "^chipone,.*":
    description: ChipOne
  "^chipspark,.*":
    description: ChipSPARK
  "^chongzhou,.*":
    description: Shenzhen Chongzhou Electronic Technology Co., Ltd
  "^chrontel,.*":
    description: Chrontel, Inc.
  "^chrp,.*":
    description: Common Hardware Reference Platform
  "^chunghwa,.*":
    description: Chunghwa Picture Tubes Ltd.
  "^chuwi,.*":
    description: Chuwi Innovation Ltd.
  "^ciaa,.*":
    description: Computadora Industrial Abierta Argentina
  "^cirrus,.*":
    description: Cirrus Logic, Inc.
  "^cisco,.*":
    description: Cisco Systems, Inc.
  "^cix,.*":
    description: CIX Technology Group Co., Ltd.
  "^clockwork,.*":
    description: Clockwork Tech LLC
  "^cloos,.*":
    description: Carl Cloos Schweisstechnik GmbH.
  "^cloudengines,.*":
    description: Cloud Engines, Inc.
  "^cnm,.*":
    description: Chips&Media, Inc.
  "^cnxt,.*":
    description: Conexant Systems, Inc.
  "^colorfly,.*":
    description: Colorful GRP, Shenzhen Xueyushi Technology Ltd.
  "^compal,.*":
    description: Compal Electronics, Inc.
  "^compulab,.*":
    description: CompuLab Ltd.
  "^comvetia,.*":
    description: ComVetia AG
  "^congatec,.*":
    description: congatec GmbH
  "^coolpi,.*":
    description: cool-pi.com
  "^coreriver,.*":
    description: CORERIVER Semiconductor Co.,Ltd.
  "^corpro,.*":
    description: Chengdu Corpro Technology Co., Ltd.
  "^cortina,.*":
    description: Cortina Systems, Inc.
  "^cosmic,.*":
    description: Cosmic Circuits
  "^crane,.*":
    description: Crane Connectivity Solutions
  "^creative,.*":
    description: Creative Technology Ltd
  "^crystalfontz,.*":
    description: Crystalfontz America, Inc.
  "^csky,.*":
    description: Hangzhou C-SKY Microsystems Co., Ltd
  "^csot,.*":
    description: Guangzhou China Star Optoelectronics Technology Co., Ltd
  "^csq,.*":
    description: Shenzen Chuangsiqi Technology Co.,Ltd.
  "^csr,.*":
    description: Cambridge Silicon Radio
  "^ctera,.*":
    description: CTERA Networks Intl.
  "^ctu,.*":
    description: Czech Technical University in Prague
  "^cubietech,.*":
    description: Cubietech, Ltd.
  "^cudy,.*":
    description: Shenzhen Cudy Technology Co., Ltd.
  "^cui,.*":
    description: CUI Devices
  "^cypress,.*":
    description: Cypress Semiconductor Corporation
  "^cyx,.*":
    description: Shenzhen CYX Industrial Co., Ltd
  "^cznic,.*":
    description: CZ.NIC, z.s.p.o.
  "^dallas,.*":
    description: Maxim Integrated Products (formerly Dallas Semiconductor)
  "^dataimage,.*":
    description: DataImage, Inc.
  "^davicom,.*":
    description: DAVICOM Semiconductor, Inc.
  "^deepcomputing,.*":
    description: DeepComputing (HK) Limited
  "^dell,.*":
    description: Dell Inc.
  "^delta,.*":
    description: Delta Electronics, Inc.
  "^densitron,.*":
    description: Densitron Technologies Ltd
  "^denx,.*":
    description: Denx Software Engineering
  "^devantech,.*":
    description: Devantech, Ltd.
  "^dfi,.*":
    description: DFI Inc.
  "^dfrobot,.*":
    description: DFRobot Corporation
  "^dh,.*":
    description: DH electronics GmbH
  "^difrnce,.*":
    description: Shenzhen Yagu Electronic Technology Co., Ltd.
  "^digi,.*":
    description: Digi International Inc.
  "^digilent,.*":
    description: Diglent, Inc.
  "^dimonoff,.*":
    description: Dimonoff inc.
  "^diodes,.*":
    description: Diodes, Inc.
  "^dioo,.*":
    description: Dioo Microcircuit Co., Ltd
  "^djn,.*":
    description: Shenzhen DJN Optronics Technology Co., Ltd
  "^dlc,.*":
    description: DLC Display Co., Ltd.
  "^dlg,.*":
    description: Dialog Semiconductor
  "^dlink,.*":
    description: D-Link Corporation
  "^dmo,.*":
    description: Data Modul AG
  "^domintech,.*":
    description: Domintech Co., Ltd.
  "^dongwoon,.*":
    description: Dongwoon Anatech
  "^dptechnics,.*":
    description: DPTechnics
  "^dragino,.*":
    description: Dragino Technology Co., Limited
  "^dream,.*":
    description: Dream Property GmbH
  "^ds,.*":
    description: DaSheng, Inc.
  "^dserve,.*":
    description: dServe Technology B.V.
  "^dynaimage,.*":
    description: Dyna-Image
  "^ea,.*":
    description: Embedded Artists AB
  "^ebang,.*":
    description: Zhejiang Ebang Communication Co., Ltd
  "^ebbg,.*":
    description: EBBG
  "^ebs-systart,.*":
    description: EBS-SYSTART GmbH
  "^ebv,.*":
    description: EBV Elektronik
  "^eckelmann,.*":
    description: Eckelmann AG
  "^econet,.*":
    description: EcoNet (HK) Limited
  "^edgeble,.*":
    description: Edgeble AI Technologies Pvt. Ltd.
  "^edimax,.*":
    description: EDIMAX Technology Co., Ltd
  "^edt,.*":
    description: Emerging Display Technologies
  "^ees,.*":
    description: Emtop Embedded Solutions
  "^eeti,.*":
    description: eGalax_eMPIA Technology Inc
  "^egnite,.*":
    description: egnite GmbH
  "^einfochips,.*":
    description: Einfochips
  "^eink,.*":
    description: E Ink Corporation
  "^elan,.*":
    description: Elan Microelectronic Corp.
  "^element14,.*":
    description: Element14 (A Premier Farnell Company)
  "^elgin,.*":
    description: Elgin S/A.
  "^elida,.*":
    description: Shenzhen Elida Technology Co., Ltd.
  "^elimo,.*":
    description: Elimo Engineering Ltd.
  "^elpida,.*":
    description: Elpida Memory, Inc.
  "^embedfire,.*":
    description: Dongguan EmbedFire Electronic Technology Co., Ltd.
  "^embest,.*":
    description: Shenzhen Embest Technology Co., Ltd.
  "^emcraft,.*":
    description: Emcraft Systems
  "^emlid,.*":
    description: Emlid, Ltd.
  "^emmicro,.*":
    description: EM Microelectronic
  "^empire-electronix,.*":
    description: Empire Electronix
  "^emtrion,.*":
    description: emtrion GmbH
  "^enbw,.*":
    description: Energie Baden-Württemberg AG
  "^enclustra,.*":
    description: Enclustra GmbH
  "^endian,.*":
    description: Endian SRL
  "^endless,.*":
    description: Endless Mobile, Inc.
  "^ene,.*":
    description: ENE Technology, Inc.
  "^energymicro,.*":
    description: Silicon Laboratories (formerly Energy Micro AS)
  "^engicam,.*":
    description: Engicam S.r.l.
  "^engleder,.*":
    description: Engleder
  "^epcos,.*":
    description: EPCOS AG
  "^epfl,.*":
    description: Ecole Polytechnique Fédérale de Lausanne
  "^epson,.*":
    description: Seiko Epson Corp.
  "^esp,.*":
    description: Espressif Systems Co. Ltd.
  "^est,.*":
    description: ESTeem Wireless Modems
  "^eswin,.*":
    description: Beijing ESWIN Technology Group Co. Ltd.
  "^ettus,.*":
    description: NI Ettus Research
  "^eukrea,.*":
    description: Eukréa Electromatique
  "^everest,.*":
    description: Everest Semiconductor Co. Ltd.
  "^everspin,.*":
    description: Everspin Technologies, Inc.
  "^evervision,.*":
    description: Evervision Electronics Co. Ltd.
  "^exar,.*":
    description: Exar Corporation
  "^excito,.*":
    description: Excito
  "^exegin,.*":
    description: Exegin Technologies Limited
  "^ezchip,.*":
    description: EZchip Semiconductor
  "^facebook,.*":
    description: Facebook
  "^fairchild,.*":
    description: Fairchild Semiconductor (deprecated, use 'onnn')
    deprecated: true
  "^fairphone,.*":
    description: Fairphone B.V.
  "^faraday,.*":
    description: Faraday Technology Corporation
  "^fascontek,.*":
    description: Fascontek
  "^fastrax,.*":
    description: Fastrax Oy
  "^fcs,.*":
    description: Fairchild Semiconductor
  "^feixin,.*":
    description: Shenzhen Feixin Photoelectic Co., Ltd
  "^feiyang,.*":
    description: Shenzhen Fly Young Technology Co.,LTD.
  "^fii,.*":
    description: Foxconn Industrial Internet
  "^firefly,.*":
    description: Firefly
  "^flipkart,.*":
    description: Flipkart Inc.
  "^focaltech,.*":
    description: FocalTech Systems Co.,Ltd
  "^forlinx,.*":
    description: Baoding Forlinx Embedded Technology Co., Ltd.
<<<<<<< HEAD
  "^foursemi,.*":
    description: Shanghai FourSemi Semiconductor Co.,Ltd.
=======
  "^foxlink,.*":
    description: Foxlink Group
>>>>>>> e7847c0b
  "^freebox,.*":
    description: Freebox SAS
  "^freecom,.*":
    description: Freecom Gmbh
  "^frida,.*":
    description: Shenzhen Frida LCD Co., Ltd.
  "^friendlyarm,.*":
    description: Guangzhou FriendlyARM Computer Tech Co., Ltd
  "^fsl,.*":
    description: Freescale Semiconductor
  "^fujitsu,.*":
    description: Fujitsu Ltd.
  "^fxtec,.*":
    description: FX Technology Ltd.
  "^galaxycore,.*":
    description: GalaxyCore Inc.
  "^gameforce,.*":
    description: GameForce
  "^gardena,.*":
    description: GARDENA GmbH
  "^gateway,.*":
    description: Gateway Communications
  "^gateworks,.*":
    description: Gateworks Corporation
  "^gcw,.*":
    description: Game Consoles Worldwide
  "^ge,.*":
    description: General Electric Company
  "^geekbuying,.*":
    description: GeekBuying
  "^gef,.*":
    description: GE Fanuc Intelligent Platforms Embedded Systems, Inc.
  "^GEFanuc,.*":
    description: GE Fanuc Intelligent Platforms Embedded Systems, Inc.
  "^gehc,.*":
    description: GE HealthCare
  "^gemei,.*":
    description: Gemei Digital Technology Co., Ltd.
  "^gemtek,.*":
    description: Gemtek Technology Co., Ltd.
  "^genesys,.*":
    description: Genesys Logic, Inc.
  "^genexis,.*":
    description: Genexis BV/AB
  "^geniatech,.*":
    description: Geniatech, Inc.
  "^giantec,.*":
    description: Giantec Semiconductor, Inc.
  "^giantplus,.*":
    description: Giantplus Technology Co., Ltd.
  "^glinet,.*":
    description: GL Intelligence, Inc.
  "^globalscale,.*":
    description: Globalscale Technologies, Inc.
  "^globaltop,.*":
    description: GlobalTop Technology, Inc.
  "^gmt,.*":
    description: Global Mixed-mode Technology, Inc.
  "^gocontroll,.*":
    description: GOcontroll Modular Embedded Electronics B.V.
  "^goldelico,.*":
    description: Golden Delicious Computers GmbH & Co. KG
  "^goodix,.*":
    description: Shenzhen Huiding Technology Co., Ltd.
  "^google,.*":
    description: Google, Inc.
  "^goramo,.*":
    description: Goramo Gorecki
  "^gplus,.*":
    description: GPLUS
  "^grinn,.*":
    description: Grinn
  "^grmn,.*":
    description: Garmin Limited
  "^gumstix,.*":
    description: Gumstix, Inc.
  "^gw,.*":
    description: Gateworks Corporation
                 use "gateworks" vendor prefix
    deprecated: true
  "^hannstar,.*":
    description: HannStar Display Corporation
  "^haochuangyi,.*":
    description: Shenzhen Haochuangyi Technology Co.,Ltd
  "^haoyu,.*":
    description: Haoyu Microelectronic Co. Ltd.
  "^hardkernel,.*":
    description: Hardkernel Co., Ltd
  "^hce,.*":
    description: HCE Engineering SRL
  "^headacoustics,.*":
    description: HEAD acoustics
  "^hechuang,.*":
    description: Shenzhen Hechuang Intelligent Co.
  "^hideep,.*":
    description: HiDeep Inc.
  "^himax,.*":
    description: Himax Technologies, Inc.
  "^hinlink,.*":
    description: Shenzhen HINLINK Technology Co., Ltd.
  "^hirschmann,.*":
    description: Hirschmann Automation and Control GmbH
  "^hisi,.*":
    description: HiSilicon Limited (deprecated, use hisilicon)
    deprecated: true
  "^hisilicon,.*":
    description: HiSilicon Limited.
  "^hit,.*":
    description: Hitachi Ltd.
  "^hitex,.*":
    description: Hitex Development Tools
  "^holt,.*":
    description: Holt Integrated Circuits, Inc.
  "^holtek,.*":
    description: Holtek Semiconductor, Inc.
  "^honestar,.*":
    description: Honestar Technologies Co., Ltd.
  "^honeywell,.*":
    description: Honeywell
  "^hoperf,.*":
    description: Shenzhen Hope Microelectronics Co., Ltd.
  "^hoperun,.*":
    description: Jiangsu HopeRun Software Co., Ltd.
  "^hp,.*":
    description: Hewlett Packard Inc.
  "^hpe,.*":
    description: Hewlett Packard Enterprise
  "^hsg,.*":
    description: HannStar Display Co.
  "^htc,.*":
    description: HTC Corporation
  "^huawei,.*":
    description: Huawei Technologies Co., Ltd.
  "^hugsun,.*":
    description: Shenzhen Hugsun Technology Co. Ltd.
  "^huiling,.*":
    description: Shenzhen Huiling Information Technology Co., Ltd.
  "^hwacom,.*":
    description: HwaCom Systems Inc.
  "^hxt,.*":
    description: HXT Semiconductor
  "^hycon,.*":
    description: Hycon Technology Corp.
  "^hydis,.*":
    description: Hydis Technologies
  "^hynitron,.*":
    description: Shanghai Hynitron Microelectronics Co. Ltd.
  "^hynix,.*":
    description: SK Hynix Inc.
  "^hyundai,.*":
    description: Hyundai Technology
  "^i2se,.*":
    description: I2SE GmbH
  "^IBM,.*":
    description: International Business Machines (IBM)
  "^ibm,.*":
    description: International Business Machines (IBM)
  "^icplus,.*":
    description: IC Plus Corp.
  "^idt,.*":
    description: Integrated Device Technologies, Inc.
  "^iei,.*":
    description: IEI Integration Corp.
  "^ifi,.*":
    description: Ingenieurburo Fur Ic-Technologie (I/F/I)
  "^ilitek,.*":
    description: ILI Technology Corporation (ILITEK)
  "^imagis,.*":
    description: Imagis Technologies Co., Ltd.
  "^img,.*":
    description: Imagination Technologies Ltd.
  "^imi,.*":
    description: Integrated Micro-Electronics Inc.
  "^inanbo,.*":
    description: Shenzhen INANBO Electronic Technology Co., Ltd.
  "^incircuit,.*":
    description: In-Circuit GmbH
  "^incostartec,.*":
    description: INCOstartec GmbH
  "^indiedroid,.*":
    description: Indiedroid
  "^inet-tek,.*":
    description: Shenzhen iNet Mobile Internet Technology Co., Ltd
  "^infineon,.*":
    description: Infineon Technologies
  "^inforce,.*":
    description: Inforce Computing
  "^ingenic,.*":
    description: Ingenic Semiconductor
  "^ingrasys,.*":
    description: Ingrasys Technology Inc.
  "^injoinic,.*":
    description: Injoinic Technology Corp.
  "^innocomm,.*":
    description: InnoComm Mobile Technology Corp.
  "^innolux,.*":
    description: Innolux Corporation
  "^inside-secure,.*":
    description: INSIDE Secure
  "^insignal,.*":
    description: Insignal Ltd.
  "^inspur,.*":
    description: Inspur Corporation
  "^intel,.*":
    description: Intel Corporation
  "^intercontrol,.*":
    description: Inter Control Group
  "^invensense,.*":
    description: InvenSense Inc.
  "^inventec,.*":
    description: Inventec
  "^inversepath,.*":
    description: Inverse Path
  "^iom,.*":
    description: Iomega Corporation
  "^irondevice,.*":
    description: Iron Device Corporation
  "^isee,.*":
    description: ISEE 2007 S.L.
  "^isil,.*":
    description: Intersil
  "^issi,.*":
    description: Integrated Silicon Solutions Inc.
  "^ite,.*":
    description: ITE Tech. Inc.
  "^itead,.*":
    description: ITEAD Intelligent Systems Co.Ltd
  "^itian,.*":
    description: ITian Corporation
  "^ivo,.*":
    description: InfoVision Optoelectronics Kunshan Co. Ltd.
  "^iwave,.*":
    description: iWave Systems Technologies Pvt. Ltd.
  "^jadard,.*":
    description: Jadard Technology Inc.
  "^jasonic,.*":
    description: Jasonic Technology Ltd.
  "^jdi,.*":
    description: Japan Display Inc.
  "^jedec,.*":
    description: JEDEC Solid State Technology Association
  "^jenson,.*":
    description: Jenson Display Co. Ltd.
  "^jesurun,.*":
    description: Shenzhen Jesurun Electronics Business Dept.
  "^jethome,.*":
    description: JetHome (IP Sokolov P.A.)
  "^jianda,.*":
    description: Jiandangjing Technology Co., Ltd.
  "^jide,.*":
    description: Jide Tech
  "^joz,.*":
    description: JOZ BV
  "^jty,.*":
    description: JTY
  "^kam,.*":
    description: Kamstrup A/S
  "^karo,.*":
    description: Ka-Ro electronics GmbH
  "^keithkoep,.*":
    description: Keith & Koep GmbH
  "^keymile,.*":
    description: Keymile GmbH
  "^khadas,.*":
    description: Khadas
  "^kiebackpeter,.*":
    description: Kieback & Peter GmbH
  "^kinetic,.*":
    description: Kinetic Technologies
  "^kingdisplay,.*":
    description: King & Display Technology Co., Ltd.
  "^kingnovel,.*":
    description: Kingnovel Technology Co., Ltd.
  "^kionix,.*":
    description: Kionix, Inc.
  "^kobo,.*":
    description: Rakuten Kobo Inc.
  "^kobol,.*":
    description: Kobol Innovations Pte. Ltd.
  "^koe,.*":
    description: Kaohsiung Opto-Electronics Inc.
  "^kontron,.*":
    description: Kontron S&T AG
  "^kosagi,.*":
    description: Sutajio Ko-Usagi PTE Ltd.
  "^kvg,.*":
    description: Kverneland Group
  "^kyo,.*":
    description: Kyocera Corporation
  "^lacie,.*":
    description: LaCie
  "^laird,.*":
    description: Laird PLC
  "^lamobo,.*":
    description: Ketai Huajie Technology Co., Ltd.
  "^lantiq,.*":
    description: Lantiq Semiconductor
  "^lattice,.*":
    description: Lattice Semiconductor
  "^lckfb,.*":
    description: Shenzhen JLC Technology Group Co., Ltd.
  "^lctech,.*":
    description: Shenzen LC Technology Co., Ltd.
  "^leadtek,.*":
    description: Shenzhen Leadtek Technology Co., Ltd.
  "^leez,.*":
    description: Leez
  "^lego,.*":
    description: LEGO Systems A/S
  "^lemaker,.*":
    description: Shenzhen LeMaker Technology Co., Ltd.
  "^lenovo,.*":
    description: Lenovo Group Ltd.
  "^lg,.*":
    description: LG Corporation
  "^lgphilips,.*":
    description: LG Display
  "^libretech,.*":
    description: Shenzhen Libre Technology Co., Ltd
  "^licheepi,.*":
    description: Lichee Pi
  "^linaro,.*":
    description: Linaro Limited
  "^lincolntech,.*":
    description: Lincoln Technology Solutions
  "^lineartechnology,.*":
    description: Linear Technology
  "^linksprite,.*":
    description: LinkSprite Technologies, Inc.
  "^linksys,.*":
    description: Belkin International, Inc. (Linksys)
  "^linutronix,.*":
    description: Linutronix GmbH
  "^linux,.*":
    description: Linux-specific binding
  "^linx,.*":
    description: Linx Technologies
  "^liontron,.*":
    description: Shenzhen Liontron Technology Co., Ltd
  "^liteon,.*":
    description: LITE-ON Technology Corp.
  "^litex,.*":
    description: LiteX SoC builder
  "^lltc,.*":
    description: Linear Technology Corporation
  "^logicpd,.*":
    description: Logic PD, Inc.
  "^logictechno,.*":
    description: Logic Technologies Limited
  "^longcheer,.*":
    description: Longcheer Technology (Shanghai) Co., Ltd.
  "^lontium,.*":
    description: Lontium Semiconductor Corporation
  "^loongson,.*":
    description: Loongson Technology Corporation Limited
  "^loongmasses,.*":
    description: Nanjing Loongmasses Ltd.
  "^lsi,.*":
    description: LSI Corp. (LSI Logic)
  "^luckfox,.*":
    description: Shenzhen Luckfox Technology Co., Ltd.
  "^lunzn,.*":
    description: Shenzhen Lunzn Technology Co., Ltd.
  "^luxul,.*":
    description: Lagrand | AV
  "^lwn,.*":
    description: Liebherr-Werk Nenzing GmbH
  "^lxa,.*":
    description: Linux Automation GmbH
  "^m5stack,.*":
    description: M5Stack
  "^macnica,.*":
    description: Macnica Americas
  "^mantix,.*":
    description: Mantix Display Technology Co.,Ltd.
  "^mapleboard,.*":
    description: Mapleboard.org
  "^marantec,.*":
    description: Marantec electronics GmbH
  "^marvell,.*":
    description: Marvell Technology Group Ltd.
  "^maxbotix,.*":
    description: MaxBotix Inc.
  "^maxim,.*":
    description: Maxim Integrated Products
  "^maxlinear,.*":
    description: MaxLinear Inc.
<<<<<<< HEAD
  "^mayqueen,.*":
    description: Mayqueen Technologies Ltd.
=======
  "^maxtor,.*":
    description: Maxtor Corporation
>>>>>>> e7847c0b
  "^mbvl,.*":
    description: Mobiveil Inc.
  "^mcube,.*":
    description: mCube
  "^meas,.*":
    description: Measurement Specialties
  "^mecer,.*":
    description: Mustek Limited
  "^mediatek,.*":
    description: MediaTek Inc.
  "^megachips,.*":
    description: MegaChips
  "^mele,.*":
    description: Shenzhen MeLE Digital Technology Ltd.
  "^melexis,.*":
    description: Melexis N.V.
  "^melfas,.*":
    description: MELFAS Inc.
  "^mellanox,.*":
    description: Mellanox Technologies
  "^memsensing,.*":
    description: MEMSensing Microsystems Co., Ltd.
  "^memsic,.*":
    description: MEMSIC Inc.
  "^menlo,.*":
    description: Menlo Systems GmbH
  "^mentor,.*":
    description: Mentor Graphics
  "^meraki,.*":
    description: Cisco Meraki, LLC
  "^merrii,.*":
    description: Merrii Technology Co., Ltd.
  "^methode,.*":
    description: Methode Electronics, Inc.
  "^micrel,.*":
    description: Micrel Inc.
  "^microchip,.*":
    description: Microchip Technology Inc.
  "^microcrystal,.*":
    description: Micro Crystal AG
  "^micron,.*":
    description: Micron Technology Inc.
  "^microsoft,.*":
    description: Microsoft Corporation
  "^microsys,.*":
    description: MicroSys Electronics GmbH
  "^microtips,.*":
    description: Microtips Technology USA
  "^mikroe,.*":
    description: MikroElektronika d.o.o.
  "^mikrotik,.*":
    description: MikroTik
  "^milkv,.*":
    description: MilkV Technology Co., Ltd
  "^miniand,.*":
    description: Miniand Tech
  "^minix,.*":
    description: MINIX Technology Ltd.
  "^mips,.*":
    description: MIPS Technology (deprecated, use 'mti' or 'img')
    deprecated: true
  "^miramems,.*":
    description: MiraMEMS Sensing Technology Co., Ltd.
  "^mitsubishi,.*":
    description: Mitsubishi Electric Corporation
  "^mitsumi,.*":
    description: Mitsumi Electric Co., Ltd.
  "^mixel,.*":
    description: Mixel, Inc.
  "^miyoo,.*":
    description: Miyoo
  "^mntre,.*":
    description: MNT Research GmbH
  "^mobileye,.*":
    description: Mobileye Vision Technologies Ltd.
  "^modtronix,.*":
    description: Modtronix Engineering
  "^moortec,.*":
    description: Moortec Semiconductor Ltd.
  "^mosaixtech,.*":
    description: Mosaix Technologies, Inc.
  "^motorcomm,.*":
    description: MotorComm, Inc.
  "^motorola,.*":
    description: Motorola, Inc.
  "^moxa,.*":
    description: Moxa Inc.
  "^mpl,.*":
    description: MPL AG
  "^mps,.*":
    description: Monolithic Power Systems Inc.
  "^mqmaker,.*":
    description: mqmaker Inc.
  "^mrvl,.*":
    description: Marvell Technology Group Ltd.
    deprecated: true
  "^mscc,.*":
    description: Microsemi Corporation
  "^msi,.*":
    description: Micro-Star International Co. Ltd.
  "^mstar,.*":
    description: MStar Semiconductor, Inc. (acquired by MediaTek Inc.)
  "^mti,.*":
    description: Imagination Technologies Ltd. (formerly MIPS Technologies Inc.)
  "^multi-inno,.*":
    description: Multi-Inno Technology Co.,Ltd
  "^mundoreader,.*":
    description: Mundo Reader S.L.
  "^murata,.*":
    description: Murata Manufacturing Co., Ltd.
  "^mxic,.*":
    description: Macronix International Co., Ltd.
    deprecated: true
  "^mxicy,.*":
    description: Macronix International Co., Ltd.
  "^myir,.*":
    description: MYIR Tech Limited
  "^national,.*":
    description: National Semiconductor
  "^neardi,.*":
    description: Shanghai Neardi Technology Co., Ltd.
  "^nec,.*":
    description: NEC LCD Technologies, Ltd.
  "^neofidelity,.*":
    description: Neofidelity Inc.
  "^neonode,.*":
    description: Neonode Inc.
  "^netcube,.*":
    description: NetCube Systems Austria
  "^netgear,.*":
    description: NETGEAR
  "^netlogic,.*":
    description: Broadcom Corporation (formerly NetLogic Microsystems)
  "^netron-dy,.*":
    description: Netron DY
  "^netronix,.*":
    description: Netronix, Inc.
  "^netxeon,.*":
    description: Shenzhen Netxeon Technology CO., LTD
  "^neweast,.*":
    description: Guangdong Neweast Optoelectronics CO., LTD
  "^newhaven,.*":
    description: Newhaven Display International
  "^newvision,.*":
    description: New Vision Display (Shenzhen) Co., Ltd.
  "^nexbox,.*":
    description: Nexbox
  "^nextthing,.*":
    description: Next Thing Co.
  "^ni,.*":
    description: National Instruments
  "^nicera,.*":
    description: Nippon Ceramic Co., Ltd.
  "^nintendo,.*":
    description: Nintendo
  "^nlt,.*":
    description: NLT Technologies, Ltd.
  "^nokia,.*":
    description: Nokia
  "^nordic,.*":
    description: Nordic Semiconductor
  "^nothing,.*":
    description: Nothing Technology Limited
  "^novatech,.*":
    description: NovaTech Automation
  "^novatek,.*":
    description: Novatek
  "^novtech,.*":
    description: NovTech, Inc.
  "^numonyx,.*":
    description: Numonyx (deprecated, use micron)
    deprecated: true
  "^nutsboard,.*":
    description: NutsBoard
  "^nuvoton,.*":
    description: Nuvoton Technology Corporation
  "^nvd,.*":
    description: New Vision Display
  "^nvidia,.*":
    description: NVIDIA
  "^nxp,.*":
    description: NXP Semiconductors
  "^oceanic,.*":
    description: Oceanic Systems (UK) Ltd.
  "^ocs,.*":
    description: Orient Chip Technology Co., Ltd.
  "^oct,.*":
    description: Octavo Systems LLC
  "^okaya,.*":
    description: Okaya Electric America, Inc.
  "^oki,.*":
    description: Oki Electric Industry Co., Ltd.
  "^olimex,.*":
    description: OLIMEX Ltd.
  "^olpc,.*":
    description: One Laptop Per Child
  "^oneplus,.*":
    description: OnePlus Technology (Shenzhen) Co., Ltd.
  "^onie,.*":
    description: Open Network Install Environment group
  "^onion,.*":
    description: Onion Corporation
  "^onnn,.*":
    description: ON Semiconductor Corp.
  "^ontat,.*":
    description: On Tat Industrial Company
  "^opalkelly,.*":
    description: Opal Kelly Incorporated
  "^openailab,.*":
    description: openailab.com
  "^opencores,.*":
    description: OpenCores.org
  "^openembed,.*":
    description: OpenEmbed
  "^openpandora,.*":
    description: OpenPandora GmbH
  "^openrisc,.*":
    description: OpenRISC.io
  "^openwrt,.*":
    description: OpenWrt
  "^option,.*":
    description: Option NV
  "^oranth,.*":
    description: Shenzhen Oranth Technology Co., Ltd.
  "^ORCL,.*":
    description: Oracle Corporation
  "^orisetech,.*":
    description: Orise Technology
  "^ortustech,.*":
    description: Ortus Technology Co., Ltd.
  "^osddisplays,.*":
    description: OSD Displays
  "^osmc,.*":
    description: Sam Nazarko Trading Ltd. (Open Source Media Centre)
  "^ouya,.*":
    description: Ouya Inc.
  "^overkiz,.*":
    description: Overkiz SAS
  "^ovti,.*":
    description: OmniVision Technologies
  "^oxsemi,.*":
    description: Oxford Semiconductor, Ltd.
  "^ozzmaker,.*":
    description: OzzMaker
  "^panasonic,.*":
    description: Panasonic Corporation
  "^parade,.*":
    description: Parade Technologies Inc.
  "^parallax,.*":
    description: Parallax Inc.
  "^particle,.*":
    description: Particle Industries, Inc.
  "^pda,.*":
    description: Precision Design Associates, Inc.
  "^pegatron,.*":
    description: Pegatron Corporation
  "^pericom,.*":
    description: Pericom Technology Inc.
  "^pervasive,.*":
    description: Pervasive Displays, Inc.
  "^phicomm,.*":
    description: PHICOMM Co., Ltd.
  "^phontech,.*":
    description: Phontech
  "^phytec,.*":
    description: PHYTEC Messtechnik GmbH
  "^picochip,.*":
    description: Picochip Ltd
  "^pine64,.*":
    description: Pine64
  "^pineriver,.*":
    description: Shenzhen PineRiver Designs Co., Ltd.
  "^pixcir,.*":
    description: PIXCIR MICROELECTRONICS Co., Ltd
  "^plantower,.*":
    description: Plantower Co., Ltd
  "^plathome,.*":
    description: Plat\'Home Co., Ltd.
  "^plda,.*":
    description: PLDA
  "^plx,.*":
    description: Broadcom Corporation (formerly PLX Technology)
  "^ply,.*":
    description: Plymovent Group BV
  "^pni,.*":
    description: PNI Sensor Corporation
  "^pocketbook,.*":
    description: PocketBook International SA
  "^polaroid,.*":
    description: Polaroid Corporation
  "^polyhex,.*":
    description: Polyhex Technology Co. Ltd.
  "^portwell,.*":
    description: Portwell Inc.
  "^poslab,.*":
    description: Poslab Technology Co., Ltd.
  "^pov,.*":
    description: Point of View International B.V.
  "^powertip,.*":
    description: Powertip Tech. Corp.
  "^powervr,.*":
    description: PowerVR (deprecated, use img)
  "^powkiddy,.*":
    description: Powkiddy
  "^primeview,.*":
    description: Prime View International (PVI)
  "^primux,.*":
    description: Primux Trading, S.L.
  "^probox2,.*":
    description: PROBOX2 (by W2COMP Co., Ltd.)
  "^pri,.*":
    description: Priva
  "^prt,.*":
    description: Protonic Holland
  "^pulsedlight,.*":
    description: PulsedLight, Inc
  "^purism,.*":
    description: Purism, SPC
  "^puya,.*":
    description: Puya Semiconductor (Shanghai) Co., Ltd.
  "^qca,.*":
    description: Qualcomm Atheros, Inc.
  "^qcom,.*":
    description: Qualcomm Technologies, Inc
  "^qemu,.*":
    description: QEMU, a generic and open source machine emulator and virtualizer
  "^qi,.*":
    description: Qi Hardware
  "^qiaodian,.*":
    description: QiaoDian XianShi Corporation
  "^qihua,.*":
    description: Chengdu Kaixuan Information Technology Co., Ltd.
  "^qishenglong,.*":
    description: Shenzhen QiShenglong Industrialist Co., Ltd.
  "^qnap,.*":
    description: QNAP Systems, Inc.
  "^quanta,.*":
    description: Quanta Computer Inc.
  "^radxa,.*":
    description: Radxa
  "^raidsonic,.*":
    description: RaidSonic Technology GmbH
  "^ralink,.*":
    description: Mediatek/Ralink Technology Corp.
  "^ramtron,.*":
    description: Ramtron International
  "^raspberrypi,.*":
    description: Raspberry Pi Foundation
  "^raumfeld,.*":
    description: Raumfeld GmbH
  "^raydium,.*":
    description: Raydium Semiconductor Corp.
  "^rda,.*":
    description: Unisoc Communications, Inc.
  "^realtek,.*":
    description: Realtek Semiconductor Corp.
  "^relfor,.*":
    description: Relfor Labs Pvt. Ltd.
  "^remarkable,.*":
    description: reMarkable AS
  "^renesas,.*":
    description: Renesas Electronics Corporation
  "^rervision,.*":
    description: Shenzhen Rervision Technology Co., Ltd.
  "^retronix,.*":
    description: Retronix Technology Inc.
  "^revotics,.*":
    description: Revolution Robotics, Inc. (Revotics)
  "^rex,.*":
    description: iMX6 Rex Project
  "^richtek,.*":
    description: Richtek Technology Corporation
  "^ricoh,.*":
    description: Ricoh Co. Ltd.
  "^rikomagic,.*":
    description: Rikomagic Tech Corp. Ltd
  "^riot,.*":
    description: Embest RIoT
  "^riscv,.*":
    description: RISC-V Foundation
  "^rockchip,.*":
    description: Rockchip Electronics Co., Ltd.
  "^rocktech,.*":
    description: ROCKTECH DISPLAYS LIMITED
  "^rohm,.*":
    description: ROHM Semiconductor Co., Ltd
  "^ronbo,.*":
    description: Ronbo Electronics
  "^ronetix,.*":
    description: Ronetix GmbH
  "^roofull,.*":
    description: Shenzhen Roofull Technology Co, Ltd
  "^roseapplepi,.*":
    description: RoseapplePi.org
  "^rve,.*":
    description: Recharge Véhicule Électrique (RVE) inc.
  "^saef,.*":
    description: Saef Technology Limited
  "^sakurapi,.*":
    description: SakuraPi.org
  "^samsung,.*":
    description: Samsung Semiconductor
  "^samtec,.*":
    description: Samtec/Softing company
  "^sancloud,.*":
    description: Sancloud Ltd
  "^sandisk,.*":
    description: Sandisk Corporation
  "^satoz,.*":
    description: Satoz International Co., Ltd
  "^sbs,.*":
    description: Smart Battery System
  "^schindler,.*":
    description: Schindler
  "^schneider,.*":
    description: Schneider Electric
  "^schulercontrol,.*":
    description: Schuler Group
  "^sciosense,.*":
    description: ScioSense B.V.
  "^sdmc,.*":
    description: SDMC Technology Co., Ltd
  "^seagate,.*":
    description: Seagate Technology PLC
  "^seeed,.*":
    description: Seeed Technology Co., Ltd
  "^seirobotics,.*":
    description: Shenzhen SEI Robotics Co., Ltd
  "^semtech,.*":
    description: Semtech Corporation
  "^senseair,.*":
    description: Senseair AB
  "^sensirion,.*":
    description: Sensirion AG
  "^sensortek,.*":
    description: Sensortek Technology Corporation
  "^sercomm,.*":
    description: Sercomm (Suzhou) Corporation
  "^sff,.*":
    description: Small Form Factor Committee
  "^sgd,.*":
    description: Solomon Goldentek Display Corporation
  "^sgmicro,.*":
    description: SG Micro Corp
  "^sgx,.*":
    description: SGX Sensortech
  "^sharp,.*":
    description: Sharp Corporation
  "^shift,.*":
    description: SHIFT GmbH
  "^shimafuji,.*":
    description: Shimafuji Electric, Inc.
  "^shineworld,.*":
    description: ShineWorld Innovations
  "^shiratech,.*":
    description: Shiratech Solutions
  "^si-en,.*":
    description: Si-En Technology Ltd.
  "^si-linux,.*":
    description: Silicon Linux Corporation
  "^sielaff,.*":
    description: Sielaff GmbH & Co.
  "^siemens,.*":
    description: Siemens AG
  "^sifive,.*":
    description: SiFive, Inc.
  "^siflower,.*":
    description: Shanghai Siflower Communication Co.
  "^sigma,.*":
    description: Sigma Designs, Inc.
  "^sii,.*":
    description: Seiko Instruments, Inc.
  "^sil,.*":
    description: Silicon Image
  "^silabs,.*":
    description: Silicon Laboratories
  "^silan,.*":
    description: Hangzhou Silan Microelectronics Co., Ltd.
  "^silead,.*":
    description: Silead Inc.
  "^silergy,.*":
    description: Silergy Corp.
  "^silex-insight,.*":
    description: Silex Insight
  "^siliconfile,.*":
    description: Siliconfile Technologies lnc.
  "^siliconmitus,.*":
    description: Silicon Mitus, Inc.
  "^silvaco,.*":
    description: Silvaco, Inc.
  "^simtek,.*":
    description: Cypress Semiconductor Corporation (Simtek Corporation)
  "^sinlinx,.*":
    description: Sinlinx Electronics Technology Co., LTD
  "^sinovoip,.*":
    description: SinoVoip Co., Ltd
  "^sinowealth,.*":
    description: SINO WEALTH Electronic Ltd.
  "^sipeed,.*":
    description: Shenzhen Sipeed Technology Co., Ltd.
  "^sirf,.*":
    description: SiRF Technology, Inc.
  "^sis,.*":
    description: Silicon Integrated Systems Corp.
  "^sitronix,.*":
    description: Sitronix Technology Corporation
  "^skov,.*":
    description: SKOV A/S
  "^skyworks,.*":
    description: Skyworks Solutions, Inc.
  "^smartfiber,.*":
    description: ShenZhen Smartfiber Technology Co, Ltd.
  "^smartlabs,.*":
    description: SmartLabs LLC
  "^smartrg,.*":
    description: SmartRG, Inc.
  "^smi,.*":
    description: Silicon Motion Technology Corporation
  "^smsc,.*":
    description: Standard Microsystems Corporation
  "^snps,.*":
    description: Synopsys, Inc.
  "^sochip,.*":
    description: Shenzhen SoChip Technology Co., Ltd.
  "^socionext,.*":
    description: Socionext Inc.
  "^solidrun,.*":
    description: SolidRun
  "^solomon,.*":
    description: Solomon Systech Limited
  "^somfy,.*":
    description: Somfy Systems Inc.
  "^sony,.*":
    description: Sony Corporation
  "^sophgo,.*":
    description: Sophgo Technology Inc.
  "^sourceparts,.*":
    description: Source Parts Inc.
  "^spacemit,.*":
    description: SpacemiT (Hangzhou) Technology Co. Ltd
  "^spansion,.*":
    description: Spansion Inc.
  "^sparkfun,.*":
    description: SparkFun Electronics
  "^spinalhdl,.*":
    description: SpinalHDL
  "^sprd,.*":
    description: Spreadtrum Communications Inc.
  "^square,.*":
    description: Square
  "^ssi,.*":
    description: SSI Computer Corp
  "^sst,.*":
    description: Silicon Storage Technology, Inc.
  "^sstar,.*":
    description: Xiamen Xingchen(SigmaStar) Technology Co., Ltd.
      (formerly part of MStar Semiconductor, Inc.)
  "^st,.*":
    description: STMicroelectronics
  "^starfive,.*":
    description: StarFive Technology Co. Ltd.
  "^starry,.*":
    description: Starry Electronic Technology (ShenZhen) Co., LTD
  "^startek,.*":
    description: Startek
  "^starterkit,.*":
    description: Starterkit
  "^ste,.*":
    description: ST-Ericsson
    deprecated: true
  "^stericsson,.*":
    description: ST-Ericsson
  "^st-ericsson,.*":
    description: ST-Ericsson
    deprecated: true
  "^storlink,.*":
    description: StorLink Semiconductors, Inc.
  "^storm,.*":
    description: Storm Semiconductor, Inc.
  "^storopack,.*":
    description: Storopack
  "^summit,.*":
    description: Summit microelectronics
  "^sunchip,.*":
    description: Shenzhen Sunchip Technology Co., Ltd
  "^sundance,.*":
    description: Sundance DSP Inc.
  "^sunplus,.*":
    description: Sunplus Technology Co., Ltd.
  "^SUNW,.*":
    description: Sun Microsystems, Inc
  "^supermicro,.*":
    description: Super Micro Computer, Inc.
  "^swir,.*":
    description: Sierra Wireless
  "^syna,.*":
    description: Synaptics Inc.
  "^synology,.*":
    description: Synology, Inc.
  "^synopsys,.*":
    description: Synopsys, Inc. (deprecated, use snps)
    deprecated: true
  "^taos,.*":
    description: Texas Advanced Optoelectronic Solutions Inc.
  "^tbs,.*":
    description: TBS Technologies
  "^tbs-biometrics,.*":
    description: Touchless Biometric Systems AG
  "^tcg,.*":
    description: Trusted Computing Group
  "^tcl,.*":
    description: Toby Churchill Ltd.
  "^tcs,.*":
    description: Shenzhen City Tang Cheng Technology Co., Ltd.
  "^tcu,.*":
    description: TC Unterhaltungselektronik AG
  "^tdo,.*":
    description: Shangai Top Display Optoelectronics Co., Ltd
  "^team-source-display,.*":
    description: Shenzhen Team Source Display Technology Co., Ltd. (TSD)
  "^technexion,.*":
    description: TechNexion
  "^technologic,.*":
    description: Technologic Systems
  "^techstar,.*":
    description: Shenzhen Techstar Electronics Co., Ltd.
  "^techwell,.*":
    description: Techwell, Inc.
  "^teejet,.*":
    description: TeeJet
  "^teltonika,.*":
    description: Teltonika Networks
  "^tempo,.*":
    description: Tempo Semiconductor
  "^tenda,.*":
    description: Shenzhen Tenda Technology Co., Ltd.
  "^terasic,.*":
    description: Terasic Inc.
  "^tesla,.*":
    description: Tesla, Inc.
  "^test,.*":
    description: Reserved for use by tests. For example, KUnit.
  "^tfc,.*":
    description: Three Five Corp
  "^thead,.*":
    description: T-Head Semiconductor Co., Ltd.
  "^thine,.*":
    description: THine Electronics, Inc.
  "^thingyjp,.*":
    description: thingy.jp
  "^thundercomm,.*":
    description: Thundercomm Technology Co., Ltd.
  "^thwc,.*":
    description: Shenzhen Tong Heng Wei Chuang Technology Co., Ltd.
  "^ti,.*":
    description: Texas Instruments
  "^tianma,.*":
    description: Tianma Micro-electronics Co., Ltd.
  "^tlm,.*":
    description: Trusted Logic Mobility
  "^tmt,.*":
    description: Tecon Microprocessor Technologies, LLC.
  "^topeet,.*":
    description: Topeet
  "^topic,.*":
    description: Topic Embedded Systems
  "^topland,.*":
    description: Topland Electronics (H.K) Co., Ltd.
  "^toppoly,.*":
    description: TPO (deprecated, use tpo)
    deprecated: true
  "^topwise,.*":
    description: Topwise Communication Co., Ltd.
  "^toradex,.*":
    description: Toradex AG
  "^toshiba,.*":
    description: Toshiba Corporation
  "^toumaz,.*":
    description: Toumaz
  "^tpk,.*":
    description: TPK U.S.A. LLC
  "^tplink,.*":
    description: TP-LINK Technologies Co., Ltd.
  "^tpo,.*":
    description: TPO
  "^tq,.*":
    description: TQ-Systems GmbH
  "^transpeed,.*":
    description: Transpeed
  "^traverse,.*":
    description: Traverse Technologies Australia Pty Ltd
  "^tronfy,.*":
    description: Tronfy
  "^tronsmart,.*":
    description: Tronsmart
  "^truly,.*":
    description: Truly Semiconductors Limited
  "^tsd,.*":
    description: Theobroma Systems Design und Consulting GmbH
  "^turing,.*":
    description: Turing Machines, Inc.
  "^tyan,.*":
    description: Tyan Computer Corporation
  "^tyhx,.*":
    description: NanjingTianyihexin Electronics Ltd.
  "^u-blox,.*":
    description: u-blox
  "^u-boot,.*":
    description: U-Boot bootloader
  "^ubnt,.*":
    description: Ubiquiti Networks
  "^ucrobotics,.*":
    description: uCRobotics
  "^udoo,.*":
    description: Udoo
  "^ufispace,.*":
    description: Ufi Space Co., Ltd.
  "^ugoos,.*":
    description: Ugoos Industrial Co., Ltd.
  "^uni-t,.*":
    description: Uni-Trend Technology (China) Co., Ltd.
  "^uniwest,.*":
    description: United Western Technologies Corp (UniWest)
  "^upisemi,.*":
    description: uPI Semiconductor Corp.
  "^urt,.*":
    description: United Radiant Technology Corporation
  "^usi,.*":
    description: Universal Scientific Industrial Co., Ltd.
  "^usr,.*":
    description: U.S. Robotics Corporation
  "^ultratronik,.*":
    description: Ultratronik GmbH
  "^utoo,.*":
    description: Aigo Digital Technology Co., Ltd.
  "^v3,.*":
    description: V3 Semiconductor
  "^vaisala,.*":
    description: Vaisala
  "^valve,.*":
    description: Valve Corporation
  "^vamrs,.*":
    description: Vamrs Ltd.
  "^variscite,.*":
    description: Variscite Ltd.
  "^vdl,.*":
    description: Van der Laan b.v.
  "^vertexcom,.*":
    description: Vertexcom Technologies, Inc.
  "^via,.*":
    description: VIA Technologies, Inc.
  "^vialab,.*":
    description: VIA Labs, Inc.
  "^vicor,.*":
    description: Vicor Corporation
  "^videostrong,.*":
    description: Videostrong Technology Co., Ltd.
  "^virtio,.*":
    description: Virtual I/O Device Specification, developed by the OASIS consortium
  "^virtual,.*":
    description: Used for virtual device without specific vendor.
  "^vishay,.*":
    description: Vishay Intertechnology, Inc
  "^visionox,.*":
    description: Visionox
  "^vitesse,.*":
    description: Vitesse Semiconductor Corporation
  "^vivante,.*":
    description: Vivante Corporation
  "^vivax,.*":
    description: Vivax brand by M SAN Grupa d.o.o.
  "^vocore,.*":
    description: VoCore Studio
  "^voipac,.*":
    description: Voipac Technologies s.r.o.
  "^voltafield,.*":
    description: Voltafield Technology Corp.
  "^vot,.*":
    description: Vision Optical Technology Co., Ltd.
  "^vscom,.*":
    description: VS Visions Systems GmbH
  "^vxt,.*":
    description: VXT Ltd
  "^wacom,.*":
    description: Wacom
  "^wanchanglong,.*":
    description: Wanchanglong Electronics Technology（SHENZHEN）Co.，Ltd.
  "^wand,.*":
    description: Wandbord (Technexion)
  "^waveshare,.*":
    description: Waveshare Electronics
  "^wd,.*":
    description: Western Digital Corp.
  "^we,.*":
    description: Würth Elektronik GmbH.
  "^welltech,.*":
    description: Welltech Computer Co., Limited.
  "^wetek,.*":
    description: WeTek Electronics, limited.
  "^wexler,.*":
    description: Wexler
  "^whwave,.*":
    description: Shenzhen whwave Electronics, Inc.
  "^wi2wi,.*":
    description: Wi2Wi, Inc.
  "^widora,.*":
    description: Beijing Widora Technology Co., Ltd.
  "^wiligear,.*":
    description: Wiligear, Ltd.
  "^willsemi,.*":
    description: Will Semiconductor Ltd.
  "^winbond,.*":
    description: Winbond Electronics corp.
  "^wingtech,.*":
    description: Wingtech Technology Co., Ltd.
  "^winlink,.*":
    description: WinLink Co., Ltd
  "^winsen,.*":
    description: Winsen Corp.
  "^winstar,.*":
    description: Winstar Display Corp.
  "^wirelesstag,.*":
    description: Wireless Tag (qiming yunduan)
  "^wits,.*":
    description: Shenzhen Merrii Technology Co., Ltd. (WITS)
  "^wlf,.*":
    description: Wolfson Microelectronics
  "^wm,.*":
    description: Wondermedia Technologies, Inc.
  "^wobo,.*":
    description: Wobo
  "^wolfvision,.*":
    description: WolfVision GmbH
  "^x-powers,.*":
    description: X-Powers
  "^xen,.*":
    description: Xen Hypervisor
  "^xes,.*":
    description: Extreme Engineering Solutions (X-ES)
  "^xiaomi,.*":
    description: Xiaomi Technology Co., Ltd.
  "^xicor,.*":
    description: Xicor Inc.
  "^xillybus,.*":
    description: Xillybus Ltd.
  "^xingbangda,.*":
    description: Shenzhen Xingbangda Display Technology Co., Ltd
  "^xinpeng,.*":
    description: Shenzhen Xinpeng Technology Co., Ltd
  "^xiphera,.*":
    description: Xiphera Ltd.
  "^xlnx,.*":
    description: Xilinx
  "^xnano,.*":
    description: Xnano
  "^xunlong,.*":
    description: Shenzhen Xunlong Software CO.,Limited
  "^xylon,.*":
    description: Xylon
  "^yadro,.*":
    description: YADRO
  "^yamaha,.*":
    description: Yamaha Corporation
  "^yes-optoelectronics,.*":
    description: Yes Optoelectronics Co.,Ltd.
  "^yic,.*":
    description: YIC System Co., Ltd.
  "^yiming,.*":
    description: Henan Yiming Technology Co., Ltd.
  "^ylm,.*":
    description: Shenzhen Yangliming Electronic Technology Co., Ltd.
  "^yna,.*":
    description: YSH & ATIL
  "^yones-toptech,.*":
    description: Yones Toptech Co., Ltd.
  "^ys,.*":
    description: Shenzhen Yashi Changhua Intelligent Technology Co., Ltd.
  "^ysoft,.*":
    description: Y Soft Corporation a.s.
  "^yuridenki,.*":
    description: Yuridenki-Shokai Co. Ltd.
  "^yuzukihd,.*":
    description: YuzukiHD Open Source Hardware
  "^zarlink,.*":
    description: Zarlink Semiconductor
  "^zealz,.*":
    description: Zealz
  "^zeitec,.*":
    description: ZEITEC Semiconductor Co., LTD.
  "^zidoo,.*":
    description: Shenzhen Zidoo Technology Co., Ltd.
  "^zii,.*":
    description: Zodiac Inflight Innovations
  "^zinitix,.*":
    description: Zinitix Co., Ltd
  "^zkmagic,.*":
    description: Shenzhen Zkmagic Technology Co., Ltd.
  "^zte,.*":
    description: ZTE Corp.
  "^zyxel,.*":
    description: ZyXEL Communications Corp.

  # Normal property name match without a comma
  # These should catch all node/property names without a prefix
  "^[a-zA-Z0-9#_][a-zA-Z0-9+\\-._@]{0,63}$": true
  "^[a-zA-Z0-9+\\-._]*@[0-9a-zA-Z,]*$": true
  "^#.*": true

additionalProperties: false

...<|MERGE_RESOLUTION|>--- conflicted
+++ resolved
@@ -576,13 +576,10 @@
     description: FocalTech Systems Co.,Ltd
   "^forlinx,.*":
     description: Baoding Forlinx Embedded Technology Co., Ltd.
-<<<<<<< HEAD
   "^foursemi,.*":
     description: Shanghai FourSemi Semiconductor Co.,Ltd.
-=======
   "^foxlink,.*":
     description: Foxlink Group
->>>>>>> e7847c0b
   "^freebox,.*":
     description: Freebox SAS
   "^freecom,.*":
@@ -970,13 +967,10 @@
     description: Maxim Integrated Products
   "^maxlinear,.*":
     description: MaxLinear Inc.
-<<<<<<< HEAD
+  "^maxtor,.*":
+    description: Maxtor Corporation
   "^mayqueen,.*":
     description: Mayqueen Technologies Ltd.
-=======
-  "^maxtor,.*":
-    description: Maxtor Corporation
->>>>>>> e7847c0b
   "^mbvl,.*":
     description: Mobiveil Inc.
   "^mcube,.*":
