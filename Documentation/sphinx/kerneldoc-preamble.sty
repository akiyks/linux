% -*- coding: utf-8 -*-
% SPDX-License-Identifier: GPL-2.0
%
% LaTeX preamble for "make latexdocs" or "make pdfdocs" including:
%   - TOC width settings
%   - Setting of tabulary (\tymin)
%   - Headheight setting for fancyhdr
%   - Fontfamily settings for CJK (Chinese, Japanese, and Korean) translations
%
% Note on the suffix of .sty:
%   This is not implemented as a LaTeX style file, but as a file containing
%   plain LaTeX code to be included into preamble.
%   ".sty" is chosen because ".tex" would cause the build scripts to confuse
%   this file with a LaTeX main file.
%
% Copyright (C) 2022  Akira Yokosawa

% Custom width parameters for TOC
%  - Redefine low-level commands defined in report.cls.
%  - Indent of 2 chars is preserved for ease of comparison.
% Summary of changes from default params:
%   Width of page number (\@pnumwidth): 1.55em -> 2.7em
%   Width of chapter number:            1.5em  -> 2.4em
%   Indent of section number:           1.5em  -> 2.4em
%   Width of section number:            2.6em  -> 3.2em
%   Indent of subsection number:        4.1em  -> 5.6em
%   Width of subsection number:         3.5em  -> 4.3em
%
% These params can have 4 digit page counts, 3 digit chapter counts,
% section counts of 4 digits + 1 period (e.g., 18.10), and subsection counts
% of 5 digits + 2 periods (e.g., 18.7.13).
\makeatletter
%% Redefine \@pnumwidth (page number width)
\renewcommand*\@pnumwidth{2.7em}
%% Redefine \l@chapter (chapter list entry)
\renewcommand*\l@chapter[2]{%
  \ifnum \c@tocdepth >\m@ne
    \addpenalty{-\@highpenalty}%
    \vskip 1.0em \@plus\p@
    \setlength\@tempdima{2.4em}%
    \begingroup
      \parindent \z@ \rightskip \@pnumwidth
      \parfillskip -\@pnumwidth
      \leavevmode \bfseries
      \advance\leftskip\@tempdima
      \hskip -\leftskip
      #1\nobreak\hfil
      \nobreak\hb@xt@\@pnumwidth{\hss #2%
                                 \kern-\p@\kern\p@}\par
      \penalty\@highpenalty
    \endgroup
  \fi}
%% Redefine \l@section and \l@subsection
\renewcommand*\l@section{\@dottedtocline{1}{2.4em}{3.2em}}
\renewcommand*\l@subsection{\@dottedtocline{2}{5.6em}{4.3em}}
\makeatother
%% Prevent default \sphinxtableofcontentshook from overwriting above tweaks.
\renewcommand{\sphinxtableofcontentshook}{} % Empty the hook
%% In reST, it is impossible to mark up sentence ending puncts properly.
%% Disable double spacing there.
\frenchspacing

% Prevent column squeezing of tabulary.  \tymin is set by Sphinx as:
%   \setlength{\tymin}{3\fontcharwd\font`0 }
% , which is too short.
\setlength{\tymin}{20em}

% Set default font size for literal and code blocks (in order to reduce
% ugly-looking line breaks
\AtBeginEnvironment{sphinxalltt}{\footnotesize}
\fvset{fontsize=\footnotesize}

% Adjust \headheight for fancyhdr
\addtolength{\headheight}{1.6pt}
\addtolength{\topmargin}{-1.6pt}

<<<<<<< HEAD
% Environmet for kernelindent container
\let\sphinxclasskernelindent\sphinxShadowBox
\let\endsphinxclasskernelindent\endsphinxShadowBox

% Translations have Asian (CJK) characters which are only displayed if
% xeCJK is used
\usepackage{ifthen}
\newboolean{enablecjk}
\setboolean{enablecjk}{false}
\IfFontExistsTF{Noto Sans CJK SC}{
    \IfFileExists{xeCJK.sty}{
	\setboolean{enablecjk}{true}
    }{}
}{}
\ifthenelse{\boolean{enablecjk}}{
    % Load xeCJK when both the Noto Sans CJK font and xeCJK.sty are available.
    \usepackage{xeCJK}
=======

\makeatletter
\@ifpackageloaded{xeCJK}{
>>>>>>> f60d7b8d
    % Noto CJK fonts don't provide slant shape. [AutoFakeSlant] permits
    % its emulation.
    % Select KR variant at the beginning of each document so that quotation
    % and apostorph symbols of half-width is used in TOC of Latin documents.
    \IfFontExistsTF{Noto Serif CJK KR}{
	\setCJKmainfont{Noto Serif CJK KR}[AutoFakeSlant]
    }{
	\setCJKmainfont{Noto Sans CJK KR}[AutoFakeSlant]
    }
    \setCJKsansfont{Noto Sans CJK KR}[AutoFakeSlant]
    \setCJKmonofont{Noto Sans Mono CJK KR}[AutoFakeSlant]
    % Teach xeCJK of half-width symbols
    \xeCJKDeclareCharClass{HalfLeft}{`“,`‘}
    \xeCJKDeclareCharClass{HalfRight}{`”,`’}
    % CJK Language-specific font choices
    %% for Simplified Chinese
    \IfFontExistsTF{Noto Serif CJK SC}{
	\newCJKfontfamily[SCmain]\scmain{Noto Serif CJK SC}[AutoFakeSlant]
	\newCJKfontfamily[SCserif]\scserif{Noto Serif CJK SC}[AutoFakeSlant]
    }{
	\newCJKfontfamily[SCmain]\scmain{Noto Sans CJK SC}[AutoFakeSlant]
	\newCJKfontfamily[SCserif]\scserif{Noto Sans CJK SC}[AutoFakeSlant]
    }
    \newCJKfontfamily[SCsans]\scsans{Noto Sans CJK SC}[AutoFakeSlant]
    \newCJKfontfamily[SCmono]\scmono{Noto Sans Mono CJK SC}[AutoFakeSlant]
    %% for Traditional Chinese
    \IfFontExistsTF{Noto Serif CJK TC}{
	\newCJKfontfamily[TCmain]\tcmain{Noto Serif CJK TC}[AutoFakeSlant]
	\newCJKfontfamily[TCserif]\tcserif{Noto Serif CJK TC}[AutoFakeSlant]
    }{
	\newCJKfontfamily[TCmain]\tcmain{Noto Sans CJK TC}[AutoFakeSlant]
	\newCJKfontfamily[TCserif]\tcserif{Noto Sans CJK TC}[AutoFakeSlant]
    }
    \newCJKfontfamily[TCsans]\tcsans{Noto Sans CJK TC}[AutoFakeSlant]
    \newCJKfontfamily[TCmono]\tcmono{Noto Sans Mono CJK TC}[AutoFakeSlant]
    %% for Korean
    \IfFontExistsTF{Noto Serif CJK KR}{
	\newCJKfontfamily[KRmain]\krmain{Noto Serif CJK KR}[AutoFakeSlant]
	\newCJKfontfamily[KRserif]\krserif{Noto Serif CJK KR}[AutoFakeSlant]
    }{
	\newCJKfontfamily[KRmain]\krmain{Noto Sans CJK KR}[AutoFakeSlant]
	\newCJKfontfamily[KRserif]\krserif{Noto Sans CJK KR}[AutoFakeSlant]
    }
    \newCJKfontfamily[KRsans]\krsans{Noto Sans CJK KR}[AutoFakeSlant]
    \IfFontExistsTF{Sarasa Mono K}{
	\newCJKfontfamily[KRmono]\krmono{Sarasa Mono K}
    }{
	\newCJKfontfamily[KRmono]\krmono{Noto Sans Mono CJK KR}[AutoFakeSlant]
    }
    %% for Japanese
    \IfFontExistsTF{Noto Serif CJK JP}{
	\newCJKfontfamily[JPmain]\jpmain{Noto Serif CJK JP}[AutoFakeSlant]
	\newCJKfontfamily[JPserif]\jpserif{Noto Serif CJK JP}[AutoFakeSlant]
    }{
	\newCJKfontfamily[JPmain]\jpmain{Noto Sans CJK JP}[AutoFakeSlant]
	\newCJKfontfamily[JPserif]\jpserif{Noto Sans CJK JP}[AutoFakeSlant]
    }
    \newCJKfontfamily[JPsans]\jpsans{Noto Sans CJK JP}[AutoFakeSlant]
    \newCJKfontfamily[JPmono]\jpmono{Noto Sans Mono CJK JP}[AutoFakeSlant]
    % Define custom macros to on/off CJK
    %% One and half spacing for CJK contents
    \newcommand{\kerneldocCJKon}{\makexeCJKactive\onehalfspacing}
    \newcommand{\kerneldocCJKoff}{\makexeCJKinactive\singlespacing}
    % Define custom macros for switching CJK font setting
    %% for Simplified Chinese
    \newcommand{\kerneldocBeginSC}{%
	\begingroup%
	\scmain%
	\xeCJKDeclareCharClass{FullLeft}{`“,`‘}% Full-width in SC
	\xeCJKDeclareCharClass{FullRight}{`”,`’}% Full-width in SC
	\renewcommand{\CJKrmdefault}{SCserif}%
	\renewcommand{\CJKsfdefault}{SCsans}%
	\renewcommand{\CJKttdefault}{SCmono}%
	\xeCJKsetup{CJKspace = false}% gobble white spaces by ' '
	% For CJK ascii-art alignment
	\setmonofont{Noto Sans Mono CJK SC}[AutoFakeSlant]%
    }
    \newcommand{\kerneldocEndSC}{\endgroup}
    %% for Traditional Chinese
    \newcommand{\kerneldocBeginTC}{%
	\begingroup%
	\tcmain%
	\xeCJKDeclareCharClass{FullLeft}{`“,`‘}% Full-width in TC
	\xeCJKDeclareCharClass{FullRight}{`”,`’}% Full-width in TC
	\renewcommand{\CJKrmdefault}{TCserif}%
	\renewcommand{\CJKsfdefault}{TCsans}%
	\renewcommand{\CJKttdefault}{TCmono}%
	\xeCJKsetup{CJKspace = false}% gobble white spaces by ' '
	% For CJK ascii-art alignment
	\setmonofont{Noto Sans Mono CJK TC}[AutoFakeSlant]%
    }
    \newcommand{\kerneldocEndTC}{\endgroup}
    %% for Korean
    \newcommand{\kerneldocBeginKR}{%
	\begingroup%
	\krmain%
	\renewcommand{\CJKrmdefault}{KRserif}%
	\renewcommand{\CJKsfdefault}{KRsans}%
	\renewcommand{\CJKttdefault}{KRmono}%
	% \xeCJKsetup{CJKspace = true} % true by default
	% For CJK ascii-art alignment (still misaligned for Hangul)
	\IfFontExistsTF{Sarasa Mono K}{%
	    \setmonofont{Sarasa Mono K}%
	}{%
	    \setmonofont{Noto Sans Mono CJK KR}[AutoFakeSlant]%
	}%
    }
    \newcommand{\kerneldocEndKR}{\endgroup}
    %% for Japanese
    \newcommand{\kerneldocBeginJP}{%
	\begingroup%
	\jpmain%
	\renewcommand{\CJKrmdefault}{JPserif}%
	\renewcommand{\CJKsfdefault}{JPsans}%
	\renewcommand{\CJKttdefault}{JPmono}%
	\xeCJKsetup{CJKspace = false}% gobble white space by ' '
	% For CJK ascii-art alignment
	\setmonofont{Noto Sans Mono CJK JP}[AutoFakeSlant]%
    }
    \newcommand{\kerneldocEndJP}{\endgroup}

    % Single spacing in literal blocks
    \fvset{baselinestretch=1}
    % To customize \sphinxtableofcontents
    \usepackage{etoolbox}
    % Inactivate CJK after tableofcontents
    \apptocmd{\sphinxtableofcontents}{\kerneldocCJKoff}{}{}
    \xeCJKsetup{CJKspace = true}% For inter-phrase space of Korean TOC
    % Suppress extra white space at latin .. non-latin in literal blocks
    \AtBeginEnvironment{sphinxVerbatim}{\CJKsetecglue{}}
}{ % Don't enable CJK
    % Custom macros to on/off CJK and switch CJK fonts (Dummy)
    \newcommand{\kerneldocCJKon}{}
    \newcommand{\kerneldocCJKoff}{}
    %% By defining \kerneldocBegin(SC|TC|KR|JP) as commands with an argument
    %% and ignore the argument (#1) in their definitions, whole contents of
    %% CJK chapters can be ignored.
    \newcommand{\kerneldocBeginSC}[1]{%
	%% Put a note on missing CJK fonts or the xecjk package in place of
	%% zh_CN translation.
	\begin{sphinxadmonition}{note}{Note on missing fonts and a package:}
	    Translations of Simplified Chinese (zh\_CN), Traditional Chinese
	    (zh\_TW), Korean (ko\_KR), and Japanese (ja\_JP) were skipped
	    due to the lack of suitable font families and/or the texlive-xecjk
	    package.

	    If you want them, please install non-variable ``Noto Sans CJK''
	    font families along with the texlive-xecjk package by following
	    instructions from
	    \sphinxcode{./tools/docs/sphinx-pre-install}.
	    Having optional non-variable ``Noto Serif CJK'' font families will
	    improve the looks of those translations.
	\end{sphinxadmonition}}
    \newcommand{\kerneldocEndSC}{}
    \newcommand{\kerneldocBeginTC}[1]{}
    \newcommand{\kerneldocEndTC}{}
    \newcommand{\kerneldocBeginKR}[1]{}
    \newcommand{\kerneldocEndKR}{}
    \newcommand{\kerneldocBeginJP}[1]{}
    \newcommand{\kerneldocEndJP}{}
}
\makeatother<|MERGE_RESOLUTION|>--- conflicted
+++ resolved
@@ -74,29 +74,12 @@
 \addtolength{\headheight}{1.6pt}
 \addtolength{\topmargin}{-1.6pt}
 
-<<<<<<< HEAD
 % Environmet for kernelindent container
 \let\sphinxclasskernelindent\sphinxShadowBox
 \let\endsphinxclasskernelindent\endsphinxShadowBox
 
-% Translations have Asian (CJK) characters which are only displayed if
-% xeCJK is used
-\usepackage{ifthen}
-\newboolean{enablecjk}
-\setboolean{enablecjk}{false}
-\IfFontExistsTF{Noto Sans CJK SC}{
-    \IfFileExists{xeCJK.sty}{
-	\setboolean{enablecjk}{true}
-    }{}
-}{}
-\ifthenelse{\boolean{enablecjk}}{
-    % Load xeCJK when both the Noto Sans CJK font and xeCJK.sty are available.
-    \usepackage{xeCJK}
-=======
-
 \makeatletter
 \@ifpackageloaded{xeCJK}{
->>>>>>> f60d7b8d
     % Noto CJK fonts don't provide slant shape. [AutoFakeSlant] permits
     % its emulation.
     % Select KR variant at the beginning of each document so that quotation
