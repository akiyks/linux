// SPDX-License-Identifier: GPL-2.0-only
//
// tegra_audio_graph_card.c - Audio Graph based Tegra Machine Driver
//
// Copyright (c) 2020-2021 NVIDIA CORPORATION.  All rights reserved.

#include <linux/math64.h>
#include <linux/module.h>
#include <linux/of.h>
#include <linux/platform_device.h>
#include <sound/graph_card.h>
#include <sound/pcm_params.h>
#include <sound/soc-dai.h>

#define MAX_PLLA_OUT0_DIV 128

#define simple_to_tegra_priv(simple) \
		container_of(simple, struct tegra_audio_priv, simple)

enum srate_type {
	/*
	 * Sample rates multiple of 8000 Hz and below are supported:
	 * ( 8000, 16000, 32000, 48000, 96000, 192000 Hz )
	 */
	x8_RATE,

	/*
	 * Sample rates multiple of 11025 Hz and below are supported:
	 * ( 11025, 22050, 44100, 88200, 176400 Hz )
	 */
	x11_RATE,

	NUM_RATE_TYPE,
};

struct tegra_audio_priv {
	struct simple_util_priv simple;
	struct clk *clk_plla_out0;
	struct clk *clk_plla;
};

/* Tegra audio chip data */
struct tegra_audio_cdata {
	unsigned int plla_rates[NUM_RATE_TYPE];
	unsigned int plla_out0_rates[NUM_RATE_TYPE];
};

static bool need_clk_update(struct snd_soc_dai *dai)
{
	if (snd_soc_dai_is_dummy(dai) ||
	    !dai->driver->ops ||
	    !dai->driver->name)
		return false;

	if (strstr(dai->driver->name, "I2S") ||
	    strstr(dai->driver->name, "DMIC") ||
	    strstr(dai->driver->name, "DSPK"))
		return true;

	return false;
}

/* Setup PLL clock as per the given sample rate */
static int tegra_audio_graph_update_pll(struct snd_pcm_substream *substream,
					struct snd_pcm_hw_params *params)
{
	struct snd_soc_pcm_runtime *rtd = snd_soc_substream_to_rtd(substream);
	struct simple_util_priv *simple = snd_soc_card_get_drvdata(rtd->card);
	struct tegra_audio_priv *priv = simple_to_tegra_priv(simple);
	struct device *dev = rtd->card->dev;
	const struct tegra_audio_cdata *data = of_device_get_match_data(dev);
	unsigned int plla_rate, plla_out0_rate, bclk;
	unsigned int srate = params_rate(params);
	int err;

	switch (srate) {
	case 11025:
	case 22050:
	case 44100:
	case 88200:
	case 176400:
		plla_out0_rate = data->plla_out0_rates[x11_RATE];
		plla_rate = data->plla_rates[x11_RATE];
		break;
	case 8000:
	case 16000:
	case 32000:
	case 48000:
	case 96000:
	case 192000:
		plla_out0_rate = data->plla_out0_rates[x8_RATE];
		plla_rate = data->plla_rates[x8_RATE];
		break;
	default:
		dev_err(rtd->card->dev, "Unsupported sample rate %u\n",
			srate);
		return -EINVAL;
	}

	/*
	 * Below is the clock relation:
	 *
	 *	PLLA
	 *	  |
	 *	  |--> PLLA_OUT0
	 *		  |
	 *		  |---> I2S modules
	 *		  |
	 *		  |---> DMIC modules
	 *		  |
	 *		  |---> DSPK modules
	 *
	 *
	 * Default PLLA_OUT0 rate might be too high when I/O is running
	 * at minimum PCM configurations. This may result in incorrect
	 * clock rates and glitchy audio. The maximum divider is 128
	 * and any thing higher than that won't work. Thus reduce PLLA_OUT0
	 * to work for lower configurations.
	 *
	 * This problem is seen for I2S only, as DMIC and DSPK minimum
	 * clock requirements are under allowed divider limits.
	 */
	bclk = srate * params_channels(params) * params_width(params);
	if (div_u64(plla_out0_rate, bclk) > MAX_PLLA_OUT0_DIV)
		plla_out0_rate >>= 1;

	dev_dbg(rtd->card->dev,
		"Update clock rates: PLLA(= %u Hz) and PLLA_OUT0(= %u Hz)\n",
		plla_rate, plla_out0_rate);

	/* Set PLLA rate */
	err = clk_set_rate(priv->clk_plla, plla_rate);
	if (err) {
		dev_err(rtd->card->dev,
			"Can't set plla rate for %u, err: %d\n",
			plla_rate, err);
		return err;
	}

	/* Set PLLA_OUT0 rate */
	err = clk_set_rate(priv->clk_plla_out0, plla_out0_rate);
	if (err) {
		dev_err(rtd->card->dev,
			"Can't set plla_out0 rate %u, err: %d\n",
			plla_out0_rate, err);
		return err;
	}

	return err;
}

static int tegra_audio_graph_hw_params(struct snd_pcm_substream *substream,
				       struct snd_pcm_hw_params *params)
{
	struct snd_soc_pcm_runtime *rtd = snd_soc_substream_to_rtd(substream);
	struct snd_soc_dai *cpu_dai = snd_soc_rtd_to_cpu(rtd, 0);
	int err;

	if (need_clk_update(cpu_dai)) {
		err = tegra_audio_graph_update_pll(substream, params);
		if (err)
			return err;
	}

	return simple_util_hw_params(substream, params);
}

static const struct snd_soc_ops tegra_audio_graph_ops = {
	.startup	= simple_util_startup,
	.shutdown	= simple_util_shutdown,
	.hw_params	= tegra_audio_graph_hw_params,
};

static int tegra_audio_graph_card_probe(struct snd_soc_card *card)
{
	struct simple_util_priv *simple = snd_soc_card_get_drvdata(card);
	struct tegra_audio_priv *priv = simple_to_tegra_priv(simple);

	priv->clk_plla = devm_clk_get(card->dev, "pll_a");
	if (IS_ERR(priv->clk_plla)) {
		dev_err(card->dev, "Can't retrieve clk pll_a\n");
		return PTR_ERR(priv->clk_plla);
	}

	priv->clk_plla_out0 = devm_clk_get(card->dev, "plla_out0");
	if (IS_ERR(priv->clk_plla_out0)) {
		dev_err(card->dev, "Can't retrieve clk plla_out0\n");
		return PTR_ERR(priv->clk_plla_out0);
	}

	return graph_util_card_probe(card);
}

static int tegra_audio_graph_probe(struct platform_device *pdev)
{
	struct tegra_audio_priv *priv;
	struct device *dev = &pdev->dev;
	struct snd_soc_card *card;

	priv = devm_kzalloc(dev, sizeof(*priv), GFP_KERNEL);
	if (!priv)
		return -ENOMEM;

	card = simple_priv_to_card(&priv->simple);
	card->driver_name = "tegra-ape";

	card->probe = tegra_audio_graph_card_probe;

	/* audio_graph_parse_of() depends on below */
	card->component_chaining = 1;
	priv->simple.ops = &tegra_audio_graph_ops;
	priv->simple.force_dpcm = 1;

	return audio_graph_parse_of(&priv->simple, dev);
}

static const struct tegra_audio_cdata tegra210_data = {
	/* PLLA */
	.plla_rates[x8_RATE] = 368640000,
	.plla_rates[x11_RATE] = 338688000,
	/* PLLA_OUT0 */
	.plla_out0_rates[x8_RATE] = 49152000,
	.plla_out0_rates[x11_RATE] = 45158400,
};

static const struct tegra_audio_cdata tegra186_data = {
	/* PLLA */
	.plla_rates[x8_RATE] = 245760000,
	.plla_rates[x11_RATE] = 270950400,
	/* PLLA_OUT0 */
	.plla_out0_rates[x8_RATE] = 49152000,
	.plla_out0_rates[x11_RATE] = 45158400,
};

static const struct of_device_id graph_of_tegra_match[] = {
	{ .compatible = "nvidia,tegra210-audio-graph-card",
	  .data = &tegra210_data },
	{ .compatible = "nvidia,tegra186-audio-graph-card",
	  .data = &tegra186_data },
	{},
};
MODULE_DEVICE_TABLE(of, graph_of_tegra_match);

static struct platform_driver tegra_audio_graph_card = {
	.driver = {
		.name = "tegra-audio-graph-card",
		.pm = &snd_soc_pm_ops,
		.of_match_table = graph_of_tegra_match,
	},
	.probe = tegra_audio_graph_probe,
<<<<<<< HEAD
	.remove = simple_util_remove,
=======
	.remove_new = simple_util_remove,
>>>>>>> 00236a89
};
module_platform_driver(tegra_audio_graph_card);

MODULE_LICENSE("GPL v2");
MODULE_DESCRIPTION("ASoC Tegra Audio Graph Sound Card");
MODULE_AUTHOR("Sameer Pujar <spujar@nvidia.com>");<|MERGE_RESOLUTION|>--- conflicted
+++ resolved
@@ -248,11 +248,7 @@
 		.of_match_table = graph_of_tegra_match,
 	},
 	.probe = tegra_audio_graph_probe,
-<<<<<<< HEAD
-	.remove = simple_util_remove,
-=======
 	.remove_new = simple_util_remove,
->>>>>>> 00236a89
 };
 module_platform_driver(tegra_audio_graph_card);
 
