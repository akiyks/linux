--- conflicted
+++ resolved
@@ -1012,12 +1012,6 @@
 	}
 
 	list_for_each_entry(rtd, &card->rtd_list, list) {
-<<<<<<< HEAD
-		dev_vdbg(scomp->dev, "tplg: check widget: %s stream: %s dai stream: %s\n",
-			 w->name,  w->sname, rtd->dai_link->stream_name);
-
-=======
->>>>>>> 7365df19
 		/* does stream match DAI link ? */
 		if (!rtd->dai_link->stream_name ||
 		    strcmp(w->sname, rtd->dai_link->stream_name))
