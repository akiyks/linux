// SPDX-License-Identifier: GPL-2.0-only
/*
 * soc-apci-intel-arl-match.c - tables and support for ARL ACPI enumeration.
 *
 * Copyright (c) 2023 Intel Corporation.
 */

#include <sound/soc-acpi.h>
#include <sound/soc-acpi-intel-match.h>
#include <sound/soc-acpi-intel-ssp-common.h>
#include "sof-function-topology-lib.h"

static const struct snd_soc_acpi_endpoint single_endpoint = {
	.num = 0,
	.aggregated = 0,
	.group_position = 0,
	.group_id = 0,
};

static const struct snd_soc_acpi_endpoint spk_l_endpoint = {
	.num = 0,
	.aggregated = 1,
	.group_position = 0,
	.group_id = 1,
};

static const struct snd_soc_acpi_endpoint spk_r_endpoint = {
	.num = 0,
	.aggregated = 1,
	.group_position = 1,
	.group_id = 1,
};

static const struct snd_soc_acpi_endpoint spk_2_endpoint = {
	.num = 0,
	.aggregated = 1,
	.group_position = 2,
	.group_id = 1,
};

static const struct snd_soc_acpi_endpoint spk_3_endpoint = {
	.num = 0,
	.aggregated = 1,
	.group_position = 3,
	.group_id = 1,
};

/*
 * RT722 is a multi-function codec, three endpoints are created for
 * its headset, amp and dmic functions.
 */
static const struct snd_soc_acpi_endpoint rt722_endpoints[] = {
	{
		.num = 0,
		.aggregated = 0,
		.group_position = 0,
		.group_id = 0,
	},
	{
		.num = 1,
		.aggregated = 0,
		.group_position = 0,
		.group_id = 0,
	},
	{
		.num = 2,
		.aggregated = 0,
		.group_position = 0,
		.group_id = 0,
	},
};

static const struct snd_soc_acpi_adr_device cs35l56_2_lr_adr[] = {
	{
		.adr = 0x00023001FA355601ull,
		.num_endpoints = 1,
		.endpoints = &spk_l_endpoint,
		.name_prefix = "AMP1"
	},
	{
		.adr = 0x00023101FA355601ull,
		.num_endpoints = 1,
		.endpoints = &spk_r_endpoint,
		.name_prefix = "AMP2"
	}
};

static const struct snd_soc_acpi_adr_device cs35l56_3_lr_adr[] = {
	{
		.adr = 0x00033001FA355601ull,
		.num_endpoints = 1,
		.endpoints = &spk_l_endpoint,
		.name_prefix = "AMP1"
	},
	{
		.adr = 0x00033401FA355601ull,
		.num_endpoints = 1,
		.endpoints = &spk_r_endpoint,
		.name_prefix = "AMP2"
	}
};

static const struct snd_soc_acpi_adr_device cs35l56_2_r_adr[] = {
	{
		.adr = 0x00023201FA355601ull,
		.num_endpoints = 1,
		.endpoints = &spk_r_endpoint,
		.name_prefix = "AMP3"
	},
	{
		.adr = 0x00023301FA355601ull,
		.num_endpoints = 1,
		.endpoints = &spk_3_endpoint,
		.name_prefix = "AMP4"
	}
};

static const struct snd_soc_acpi_adr_device cs35l56_3_l_adr[] = {
	{
		.adr = 0x00033001fa355601ull,
		.num_endpoints = 1,
		.endpoints = &spk_l_endpoint,
		.name_prefix = "AMP1"
	},
	{
		.adr = 0x00033101fa355601ull,
		.num_endpoints = 1,
		.endpoints = &spk_2_endpoint,
		.name_prefix = "AMP2"
	}
};

static const struct snd_soc_acpi_adr_device cs35l56_2_r1_adr[] = {
	{
		.adr = 0x00023101FA355601ull,
		.num_endpoints = 1,
		.endpoints = &spk_r_endpoint,
		.name_prefix = "AMP2"
	},
};

static const struct snd_soc_acpi_adr_device cs35l56_3_l3_adr[] = {
	{
		.adr = 0x00033301fa355601ull,
		.num_endpoints = 1,
		.endpoints = &spk_l_endpoint,
		.name_prefix = "AMP1"
	},
};

static const struct snd_soc_acpi_adr_device cs35l56_2_r3_adr[] = {
	{
		.adr = 0x00023301fa355601ull,
		.num_endpoints = 1,
		.endpoints = &spk_r_endpoint,
		.name_prefix = "AMP2"
	},
};

static const struct snd_soc_acpi_adr_device cs35l56_3_l1_adr[] = {
	{
		.adr = 0x00033101fa355601ull,
		.num_endpoints = 1,
		.endpoints = &spk_l_endpoint,
		.name_prefix = "AMP1"
	},
};

static const struct snd_soc_acpi_endpoint cs42l43_endpoints[] = {
	{ /* Jack Playback Endpoint */
		.num = 0,
		.aggregated = 0,
		.group_position = 0,
		.group_id = 0,
	},
	{ /* DMIC Capture Endpoint */
		.num = 1,
		.aggregated = 0,
		.group_position = 0,
		.group_id = 0,
	},
	{ /* Jack Capture Endpoint */
		.num = 2,
		.aggregated = 0,
		.group_position = 0,
		.group_id = 0,
	},
	{ /* Speaker Playback Endpoint */
		.num = 3,
		.aggregated = 0,
		.group_position = 0,
		.group_id = 0,
	},
};

static const struct snd_soc_acpi_adr_device cs42l43_0_adr[] = {
	{
		.adr = 0x00003001FA424301ull,
		.num_endpoints = ARRAY_SIZE(cs42l43_endpoints),
		.endpoints = cs42l43_endpoints,
		.name_prefix = "cs42l43"
	}
};

static const struct snd_soc_acpi_adr_device cs42l43_2_adr[] = {
	{
		.adr = 0x00023001FA424301ull,
		.num_endpoints = ARRAY_SIZE(cs42l43_endpoints),
		.endpoints = cs42l43_endpoints,
		.name_prefix = "cs42l43"
	}
};

static const struct snd_soc_acpi_adr_device rt711_0_adr[] = {
	{
		.adr = 0x000020025D071100ull,
		.num_endpoints = 1,
		.endpoints = &single_endpoint,
		.name_prefix = "rt711"
	}
};

static const struct snd_soc_acpi_adr_device rt711_sdca_0_adr[] = {
	{
		.adr = 0x000030025D071101ull,
		.num_endpoints = 1,
		.endpoints = &single_endpoint,
		.name_prefix = "rt711"
	}
};

static const struct snd_soc_acpi_adr_device rt722_0_single_adr[] = {
	{
		.adr = 0x000030025D072201ull,
		.num_endpoints = ARRAY_SIZE(rt722_endpoints),
		.endpoints = rt722_endpoints,
		.name_prefix = "rt722"
	}
};

static const struct snd_soc_acpi_adr_device rt1316_3_single_adr[] = {
	{
		.adr = 0x000330025D131601ull,
		.num_endpoints = 1,
		.endpoints = &single_endpoint,
		.name_prefix = "rt1316-1"
	}
};

static const struct snd_soc_acpi_adr_device rt1320_2_single_adr[] = {
	{
		.adr = 0x000230025D132001ull,
		.num_endpoints = 1,
		.endpoints = &single_endpoint,
		.name_prefix = "rt1320-1"
	}
};

static const struct snd_soc_acpi_link_adr arl_cs42l43_l0[] = {
	{
		.mask = BIT(0),
		.num_adr = ARRAY_SIZE(cs42l43_0_adr),
		.adr_d = cs42l43_0_adr,
	},
	{}
};

static const struct snd_soc_acpi_link_adr arl_cs42l43_l2[] = {
	{
		.mask = BIT(2),
		.num_adr = ARRAY_SIZE(cs42l43_2_adr),
		.adr_d = cs42l43_2_adr,
	},
	{}
};

static const struct snd_soc_acpi_link_adr arl_cs42l43_l2_cs35l56_l3[] = {
	{
		.mask = BIT(2),
		.num_adr = ARRAY_SIZE(cs42l43_2_adr),
		.adr_d = cs42l43_2_adr,
	},
	{
		.mask = BIT(3),
		.num_adr = ARRAY_SIZE(cs35l56_3_lr_adr),
		.adr_d = cs35l56_3_lr_adr,
	},
	{}
};

static const struct snd_soc_acpi_link_adr arl_cs42l43_l0_cs35l56_l2[] = {
	{
		.mask = BIT(0),
		.num_adr = ARRAY_SIZE(cs42l43_0_adr),
		.adr_d = cs42l43_0_adr,
	},
	{
		.mask = BIT(2),
		.num_adr = ARRAY_SIZE(cs35l56_2_lr_adr),
		.adr_d = cs35l56_2_lr_adr,
	},
	{}
};

static const struct snd_soc_acpi_link_adr arl_cs42l43_l0_cs35l56_l23[] = {
	{
		.mask = BIT(0),
		.num_adr = ARRAY_SIZE(cs42l43_0_adr),
		.adr_d = cs42l43_0_adr,
	},
	{
		.mask = BIT(2),
		.num_adr = ARRAY_SIZE(cs35l56_2_r_adr),
		.adr_d = cs35l56_2_r_adr,
	},
	{
		.mask = BIT(3),
		.num_adr = ARRAY_SIZE(cs35l56_3_l_adr),
		.adr_d = cs35l56_3_l_adr,
	},
	{}
};

static const struct snd_soc_acpi_link_adr arl_cs42l43_l0_cs35l56_2_l23[] = {
	{
		.mask = BIT(0),
		.num_adr = ARRAY_SIZE(cs42l43_0_adr),
		.adr_d = cs42l43_0_adr,
	},
	{
		.mask = BIT(2),
		.num_adr = ARRAY_SIZE(cs35l56_2_r1_adr),
		.adr_d = cs35l56_2_r1_adr,
	},
	{
		.mask = BIT(3),
		.num_adr = ARRAY_SIZE(cs35l56_3_l3_adr),
		.adr_d = cs35l56_3_l3_adr,
	},
	{}
};

static const struct snd_soc_acpi_link_adr arl_cs42l43_l0_cs35l56_3_l23[] = {
	{
		.mask = BIT(0),
		.num_adr = ARRAY_SIZE(cs42l43_0_adr),
		.adr_d = cs42l43_0_adr,
	},
	{
		.mask = BIT(2),
		.num_adr = ARRAY_SIZE(cs35l56_2_r3_adr),
		.adr_d = cs35l56_2_r3_adr,
	},
	{
		.mask = BIT(3),
		.num_adr = ARRAY_SIZE(cs35l56_3_l1_adr),
		.adr_d = cs35l56_3_l1_adr,
	},
	{}
};

static const struct snd_soc_acpi_link_adr arl_rvp[] = {
	{
		.mask = BIT(0),
		.num_adr = ARRAY_SIZE(rt711_0_adr),
		.adr_d = rt711_0_adr,
	},
	{}
};

static const struct snd_soc_acpi_link_adr arl_sdca_rvp[] = {
	{
		.mask = BIT(0),
		.num_adr = ARRAY_SIZE(rt711_sdca_0_adr),
		.adr_d = rt711_sdca_0_adr,
	},
	{}
};

static const struct snd_soc_acpi_link_adr arl_rt711_l0_rt1316_l3[] = {
	{
		.mask = BIT(0),
		.num_adr = ARRAY_SIZE(rt711_sdca_0_adr),
		.adr_d = rt711_sdca_0_adr,
	},
	{
		.mask = BIT(3),
		.num_adr = ARRAY_SIZE(rt1316_3_single_adr),
		.adr_d = rt1316_3_single_adr,
	},
	{}
};

static const struct snd_soc_acpi_link_adr arl_rt722_l0_rt1320_l2[] = {
	{
		.mask = BIT(0),
		.num_adr = ARRAY_SIZE(rt722_0_single_adr),
		.adr_d = rt722_0_single_adr,
	},
	{
		.mask = BIT(2),
		.num_adr = ARRAY_SIZE(rt1320_2_single_adr),
		.adr_d = rt1320_2_single_adr,
	},
	{}
};

static const struct snd_soc_acpi_codecs arl_essx_83x6 = {
	.num_codecs = 3,
	.codecs = { "ESSX8316", "ESSX8326", "ESSX8336"},
};

static const struct snd_soc_acpi_codecs arl_rt5682_hp = {
	.num_codecs = 2,
	.codecs = {RT5682_ACPI_HID, RT5682S_ACPI_HID},
};

static const struct snd_soc_acpi_codecs arl_lt6911_hdmi = {
	.num_codecs = 1,
	.codecs = {"INTC10B0"}
};

struct snd_soc_acpi_mach snd_soc_acpi_intel_arl_machines[] = {
	{
		.comp_ids = &arl_essx_83x6,
		.drv_name = "arl_es83x6_c1_h02",
		.machine_quirk = snd_soc_acpi_codec_list,
		.quirk_data = &arl_lt6911_hdmi,
		.sof_tplg_filename = "sof-arl-es83x6-ssp1-hdmi-ssp02.tplg",
	},
	{
		.comp_ids = &arl_essx_83x6,
		.drv_name = "sof-essx8336",
		.sof_tplg_filename = "sof-arl-es8336", /* the tplg suffix is added at run time */
		.tplg_quirk_mask = SND_SOC_ACPI_TPLG_INTEL_SSP_NUMBER |
			SND_SOC_ACPI_TPLG_INTEL_SSP_MSB |
			SND_SOC_ACPI_TPLG_INTEL_DMIC_NUMBER,
	},
	{
		.comp_ids = &arl_rt5682_hp,
		.drv_name = "arl_rt5682_c1_h02",
		.machine_quirk = snd_soc_acpi_codec_list,
		.quirk_data = &arl_lt6911_hdmi,
		.sof_tplg_filename = "sof-arl-rt5682-ssp1-hdmi-ssp02.tplg",
	},
	/* place amp-only boards in the end of table */
	{
		.id = "INTC10B0",
		.drv_name = "arl_lt6911_hdmi_ssp",
		.sof_tplg_filename = "sof-arl-hdmi-ssp02.tplg",
	},
	{},
};
EXPORT_SYMBOL_GPL(snd_soc_acpi_intel_arl_machines);

/* this table is used when there is no I2S codec present */
struct snd_soc_acpi_mach snd_soc_acpi_intel_arl_sdw_machines[] = {
	{
		.link_mask = BIT(0) | BIT(2) | BIT(3),
		.links = arl_cs42l43_l0_cs35l56_l23,
		.drv_name = "sof_sdw",
		.sof_tplg_filename = "sof-arl-cs42l43-l0-cs35l56-l23.tplg",
		.get_function_tplg_files = sof_sdw_get_tplg_files,
	},
	{
		.link_mask = BIT(0) | BIT(2) | BIT(3),
		.links = arl_cs42l43_l0_cs35l56_2_l23,
		.drv_name = "sof_sdw",
		.sof_tplg_filename = "sof-arl-cs42l43-l0-cs35l56-l23.tplg",
		.get_function_tplg_files = sof_sdw_get_tplg_files,
	},
	{
		.link_mask = BIT(0) | BIT(2) | BIT(3),
		.links = arl_cs42l43_l0_cs35l56_3_l23,
		.drv_name = "sof_sdw",
		.sof_tplg_filename = "sof-arl-cs42l43-l0-cs35l56-l23.tplg",
		.get_function_tplg_files = sof_sdw_get_tplg_files,
	},
	{
		.link_mask = BIT(0) | BIT(2),
		.links = arl_cs42l43_l0_cs35l56_l2,
		.drv_name = "sof_sdw",
		.sof_tplg_filename = "sof-arl-cs42l43-l0-cs35l56-l2.tplg",
		.get_function_tplg_files = sof_sdw_get_tplg_files,
	},
	{
		.link_mask = BIT(0),
		.links = arl_cs42l43_l0,
		.drv_name = "sof_sdw",
		.sof_tplg_filename = "sof-arl-cs42l43-l0.tplg",
		.get_function_tplg_files = sof_sdw_get_tplg_files,
	},
	{
		.link_mask = BIT(2) | BIT(3),
		.links = arl_cs42l43_l2_cs35l56_l3,
<<<<<<< HEAD
=======
		.drv_name = "sof_sdw",
		.sof_tplg_filename = "sof-arl-cs42l43-l2-cs35l56-l3.tplg",
		.get_function_tplg_files = sof_sdw_get_tplg_files,
	},
	{
		.link_mask = BIT(2),
		.links = arl_cs42l43_l2,
>>>>>>> b6850c8f
		.drv_name = "sof_sdw",
		.sof_tplg_filename = "sof-arl-cs42l43-l2-cs35l56-l3.tplg",
		.get_function_tplg_files = sof_sdw_get_tplg_files,
	},
	{
<<<<<<< HEAD
		.link_mask = BIT(2),
		.links = arl_cs42l43_l2,
		.drv_name = "sof_sdw",
		.sof_tplg_filename = "sof-arl-cs42l43-l2.tplg",
		.get_function_tplg_files = sof_sdw_get_tplg_files,
=======
		.link_mask = BIT(0) | BIT(3),
		.links = arl_rt711_l0_rt1316_l3,
		.drv_name = "sof_sdw",
		.sof_tplg_filename = "sof-arl-rt711-l0-rt1316-l3.tplg",
>>>>>>> b6850c8f
	},
	{
		.link_mask = 0x1, /* link0 required */
		.links = arl_rvp,
		.drv_name = "sof_sdw",
		.sof_tplg_filename = "sof-arl-rt711.tplg",
	},
	{
		.link_mask = 0x1, /* link0 required */
		.links = arl_sdca_rvp,
		.drv_name = "sof_sdw",
		.sof_tplg_filename = "sof-arl-rt711-l0.tplg",
	},
	{
		.link_mask = BIT(0) | BIT(2),
		.links = arl_rt722_l0_rt1320_l2,
		.drv_name = "sof_sdw",
		.sof_tplg_filename = "sof-arl-rt722-l0_rt1320-l2.tplg",
		.get_function_tplg_files = sof_sdw_get_tplg_files,
	},
	{},
};
EXPORT_SYMBOL_GPL(snd_soc_acpi_intel_arl_sdw_machines);<|MERGE_RESOLUTION|>--- conflicted
+++ resolved
@@ -493,8 +493,6 @@
 	{
 		.link_mask = BIT(2) | BIT(3),
 		.links = arl_cs42l43_l2_cs35l56_l3,
-<<<<<<< HEAD
-=======
 		.drv_name = "sof_sdw",
 		.sof_tplg_filename = "sof-arl-cs42l43-l2-cs35l56-l3.tplg",
 		.get_function_tplg_files = sof_sdw_get_tplg_files,
@@ -502,24 +500,15 @@
 	{
 		.link_mask = BIT(2),
 		.links = arl_cs42l43_l2,
->>>>>>> b6850c8f
-		.drv_name = "sof_sdw",
-		.sof_tplg_filename = "sof-arl-cs42l43-l2-cs35l56-l3.tplg",
-		.get_function_tplg_files = sof_sdw_get_tplg_files,
-	},
-	{
-<<<<<<< HEAD
-		.link_mask = BIT(2),
-		.links = arl_cs42l43_l2,
 		.drv_name = "sof_sdw",
 		.sof_tplg_filename = "sof-arl-cs42l43-l2.tplg",
 		.get_function_tplg_files = sof_sdw_get_tplg_files,
-=======
+	},
+	{
 		.link_mask = BIT(0) | BIT(3),
 		.links = arl_rt711_l0_rt1316_l3,
 		.drv_name = "sof_sdw",
 		.sof_tplg_filename = "sof-arl-rt711-l0-rt1316-l3.tplg",
->>>>>>> b6850c8f
 	},
 	{
 		.link_mask = 0x1, /* link0 required */
