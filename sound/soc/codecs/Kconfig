--- conflicted
+++ resolved
@@ -681,8 +681,6 @@
 	  sound quality, which is a new high efficiency, low
 	  noise, constant large volume, 6th Smart K audio amplifier.
 
-<<<<<<< HEAD
-=======
 config SND_SOC_AW88399
 	tristate "Soc Audio for awinic aw88399"
 	depends on I2C
@@ -696,7 +694,6 @@
 	  digital Smart K audio amplifier and SKTune speaker
 	  protection algorithms.
 
->>>>>>> 00236a89
 config SND_SOC_BD28623
 	tristate "ROHM BD28623 CODEC"
 	help
